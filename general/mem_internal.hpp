--- conflicted
+++ resolved
@@ -15,10 +15,7 @@
 #include "mem_manager.hpp"
 #include "forall.hpp"  // for CUDA and HIP memory functions
 #include <unordered_map>
-<<<<<<< HEAD
-=======
 #include <cstdint>
->>>>>>> b6d94cc5
 
 // Uncomment to try _WIN32 platform
 //#define _WIN32
