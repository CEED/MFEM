--- conflicted
+++ resolved
@@ -23,11 +23,6 @@
 // Implementation of MFEM's lightweight device/host memory manager designed to
 // work seamlessly with the OCCA, RAJA, and other kernels supported by MFEM.
 
-<<<<<<< HEAD
-/** The memory manager class.  Host side pointers are inserted into this 
-    manager which keeps track of the associated device pointer, and where
-    the data currently resides. */
-=======
 /// Memory types supported by MFEM.
 enum class MemoryType
 {
@@ -385,8 +380,9 @@
 };
 
 
-/// The memory manager class
->>>>>>> 0f5d29e9
+/** The memory manager class.  Host side pointers are inserted into this 
+    manager which keeps track of the associated device pointer, and where
+    the data currently resides. */
 class MemoryManager
 {
 private:
@@ -467,16 +463,6 @@
 
    void InsertAlias(const void *base_ptr, void *alias_ptr, bool base_is_alias);
 
-<<<<<<< HEAD
-   /// Disable the memory manager: Ptr, Push and Pull will be no-op.
-   void Disable() { enabled = false; }
-
-   /// Enable the memory manager: Ptr, Push and Pull wont be no-op.
-   void Enable() { enabled = true; }
-
-   /// Return true if the memory manager is used and enabled.
-   bool IsEnabled() { return UsingMM() && enabled; }
-=======
    void EraseAlias(void *alias_ptr);
 
    void *GetAliasDevicePtr(const void *alias_ptr, size_t bytes, bool copy_data);
@@ -487,7 +473,6 @@
 public:
    MemoryManager();
    ~MemoryManager();
->>>>>>> 0f5d29e9
 
    void Destroy();
 
@@ -497,30 +482,6 @@
    /// Check if pointer has been registered in the memory manager
    void RegisterCheck(void *ptr);
 
-<<<<<<< HEAD
-   /** Copy 'bytes' of data from 'src' to 'dst'.  Data will be pushed/pulled 
-       before the copy happens on the H or the D. */
-   void* Memcpy(void *dst, const void *src,
-                std::size_t bytes, const bool async = false);
-
-   /// Return the number of bytes of the memory region which base address is ptr.
-   std::size_t Bytes(const void *ptr);
-
-   /// Return true if the registered pointer is on the host side.
-   bool IsOnHost(const void *ptr);
-
-   /// Return true if the pointer has been registered.
-   bool IsKnown(const void *ptr);
-
-   /// Return true if the pointer is an alias inside a registered memory region.
-   bool IsAlias(const void *ptr);
-
-   /// Push the data to the device.
-   void Push(const void *ptr, const std::size_t bytes =0);
-
-   /// Pull the data from the device.
-   void Pull(const void *ptr, const std::size_t bytes =0);
-=======
    /// Prints all pointers known by the memory manager
    void PrintPtrs(void);
 };
@@ -620,7 +581,6 @@
    MFEM_ASSERT(Empty() || (flags & VALID_HOST), "invalid host pointer access");
    return h_ptr;
 }
->>>>>>> 0f5d29e9
 
 template <typename T> template <typename U>
 inline Memory<T>::operator U*()
@@ -693,14 +653,6 @@
            (other.flags & (VALID_HOST | VALID_DEVICE));
 }
 
-<<<<<<< HEAD
-   /// Prints all pointers known by the memory manager.
-   void PrintPtrs(void);
-
-   /// Copies all memory to the current memory space.
-   void GetAll(void);
-};
-=======
 template <typename T>
 inline void Memory<T>::SyncAlias(const Memory &base, int alias_size) const
 {
@@ -718,7 +670,6 @@
    if (!(flags & REGISTERED)) { return MemoryType::HOST; }
    return MemoryManager::GetMemoryType_(h_ptr, flags);
 }
->>>>>>> 0f5d29e9
 
 template <typename T>
 inline void Memory<T>::CopyFrom(const Memory &src, int size)
