// Copyright (c) 2010-2020, Lawrence Livermore National Security, LLC. Produced
// at the Lawrence Livermore National Laboratory. All Rights reserved. See files
// LICENSE and NOTICE for details. LLNL-CODE-806117.
//
// This file is part of the MFEM library. For more information and source code
// availability visit https://mfem.org.
//
// MFEM is free software; you can redistribute it and/or modify it under the
// terms of the BSD-3 license. We welcome feedback and contributions, see file
// CONTRIBUTING.md for details.

#ifndef MFEM_MEM_MANAGER_HPP
#define MFEM_MEM_MANAGER_HPP

#include "globals.hpp"
#include "error.hpp"
#include <cstring> // std::memcpy
#include <type_traits> // std::is_const

namespace mfem
{

// Implementation of MFEM's lightweight device/host memory manager designed to
// work seamlessly with the OCCA, RAJA, and other kernels supported by MFEM.

/// Memory types supported by MFEM.
enum class MemoryType
{
   HOST,           ///< Host memory; using new[] and delete[]
   HOST_32,        ///< Host memory; aligned at 32 bytes
   HOST_64,        ///< Host memory; aligned at 64 bytes
   HOST_DEBUG,     ///< Host memory; allocated from a "host-debug" pool
   HOST_UMPIRE,    ///< Host memory; using Umpire
   MANAGED,        /**< Managed memory; using CUDA or HIP *MallocManaged
                        and *Free */
   DEVICE,         ///< Device memory; using CUDA or HIP *Malloc and *Free
   DEVICE_DEBUG,   /**< Pseudo-device memory; allocated on host from a
                        "device-debug" pool */
   DEVICE_UMPIRE,  ///< Device memory; using Umpire
   SIZE            ///< Number of host and device memory types
};

/// Static casts to 'int' and sizes of some useful memory types.
constexpr int MemoryTypeSize = static_cast<int>(MemoryType::SIZE);
constexpr int HostMemoryType = static_cast<int>(MemoryType::HOST);
constexpr int HostMemoryTypeSize = static_cast<int>(MemoryType::DEVICE);
constexpr int DeviceMemoryType = static_cast<int>(MemoryType::MANAGED);
constexpr int DeviceMemoryTypeSize = MemoryTypeSize - DeviceMemoryType;

/// Memory type names, used during Device:: configuration.
extern const char *MemoryTypeName[MemoryTypeSize];

/// Memory classes identify sets of memory types.
/** This type is used by kernels that can work with multiple MemoryType%s.
 *  For example, kernels that can use DEVICE or MANAGED memory types should
 *  use MemoryClass::DEVICE for their inputs. */
enum class MemoryClass
{
   HOST,    /**< Memory types: { HOST, HOST_32, HOST_64, HOST_DEBUG,
                                 HOST_UMPIRE, MANAGED } */
   HOST_32, ///< Memory types: { HOST_32, HOST_64, HOST_DEBUG }
   HOST_64, ///< Memory types: { HOST_64, HOST_DEBUG }
   DEVICE,  ///< Memory types: { DEVICE, DEVICE_DEBUG, DEVICE_UMPIRE, MANAGED }
   MANAGED  ///< Memory types: { MANAGED }
};

/// Return true if the given memory type is in MemoryClass::HOST.
inline bool IsHostMemory(MemoryType mt) { return mt <= MemoryType::MANAGED; }
inline bool IsDeviceMemory(MemoryType mt) { return mt >= MemoryType::MANAGED; }

/// Return a suitable MemoryType for a given MemoryClass.
MemoryType GetMemoryType(MemoryClass mc);

/// Return a suitable MemoryClass from a pair of MemoryClass%es.
/** Note: this operation is commutative, i.e. a*b = b*a, associative, i.e.
    (a*b)*c = a*(b*c), and has an identity element: MemoryClass::HOST.

    Currently, the operation is defined as a*b := max(a,b) where the max
    operation is based on the enumeration ordering:

    HOST < HOST_32 < HOST_64 < DEVICE < MANAGED. */
MemoryClass operator*(MemoryClass mc1, MemoryClass mc2);

/// Class used by MFEM to store pointers to host and/or device memory.
/** The template class parameter, T, must be a plain-old-data (POD) type.

    In many respects this class behaves like a pointer:
    * When destroyed, a Memory object does NOT automatically delete any
      allocated memory.
    * Only the method Delete() will deallocate a Memory object.
    * Other methods that modify the object (e.g. New(), Wrap(), etc) will simply
      overwrite the old contents.
    * One difference with a pointer is that a const Memory object does not allow
      modification of the content (unlike e.g. a const pointer).

    A Memory object stores up to two different pointers: one host pointer (with
    MemoryType from MemoryClass::HOST) and one device pointer (currently one of
    MemoryType: DEVICE, DEVICE_DEBUG, DEVICE_UMPIRE or MANAGED).

    A Memory object can hold (wrap) an externally allocated pointer with any
    given MemoryType.

    Access to the content of the Memory object can be requested with any given
    MemoryClass through the methods ReadWrite(), Read(), and Write().
    Requesting such access may result in additional (internally handled)
    memory allocation and/or memory copy.
    * When ReadWrite() is called, the returned pointer becomes the only
      valid pointer.
    * When Read() is called, the returned pointer becomes valid, however
      the other pointer (host or device) may remain valid as well.
    * When Write() is called, the returned pointer becomes the only valid
      pointer, however, unlike ReadWrite(), no memory copy will be performed.

    The host memory (pointer from MemoryClass::HOST) can be accessed through the
    inline methods: `operator[]()`, `operator*()`, the implicit conversion
    functions `operator T*()`, `operator const T*()`, and the explicit
    conversion template functions `operator U*()`,  `operator const U*()` (with
    any suitable type U). In certain cases, using these methods may have
    undefined behavior, e.g. if the host pointer is not currently valid. */
template <typename T>
class Memory
{
protected:
   friend class MemoryManager;
   friend void MemoryPrintFlags(unsigned flags);

   enum FlagMask: unsigned
   {
      REGISTERED    = 1 << 0, /**< The host pointer is registered with the
                                   MemoryManager */
      OWNS_HOST     = 1 << 1, ///< The host pointer will be deleted by Delete()
      OWNS_DEVICE   = 1 << 2, /**< The device pointer will be deleted by
                                   Delete() */
      OWNS_INTERNAL = 1 << 3, ///< Ownership flag for internal Memory data
      VALID_HOST    = 1 << 4, ///< Host pointer is valid
      VALID_DEVICE  = 1 << 5, ///< %Device pointer is valid
      USE_DEVICE    = 1 << 6, /**< Internal device flag, see e.g.
                                   Vector::UseDevice() */
      ALIAS         = 1 << 7  ///< Pointer is an alias
   };

   /// Pointer to host memory. Not owned.
   /** The type of the pointer is given by the field #h_mt; it can be any type
       from MemoryClass::HOST. */
   T *h_ptr;
   int capacity; ///< Size of the allocated memory
   MemoryType h_mt; ///< Host memory type
   mutable unsigned flags; ///< Bit flags defined from the #FlagMask enum
   // 'flags' is mutable so that it can be modified in Set{Host,Device}PtrOwner,
   // Copy{From,To}, {ReadWrite,Read,Write}.

public:
   /// Default constructor: no initialization.
   Memory() { }

   /// Copy constructor: default.
   Memory(const Memory &orig) = default;

   /// Move constructor: default.
   Memory(Memory &&orig) = default;

   /// Copy-assignment operator: default.
   Memory &operator=(const Memory &orig) = default;

   /// Move-assignment operator: default.
   Memory &operator=(Memory &&orig) = default;

   /// Allocate host memory for @a size entries.
   /** The allocation uses the current host memory type returned by
       MemoryManager::GetHostMemoryType(). */
   explicit Memory(int size) { New(size); }

   /** @brief Allocate memory for @a size entries with the given MemoryType
       @a mt. */
   /** The newly allocated memory is not initialized, however the given
       MemoryType is still set as valid. */
   Memory(int size, MemoryType mt) { New(size, mt); }

   /** @brief Wrap an externally allocated host pointer, @a ptr with the current
       host memory type returned by MemoryManager::GetHostMemoryType(). */
   /** The parameter @a own determines whether @a ptr will be deleted when the
       method Delete() is called. */
   explicit Memory(T *ptr, int size, bool own) { Wrap(ptr, size, own); }

   /// Wrap an externally allocated pointer, @a ptr, of the given MemoryType.
   /** The new memory object will have the given MemoryType set as valid.

       The given @a ptr must be allocated appropriately for the given
       MemoryType.

       The parameter @a own determines whether @a ptr will be deleted when the
       method Delete() is called. */
   Memory(T *ptr, int size, MemoryType mt, bool own)
   { Wrap(ptr, size, mt, own); }

   /** @brief Alias constructor. Create a Memory object that points inside the
       Memory object @a base. */
   /** The new Memory object uses the same MemoryType(s) as @a base. */
   Memory(const Memory &base, int offset, int size)
   { MakeAlias(base, offset, size); }

   /// Destructor: default.
   /** @note The destructor will NOT delete the current memory. */
   ~Memory() = default;

   /** @brief Return true if the host pointer is owned. Ownership indicates
       whether the pointer will be deleted by the method Delete(). */
   bool OwnsHostPtr() const { return flags & OWNS_HOST; }

   /** @brief Set/clear the ownership flag for the host pointer. Ownership
       indicates whether the pointer will be deleted by the method Delete(). */
   void SetHostPtrOwner(bool own) const
   { flags = own ? (flags | OWNS_HOST) : (flags & ~OWNS_HOST); }

   /** @brief Return true if the device pointer is owned. Ownership indicates
       whether the pointer will be deleted by the method Delete(). */
   bool OwnsDevicePtr() const { return flags & OWNS_DEVICE; }

   /** @brief Set/clear the ownership flag for the device pointer. Ownership
       indicates whether the pointer will be deleted by the method Delete(). */
   void SetDevicePtrOwner(bool own) const
   { flags = own ? (flags | OWNS_DEVICE) : (flags & ~OWNS_DEVICE); }

   /** @brief Clear the ownership flags for the host and device pointers, as
       well as any internal data allocated by the Memory object. */
   void ClearOwnerFlags() const
   { flags = flags & ~(OWNS_HOST | OWNS_DEVICE | OWNS_INTERNAL); }

   /// Read the internal device flag.
   bool UseDevice() const { return flags & USE_DEVICE; }

   /// Set the internal device flag.
   void UseDevice(bool use_dev) const
   { flags = use_dev ? (flags | USE_DEVICE) : (flags & ~USE_DEVICE); }

   /// Return the size of the allocated memory.
   int Capacity() const { return capacity; }

   /// Reset the memory to be empty, ensuring that Delete() will be a no-op.
   /** This is the Memory class equivalent to setting a pointer to NULL, see
       Empty().

       @note The current memory is NOT deleted by this method. */
   void Reset();

   /// Reset the memory and set the host memory type.
   void Reset(MemoryType host_mt);

   /// Return true if the Memory object is empty, see Reset().
   /** Default-constructed objects are uninitialized, so they are not guaranteed
       to be empty. */
   bool Empty() const { return h_ptr == NULL; }

   /** @brief Allocate host memory for @a size entries with the current host
       memory type returned by MemoryManager::GetHostMemoryType(). */
   /** @note The current memory is NOT deleted by this method. */
   inline void New(int size);

   /// Allocate memory for @a size entries with the given MemoryType.
   /** The newly allocated memory is not initialized, however the given
       MemoryType is still set as valid.

       @note The current memory is NOT deleted by this method. */
   inline void New(int size, MemoryType mt);

   /** @brief Wrap an externally allocated host pointer, @a ptr with the current
       host memory type returned by MemoryManager::GetHostMemoryType(). */
   /** The parameter @a own determines whether @a ptr will be deleted when the
       method Delete() is called.

       @note The current memory is NOT deleted by this method. */
   inline void Wrap(T *ptr, int size, bool own);

   /// Wrap an externally allocated pointer, @a ptr, of the given MemoryType.
   /** The new memory object will have the given MemoryType set as valid.

       The given @a ptr must be allocated appropriately for the given
       MemoryType.

       The parameter @a own determines whether @a ptr will be deleted when the
       method Delete() is called.

       @note The current memory is NOT deleted by this method. */
   inline void Wrap(T *ptr, int size, MemoryType mt, bool own);

   /// Create a memory object that points inside the memory object @a base.
   /** The new Memory object uses the same MemoryType(s) as @a base.

       @note The current memory is NOT deleted by this method. */
   inline void MakeAlias(const Memory &base, int offset, int size);

   /** @brief Delete the owned pointers. The Memory is not reset by this method,
       i.e. it will, generally, not be Empty() after this call. */
   inline void Delete();

   /// Array subscript operator for host memory.
   inline T &operator[](int idx);

   /// Array subscript operator for host memory, const version.
   inline const T &operator[](int idx) const;

   /// Direct access to the host memory as T* (implicit conversion).
   /** When the type T is const-qualified, this method can be used only if the
       host pointer is currently valid (the device pointer may be valid or
       invalid).

       When the type T is not const-qualified, this method can be used only if
       the host pointer is the only valid pointer.

       When the Memory is empty, this method can be used and it returns NULL. */
   inline operator T*();

   /// Direct access to the host memory as const T* (implicit conversion).
   /** This method can be used only if the host pointer is currently valid (the
       device pointer may be valid or invalid).

       When the Memory is empty, this method can be used and it returns NULL. */
   inline operator const T*() const;

   /// Direct access to the host memory via explicit typecast.
   /** A pointer to type T must be reinterpret_cast-able to a pointer to type U.
       In particular, this method cannot be used to cast away const-ness from
       the base type T.

       When the type U is const-qualified, this method can be used only if the
       host pointer is currently valid (the device pointer may be valid or
       invalid).

       When the type U is not const-qualified, this method can be used only if
       the host pointer is the only valid pointer.

       When the Memory is empty, this method can be used and it returns NULL. */
   template <typename U>
   inline explicit operator U*();

   /// Direct access to the host memory via explicit typecast, const version.
   /** A pointer to type T must be reinterpret_cast-able to a pointer to type
       const U.

       This method can be used only if the host pointer is currently valid (the
       device pointer may be valid or invalid).

       When the Memory is empty, this method can be used and it returns NULL. */
   template <typename U>
   inline explicit operator const U*() const;

   /// Get read-write access to the memory with the given MemoryClass.
   /** If only read or only write access is needed, then the methods
       Read() or Write() should be used instead of this method.

       The parameter @a size must not exceed the Capacity(). */
   inline T *ReadWrite(MemoryClass mc, int size);

   /// Get read-only access to the memory with the given MemoryClass.
   /** The parameter @a size must not exceed the Capacity(). */
   inline const T *Read(MemoryClass mc, int size) const;

   /// Get write-only access to the memory with the given MemoryClass.
   /** The parameter @a size must not exceed the Capacity().

       The contents of the returned pointer is undefined, unless it was
       validated by a previous call to Read() or ReadWrite() with
       the same MemoryClass. */
   inline T *Write(MemoryClass mc, int size);

   /// Copy the host/device pointer validity flags from @a other to @a *this.
   /** This method synchronizes the pointer validity flags of two Memory objects
       that use the same host/device pointers, or when @a *this is an alias
       (sub-Memory) of @a other. Typically, this method should be called after
       @a other is manipulated in a way that changes its pointer validity flags
       (e.g. it was moved from device to host memory). */
   inline void Sync(const Memory &other) const;

   /** @brief Update the alias Memory @a *this to match the memory location (all
       valid locations) of its base Memory, @a base. */
   /** This method is useful when alias Memory is moved and manipulated in a
       different memory space. Such operations render the pointer validity flags
       of the base incorrect. Calling this method will ensure that @a base is
       up-to-date. Note that this is achieved by moving/copying @a *this (if
       necessary), and not @a base. */
   inline void SyncAlias(const Memory &base, int alias_size) const;

   /** @brief Return a MemoryType that is currently valid. If both the host and
       the device pointers are currently valid, then the device memory type is
       returned. */
   inline MemoryType GetMemoryType() const;

   /// Copy @a size entries from @a src to @a *this.
   /** The given @a size should not exceed the Capacity() of the source @a src
       and the destination, @a *this. */
   inline void CopyFrom(const Memory &src, int size);

   /// Copy @a size entries from the host pointer @a src to @a *this.
   /** The given @a size should not exceed the Capacity() of @a *this. */
   inline void CopyFromHost(const T *src, int size);

   /// Copy @a size entries from @a *this to @a dest.
   /** The given @a size should not exceed the Capacity() of @a *this and the
       destination, @a dest. */
   inline void CopyTo(Memory &dest, int size) const
   { dest.CopyFrom(*this, size); }

   /// Copy @a size entries from @a *this to the host pointer @a dest.
   /** The given @a size should not exceed the Capacity() of @a *this. */
   inline void CopyToHost(T *dest, int size) const;

   /// Print the internal flags.
   /** This method can be useful for debugging. It is explicitly instantiated
       for Memory<T> with T = int and T = double. */
   inline void PrintFlags() const;

   /// If both the host and the device data are valid, compare their contents.
   /** This method can be useful for debugging. It is explicitly instantiated
       for Memory<T> with T = int and T = double. */
   inline int CompareHostAndDevice(int size) const;
};


/// The memory manager class
class MemoryManager
{
private:

   typedef MemoryType MemType;
   typedef Memory<int> Mem;

   template <typename T> friend class Memory;

   /// Host memory type set during the Setup.
   static MemoryType host_mem_type;

   /// Device memory type set during the Setup.
   static MemoryType device_mem_type;

   /// Allow to detect if a global memory manager instance exists.
   static bool exists;

   /// Return true if the global memory manager instance exists.
   static bool Exists() { return exists; }

   /// Host and device allocator names for Umpire.
#ifdef MFEM_USE_UMPIRE
   static const char *h_umpire_name;
   static const char *d_umpire_name;
#endif

private: // Static methods used by the Memory<T> class

   /// Allocate and register a new pointer. Return the host pointer.
   /// h_tmp must be already allocated using new T[] if mt is a pure device
   /// memory type, e.g. CUDA (mt will not be HOST).
   static void *New_(void *h_tmp, size_t bytes, MemoryType mt, unsigned &flags);

   /// Register an external pointer of the given MemoryType.
   /// Return the host pointer.
   static void *Register_(void *ptr, void *h_ptr, size_t bytes, MemoryType mt,
                          bool own, bool alias, unsigned &flags);

   /// Register an alias. Note: base_h_ptr may be an alias.
   static void Alias_(void *base_h_ptr, size_t offset, size_t bytes,
                      unsigned base_flags, unsigned &flags);

   /// Un-register and free memory identified by its host pointer. Returns the
   /// memory type of the host pointer.
   static MemoryType Delete_(void *h_ptr, MemoryType mt, unsigned flags);

   /// Check if the memory types given the memory class are valid
   static bool MemoryClassCheck_(MemoryClass mc, void *h_ptr,
                                 MemoryType h_mt, size_t bytes, unsigned flags);

   /// Return the dual memory type of the given one.
   static MemoryType GetDualMemoryType_(MemoryType mt);

   /// Return a pointer to the memory identified by the host pointer h_ptr for
   /// access with the given MemoryClass.
   static void *ReadWrite_(void *h_ptr, MemoryType h_mt, MemoryClass mc,
                           size_t bytes, unsigned &flags);

   static const void *Read_(void *h_ptr, MemoryType h_mt,  MemoryClass mc,
                            size_t bytes, unsigned &flags);

   static void *Write_(void *h_ptr, MemoryType h_mt,  MemoryClass mc,
                       size_t bytes, unsigned &flags);

   static void SyncAlias_(const void *base_h_ptr, void *alias_h_ptr,
                          size_t alias_bytes, unsigned base_flags,
                          unsigned &alias_flags);

   /// Return the type the of the currently valid memory.
   /// If more than one types are valid, return a device type.
   static MemoryType GetDeviceMemoryType_(void *h_ptr);

   /// Return the type the of the host memory.
   static MemoryType GetHostMemoryType_(void *h_ptr);

   /// Verify that h_mt and h_ptr's h_mt (memory or alias) are equal.
   static void CheckHostMemoryType_(MemoryType h_mt, void *h_ptr);

   /// Copy entries from valid memory type to valid memory type.
   ///  Both dest_h_ptr and src_h_ptr are registered host pointers.
   static void Copy_(void *dest_h_ptr, const void *src_h_ptr, size_t bytes,
                     unsigned src_flags, unsigned &dest_flags);

   /// Copy entries from valid memory type to host memory, where dest_h_ptr is
   /// not a registered host pointer and src_h_ptr is a registered host pointer.
   static void CopyToHost_(void *dest_h_ptr, const void *src_h_ptr,
                           size_t bytes, unsigned src_flags);

   /// Copy entries from host memory to valid memory type, where dest_h_ptr is a
   /// registered host pointer and src_h_ptr is not a registered host pointer.
   static void CopyFromHost_(void *dest_h_ptr, const void *src_h_ptr,
                             size_t bytes, unsigned &dest_flags);

   /// Check if the host pointer has been registered in the memory manager.
   static bool IsKnown_(const void *h_ptr);

   /** @brief Check if the host pointer has been registered as an alias in the
       memory manager. */
   static bool IsAlias_(const void *h_ptr);

   /// Compare the contents of the host and the device memory.
   static int CompareHostAndDevice_(void *h_ptr, size_t size, unsigned flags);

private:

   /// Insert a host address in the memory map
   void Insert(void *h_ptr, size_t bytes, MemoryType h_mt,  MemoryType d_mt);

   /// Insert a device and the host addresses in the memory map
   void InsertDevice(void *d_ptr, void *h_ptr, size_t bytes,
                     MemoryType h_mt,  MemoryType d_mt);

   /// Insert an alias in the alias map
   void InsertAlias(const void *base_ptr, void *alias_ptr,
                    const size_t bytes, const bool base_is_alias);

   /// Erase an address from the memory map, as well as all its aliases
   void Erase(void *h_ptr, bool free_dev_ptr = true);

   /// Erase an alias from the aliases map
   void EraseAlias(void *alias_ptr);

   /// Return the corresponding device pointer of h_ptr,
   /// allocating and moving the data if needed
   void *GetDevicePtr(const void *h_ptr, size_t bytes, bool copy_data);

   /// Return the corresponding device pointer of alias_ptr,
   /// allocating and moving the data if needed
   void *GetAliasDevicePtr(const void *alias_ptr, size_t bytes, bool copy_data);

   /// Return the corresponding host pointer of d_ptr,
   /// allocating and moving the data if needed
   void *GetHostPtr(const void *d_ptr, size_t bytes, bool copy_data);

   /// Return the corresponding host pointer of alias_ptr,
   /// allocating and moving the data if needed
   void *GetAliasHostPtr(const void *alias_ptr, size_t bytes, bool copy_data);

public:
   MemoryManager();
   ~MemoryManager();

   /// Initialize the memory manager.
   void Init();

   /// Configure the Memory manager with given default host and device types
   /// This method will be called when configuring a device.
   void Configure(const MemoryType h_mt, const MemoryType d_mt);

#ifdef MFEM_USE_UMPIRE
   /// Set the host and device UMpire allocator names
   void SetUmpireAllocatorNames(const char *h_name, const char *d_name);
   const char *GetUmpireAllocatorHostName() { return h_umpire_name; }
   const char *GetUmpireAllocatorDeviceName() { return d_umpire_name; }
#endif

   /// Free all the device memories
   void Destroy();

   /// Return true if the pointer is known by the memory manager
   bool IsKnown(const void *h_ptr) { return IsKnown_(h_ptr); }

   /// Return true if the pointer is known by the memory manager as an alias
   bool IsAlias(const void *h_ptr) { return IsAlias_(h_ptr); }

   /// Check if the host pointer has been registered in the memory manager
   void RegisterCheck(void *h_ptr);

   /// Prints all pointers known by the memory manager,
   /// returning the number of printed pointers
   int PrintPtrs(std::ostream &out = mfem::out);

   /// Prints all aliases known by the memory manager
   /// returning the number of printed pointers
   int PrintAliases(std::ostream &out = mfem::out);

   static MemoryType GetHostMemoryType() { return host_mem_type; }
   static MemoryType GetDeviceMemoryType() { return device_mem_type; }
};


// Inline methods

template <typename T>
inline void Memory<T>::Reset()
{
   h_ptr = NULL;
   h_mt = MemoryManager::host_mem_type;
   capacity = 0;
   flags = 0;
}

template <typename T>
inline void Memory<T>::Reset(MemoryType host_mt)
{
   h_ptr = NULL;
   h_mt = host_mt;
   capacity = 0;
   flags = 0;
}

template <typename T>
inline void Memory<T>::New(int size)
{
   capacity = size;
   flags = OWNS_HOST | VALID_HOST;
   h_mt = MemoryManager::host_mem_type;
   h_ptr = (h_mt == MemoryType::HOST) ? new T[size] :
           (T*)MemoryManager::New_(nullptr, size*sizeof(T), h_mt, flags);
}

template <typename T>
inline void Memory<T>::New(int size, MemoryType mt)
{
   capacity = size;
   const size_t bytes = size*sizeof(T);
   const bool mt_host = mt == MemoryType::HOST;
   if (mt_host) { flags = OWNS_HOST | VALID_HOST; }
   h_mt = IsHostMemory(mt) ? mt : MemoryManager::GetDualMemoryType_(mt);
   T *h_tmp = (h_mt == MemoryType::HOST) ? new T[size] : nullptr;
   h_ptr = (mt_host) ? h_tmp: (T*)MemoryManager::New_(h_tmp, bytes, mt, flags);
}

template <typename T>
inline void Memory<T>::Wrap(T *ptr, int size, bool own)
{
   h_ptr = ptr;
   capacity = size;
   const size_t bytes = size*sizeof(T);
   flags = (own ? OWNS_HOST : 0) | VALID_HOST;
   h_mt = MemoryManager::host_mem_type;
#ifdef MFEM_DEBUG
   if (own && MemoryManager::Exists())
   { MFEM_VERIFY(h_mt == MemoryManager::GetHostMemoryType_(h_ptr),""); }
#endif
   if (own && h_mt != MemoryType::HOST)
   { MemoryManager::Register_(ptr, ptr, bytes, h_mt, own, false, flags); }
}

template <typename T>
inline void Memory<T>::Wrap(T *ptr, int size, MemoryType mt, bool own)
{
   capacity = size;
   if (IsHostMemory(mt))
   {
      h_mt = mt;
      h_ptr = ptr;
      if (mt == MemoryType::HOST || !own)
      {
         // Skip restration
         flags = (own ? OWNS_HOST : 0) | VALID_HOST;
         return;
      }
   }
   else
   {
      h_mt = MemoryManager::GetDualMemoryType_(mt);
      h_ptr = (h_mt == MemoryType::HOST) ? new T[size] : nullptr;
   }
   flags = 0;
   h_ptr = (T*)MemoryManager::Register_(ptr, h_ptr, size*sizeof(T), mt,
                                        own, false, flags);
}

template <typename T>
inline void Memory<T>::MakeAlias(const Memory &base, int offset, int size)
{
   capacity = size;
   h_mt = base.h_mt;
   h_ptr = base.h_ptr + offset;
   if (!(base.flags & REGISTERED))
   { flags = (base.flags | ALIAS) & ~(OWNS_HOST | OWNS_DEVICE); }
   else
   {
      const size_t s_bytes = size*sizeof(T);
      const size_t o_bytes = offset*sizeof(T);
      MemoryManager::Alias_(base.h_ptr, o_bytes, s_bytes, base.flags, flags);
   }
}

template <typename T>
inline void Memory<T>::Delete()
{
<<<<<<< HEAD
   if (!(flags & REGISTERED) ||
       MemoryManager::Delete_((void*)h_ptr, flags) == MemoryType::HOST)
=======
   const bool registered = flags & REGISTERED;
   const bool mt_host = h_mt == MemoryType::HOST;
   const bool std_delete = !registered && mt_host;

   if (std_delete ||
       MemoryManager::Delete_((void*)h_ptr, h_mt, flags) == MemoryType::HOST)
>>>>>>> c390dbbc
   {
      if (flags & OWNS_HOST) { delete [] h_ptr; }
   }
}

template <typename T>
inline T &Memory<T>::operator[](int idx)
{
   MFEM_ASSERT((flags & VALID_HOST) && !(flags & VALID_DEVICE),
               "invalid host pointer access");
   return h_ptr[idx];
}

template <typename T>
inline const T &Memory<T>::operator[](int idx) const
{
   MFEM_ASSERT((flags & VALID_HOST), "invalid host pointer access");
   return h_ptr[idx];
}

template <typename T>
inline Memory<T>::operator T*()
{
   MFEM_ASSERT(Empty() ||
               ((flags & VALID_HOST) &&
                (std::is_const<T>::value || !(flags & VALID_DEVICE))),
               "invalid host pointer access");
   return h_ptr;
}

template <typename T>
inline Memory<T>::operator const T*() const
{
   MFEM_ASSERT(Empty() || (flags & VALID_HOST), "invalid host pointer access");
   return h_ptr;
}

template <typename T> template <typename U>
inline Memory<T>::operator U*()
{
   MFEM_ASSERT(Empty() ||
               ((flags & VALID_HOST) &&
                (std::is_const<U>::value || !(flags & VALID_DEVICE))),
               "invalid host pointer access");
   return reinterpret_cast<U*>(h_ptr);
}

template <typename T> template <typename U>
inline Memory<T>::operator const U*() const
{
   MFEM_ASSERT(Empty() || (flags & VALID_HOST), "invalid host pointer access");
   return reinterpret_cast<U*>(h_ptr);
}

template <typename T>
inline T *Memory<T>::ReadWrite(MemoryClass mc, int size)
{
   const size_t bytes = size * sizeof(T);
   if (!(flags & REGISTERED))
   {
      if (mc == MemoryClass::HOST) { return h_ptr; }
      MemoryManager::Register_(h_ptr, nullptr, capacity*sizeof(T), h_mt,
                               flags & OWNS_HOST, flags & ALIAS, flags);
   }
   return (T*)MemoryManager::ReadWrite_(h_ptr, h_mt, mc, bytes, flags);
}

template <typename T>
inline const T *Memory<T>::Read(MemoryClass mc, int size) const
{
   const size_t bytes = size * sizeof(T);
   if (!(flags & REGISTERED))
   {
      if (mc == MemoryClass::HOST) { return h_ptr; }
      MemoryManager::Register_(h_ptr, nullptr, capacity*sizeof(T), h_mt,
                               flags & OWNS_HOST, flags & ALIAS, flags);
   }
   return (const T*)MemoryManager::Read_(h_ptr, h_mt, mc, bytes, flags);
}

template <typename T>
inline T *Memory<T>::Write(MemoryClass mc, int size)
{
   const size_t bytes = size * sizeof(T);
   if (!(flags & REGISTERED))
   {
      if (mc == MemoryClass::HOST) { return h_ptr; }
      MemoryManager::Register_(h_ptr, nullptr, capacity*sizeof(T), h_mt,
                               flags & OWNS_HOST, flags & ALIAS, flags);
   }
   return (T*)MemoryManager::Write_(h_ptr, h_mt, mc, bytes, flags);
}

template <typename T>
inline void Memory<T>::Sync(const Memory &other) const
{
   if (!(flags & REGISTERED) && (other.flags & REGISTERED))
   {
      MFEM_ASSERT(h_ptr == other.h_ptr &&
                  (flags & ALIAS) == (other.flags & ALIAS),
                  "invalid input");
      flags = (flags | REGISTERED) & ~(OWNS_DEVICE | OWNS_INTERNAL);
   }
   flags = (flags & ~(VALID_HOST | VALID_DEVICE)) |
           (other.flags & (VALID_HOST | VALID_DEVICE));
}

template <typename T>
inline void Memory<T>::SyncAlias(const Memory &base, int alias_size) const
{
   // Assuming that if *this is registered then base is also registered.
   MFEM_ASSERT(!(flags & REGISTERED) || (base.flags & REGISTERED),
               "invalid base state");
   if (!(base.flags & REGISTERED)) { return; }
   MemoryManager::SyncAlias_(base.h_ptr, h_ptr, alias_size*sizeof(T),
                             base.flags, flags);
}

template <typename T>
inline MemoryType Memory<T>::GetMemoryType() const
{
   if (!(flags & VALID_DEVICE)) { return h_mt; }
   return MemoryManager::GetDeviceMemoryType_(h_ptr);
}

template <typename T>
inline void Memory<T>::CopyFrom(const Memory &src, int size)
{
   if (!(flags & REGISTERED) && !(src.flags & REGISTERED))
   {
      if (h_ptr != src.h_ptr && size != 0)
      {
         MFEM_ASSERT(h_ptr + size <= src || src + size <= h_ptr,
                     "data overlaps!");
         std::memcpy(h_ptr, src, size*sizeof(T));
      }
      // *this is not registered, so (flags & VALID_HOST) must be true
   }
   else
   {
      MemoryManager::Copy_(h_ptr, src.h_ptr, size*sizeof(T), src.flags, flags);
   }
}

template <typename T>
inline void Memory<T>::CopyFromHost(const T *src, int size)
{
   if (!(flags & REGISTERED))
   {
      if (h_ptr != src && size != 0)
      {
         MFEM_ASSERT(h_ptr + size <= src || src + size <= h_ptr,
                     "data overlaps!");
         std::memcpy(h_ptr, src, size*sizeof(T));
      }
      // *this is not registered, so (flags & VALID_HOST) must be true
   }
   else
   {
      MemoryManager::CopyFromHost_(h_ptr, src, size*sizeof(T), flags);
   }
}

template <typename T>
inline void Memory<T>::CopyToHost(T *dest, int size) const
{
   if (!(flags & REGISTERED))
   {
      if (h_ptr != dest && size != 0)
      {
         MFEM_ASSERT(h_ptr + size <= dest || dest + size <= h_ptr,
                     "data overlaps!");
         std::memcpy(dest, h_ptr, size*sizeof(T));
      }
   }
   else
   {
      MemoryManager::CopyToHost_(dest, h_ptr, size*sizeof(T), flags);
   }
}


/** @brief Print the state of a Memory object based on its internal flags.
    Useful in a debugger. See also Memory<T>::PrintFlags(). */
extern void MemoryPrintFlags(unsigned flags);


template <typename T>
inline void Memory<T>::PrintFlags() const
{
   MemoryPrintFlags(flags);
}

template <typename T>
inline int Memory<T>::CompareHostAndDevice(int size) const
{
   if (!(flags & VALID_HOST) || !(flags & VALID_DEVICE)) { return 0; }
   return MemoryManager::CompareHostAndDevice_(h_ptr, size*sizeof(T), flags);
}


/// The (single) global memory manager object
extern MemoryManager mm;

} // namespace mfem

#endif // MFEM_MEM_MANAGER_HPP<|MERGE_RESOLUTION|>--- conflicted
+++ resolved
@@ -701,17 +701,12 @@
 template <typename T>
 inline void Memory<T>::Delete()
 {
-<<<<<<< HEAD
-   if (!(flags & REGISTERED) ||
-       MemoryManager::Delete_((void*)h_ptr, flags) == MemoryType::HOST)
-=======
    const bool registered = flags & REGISTERED;
    const bool mt_host = h_mt == MemoryType::HOST;
    const bool std_delete = !registered && mt_host;
 
    if (std_delete ||
        MemoryManager::Delete_((void*)h_ptr, h_mt, flags) == MemoryType::HOST)
->>>>>>> c390dbbc
    {
       if (flags & OWNS_HOST) { delete [] h_ptr; }
    }
