--- conflicted
+++ resolved
@@ -51,15 +51,6 @@
    /// Return the time resolution available to the stopwatch.
    double Resolution();
 
-<<<<<<< HEAD
-   /// Return the number of real seconds elapsed since the stopwatch was started.
-   double RealTime();
-
-   /// Return the number of user seconds elapsed since the stopwatch was started.
-   double UserTime();
-
-   /// Return the number of system seconds elapsed since the stopwatch was started.
-=======
    /** Return the number of real seconds elapsed since the stopwatch was
        started. */
    double RealTime();
@@ -70,7 +61,6 @@
 
    /** Return the number of system seconds elapsed since the stopwatch was
        started. */
->>>>>>> dc4715e0
    double SystTime();
    ~StopWatch();
 };
