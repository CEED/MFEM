--- conflicted
+++ resolved
@@ -285,11 +285,7 @@
 template <class T>
 void Swap(Array2D<T> &, Array2D<T> &);
 
-<<<<<<< HEAD
-/// Two dimensional array using row-major storage
-=======
 /// Dynamic 2D array using row-major layout
->>>>>>> fae7e48f
 template <class T>
 class Array2D
 {
