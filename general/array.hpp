// Copyright (c) 2010, Lawrence Livermore National Security, LLC. Produced at
// the Lawrence Livermore National Laboratory. LLNL-CODE-443211. All Rights
// reserved. See file COPYRIGHT for details.
//
// This file is part of the MFEM library. For more information and source code
// availability see http://mfem.org.
//
// MFEM is free software; you can redistribute it and/or modify it under the
// terms of the GNU Lesser General Public License (as published by the Free
// Software Foundation) version 2.1 dated February 1999.

#ifndef MFEM_ARRAY
#define MFEM_ARRAY

#include "../config/config.hpp"
#include "mem_manager.hpp"
#include "device.hpp"
#include "error.hpp"
#include "globals.hpp"

#include <iostream>
#include <cstdlib>
#include <cstring>
#include <algorithm>

namespace mfem
{

<<<<<<< HEAD
/// Base class for array container.
class BaseArray
{
protected:
   /// Pointer to data.
   void *data;
   /// Size of the array.
   int size;
   /** Size of the allocated memory.  Will be negative 
       if the data is not owned by this array. */
   int allocsize;
   /** Increment of allocated memory on overflow,
       inc = 0 doubles the arra.y */
   int inc;

   BaseArray() { }
   /// Creates array of asize elements of size elementsize
   BaseArray(int asize, int ainc, int elmentsize);
   /// Free the allocated memory
   ~BaseArray();
   /** Increases the allocsize of the array to be at least minsize.
       The current content of the array is copied to the newly allocated
       space. minsize must be > abs(allocsize). */
   void GrowSize(int minsize, int elementsize);
};

=======
>>>>>>> 878a82cf
template <class T>
class Array;

template <class T>
void Swap(Array<T> &, Array<T> &);

/**
   Abstract data type Array.

   Array<T> is an automatically increasing array containing elements of the
   generic type T. The allocated size may be larger then the logical size
   of the array.
   The elements can be accessed by the [] operator, the range is 0 to size-1.
*/
template <class T>
class Array
{
protected:
   /// Pointer to data
   Memory<T> data;
   /// Size of the array
   int size;

   inline void GrowSize(int minsize);

public:
   friend void Swap<T>(Array<T> &, Array<T> &);

<<<<<<< HEAD
   /// Creates an array of asize elements.
   explicit inline Array(int asize = 0, int ainc = 0)
      : BaseArray(asize, ainc, sizeof (T)) { }
=======
   /// Creates array of asize elements
   explicit inline Array(int asize = 0)
      : size(asize) { asize > 0 ? data.New(asize) : data.Reset(); }
>>>>>>> 878a82cf

   /** @brief Creates array using an existing c-array of asize elements;
       allocsize is set to -asize to indicate that the data will not
       be deleted. */
   inline Array(T *_data, int asize)
   { data.Wrap(_data, asize, false); size = asize; }

<<<<<<< HEAD
   /// Copy constructor: deep copy from 'src'.
   Array(const Array<T> &src)
      : BaseArray(src.size, 0, sizeof(T))
   { mfem::Memcpy(data, src.data, size*sizeof(T)); }
=======
   /// Copy constructor: deep copy
   /** This method supports source arrays using any MemoryType. */
   inline Array(const Array &src);
>>>>>>> 878a82cf

   /// Copy constructor (deep copy) from 'src', an Array of convertible type.
   template <typename CT>
   inline Array(const Array<CT> &src);

   /// Destructor
   inline ~Array() { data.Delete(); }

   /// Assignment operator: deep copy from 'src'.
   Array<T> &operator=(const Array<T> &src) { src.Copy(*this); return *this; }

   /// Assignment operator (deep copy) from 'src', an Array of convertible type.
   template <typename CT>
   inline Array &operator=(const Array<CT> &src);

<<<<<<< HEAD
   /// Return the data as 'T *'.
   inline operator T *() { return (T *)data; }

   /// Return the data as 'const T *'.
   inline operator const T *() const { return (const T *)data; }

   /// Returns pointer to the data.
   inline T *GetData() { return (T *)data; }
   /// Returns const pointer to the data.
   inline const T *GetData() const { return (T *)data; }

   /** @brief Return true if this object owns the data in the array 
       and will handle deallocation. */
   inline bool OwnsData() const { return (allocsize > 0); }

   /// Transfer ownership of the data out of this object to 'p'.
   inline void StealData(T **p)
   { *p = (T*)data; data = 0; size = allocsize = 0; }

   /// NULL-ifies the data.  Careful to avoid leaking memory here.
   inline void LoseData() { data = 0; size = allocsize = 0; }
=======
   /// Return the data as 'T *'
   inline operator T *() { return data; }

   /// Return the data as 'const T *'
   inline operator const T *() const { return data; }

   /// Returns the data
   inline T *GetData() { return data; }
   /// Returns the data
   inline const T *GetData() const { return data; }

   /// Return a reference to the Memory object used by the Array.
   Memory<T> &GetMemory() { return data; }

   /// Return a reference to the Memory object used by the Array, const version.
   const Memory<T> &GetMemory() const { return data; }

   /// Return the device flag of the Memory object used by the Array
   bool UseDevice() const { return data.UseDevice(); }

   /// Return true if the data will be deleted by the array
   inline bool OwnsData() const { return data.OwnsHostPtr(); }

   /// Changes the ownership of the data
   inline void StealData(T **p) { *p = data; data.Reset(); size = 0; }

   /// NULL-ifies the data
   inline void LoseData() { data.Reset(); size = 0; }
>>>>>>> 878a82cf

   /// Make the Array own the data
   void MakeDataOwner() const { data.SetHostPtrOwner(true); }

   /// Return the logical size of the array.
   inline int Size() const { return size; }

   /// Change the logical size of the array, keep existing entries.
   inline void SetSize(int nsize);

   /// Same as SetSize(int) plus initialize new entries with 'initval'.
   inline void SetSize(int nsize, const T &initval);

   /** @brief Resize the array to size @a nsize using MemoryType @a mt. Note
       that unlike the other versions of SetSize(), the current content of the
       array is not preserved. */
   inline void SetSize(int nsize, MemoryType mt);

   /** Maximum number of entries the array can store without allocating more
       memory. */
   inline int Capacity() const { return data.Capacity(); }

   /// Ensures that the allocated size is at least the given size.
   inline void Reserve(int capacity)
   { if (capacity > Capacity()) { GrowSize(capacity); } }

   /// Reference access to the ith element.
   inline T & operator[](int i);

   /// Const reference access to the ith element.
   inline const T &operator[](int i) const;

   /// Append element 'el' to array, resize if necessary.
   inline int Append(const T & el);

   /// Append another array to this array, resize if necessary.
   inline int Append(const T *els, int nels);

   /// Append another array to this array, resize if necessary.
   inline int Append(const Array<T> &els) { return Append(els, els.Size()); }

   /// Prepend an 'el' to the array, resize if necessary.
   inline int Prepend(const T &el);

   /// Return the last element in the array.
   inline T &Last();

   /// Return the last element in the array.
   inline const T &Last() const;

   /// Append element when it is not yet in the array, return index.
   inline int Union(const T & el);

   /// Return the first index where 'el' is found; return -1 if not found.
   inline int Find(const T &el) const;

   /// Do bisection search for 'el' in a sorted array; return -1 if not found.
   inline int FindSorted(const T &el) const;

   /// Delete the last entry of the array.
   inline void DeleteLast() { if (size > 0) { size--; } }

   /// Delete the first entry with value == 'el'.
   inline void DeleteFirst(const T &el);

   /// Delete the whole array.
   inline void DeleteAll();

<<<<<<< HEAD
   /// Create a copy of the internal array to the provided 'copy'.
   inline void Copy(Array &copy) const
   {
      copy.SetSize(Size());
      mfem::Memcpy(copy.GetData(), data, Size()*sizeof(T));
   }
=======
   /// Create a copy of the current array
   inline void Copy(Array &copy) const;
>>>>>>> 878a82cf

   /// Make this Array a reference to a pointer.
   inline void MakeRef(T *, int);

   /// Make this Array a reference to 'master'.
   inline void MakeRef(const Array &master);

<<<<<<< HEAD
   /// Copy sub array starting from 'offset' out to the provided 'sa'.
   inline void GetSubArray(int offset, int sa_size, Array<T> &sa);
=======
   inline void GetSubArray(int offset, int sa_size, Array<T> &sa) const;
>>>>>>> 878a82cf

   /// Prints array to stream with width elements per row.
   void Print(std::ostream &out = mfem::out, int width = 4) const;

   /** @brief Save the Array to the stream @a out using the format @a fmt.
       The format @a fmt can be:

          0 - write the size followed by all entries
          1 - write only the entries
   */
   void Save(std::ostream &out, int fmt = 0) const;

   /** @brief Read an Array from the stream @a in using format @a fmt.
       The format @a fmt can be:

          0 - read the size then the entries
          1 - read Size() entries
   */
   void Load(std::istream &in, int fmt = 0);

   /** @brief Set the Array size to @a new_size and read that many entries from
       the stream @a in. */
   void Load(int new_size, std::istream &in)
   { SetSize(new_size); Load(in, 1); }

   /** @brief Find the maximal element in the array, using the comparison
       operator `<` for class T. */
   T Max() const;

   /** @brief Find the minimal element in the array, using the comparison
       operator `<` for class T. */
   T Min() const;

<<<<<<< HEAD
   /// Sorts the array in ascending order. This requires operator< to be defined for T.
   void Sort() { std::sort((T*) data, (T*) data + size); }
=======
   /// Sorts the array. This requires operator< to be defined for T.
   void Sort() { std::sort((T*)data, data + size); }
>>>>>>> 878a82cf

   /// Sorts the array in ascending order using the supplied comparison function object.
   template<class Compare>
   void Sort(Compare cmp) { std::sort((T*)data, data + size, cmp); }

   /** @brief Removes duplicities from a sorted array. This requires 
       operator== to be defined for T. */
   void Unique()
   {
      T* end = std::unique((T*)data, data + size);
      SetSize(end - data);
   }

   /// Return 1 if the array is sorted from lowest to highest.  Otherwise return 0.
   int IsSorted();

   /// Fill the entries of the array with the cumulative sum of the entries.
   void PartialSum();

   /// Return the sum of all the array entries using the '+'' operator for class 'T'.
   T Sum();

   /// Set all entries of the array to the provided constant.
   inline void operator=(const T &a);

   /// Copy data from a pointer. 'Size()'' elements are copied.
   inline void Assign(const T *);

   /// STL-like copy from begin to end.
   template <typename U>
   inline void CopyTo(U *dest) { std::copy(begin(), end(), dest); }

<<<<<<< HEAD
   /// STL-like begin.  Returns pointer to the first element of the array.
   inline T* begin() const { return (T*) data; }

   /// STL-like end.  Returns pointer after the last element of the array.
   inline T* end() const { return (T*) data + size; }
=======
   // STL-like begin/end
   inline T* begin() { return data; }
   inline T* end() { return data + size; }
   inline const T* begin() const { return data; }
   inline const T* end() const { return data + size; }
>>>>>>> 878a82cf

   /// Returns the number of bytes allocated for the array including any reserve.
   long MemoryUsage() const { return Capacity() * sizeof(T); }

   /// Shortcut for mfem::Read(a.GetMemory(), a.Size(), on_dev).
   const T *Read(bool on_dev = true) const
   { return mfem::Read(data, size, on_dev); }

   /// Shortcut for mfem::Read(a.GetMemory(), a.Size(), false).
   const T *HostRead() const
   { return mfem::Read(data, size, false); }

   /// Shortcut for mfem::Write(a.GetMemory(), a.Size(), on_dev).
   T *Write(bool on_dev = true)
   { return mfem::Write(data, size, on_dev); }

   /// Shortcut for mfem::Write(a.GetMemory(), a.Size(), false).
   T *HostWrite()
   { return mfem::Write(data, size, false); }

   /// Shortcut for mfem::ReadWrite(a.GetMemory(), a.Size(), on_dev).
   T *ReadWrite(bool on_dev = true)
   { return mfem::ReadWrite(data, size, on_dev); }

   /// Shortcut for mfem::ReadWrite(a.GetMemory(), a.Size(), false).
   T *HostReadWrite()
   { return mfem::ReadWrite(data, size, false); }
};

template <class T>
inline bool operator==(const Array<T> &LHS, const Array<T> &RHS)
{
   if ( LHS.Size() != RHS.Size() ) { return false; }
   for (int i=0; i<LHS.Size(); i++)
   {
      if ( LHS[i] != RHS[i] ) { return false; }
   }
   return true;
}

template <class T>
inline bool operator!=(const Array<T> &LHS, const Array<T> &RHS)
{
   return !( LHS == RHS );
}


template <class T>
class Array2D;

template <class T>
void Swap(Array2D<T> &, Array2D<T> &);

/// Dynamic 2D array using row-major layout
template <class T>
class Array2D
{
private:
   friend void Swap<T>(Array2D<T> &, Array2D<T> &);

   Array<T> array1d;
   int M, N; // number of rows and columns

public:
   Array2D() { M = N = 0; }
   Array2D(int m, int n) : array1d(m*n) { M = m; N = n; }

   void SetSize(int m, int n) { array1d.SetSize(m*n); M = m; N = n; }

   int NumRows() const { return M; }
   int NumCols() const { return N; }

   inline const T &operator()(int i, int j) const;
   inline       T &operator()(int i, int j);

   inline const T *operator[](int i) const;
   inline T       *operator[](int i);

   const T *operator()(int i) const { return (*this)[i]; }
   T       *operator()(int i)       { return (*this)[i]; }

   const T *GetRow(int i) const { return (*this)[i]; }
   T       *GetRow(int i)       { return (*this)[i]; }

   /// Extract a copy of the @a i-th row into the Array @a sa.
   void GetRow(int i, Array<T> &sa) const
   {
      sa.SetSize(N);
      sa.Assign(GetRow(i));
   }

   /** @brief Save the Array2D to the stream @a out using the format @a fmt.
       The format @a fmt can be:

          0 - write the number of rows and columns, followed by all entries
          1 - write only the entries, using row-major layout
   */
   void Save(std::ostream &out, int fmt = 0) const
   {
      if (fmt == 0) { out << NumRows() << ' ' << NumCols() << '\n'; }
      array1d.Save(out, 1);
   }

   /** @brief Read an Array2D from the stream @a in using format @a fmt.
       The format @a fmt can be:

          0 - read the number of rows and columns, then the entries
          1 - read NumRows() x NumCols() entries, using row-major layout
   */
   void Load(std::istream &in, int fmt = 0)
   {
      if (fmt == 0) { in >> M >> N; array1d.SetSize(M*N); }
      array1d.Load(in, 1);
   }

   /// Read an Array2D from a file
   void Load(const char *filename, int fmt = 0);

   /** @brief Set the Array2D dimensions to @a new_size0 x @a new_size1 and read
       that many entries from the stream @a in. */
   void Load(int new_size0,int new_size1, std::istream &in)
   { SetSize(new_size0,new_size1); Load(in, 1); }

   void Copy(Array2D &copy) const
   { copy.M = M; copy.N = N; array1d.Copy(copy.array1d); }

   inline void operator=(const T &a)
   { array1d = a; }

   /// Make this Array a reference to 'master'
   inline void MakeRef(const Array2D &master)
   { M = master.M; N = master.N; array1d.MakeRef(master.array1d); }

   /// Delete all dynamically allocated memory, reseting all dimentions to zero.
   inline void DeleteAll() { M = 0; N = 0; array1d.DeleteAll(); }

   /// Prints array to stream with width elements per row
   void Print(std::ostream &out = mfem::out, int width = 4);
};


template <class T>
class Array3D
{
private:
   Array<T> array1d;
   int N2, N3;

public:
   Array3D() { N2 = N3 = 0; }
   Array3D(int n1, int n2, int n3)
      : array1d(n1*n2*n3) { N2 = n2; N3 = n3; }

   void SetSize(int n1, int n2, int n3)
   { array1d.SetSize(n1*n2*n3); N2 = n2; N3 = n3; }

   inline const T &operator()(int i, int j, int k) const;
   inline       T &operator()(int i, int j, int k);
};


/** A container for items of type T. Dynamically grows as items are added.
 *  Each item is accessible by its index. Items are allocated in larger chunks
 *  (blocks), so the 'Append' method is very fast on average.
 */
template<typename T>
class BlockArray
{
public:
   BlockArray(int block_size = 16*1024);
   BlockArray(const BlockArray<T> &other); // deep copy
   ~BlockArray();

   /// Allocate and construct a new item in the array, return its index.
   int Append();

   /// Allocate and copy-construct a new item in the array, return its index.
   int Append(const T &item);

   /// Access item of the array.
   inline T& At(int index)
   {
      CheckIndex(index);
      return blocks[index >> shift][index & mask];
   }
   inline const T& At(int index) const
   {
      CheckIndex(index);
      return blocks[index >> shift][index & mask];
   }

   /// Access item of the array.
   inline T& operator[](int index) { return At(index); }
   inline const T& operator[](int index) const { return At(index); }

   /// Return the number of items actually stored.
   int Size() const { return size; }

   /// Return the current capacity of the BlockArray.
   int Capacity() const { return blocks.Size()*(mask+1); }

   void Swap(BlockArray<T> &other);

   long MemoryUsage() const;

protected:
   template <typename cA, typename cT>
   class iterator_base
   {
   public:
      cT& operator*() const { return *ptr; }
      cT* operator->() const { return ptr; }

      bool good() const { return !stop; }
      int index() const { return (ptr - ref); }

   protected:
      cA *array;
      cT *ptr, *b_end, *ref;
      int b_end_idx;
      bool stop;

      iterator_base() { }
      iterator_base(bool stop) : stop(stop) { }
      iterator_base(cA *a)
         : array(a), ptr(a->blocks[0]), ref(ptr), stop(false)
      {
         b_end_idx = std::min(a->size, a->mask+1);
         b_end = ptr + b_end_idx;
      }

      void next()
      {
         MFEM_ASSERT(!stop, "invalid use");
         if (++ptr == b_end)
         {
            if (b_end_idx < array->size)
            {
               ptr = &array->At(b_end_idx);
               ref = ptr - b_end_idx;
               b_end_idx = std::min(array->size, (b_end_idx|array->mask) + 1);
               b_end = &array->At(b_end_idx-1) + 1;
            }
            else
            {
               MFEM_ASSERT(b_end_idx == array->size, "invalid use");
               stop = true;
            }
         }
      }
   };

public:
   class iterator : public iterator_base<BlockArray, T>
   {
   protected:
      friend class BlockArray;
      typedef iterator_base<BlockArray, T> base;

      iterator() { }
      iterator(bool stop) : base(stop) { }
      iterator(BlockArray *a) : base(a) { }

   public:
      iterator &operator++() { base::next(); return *this; }

      bool operator==(const iterator &other) const { return base::stop; }
      bool operator!=(const iterator &other) const { return !base::stop; }
   };

   class const_iterator : public iterator_base<const BlockArray, const T>
   {
   protected:
      friend class BlockArray;
      typedef iterator_base<const BlockArray, const T> base;

      const_iterator() { }
      const_iterator(bool stop) : base(stop) { }
      const_iterator(const BlockArray *a) : base(a) { }

   public:
      const_iterator &operator++() { base::next(); return *this; }

      bool operator==(const const_iterator &other) const { return base::stop; }
      bool operator!=(const const_iterator &other) const { return !base::stop; }
   };

   iterator begin() { return size ? iterator(this) : iterator(true); }
   iterator end() { return iterator(); }

   const_iterator cbegin() const
   { return size ? const_iterator(this) : const_iterator(true); }
   const_iterator cend() const { return const_iterator(); }

protected:
   Array<T*> blocks;
   int size, shift, mask;

   int Alloc();

   inline void CheckIndex(int index) const
   {
      MFEM_ASSERT(index >= 0 && index < size,
                  "Out of bounds access: " << index << ", size = " << size);
   }
};


/// inlines ///

template <class T>
inline void Swap(T &a, T &b)
{
   T c = a;
   a = b;
   b = c;
}

template <class T>
inline void Swap(Array<T> &a, Array<T> &b)
{
   Swap(a.data, b.data);
   Swap(a.size, b.size);
}

template <class T>
inline Array<T>::Array(const Array &src)
   : size(src.Size())
{
   size > 0 ? data.New(size, src.data.GetMemoryType()) : data.Reset();
   data.CopyFrom(src.data, size);
   data.UseDevice(src.data.UseDevice());
}

template <typename T> template <typename CT>
inline Array<T>::Array(const Array<CT> &src)
   : size(src.Size())
{
   size > 0 ? data.New(size) : data.Reset();
   for (int i = 0; i < size; i++) { (*this)[i] = T(src[i]); }
}

template <class T>
inline void Array<T>::GrowSize(int minsize)
{
   const int nsize = std::max(minsize, 2 * data.Capacity());
   Memory<T> p(nsize, data.GetMemoryType());
   p.CopyFrom(data, size);
   p.UseDevice(data.UseDevice());
   data.Delete();
   data = p;
}

template <typename T> template <typename CT>
inline Array<T> &Array<T>::operator=(const Array<CT> &src)
{
   SetSize(src.Size());
   for (int i = 0; i < size; i++) { (*this)[i] = T(src[i]); }
   return *this;
}

template <class T>
inline void Array<T>::SetSize(int nsize)
{
   MFEM_ASSERT( nsize>=0, "Size must be non-negative.  It is " << nsize );
   if (nsize > Capacity())
   {
      GrowSize(nsize);
   }
   size = nsize;
}

template <class T>
inline void Array<T>::SetSize(int nsize, const T &initval)
{
   MFEM_ASSERT( nsize>=0, "Size must be non-negative.  It is " << nsize );
   if (nsize > size)
   {
      if (nsize > Capacity())
      {
         GrowSize(nsize);
      }
      for (int i = size; i < nsize; i++)
      {
         data[i] = initval;
      }
   }
   size = nsize;
}

template <class T>
inline void Array<T>::SetSize(int nsize, MemoryType mt)
{
   MFEM_ASSERT(nsize >= 0, "invalid new size: " << nsize);
   if (mt == data.GetMemoryType())
   {
      if (nsize <= Capacity())
      {
         size = nsize;
         return;
      }
   }
   const bool use_dev = data.UseDevice();
   data.Delete();
   if (nsize > 0)
   {
      data.New(nsize, mt);
      size = nsize;
   }
   else
   {
      data.Reset();
      size = 0;
   }
   data.UseDevice(use_dev);
}

template <class T>
inline T &Array<T>::operator[](int i)
{
   MFEM_ASSERT( i>=0 && i<size,
                "Access element " << i << " of array, size = " << size );
   return data[i];
}

template <class T>
inline const T &Array<T>::operator[](int i) const
{
   MFEM_ASSERT( i>=0 && i<size,
                "Access element " << i << " of array, size = " << size );
   return data[i];
}

template <class T>
inline int Array<T>::Append(const T &el)
{
   SetSize(size+1);
   data[size-1] = el;
   return size;
}

template <class T>
inline int Array<T>::Append(const T *els, int nels)
{
   const int old_size = size;

   SetSize(size + nels);
   for (int i = 0; i < nels; i++)
   {
      data[old_size+i] = els[i];
   }
   return size;
}

template <class T>
inline int Array<T>::Prepend(const T &el)
{
   SetSize(size+1);
   for (int i = size-1; i > 0; i--)
   {
      data[i] = data[i-1];
   }
   data[0] = el;
   return size;
}

template <class T>
inline T &Array<T>::Last()
{
   MFEM_ASSERT(size > 0, "Array size is zero: " << size);
   return data[size-1];
}

template <class T>
inline const T &Array<T>::Last() const
{
   MFEM_ASSERT(size > 0, "Array size is zero: " << size);
   return data[size-1];
}

template <class T>
inline int Array<T>::Union(const T &el)
{
   int i = 0;
   while ((i < size) && (data[i] != el)) { i++; }
   if (i == size)
   {
      Append(el);
   }
   return i;
}

template <class T>
inline int Array<T>::Find(const T &el) const
{
   for (int i = 0; i < size; i++)
   {
      if (data[i] == el) { return i; }
   }
   return -1;
}

template <class T>
inline int Array<T>::FindSorted(const T &el) const
{
   const T *begin = data, *end = begin + size;
   const T* first = std::lower_bound(begin, end, el);
   if (first == end || !(*first == el)) { return  -1; }
   return first - begin;
}

template <class T>
inline void Array<T>::DeleteFirst(const T &el)
{
   for (int i = 0; i < size; i++)
   {
      if (data[i] == el)
      {
         for (i++; i < size; i++)
         {
            data[i-1] = data[i];
         }
         size--;
         return;
      }
   }
}

template <class T>
inline void Array<T>::DeleteAll()
{
   const bool use_dev = data.UseDevice();
   data.Delete();
   data.Reset();
   size = 0;
   data.UseDevice(use_dev);
}

template <typename T>
inline void Array<T>::Copy(Array &copy) const
{
   copy.SetSize(Size(), data.GetMemoryType());
   data.CopyTo(copy.data, Size());
   copy.data.UseDevice(data.UseDevice());
}

template <class T>
inline void Array<T>::MakeRef(T *p, int s)
{
   data.Delete();
   data.Wrap(p, s, false);
   size = s;
}

template <class T>
inline void Array<T>::MakeRef(const Array &master)
{
   data.Delete();
   data = master.data; // note: copies the device flag
   size = master.size;
   data.ClearOwnerFlags();
}

template <class T>
inline void Array<T>::GetSubArray(int offset, int sa_size, Array<T> &sa) const
{
   sa.SetSize(sa_size);
   for (int i = 0; i < sa_size; i++)
   {
      sa[i] = (*this)[offset+i];
   }
}

template <class T>
inline void Array<T>::operator=(const T &a)
{
   for (int i = 0; i < size; i++)
   {
      data[i] = a;
   }
}

template <class T>
inline void Array<T>::Assign(const T *p)
{
   data.CopyFromHost(p, Size());
}


template <class T>
inline const T &Array2D<T>::operator()(int i, int j) const
{
   MFEM_ASSERT( i>=0 && i< array1d.Size()/N && j>=0 && j<N,
                "Array2D: invalid access of element (" << i << ',' << j
                << ") in array of size (" << array1d.Size()/N << ',' << N
                << ")." );
   return array1d[i*N+j];
}

template <class T>
inline T &Array2D<T>::operator()(int i, int j)
{
   MFEM_ASSERT( i>=0 && i< array1d.Size()/N && j>=0 && j<N,
                "Array2D: invalid access of element (" << i << ',' << j
                << ") in array of size (" << array1d.Size()/N << ',' << N
                << ")." );
   return array1d[i*N+j];
}

template <class T>
inline const T *Array2D<T>::operator[](int i) const
{
   MFEM_ASSERT( i>=0 && i< array1d.Size()/N,
                "Array2D: invalid access of row " << i << " in array with "
                << array1d.Size()/N << " rows.");
   return &array1d[i*N];
}

template <class T>
inline T *Array2D<T>::operator[](int i)
{
   MFEM_ASSERT( i>=0 && i< array1d.Size()/N,
                "Array2D: invalid access of row " << i << " in array with "
                << array1d.Size()/N << " rows.");
   return &array1d[i*N];
}


template <class T>
inline void Swap(Array2D<T> &a, Array2D<T> &b)
{
   Swap(a.array1d, b.array1d);
   Swap(a.N, b.N);
}


template <class T>
inline const T &Array3D<T>::operator()(int i, int j, int k) const
{
   MFEM_ASSERT(i >= 0 && i < array1d.Size() / N2 / N3 && j >= 0 && j < N2
               && k >= 0 && k < N3,
               "Array3D: invalid access of element ("
               << i << ',' << j << ',' << k << ") in array of size ("
               << array1d.Size() / N2 / N3 << ',' << N2 << ',' << N3 << ").");
   return array1d[(i*N2+j)*N3+k];
}

template <class T>
inline T &Array3D<T>::operator()(int i, int j, int k)
{
   MFEM_ASSERT(i >= 0 && i < array1d.Size() / N2 / N3 && j >= 0 && j < N2
               && k >= 0 && k < N3,
               "Array3D: invalid access of element ("
               << i << ',' << j << ',' << k << ") in array of size ("
               << array1d.Size() / N2 / N3 << ',' << N2 << ',' << N3 << ").");
   return array1d[(i*N2+j)*N3+k];
}


template<typename T>
BlockArray<T>::BlockArray(int block_size)
{
   mask = block_size-1;
   MFEM_VERIFY(!(block_size & mask), "block_size must be a power of two.");

   size = shift = 0;
   while ((1 << shift) < block_size) { shift++; }
}

template<typename T>
BlockArray<T>::BlockArray(const BlockArray<T> &other)
{
   blocks.SetSize(other.blocks.Size());

   size = other.size;
   shift = other.shift;
   mask = other.mask;

   int bsize = mask+1;
   for (int i = 0; i < blocks.Size(); i++)
   {
      blocks[i] = (T*) new char[bsize * sizeof(T)];
   }

   // copy all items
   for (int i = 0; i < size; i++)
   {
      new (&At(i)) T(other[i]);
   }
}

template<typename T>
int BlockArray<T>::Alloc()
{
   int bsize = mask+1;
   if (size >= blocks.Size() * bsize)
   {
      T* new_block = (T*) new char[bsize * sizeof(T)];
      blocks.Append(new_block);
   }
   return size++;
}

template<typename T>
int BlockArray<T>::Append()
{
   int index = Alloc();
   new (&At(index)) T();
   return index;
}

template<typename T>
int BlockArray<T>::Append(const T &item)
{
   int index = Alloc();
   new (&At(index)) T(item);
   return index;
}

template<typename T>
void BlockArray<T>::Swap(BlockArray<T> &other)
{
   mfem::Swap(blocks, other.blocks);
   std::swap(size, other.size);
   std::swap(shift, other.shift);
   std::swap(mask, other.mask);
}

template<typename T>
long BlockArray<T>::MemoryUsage() const
{
   return blocks.Size()*(mask+1)*sizeof(T) +
          blocks.MemoryUsage();
}

template<typename T>
BlockArray<T>::~BlockArray()
{
   int bsize = size & mask;
   for (int i = blocks.Size(); i != 0; )
   {
      T *block = blocks[--i];
      for (int j = bsize; j != 0; )
      {
         block[--j].~T();
      }
      delete [] (char*) block;
      bsize = mask+1;
   }
}

} // namespace mfem

#endif<|MERGE_RESOLUTION|>--- conflicted
+++ resolved
@@ -26,35 +26,6 @@
 namespace mfem
 {
 
-<<<<<<< HEAD
-/// Base class for array container.
-class BaseArray
-{
-protected:
-   /// Pointer to data.
-   void *data;
-   /// Size of the array.
-   int size;
-   /** Size of the allocated memory.  Will be negative 
-       if the data is not owned by this array. */
-   int allocsize;
-   /** Increment of allocated memory on overflow,
-       inc = 0 doubles the arra.y */
-   int inc;
-
-   BaseArray() { }
-   /// Creates array of asize elements of size elementsize
-   BaseArray(int asize, int ainc, int elmentsize);
-   /// Free the allocated memory
-   ~BaseArray();
-   /** Increases the allocsize of the array to be at least minsize.
-       The current content of the array is copied to the newly allocated
-       space. minsize must be > abs(allocsize). */
-   void GrowSize(int minsize, int elementsize);
-};
-
-=======
->>>>>>> 878a82cf
 template <class T>
 class Array;
 
@@ -83,15 +54,9 @@
 public:
    friend void Swap<T>(Array<T> &, Array<T> &);
 
-<<<<<<< HEAD
-   /// Creates an array of asize elements.
-   explicit inline Array(int asize = 0, int ainc = 0)
-      : BaseArray(asize, ainc, sizeof (T)) { }
-=======
-   /// Creates array of asize elements
+   /// Creates an array of @a asize elements
    explicit inline Array(int asize = 0)
       : size(asize) { asize > 0 ? data.New(asize) : data.Reset(); }
->>>>>>> 878a82cf
 
    /** @brief Creates array using an existing c-array of asize elements;
        allocsize is set to -asize to indicate that the data will not
@@ -99,16 +64,10 @@
    inline Array(T *_data, int asize)
    { data.Wrap(_data, asize, false); size = asize; }
 
-<<<<<<< HEAD
-   /// Copy constructor: deep copy from 'src'.
-   Array(const Array<T> &src)
-      : BaseArray(src.size, 0, sizeof(T))
-   { mfem::Memcpy(data, src.data, size*sizeof(T)); }
-=======
-   /// Copy constructor: deep copy
+
+   /// Copy constructor: deep copy from @a src
    /** This method supports source arrays using any MemoryType. */
    inline Array(const Array &src);
->>>>>>> 878a82cf
 
    /// Copy constructor (deep copy) from 'src', an Array of convertible type.
    template <typename CT>
@@ -120,33 +79,10 @@
    /// Assignment operator: deep copy from 'src'.
    Array<T> &operator=(const Array<T> &src) { src.Copy(*this); return *this; }
 
-   /// Assignment operator (deep copy) from 'src', an Array of convertible type.
+   /// Assignment operator (deep copy) from @a src, an Array of convertible type.
    template <typename CT>
    inline Array &operator=(const Array<CT> &src);
 
-<<<<<<< HEAD
-   /// Return the data as 'T *'.
-   inline operator T *() { return (T *)data; }
-
-   /// Return the data as 'const T *'.
-   inline operator const T *() const { return (const T *)data; }
-
-   /// Returns pointer to the data.
-   inline T *GetData() { return (T *)data; }
-   /// Returns const pointer to the data.
-   inline const T *GetData() const { return (T *)data; }
-
-   /** @brief Return true if this object owns the data in the array 
-       and will handle deallocation. */
-   inline bool OwnsData() const { return (allocsize > 0); }
-
-   /// Transfer ownership of the data out of this object to 'p'.
-   inline void StealData(T **p)
-   { *p = (T*)data; data = 0; size = allocsize = 0; }
-
-   /// NULL-ifies the data.  Careful to avoid leaking memory here.
-   inline void LoseData() { data = 0; size = allocsize = 0; }
-=======
    /// Return the data as 'T *'
    inline operator T *() { return data; }
 
@@ -175,7 +111,6 @@
 
    /// NULL-ifies the data
    inline void LoseData() { data.Reset(); size = 0; }
->>>>>>> 878a82cf
 
    /// Make the Array own the data
    void MakeDataOwner() const { data.SetHostPtrOwner(true); }
@@ -244,17 +179,9 @@
    /// Delete the whole array.
    inline void DeleteAll();
 
-<<<<<<< HEAD
-   /// Create a copy of the internal array to the provided 'copy'.
-   inline void Copy(Array &copy) const
-   {
-      copy.SetSize(Size());
-      mfem::Memcpy(copy.GetData(), data, Size()*sizeof(T));
-   }
-=======
-   /// Create a copy of the current array
+
+   ///  Create a copy of the internal array to the provided @a copy.
    inline void Copy(Array &copy) const;
->>>>>>> 878a82cf
 
    /// Make this Array a reference to a pointer.
    inline void MakeRef(T *, int);
@@ -262,12 +189,9 @@
    /// Make this Array a reference to 'master'.
    inline void MakeRef(const Array &master);
 
-<<<<<<< HEAD
-   /// Copy sub array starting from 'offset' out to the provided 'sa'.
-   inline void GetSubArray(int offset, int sa_size, Array<T> &sa);
-=======
+
+   /// Copy sub array starting from @a offset out to the provided @a sa.
    inline void GetSubArray(int offset, int sa_size, Array<T> &sa) const;
->>>>>>> 878a82cf
 
    /// Prints array to stream with width elements per row.
    void Print(std::ostream &out = mfem::out, int width = 4) const;
@@ -301,13 +225,8 @@
        operator `<` for class T. */
    T Min() const;
 
-<<<<<<< HEAD
    /// Sorts the array in ascending order. This requires operator< to be defined for T.
-   void Sort() { std::sort((T*) data, (T*) data + size); }
-=======
-   /// Sorts the array. This requires operator< to be defined for T.
    void Sort() { std::sort((T*)data, data + size); }
->>>>>>> 878a82cf
 
    /// Sorts the array in ascending order using the supplied comparison function object.
    template<class Compare>
@@ -340,19 +259,17 @@
    template <typename U>
    inline void CopyTo(U *dest) { std::copy(begin(), end(), dest); }
 
-<<<<<<< HEAD
    /// STL-like begin.  Returns pointer to the first element of the array.
-   inline T* begin() const { return (T*) data; }
+   inline T* begin() { return data; }
 
    /// STL-like end.  Returns pointer after the last element of the array.
-   inline T* end() const { return (T*) data + size; }
-=======
-   // STL-like begin/end
-   inline T* begin() { return data; }
    inline T* end() { return data + size; }
+
+   /// STL-like begin.  Returns const pointer to the first element of the array.
    inline const T* begin() const { return data; }
+
+   /// STL-like end.  Returns const pointer after the last element of the array.
    inline const T* end() const { return data + size; }
->>>>>>> 878a82cf
 
    /// Returns the number of bytes allocated for the array including any reserve.
    long MemoryUsage() const { return Capacity() * sizeof(T); }
