// Copyright (c) 2010-2025, Lawrence Livermore National Security, LLC. Produced
// at the Lawrence Livermore National Laboratory. All Rights reserved. See files
// LICENSE and NOTICE for details. LLNL-CODE-806117.
//
// This file is part of the MFEM library. For more information and source code
// availability visit https://mfem.org.
//
// MFEM is free software; you can redistribute it and/or modify it under the
// terms of the BSD-3 license. We welcome feedback and contributions, see file
// CONTRIBUTING.md for details.

#ifndef MFEM_ARRAY
#define MFEM_ARRAY

#include "../config/config.hpp"
#include "mem_manager.hpp"
#include "device.hpp"
#include "error.hpp"
#include "globals.hpp"

#include <iostream>
#include <cstdlib>
#include <cstring>
#include <algorithm>
#include <type_traits>
#include <initializer_list>

namespace mfem
{

template <class T>
class Array;

/**
   Abstract data type Array.

   Array<T> is an automatically increasing array containing elements of the
   generic type T, which must be a trivial type, see `std::is_trivial`. The
   allocated size may be larger then the logical size of the array. The elements
   can be accessed by the [] operator, the range is 0 to size-1.
*/
template <class T>
class Array
{
protected:
   /// Pointer to data
   Memory<T> data;
   /// Size of the array
   int size;

   inline void GrowSize(int minsize);

   static_assert(std::is_trivial<T>::value, "type T must be trivial");

public:
<<<<<<< HEAD
=======
   using value_type = T; ///< Type alias for stl.
   using reference = T&; ///< Type alias for stl.
   using const_reference = const T&; ///< Type alias for stl.

   friend void Swap<T>(Array<T> &, Array<T> &);

>>>>>>> bd7281bd
   /// Creates an empty array
   inline Array() : size(0) { }

   /// Creates an empty array with a given MemoryType
   inline Array(MemoryType mt) : data(mt), size(0) { }

   /// Creates array of @a asize elements
   explicit inline Array(int asize)
      : size(asize) { if (asize > 0) { data.New(asize); } }

   /// Creates array of @a asize elements with a given MemoryType
   inline Array(int asize, MemoryType mt)
      : data(mt), size(asize) { if (asize > 0) { data.New(asize, mt); } }

   /** @brief Creates array using an externally allocated host pointer @a data_
       to @a asize elements. If @a own_data is true, the array takes ownership
       of the pointer.

       When @a own_data is true, the pointer @a data_ must be allocated with
       MemoryType given by MemoryManager::GetHostMemoryType(). */
   inline Array(T *data_, int asize, bool own_data = false)
   { data.Wrap(data_, asize, own_data); size = asize; }

   /// Copy constructor: deep copy from @a src
   /** This method supports source arrays using any MemoryType. */
   inline Array(const Array &src);

   /// Copy constructor (deep copy) from 'src', an Array of convertible type.
   template <typename CT>
   inline Array(const Array<CT> &src);

   /// Construct an Array from a C-style array of static length
   template <typename CT, int N>
   explicit inline Array(const CT (&values)[N]);

   /// Construct an Array from a braced initializer list of convertible type
   template <typename CT, typename std::enable_if<
                std::is_convertible<CT,T>::value,bool>::type = true>
   explicit inline Array(std::initializer_list<CT> values);

   /// Move constructor ("steals" data from 'src')
<<<<<<< HEAD
   Array(Array<T> &&src) = default;
=======
   inline Array(Array<T> &&src) : Array() { Swap(src, *this); }
>>>>>>> bd7281bd

   /// Destructor
   inline ~Array() { data.Delete(); }

   /// Copy assignment operator: deep copy from 'src'.
   Array<T> &operator=(const Array<T> &src) { src.Copy(*this); return *this; }

   /// Move assignment operator
   Array<T> &operator=(Array<T> &&src) = default;

   /// Assignment operator (deep copy) from @a src, an Array of convertible type.
   template <typename CT>
   inline Array &operator=(const Array<CT> &src);

   /// Return the data as 'T *'
   inline operator T *() { return data; }

   /// Return the data as 'const T *'
   inline operator const T *() const { return data; }

   /// Returns the data
   inline T *GetData() { return data; }
   /// Returns the data
   inline const T *GetData() const { return data; }

   /// Return a reference to the Memory object used by the Array.
   Memory<T> &GetMemory() { return data; }

   /// Return a reference to the Memory object used by the Array, const version.
   const Memory<T> &GetMemory() const { return data; }

   /// Return the device flag of the Memory object used by the Array
   bool UseDevice() const { return data.UseDevice(); }

   /// Return true if the data will be deleted by the Array
   inline bool OwnsData() const { return data.OwnsHostPtr(); }

   /// Changes the ownership of the data
   inline void StealData(T **p) { *p = data; data.Reset(); size = 0; }

   /// NULL-ifies the data
   inline void LoseData() { data.Reset(); size = 0; }

   /// Make the Array own the data
   void MakeDataOwner() const { data.SetHostPtrOwner(true); }

   /// Return the logical size of the array.
   inline int Size() const { return size; }

   /// Change the logical size of the array, keep existing entries.
   inline void SetSize(int nsize);

   /// Same as SetSize(int) plus initialize new entries with 'initval'.
   inline void SetSize(int nsize, const T &initval);

   /** @brief Resize the array to size @a nsize using MemoryType @a mt. Note
       that unlike the other versions of SetSize(), the current content of the
       array is not preserved. */
   inline void SetSize(int nsize, MemoryType mt);

   /** Maximum number of entries the array can store without allocating more
       memory. */
   inline int Capacity() const { return data.Capacity(); }

   /// Ensures that the allocated size is at least the given size.
   inline void Reserve(int capacity)
   { if (capacity > Capacity()) { GrowSize(capacity); } }

   /// Reference access to the ith element.
   inline T & operator[](int i);

   /// Const reference access to the ith element.
   inline const T &operator[](int i) const;

   /// Append element 'el' to array, resize if necessary.
   inline int Append(const T & el);

   /// STL-like push_back. Append element 'el' to array, resize if necessary.
   void push_back(const T &el) { Append(el); }

   /// Append another array to this array, resize if necessary.
   inline int Append(const T *els, int nels);

   /// Append another array to this array, resize if necessary.
   inline int Append(const Array<T> &els) { return Append(els, els.Size()); }

   /// Prepend an 'el' to the array, resize if necessary.
   inline int Prepend(const T &el);

   /// Return the last element in the array.
   inline T &Last();

   /// Return the last element in the array.
   inline const T &Last() const;

   /// Append element when it is not yet in the array, return index.
   inline int Union(const T & el);

   /// Return the first index where 'el' is found; return -1 if not found.
   inline int Find(const T &el) const;

   /// Do bisection search for 'el' in a sorted array; return -1 if not found.
   inline int FindSorted(const T &el) const;

   /// Delete the last entry of the array.
   inline void DeleteLast() { if (size > 0) { size--; } }

   /// Delete the first entry with value == 'el'.
   inline void DeleteFirst(const T &el);

   /// Delete the whole array.
   inline void DeleteAll();

   /// Reduces the capacity of the array to exactly match the current size.
   inline void ShrinkToFit();

   ///  Create a copy of the internal array to the provided @a copy.
   inline void Copy(Array &copy) const;

   /// Make this Array a reference to a pointer.
   /** When @a own_data is true, the pointer @a data_ must be allocated with
       MemoryType given by MemoryManager::GetHostMemoryType(). */
   inline void MakeRef(T *data_, int size_, bool own_data = false);

   /// Make this Array a reference to a pointer.
   /** When @a own_data is true, the pointer @a data_ must be allocated with
       MemoryType given by @a mt. */
   inline void MakeRef(T *data_, int size, MemoryType mt, bool own_data);

   /// Make this Array a reference to 'master'.
   inline void MakeRef(const Array &master);

   /// Reset the Array to use the given external Memory @a mem and size @a s.
   /** If @a own_mem is false, the Array will not own any of the pointers of
       @a mem.

       Note that when @a own_mem is true, the @a mem object can be destroyed
       immediately by the caller but `mem.Delete()` should NOT be called since
       the Array object takes ownership of all pointers owned by @a mem. */
   inline void NewMemoryAndSize(const Memory<T> &mem, int s, bool own_mem);

   /**
    * @brief Permute the array using the provided indices. Sorts the indices
    * variable in the process, thereby destroying the permutation. The rvalue
    * reference is to be used when this destruction is allowed, whilst the const
    * reference preserves at the cost of duplication.
    *
    * @param indices The indices of the ordering. data[i] = data[indices[i]].
    */
   template <typename I>
   inline void Permute(I &&indices);
   template <typename I>
   inline void Permute(const I &indices) { Permute(I(indices)); }

   /// Copy sub array starting from @a offset out to the provided @a sa.
   inline void GetSubArray(int offset, int sa_size, Array<T> &sa) const;

   /// Prints array to stream with width elements per row.
   void Print(std::ostream &out = mfem::out, int width = 4) const;

   /** @brief Save the Array to the stream @a out using the format @a fmt.
       The format @a fmt can be:

          0 - write the size followed by all entries
          1 - write only the entries
   */
   void Save(std::ostream &out, int fmt = 0) const;

   /** @brief Read an Array from the stream @a in using format @a fmt.
       The format @a fmt can be:

          0 - read the size then the entries
          1 - read Size() entries
   */
   void Load(std::istream &in, int fmt = 0);

   /** @brief Set the Array size to @a new_size and read that many entries from
       the stream @a in. */
   void Load(int new_size, std::istream &in)
   { SetSize(new_size); Load(in, 1); }

   /** @brief Find the maximal element in the array, using the comparison
       operator `<` for class T. */
   T Max() const;

   /** @brief Find the minimal element in the array, using the comparison
       operator `<` for class T. */
   T Min() const;

   /// Sorts the array in ascending order. This requires operator< to be defined for T.
   void Sort() { std::sort((T*)data, data + size); }

   /// Sorts the array in ascending order using the supplied comparison function object.
   template<class Compare>
   void Sort(Compare cmp) { std::sort((T*)data, data + size, cmp); }

   /** @brief Removes duplicities from a sorted array. This requires
       operator== to be defined for T. */
   void Unique()
   {
      T* end = std::unique((T*)data, data + size);
      SetSize((int)(end - data));
   }

   /// Return 1 if the array is sorted from lowest to highest.  Otherwise return 0.
   int IsSorted() const;

   /// Does the Array have Size zero.
   bool IsEmpty() const { return Size() == 0; }

   /// Fill the entries of the array with the cumulative sum of the entries.
   void PartialSum();

   /// Replace each entry of the array with its absolute value.
   void Abs();

   /// Return the sum of all the array entries using the '+'' operator for class 'T'.
   T Sum() const;

   /// Set all entries of the array to the provided constant.
   inline void operator=(const T &a);

   /// Copy data from a pointer. 'Size()' elements are copied.
   inline void Assign(const T *);

   /// STL-like copyTo @a dest from begin to end.
   template <typename U>
   inline void CopyTo(U *dest) { std::copy(begin(), end(), dest); }

   /** @brief Copy from @a src into this array.  Copies enough entries to
       fill the Capacity size of this array.  Careful this does not update
       the Size to match this Capacity after this.*/
   template <typename U>
   inline void CopyFrom(const U *src)
   {
      if (!begin() || size == 0) { return; }
      MFEM_ASSERT(begin() && src, "Error in Array::CopyFrom");
      std::memcpy(begin(), src, MemoryUsage());
   }

   /// STL-like begin.  Returns pointer to the first element of the array.
   inline T* begin() { return data; }

   /// STL-like end.  Returns pointer after the last element of the array.
   inline T* end() { return data + size; }

   /// STL-like begin.  Returns const pointer to the first element of the array.
   inline const T* begin() const { return data; }

   /// STL-like end.  Returns const pointer after the last element of the array.
   inline const T* end() const { return data + size; }

   /// Returns the number of bytes allocated for the array including any reserve.
   std::size_t MemoryUsage() const { return Capacity() * sizeof(T); }

   /// Shortcut for mfem::Read(a.GetMemory(), a.Size(), on_dev).
   const T *Read(bool on_dev = true) const
   { return mfem::Read(data, size, on_dev); }

   /// Shortcut for mfem::Read(a.GetMemory(), a.Size(), false).
   const T *HostRead() const
   { return mfem::Read(data, size, false); }

   /// Shortcut for mfem::Write(a.GetMemory(), a.Size(), on_dev).
   T *Write(bool on_dev = true)
   { return mfem::Write(data, size, on_dev); }

   /// Shortcut for mfem::Write(a.GetMemory(), a.Size(), false).
   T *HostWrite()
   { return mfem::Write(data, size, false); }

   /// Shortcut for mfem::ReadWrite(a.GetMemory(), a.Size(), on_dev).
   T *ReadWrite(bool on_dev = true)
   { return mfem::ReadWrite(data, size, on_dev); }

   /// Shortcut for mfem::ReadWrite(a.GetMemory(), a.Size(), false).
   T *HostReadWrite()
   { return mfem::ReadWrite(data, size, false); }
};

template <class T>
inline bool operator==(const Array<T> &LHS, const Array<T> &RHS)
{
   if ( LHS.Size() != RHS.Size() ) { return false; }
   for (int i=0; i<LHS.Size(); i++)
   {
      if ( LHS[i] != RHS[i] ) { return false; }
   }
   return true;
}

template <class T>
inline bool operator!=(const Array<T> &LHS, const Array<T> &RHS)
{
   return !( LHS == RHS );
}


/// Utility function similar to std::as_const in c++17.
template <typename T> const T &AsConst(const T &a) { return a; }


/// Dynamic 2D array using row-major layout
template <class T>
class Array2D
{
private:
   Array<T> array1d;
   int M, N; // number of rows and columns

public:
   Array2D() { M = N = 0; }
   Array2D(int m, int n) : array1d(m*n) { M = m; N = n; }

   Array2D(const Array2D &) = default;
   Array2D(Array2D &&) = default;

   void SetSize(int m, int n) { array1d.SetSize(m*n); M = m; N = n; }

   int NumRows() const { return M; }
   int NumCols() const { return N; }

   inline const T &operator()(int i, int j) const;
   inline       T &operator()(int i, int j);

   inline const T *operator[](int i) const;
   inline T       *operator[](int i);

   const T *operator()(int i) const { return (*this)[i]; }
   T       *operator()(int i)       { return (*this)[i]; }

   const T *GetRow(int i) const { return (*this)[i]; }
   T       *GetRow(int i)       { return (*this)[i]; }

   /// Extract a copy of the @a i-th row into the Array @a sa.
   void GetRow(int i, Array<T> &sa) const
   {
      sa.SetSize(N);
      sa.Assign(GetRow(i));
   }

   /** @brief Save the Array2D to the stream @a out using the format @a fmt.
       The format @a fmt can be:

          0 - write the number of rows and columns, followed by all entries
          1 - write only the entries, using row-major layout
   */
   void Save(std::ostream &os, int fmt = 0) const
   {
      if (fmt == 0) { os << NumRows() << ' ' << NumCols() << '\n'; }
      array1d.Save(os, 1);
   }

   /** @brief Read an Array2D from the stream @a in using format @a fmt.
       The format @a fmt can be:

          0 - read the number of rows and columns, then the entries
          1 - read NumRows() x NumCols() entries, using row-major layout
   */
   void Load(std::istream &in, int fmt = 0)
   {
      if (fmt == 0) { in >> M >> N; array1d.SetSize(M*N); }
      array1d.Load(in, 1);
   }

   /// Read an Array2D from a file
   void Load(const char *filename, int fmt = 0);

   /** @brief Set the Array2D dimensions to @a new_size0 x @a new_size1 and read
       that many entries from the stream @a in. */
   void Load(int new_size0,int new_size1, std::istream &in)
   { SetSize(new_size0,new_size1); Load(in, 1); }

   void Copy(Array2D &copy) const
   { copy.M = M; copy.N = N; array1d.Copy(copy.array1d); }

   inline void operator=(const T &a)
   { array1d = a; }

   /// Copy assignment.
   Array2D& operator=(const Array2D &) = default;

   /// Move assignment.
   Array2D& operator=(Array2D &&) = default;

   /// Make this Array a reference to 'master'
   inline void MakeRef(const Array2D &master)
   { M = master.M; N = master.N; array1d.MakeRef(master.array1d); }

   /// Delete all dynamically allocated memory, resetting all dimensions to zero.
   inline void DeleteAll() { M = 0; N = 0; array1d.DeleteAll(); }

   /// Prints array to stream with width elements per row
   void Print(std::ostream &out = mfem::out, int width = 4);
};


template <class T>
class Array3D
{
private:
   Array<T> array1d;
   int N2, N3;

public:
   Array3D() { N2 = N3 = 0; }
   Array3D(int n1, int n2, int n3)
      : array1d(n1*n2*n3) { N2 = n2; N3 = n3; }

   void SetSize(int n1, int n2, int n3)
   { array1d.SetSize(n1*n2*n3); N2 = n2; N3 = n3; }

   inline const T &operator()(int i, int j, int k) const;
   inline       T &operator()(int i, int j, int k);

   inline void operator=(const T &a)
   { array1d = a; }
};


/** A container for items of type T. Dynamically grows as items are added.
 *  Each item is accessible by its index. Items are allocated in larger chunks
 *  (blocks), so the 'Append' method is very fast on average.
 */
template<typename T>
class BlockArray
{
public:
   BlockArray(int block_size = 16*1024);
   BlockArray(const BlockArray<T> &other); // deep copy
   BlockArray& operator=(const BlockArray&) = delete; // not supported
   BlockArray(BlockArray<T> &&other) = default;
   BlockArray& operator=(BlockArray<T> &&other) = default;
   ~BlockArray() { Destroy(); }

   /// Allocate and construct a new item in the array, return its index.
   int Append();

   /// Allocate and copy-construct a new item in the array, return its index.
   int Append(const T &item);

   /// Access item of the array.
   inline T& At(int index)
   {
      CheckIndex(index);
      return blocks[index >> shift][index & mask];
   }
   inline const T& At(int index) const
   {
      CheckIndex(index);
      return blocks[index >> shift][index & mask];
   }

   /// Access item of the array.
   inline T& operator[](int index) { return At(index); }
   inline const T& operator[](int index) const { return At(index); }

   /// Return the number of items actually stored.
   int Size() const { return size; }

   /// Return the current capacity of the BlockArray.
   int Capacity() const { return blocks.Size()*(mask+1); }

   /// Destroy all items, set size to zero.
   void DeleteAll() { Destroy(); blocks.DeleteAll(); size = 0; }

   void Swap(BlockArray<T> &other);

   std::size_t MemoryUsage() const;

protected:
   template <typename cA, typename cT>
   class iterator_base
   {
   public:
      cT& operator*() const { return *ptr; }
      cT* operator->() const { return ptr; }

      bool good() const { return !stop; }
      int index() const { return (ptr - ref); }

   protected:
      cA *array;
      cT *ptr, *b_end, *ref;
      int b_end_idx;
      bool stop;

      iterator_base() { }
      iterator_base(bool stop) : stop(stop) { }
      iterator_base(cA *a)
         : array(a), ptr(a->blocks[0]), ref(ptr), stop(false)
      {
         b_end_idx = std::min(a->size, a->mask+1);
         b_end = ptr + b_end_idx;
      }

      void next()
      {
         MFEM_ASSERT(!stop, "invalid use");
         if (++ptr == b_end)
         {
            if (b_end_idx < array->size)
            {
               ptr = &array->At(b_end_idx);
               ref = ptr - b_end_idx;
               b_end_idx = std::min(array->size, (b_end_idx|array->mask) + 1);
               b_end = &array->At(b_end_idx-1) + 1;
            }
            else
            {
               MFEM_ASSERT(b_end_idx == array->size, "invalid use");
               stop = true;
            }
         }
      }
   };

public:
   class iterator : public iterator_base<BlockArray, T>
   {
   protected:
      friend class BlockArray;
      typedef iterator_base<BlockArray, T> base;

      iterator() { }
      iterator(bool stop) : base(stop) { }
      iterator(BlockArray *a) : base(a) { }

   public:
      iterator &operator++() { base::next(); return *this; }

      bool operator==(const iterator &other) const { return base::stop; }
      bool operator!=(const iterator &other) const { return !base::stop; }
   };

   class const_iterator : public iterator_base<const BlockArray, const T>
   {
   protected:
      friend class BlockArray;
      typedef iterator_base<const BlockArray, const T> base;

      const_iterator() { }
      const_iterator(bool stop) : base(stop) { }
      const_iterator(const BlockArray *a) : base(a) { }

   public:
      const_iterator &operator++() { base::next(); return *this; }

      bool operator==(const const_iterator &other) const { return base::stop; }
      bool operator!=(const const_iterator &other) const { return !base::stop; }
   };

   iterator begin() { return size ? iterator(this) : iterator(true); }
   iterator end() { return iterator(); }
   const_iterator begin() const { return cbegin(); }
   const_iterator end() const { return cend(); }

   const_iterator cbegin() const
   { return size ? const_iterator(this) : const_iterator(true); }
   const_iterator cend() const { return const_iterator(); }

protected:
   Array<T*> blocks;
   int size, shift, mask;

   int Alloc();

   inline void CheckIndex(int index) const
   {
      MFEM_ASSERT(index >= 0 && index < size,
                  "Out of bounds access: " << index << ", size = " << size);
   }

   void Destroy();
};


/// inlines ///

template <class T> inline void Swap(T &a, T &b) { std::swap(a, b); }

template <class T>
inline Array<T>::Array(const Array &src)
   : size(src.Size())
{
   size > 0 ? data.New(size, src.data.GetMemoryType()) : data.Reset();
   data.CopyFrom(src.data, size);
   data.UseDevice(src.data.UseDevice());
}

template <typename T> template <typename CT>
inline Array<T>::Array(const Array<CT> &src)
   : size(src.Size())
{
   size > 0 ? data.New(size) : data.Reset();
   for (int i = 0; i < size; i++) { (*this)[i] = T(src[i]); }
}

template <typename T>
template <typename CT, typename std::enable_if<
             std::is_convertible<CT,T>::value,bool>::type>
inline Array<T>::Array(std::initializer_list<CT> values) : Array(values.size())
{
   std::copy(values.begin(), values.end(), begin());
}

template <typename T> template <typename CT, int N>
inline Array<T>::Array(const CT (&values)[N]) : Array(N)
{
   std::copy(values, values + N, begin());
}

template <class T>
inline void Array<T>::GrowSize(int minsize)
{
   const int nsize = std::max(minsize, 2 * data.Capacity());
   Memory<T> p(nsize, data.GetMemoryType());
   p.CopyFrom(data, size);
   p.UseDevice(data.UseDevice());
   data.Delete();
   data = p;
}

template <typename T>
inline void Array<T>::ShrinkToFit()
{
   if (Capacity() == size) { return; }
   Memory<T> p(size, data.GetMemoryType());
   p.CopyFrom(data, size);
   p.UseDevice(data.UseDevice());
   data.Delete();
   data = p;
}

template <typename T>
template <typename I>
inline void Array<T>::Permute(I &&indices)
{
   for (int i = 0; i < size; i++)
   {
      auto current = i;
      while (i != indices[current])
      {
         auto next = indices[current];
         std::swap(data[current], data[next]);
         indices[current] = current;
         current = next;
      }
      indices[current] = current;
   }
}

template <typename T> template <typename CT>
inline Array<T> &Array<T>::operator=(const Array<CT> &src)
{
   SetSize(src.Size());
   for (int i = 0; i < size; i++) { (*this)[i] = T(src[i]); }
   return *this;
}

template <class T>
inline void Array<T>::SetSize(int nsize)
{
   MFEM_ASSERT( nsize>=0, "Size must be non-negative.  It is " << nsize );
   if (nsize > Capacity())
   {
      GrowSize(nsize);
   }
   size = nsize;
}

template <class T>
inline void Array<T>::SetSize(int nsize, const T &initval)
{
   MFEM_ASSERT( nsize>=0, "Size must be non-negative.  It is " << nsize );
   if (nsize > size)
   {
      if (nsize > Capacity())
      {
         GrowSize(nsize);
      }
      for (int i = size; i < nsize; i++)
      {
         data[i] = initval;
      }
   }
   size = nsize;
}

template <class T>
inline void Array<T>::SetSize(int nsize, MemoryType mt)
{
   MFEM_ASSERT(nsize >= 0, "invalid new size: " << nsize);
   if (mt == data.GetMemoryType())
   {
      if (nsize <= Capacity())
      {
         size = nsize;
         return;
      }
   }
   const bool use_dev = data.UseDevice();
   data.Delete();
   if (nsize > 0)
   {
      data.New(nsize, mt);
      size = nsize;
   }
   else
   {
      data.Reset();
      size = 0;
   }
   data.UseDevice(use_dev);
}

template <class T>
inline T &Array<T>::operator[](int i)
{
   MFEM_ASSERT( i>=0 && i<size,
                "Access element " << i << " of array, size = " << size );
   return data[i];
}

template <class T>
inline const T &Array<T>::operator[](int i) const
{
   MFEM_ASSERT( i>=0 && i<size,
                "Access element " << i << " of array, size = " << size );
   return data[i];
}

template <class T>
inline int Array<T>::Append(const T &el)
{
   SetSize(size+1);
   data[size-1] = el;
   return size;
}

template <class T>
inline int Array<T>::Append(const T *els, int nels)
{
   const int old_size = size;

   SetSize(size + nels);
   for (int i = 0; i < nels; i++)
   {
      data[old_size+i] = els[i];
   }
   return size;
}

template <class T>
inline int Array<T>::Prepend(const T &el)
{
   SetSize(size+1);
   for (int i = size-1; i > 0; i--)
   {
      data[i] = data[i-1];
   }
   data[0] = el;
   return size;
}

template <class T>
inline T &Array<T>::Last()
{
   MFEM_ASSERT(size > 0, "Array size is zero: " << size);
   return data[size-1];
}

template <class T>
inline const T &Array<T>::Last() const
{
   MFEM_ASSERT(size > 0, "Array size is zero: " << size);
   return data[size-1];
}

template <class T>
inline int Array<T>::Union(const T &el)
{
   int i = 0;
   while ((i < size) && (data[i] != el)) { i++; }
   if (i == size)
   {
      Append(el);
   }
   return i;
}

template <class T>
inline int Array<T>::Find(const T &el) const
{
   for (int i = 0; i < size; i++)
   {
      if (data[i] == el) { return i; }
   }
   return -1;
}

template <class T>
inline int Array<T>::FindSorted(const T &el) const
{
   const T *begin = data, *end = begin + size;
   const T* first = std::lower_bound(begin, end, el);
   if (first == end || !(*first == el)) { return  -1; }
   return (int)(first - begin);
}

template <class T>
inline void Array<T>::DeleteFirst(const T &el)
{
   for (int i = 0; i < size; i++)
   {
      if (data[i] == el)
      {
         for (i++; i < size; i++)
         {
            data[i-1] = data[i];
         }
         size--;
         return;
      }
   }
}

template <class T>
inline void Array<T>::DeleteAll()
{
   const bool use_dev = data.UseDevice();
   data.Delete();
   data.Reset();
   size = 0;
   data.UseDevice(use_dev);
}

template <typename T>
inline void Array<T>::Copy(Array &copy) const
{
   copy.SetSize(Size(), data.GetMemoryType());
   data.CopyTo(copy.data, Size());
   copy.data.UseDevice(data.UseDevice());
}

template <class T>
inline void Array<T>::MakeRef(T *data_, int size_, bool own_data)
{
   data.Delete();
   data.Wrap(data_, size_, own_data);
   size = size_;
}

template <class T>
inline void Array<T>::MakeRef(T *data_, int size_, MemoryType mt, bool own_data)
{
   data.Delete();
   data.Wrap(data_, size_, mt, own_data);
   size = size_;
}

template <class T>
inline void Array<T>::MakeRef(const Array &master)
{
   data.Delete();
   size = master.size;
   data.MakeAlias(master.GetMemory(), 0, size);
}

template <class T>
inline void Array<T>::NewMemoryAndSize(
   const Memory<T> &mem, int s, bool own_mem)
{
   data.Delete();
   size = s;
   if (own_mem)
   {
      data = mem;
   }
   else
   {
      data.MakeAlias(mem, 0, s);
   }
}

template <class T>
inline void Array<T>::GetSubArray(int offset, int sa_size, Array<T> &sa) const
{
   sa.SetSize(sa_size);
   for (int i = 0; i < sa_size; i++)
   {
      sa[i] = (*this)[offset+i];
   }
}

template <class T>
inline void Array<T>::operator=(const T &a)
{
   for (int i = 0; i < size; i++)
   {
      data[i] = a;
   }
}

template <class T>
inline void Array<T>::Assign(const T *p)
{
   data.CopyFromHost(p, Size());
}


template <class T>
inline const T &Array2D<T>::operator()(int i, int j) const
{
   MFEM_ASSERT( i>=0 && i< array1d.Size()/N && j>=0 && j<N,
                "Array2D: invalid access of element (" << i << ',' << j
                << ") in array of size (" << array1d.Size()/N << ',' << N
                << ")." );
   return array1d[i*N+j];
}

template <class T>
inline T &Array2D<T>::operator()(int i, int j)
{
   MFEM_ASSERT( i>=0 && i< array1d.Size()/N && j>=0 && j<N,
                "Array2D: invalid access of element (" << i << ',' << j
                << ") in array of size (" << array1d.Size()/N << ',' << N
                << ")." );
   return array1d[i*N+j];
}

template <class T>
inline const T *Array2D<T>::operator[](int i) const
{
   MFEM_ASSERT( i>=0 && i< array1d.Size()/N,
                "Array2D: invalid access of row " << i << " in array with "
                << array1d.Size()/N << " rows.");
   return &array1d[i*N];
}

template <class T>
inline T *Array2D<T>::operator[](int i)
{
   MFEM_ASSERT( i>=0 && i< array1d.Size()/N,
                "Array2D: invalid access of row " << i << " in array with "
                << array1d.Size()/N << " rows.");
   return &array1d[i*N];
}


template <class T>
inline const T &Array3D<T>::operator()(int i, int j, int k) const
{
   MFEM_ASSERT(i >= 0 && i < array1d.Size() / N2 / N3 && j >= 0 && j < N2
               && k >= 0 && k < N3,
               "Array3D: invalid access of element ("
               << i << ',' << j << ',' << k << ") in array of size ("
               << array1d.Size() / N2 / N3 << ',' << N2 << ',' << N3 << ").");
   return array1d[(i*N2+j)*N3+k];
}

template <class T>
inline T &Array3D<T>::operator()(int i, int j, int k)
{
   MFEM_ASSERT(i >= 0 && i < array1d.Size() / N2 / N3 && j >= 0 && j < N2
               && k >= 0 && k < N3,
               "Array3D: invalid access of element ("
               << i << ',' << j << ',' << k << ") in array of size ("
               << array1d.Size() / N2 / N3 << ',' << N2 << ',' << N3 << ").");
   return array1d[(i*N2+j)*N3+k];
}


template<typename T>
BlockArray<T>::BlockArray(int block_size)
{
   mask = block_size-1;
   MFEM_VERIFY(!(block_size & mask), "block_size must be a power of two.");

   size = shift = 0;
   while ((1 << shift) < block_size) { shift++; }
}

template<typename T>
BlockArray<T>::BlockArray(const BlockArray<T> &other)
{
   blocks.SetSize(other.blocks.Size());

   size = other.size;
   shift = other.shift;
   mask = other.mask;

   int bsize = mask+1;
   for (int i = 0; i < blocks.Size(); i++)
   {
      blocks[i] = (T*) new char[bsize * sizeof(T)];
   }

   // copy all items
   for (int i = 0; i < size; i++)
   {
      new (&At(i)) T(other[i]);
   }
}

template<typename T>
int BlockArray<T>::Alloc()
{
   int bsize = mask+1;
   if (size >= blocks.Size() * bsize)
   {
      T* new_block = (T*) new char[bsize * sizeof(T)];
      blocks.Append(new_block);
   }
   return size++;
}

template<typename T>
int BlockArray<T>::Append()
{
   int index = Alloc();
   new (&At(index)) T();
   return index;
}

template<typename T>
int BlockArray<T>::Append(const T &item)
{
   int index = Alloc();
   new (&At(index)) T(item);
   return index;
}

template<typename T>
void BlockArray<T>::Swap(BlockArray<T> &other)
{
   mfem::Swap(blocks, other.blocks);
   std::swap(size, other.size);
   std::swap(shift, other.shift);
   std::swap(mask, other.mask);
}

template<typename T>
std::size_t BlockArray<T>::MemoryUsage() const
{
   return (mask+1)*sizeof(T)*blocks.Size() + blocks.MemoryUsage();
}

template<typename T>
void BlockArray<T>::Destroy()
{
   int bsize = size & mask;
   for (int i = blocks.Size(); i != 0; )
   {
      T *block = blocks[--i];
      for (int j = bsize; j != 0; )
      {
         block[--j].~T();
      }
      delete [] (char*) block;
      bsize = mask+1;
   }
}

} // namespace mfem

#endif<|MERGE_RESOLUTION|>--- conflicted
+++ resolved
@@ -53,15 +53,10 @@
    static_assert(std::is_trivial<T>::value, "type T must be trivial");
 
 public:
-<<<<<<< HEAD
-=======
    using value_type = T; ///< Type alias for stl.
    using reference = T&; ///< Type alias for stl.
    using const_reference = const T&; ///< Type alias for stl.
 
-   friend void Swap<T>(Array<T> &, Array<T> &);
-
->>>>>>> bd7281bd
    /// Creates an empty array
    inline Array() : size(0) { }
 
@@ -103,11 +98,7 @@
    explicit inline Array(std::initializer_list<CT> values);
 
    /// Move constructor ("steals" data from 'src')
-<<<<<<< HEAD
    Array(Array<T> &&src) = default;
-=======
-   inline Array(Array<T> &&src) : Array() { Swap(src, *this); }
->>>>>>> bd7281bd
 
    /// Destructor
    inline ~Array() { data.Delete(); }
