// Copyright (c) 2010-2025, Lawrence Livermore National Security, LLC. Produced
// at the Lawrence Livermore National Laboratory. All Rights reserved. See files
// LICENSE and NOTICE for details. LLNL-CODE-806117.
//
// This file is part of the MFEM library. For more information and source code
// availability visit https://mfem.org.
//
// MFEM is free software; you can redistribute it and/or modify it under the
// terms of the BSD-3 license. We welcome feedback and contributions, see file
// CONTRIBUTING.md for details.

#ifndef MFEM_FORALL_HPP
#define MFEM_FORALL_HPP

#include "../config/config.hpp"
#include "annotation.hpp"
#include "error.hpp"
#include "backends.hpp"
#include "device.hpp"
#include "mem_manager.hpp"
#include "../linalg/dtensor.hpp"
#include <proteus/JitInterface.hpp>
#ifdef MFEM_USE_MPI
#include <_hypre_utilities.h>
#endif

namespace mfem
{

// The following DofQuadLimit_ structs define the maximum values of D1D and Q1D
// often used in the "fallback kernels" for partial assembly. Different limits
// take effect for different architectures. The limits should be queried using
// the public interface in DeviceDofQuadLimits or DofQuadLimits, and generally
// not be directly accessing the structs defined below.
//
// In host code, the limits associated with the currently configured Device can
// be accessed using DeviceDofQuadLimits::Get().
//
// In mfem::forall kernels or MFEM_HOST_DEVICE functions, the limits
// corresponding to the architecture the function is being compiled for can be
// accessed as static constexpr variables using the type alias DofQuadLimits.

namespace internal
{

struct DofQuadLimits_CUDA
{
   static constexpr int MAX_D1D = 14;
   static constexpr int MAX_Q1D = 14;
   static constexpr int HCURL_MAX_D1D = 5;
   static constexpr int HCURL_MAX_Q1D = 6;
   static constexpr int HDIV_MAX_D1D = 5;
   static constexpr int HDIV_MAX_Q1D = 6;
   static constexpr int MAX_INTERP_1D = 8;
   static constexpr int MAX_DET_1D = 6;
};

struct DofQuadLimits_HIP
{
   static constexpr int MAX_D1D = 10;
   static constexpr int MAX_Q1D = 10;
   static constexpr int HCURL_MAX_D1D = 5;
   static constexpr int HCURL_MAX_Q1D = 5;
   static constexpr int HDIV_MAX_D1D = 5;
   static constexpr int HDIV_MAX_Q1D = 6;
   static constexpr int MAX_INTERP_1D = 8;
   static constexpr int MAX_DET_1D = 6;
};

struct DofQuadLimits_CPU
{
#ifndef _WIN32
   static constexpr int MAX_D1D = 24;
   static constexpr int MAX_Q1D = 24;
#else
   static constexpr int MAX_D1D = 14;
   static constexpr int MAX_Q1D = 14;
#endif
   static constexpr int HCURL_MAX_D1D = 10;
   static constexpr int HCURL_MAX_Q1D = 10;
   static constexpr int HDIV_MAX_D1D = 10;
   static constexpr int HDIV_MAX_Q1D = 10;
   static constexpr int MAX_INTERP_1D = MAX_D1D;
   static constexpr int MAX_DET_1D = MAX_D1D;
};

} // namespace internal

/// @brief Maximum number of 1D DOFs or quadrature points for the architecture
/// currently being compiled for (used in fallback kernels).
///
/// DofQuadLimits provides access to the limits as static constexpr member
/// variables for use in mfem::forall kernels or MFEM_HOST_DEVICE functions.
///
/// @sa For accessing the limits according to the runtime configuration of the
/// Device, see DeviceDofQuadLimits.
#if defined(__CUDA_ARCH__)
using DofQuadLimits = internal::DofQuadLimits_CUDA;
#elif defined(__HIP_DEVICE_COMPILE__)
using DofQuadLimits = internal::DofQuadLimits_HIP;
#else
using DofQuadLimits = internal::DofQuadLimits_CPU;
#endif

/// @brief Maximum number of 1D DOFs or quadrature points for the current
/// runtime configuration of the Device (used in fallback kernels).
///
/// DeviceDofQuadLimits can be used in host code to query the limits for the
/// configured device (e.g. when the user has selected GPU execution at
/// runtime).
///
/// @sa For accessing the limits according to the current compiler pass, see
/// DofQuadLimits.
struct DeviceDofQuadLimits
{
   int MAX_D1D; ///< Maximum number of 1D nodal points.
   int MAX_Q1D; ///< Maximum number of 1D quadrature points.
   int HCURL_MAX_D1D; ///< Maximum number of 1D nodal points for H(curl).
   int HCURL_MAX_Q1D; ///< Maximum number of 1D quadrature points for H(curl).
   int HDIV_MAX_D1D; ///< Maximum number of 1D nodal points for H(div).
   int HDIV_MAX_Q1D; ///< Maximum number of 1D quadrature points for H(div).
   int MAX_INTERP_1D; ///< Maximum number of points for use in QuadratureInterpolator.
   int MAX_DET_1D; ///< Maximum number of points for determinant computation in QuadratureInterpolator.

   /// Return a const reference to the DeviceDofQuadLimits singleton.
   static const DeviceDofQuadLimits &Get()
   {
      static const DeviceDofQuadLimits dof_quad_limits;
      return dof_quad_limits;
   }

private:
   /// Initialize the limits depending on the configuration of the Device.
   DeviceDofQuadLimits()
   {
      if (Device::Allows(Backend::CUDA_MASK)) { Populate<internal::DofQuadLimits_CUDA>(); }
      else if (Device::Allows(Backend::HIP_MASK)) { Populate<internal::DofQuadLimits_HIP>(); }
      else { Populate<internal::DofQuadLimits_CPU>(); }
   }

   /// @brief Set the limits using the static members of the type @a T.
   ///
   /// @a T should be one of DofQuadLimits_CUDA, DofQuadLimits_HIP, or
   /// DofQuadLimits_CPU.
   template <typename T> void Populate()
   {
      MAX_D1D = T::MAX_D1D;
      MAX_Q1D = T::MAX_Q1D;
      HCURL_MAX_D1D = T::HCURL_MAX_D1D;
      HCURL_MAX_Q1D = T::HCURL_MAX_Q1D;
      HDIV_MAX_D1D = T::HDIV_MAX_D1D;
      HDIV_MAX_Q1D = T::HDIV_MAX_Q1D;
      MAX_INTERP_1D = T::MAX_INTERP_1D;
      MAX_DET_1D = T::MAX_DET_1D;
   }
};

// MFEM pragma macros that can be used inside MFEM_FORALL macros.
#define MFEM_PRAGMA(X) _Pragma(#X)

// MFEM_UNROLL pragma macro that can be used inside MFEM_FORALL macros.
#if defined(MFEM_USE_CUDA) && defined(__CUDA_ARCH__) // Clang cuda or nvcc
#ifdef __NVCC__ // nvcc specifically
#define MFEM_UNROLL(N) MFEM_PRAGMA(unroll(N))
#else // Assuming Clang CUDA
#define MFEM_UNROLL(N) MFEM_PRAGMA(unroll N)
#endif
#else
#define MFEM_UNROLL(N)
#endif

// MFEM_GPU_FORALL: "parallel for" executed with CUDA or HIP based on the MFEM
// build-time configuration (MFEM_USE_CUDA or MFEM_USE_HIP), and if compiling
// with CUDA/HIP language. Otherwise, this macro is a no-op.
#if defined(MFEM_USE_CUDA) && defined(__CUDACC__)
#define MFEM_GPU_FORALL(i, N,...) CuWrap1D(N, [=] MFEM_DEVICE      \
                                       (int i) {__VA_ARGS__})
#elif defined(MFEM_USE_HIP) && defined(__HIP__)
#define MFEM_GPU_FORALL(i, N,...) HipWrap1D(N, [=] MFEM_DEVICE     \
                                        (int i) {__VA_ARGS__})
#else
#define MFEM_GPU_FORALL(i, N,...) do { } while (false)
#endif

// Implementation of MFEM's "parallel for" (forall) device/host kernel
// interfaces supporting RAJA, CUDA, OpenMP, and sequential backends.

// The MFEM_FORALL wrapper
#define MFEM_FORALL(i,N,...) \
   ForallWrap<1>(true,N,[=] MFEM_HOST_DEVICE (int i) {__VA_ARGS__})

// MFEM_FORALL with a 2D CUDA block
#define MFEM_FORALL_2D(i,N,X,Y,BZ,...) \
   ForallWrap<2>(true,N,[=] MFEM_HOST_DEVICE (int i) {__VA_ARGS__},X,Y,BZ)

// MFEM_FORALL with a 3D CUDA block
#define MFEM_FORALL_3D(i,N,X,Y,Z,...) \
   ForallWrap<3>(true,N,[=] MFEM_HOST_DEVICE (int i) {__VA_ARGS__},X,Y,Z)

// MFEM_FORALL with a 3D CUDA block and grid
// With G=0, this is the same as MFEM_FORALL_3D(i,N,X,Y,Z,...)
#define MFEM_FORALL_3D_GRID(i,N,X,Y,Z,G,...) \
   ForallWrap<3>(true,N,[=] MFEM_HOST_DEVICE (int i) {__VA_ARGS__},X,Y,Z,G)

// MFEM_FORALL that uses the basic CPU backend when use_dev is false. See for
// example the functions in vector.cpp, where we don't want to use the mfem
// device for operations on small vectors.
#define MFEM_FORALL_SWITCH(use_dev,i,N,...) \
   ForallWrap<1>(use_dev,N,[=] MFEM_HOST_DEVICE (int i) {__VA_ARGS__})


/// OpenMP backend
template <typename HBODY>
void OmpWrap(const int N, HBODY &&h_body)
{
#ifdef MFEM_USE_OPENMP
   #pragma omp parallel for
   for (int k = 0; k < N; k++)
   {
      h_body(k);
   }
#else
   MFEM_CONTRACT_VAR(N);
   MFEM_CONTRACT_VAR(h_body);
   MFEM_ABORT("OpenMP requested for MFEM but OpenMP is not enabled!");
#endif
}

template <typename HBODY>
void OmpWrap2D(const int Nx, const int Ny, HBODY &&h_body)
{
#ifdef MFEM_USE_OPENMP
   // requires OpenMP 3.1
   #pragma omp parallel for collapse(2)
   for (int j = 0; j < Ny; j++)
   {
      for (int i = 0; i < Nx; i++)
      {
         h_body(i, j);
      }
   }
#else
   MFEM_CONTRACT_VAR(Nx);
   MFEM_CONTRACT_VAR(Ny);
   MFEM_CONTRACT_VAR(h_body);
   MFEM_ABORT("OpenMP requested for MFEM but OpenMP is not enabled!");
#endif
}

template <typename HBODY>
void OmpWrap3D(const int Nx, const int Ny, const int Nz, HBODY &&h_body)
{
#ifdef MFEM_USE_OPENMP
   // requires OpenMP 3.1
   #pragma omp parallel for collapse(3)
   for (int k = 0; k < Nz; k++)
   {
      for (int j = 0; j < Ny; j++)
      {
         for (int i = 0; i < Nx; i++)
         {
            h_body(i, j, k);
         }
      }
   }
#else
   MFEM_CONTRACT_VAR(Nx);
   MFEM_CONTRACT_VAR(Ny);
   MFEM_CONTRACT_VAR(Nz);
   MFEM_CONTRACT_VAR(h_body);
   MFEM_ABORT("OpenMP requested for MFEM but OpenMP is not enabled!");
#endif
}


/// RAJA Cuda and Hip backends
#if defined(MFEM_USE_RAJA) && defined(RAJA_ENABLE_CUDA)
using cuda_launch_policy =
   RAJA::LaunchPolicy<RAJA::cuda_launch_t<true>>;
using cuda_teams_x =
   RAJA::LoopPolicy<RAJA::cuda_block_x_direct>;
using cuda_threads_z =
   RAJA::LoopPolicy<RAJA::cuda_thread_z_direct>;
#endif

#if defined(MFEM_USE_RAJA) && defined(RAJA_ENABLE_HIP)
using hip_launch_policy =
   RAJA::LaunchPolicy<RAJA::hip_launch_t<true>>;
using hip_teams_x =
   RAJA::LoopPolicy<RAJA::hip_block_x_direct>;
using hip_threads_z =
   RAJA::LoopPolicy<RAJA::hip_thread_z_direct>;
#endif

#if defined(MFEM_USE_RAJA) && defined(RAJA_ENABLE_CUDA)
template <const int BLOCKS = MFEM_CUDA_BLOCKS, typename DBODY>
void RajaCuWrap1D(const int N, DBODY &&d_body)
{
   //true denotes asynchronous kernel
   RAJA::forall<RAJA::cuda_exec<BLOCKS,true>>(RAJA::RangeSegment(0,N),d_body);
}

template <typename DBODY>
void RajaCuWrap2D(const int N, DBODY &&d_body,
                  const int X, const int Y, const int BZ)
{
   MFEM_VERIFY(BZ>0, "");
   const int G = (N+BZ-1)/BZ;

   using namespace RAJA;
   using RAJA::RangeSegment;

   launch<cuda_launch_policy>
   (LaunchParams(Teams(G), Threads(X, Y, BZ)),
    [=] RAJA_DEVICE (LaunchContext ctx)
   {

      loop<cuda_teams_x>(ctx, RangeSegment(0, G), [&] (const int n)
      {

         loop<cuda_threads_z>(ctx, RangeSegment(0, BZ), [&] (const int tz)
         {

            const int k = n*BZ + tz;
            if (k >= N) { return; }
            d_body(k);

         });

      });

   });

   MFEM_GPU_CHECK(cudaGetLastError());
}

template <typename DBODY>
void RajaCuWrap3D(const int N, DBODY &&d_body,
                  const int X, const int Y, const int Z, const int G)
{
   const int GRID = G == 0 ? N : G;
   using namespace RAJA;
   using RAJA::RangeSegment;

   launch<cuda_launch_policy>
   (LaunchParams(Teams(GRID), Threads(X, Y, Z)),
    [=] RAJA_DEVICE (LaunchContext ctx)
   {

      loop<cuda_teams_x>(ctx, RangeSegment(0, N), d_body);

   });

   MFEM_GPU_CHECK(cudaGetLastError());
}

template <int Dim>
struct RajaCuWrap;

template <>
struct RajaCuWrap<1>
{
   template <const int BLCK = MFEM_CUDA_BLOCKS, typename DBODY>
   static void run(const int N, DBODY &&d_body,
                   const int X, const int Y, const int Z, const int G)
   {
      RajaCuWrap1D<BLCK>(N, d_body);
   }
};

template <>
struct RajaCuWrap<2>
{
   template <const int BLCK = MFEM_CUDA_BLOCKS, typename DBODY>
   static void run(const int N, DBODY &&d_body,
                   const int X, const int Y, const int Z, const int G)
   {
      RajaCuWrap2D(N, d_body, X, Y, Z);
   }
};

template <>
struct RajaCuWrap<3>
{
   template <const int BLCK = MFEM_CUDA_BLOCKS, typename DBODY>
   static void run(const int N, DBODY &&d_body,
                   const int X, const int Y, const int Z, const int G)
   {
      RajaCuWrap3D(N, d_body, X, Y, Z, G);
   }
};

#endif

#if defined(MFEM_USE_RAJA) && defined(RAJA_ENABLE_HIP)
template <const int BLOCKS = MFEM_HIP_BLOCKS, typename DBODY>
void RajaHipWrap1D(const int N, DBODY &&d_body)
{
   //true denotes asynchronous kernel
   RAJA::forall<RAJA::hip_exec<BLOCKS,true>>(RAJA::RangeSegment(0,N),d_body);
}

template <typename DBODY>
void RajaHipWrap2D(const int N, DBODY &&d_body,
                   const int X, const int Y, const int BZ)
{
   MFEM_VERIFY(BZ>0, "");
   const int G = (N+BZ-1)/BZ;

   using namespace RAJA;
   using RAJA::RangeSegment;

   launch<hip_launch_policy>
   (LaunchParams(Teams(G), Threads(X, Y, BZ)),
    [=] RAJA_DEVICE (LaunchContext ctx)
   {

      loop<hip_teams_x>(ctx, RangeSegment(0, G), [&] (const int n)
      {

         loop<hip_threads_z>(ctx, RangeSegment(0, BZ), [&] (const int tz)
         {

            const int k = n*BZ + tz;
            if (k >= N) { return; }
            d_body(k);

         });

      });

   });

   MFEM_GPU_CHECK(hipGetLastError());
}

template <typename DBODY>
void RajaHipWrap3D(const int N, DBODY &&d_body,
                   const int X, const int Y, const int Z, const int G)
{
   const int GRID = G == 0 ? N : G;
   using namespace RAJA;
   using RAJA::RangeSegment;

   launch<hip_launch_policy>
   (LaunchParams(Teams(GRID), Threads(X, Y, Z)),
    [=] RAJA_DEVICE (LaunchContext ctx)
   {

      loop<hip_teams_x>(ctx, RangeSegment(0, N), d_body);

   });

   MFEM_GPU_CHECK(hipGetLastError());
}

template <int Dim>
struct RajaHipWrap;

template <>
struct RajaHipWrap<1>
{
   template <const int BLCK = MFEM_CUDA_BLOCKS, typename DBODY>
   static void run(const int N, DBODY &&d_body,
                   const int X, const int Y, const int Z, const int G)
   {
      RajaHipWrap1D<BLCK>(N, d_body);
   }
};

template <>
struct RajaHipWrap<2>
{
   template <const int BLCK = MFEM_CUDA_BLOCKS, typename DBODY>
   static void run(const int N, DBODY &&d_body,
                   const int X, const int Y, const int Z, const int G)
   {
      RajaHipWrap2D(N, d_body, X, Y, Z);
   }
};

template <>
struct RajaHipWrap<3>
{
   template <const int BLCK = MFEM_CUDA_BLOCKS, typename DBODY>
   static void run(const int N, DBODY &&d_body,
                   const int X, const int Y, const int Z, const int G)
   {
      RajaHipWrap3D(N, d_body, X, Y, Z, G);
   }
};

#endif

/// RAJA OpenMP backend
#if defined(MFEM_USE_RAJA) && defined(RAJA_ENABLE_OPENMP)

template <typename HBODY>
void RajaOmpWrap(const int N, HBODY &&h_body)
{
   RAJA::forall<RAJA::omp_parallel_for_exec>(RAJA::RangeSegment(0,N), h_body);
}

template <typename HBODY>
void RajaOmpWrap2D(const int Nx, const int Ny, HBODY &&h_body)
{
   using omp_launch_policy = RAJA::LaunchPolicy<RAJA::omp_launch_t>;
   using global_thread_xy = RAJA::LoopPolicy<RAJA::omp_for_exec>;
   RAJA::RangeSegment xrange(0, Nx);
   RAJA::RangeSegment yrange(0, Ny);
   RAJA::launch<omp_launch_policy>(RAJA::ExecPlace::HOST, RAJA::LaunchParams(),
                                   [=](RAJA::LaunchContext ctx)
   {
      // contiguous in x
      RAJA::expt::loop<global_thread_xy>(ctx, xrange, yrange, [&](int i, int j)
      {
         h_body(i, j);
      });
   });
}

template <typename HBODY>
void RajaOmpWrap3D(const int Nx, const int Ny, const int Nz, HBODY &&h_body)
{
   using omp_launch_policy = RAJA::LaunchPolicy<RAJA::omp_launch_t>;
   using global_thread_xyz = RAJA::LoopPolicy<RAJA::omp_for_exec>;
   RAJA::RangeSegment xrange(0, Nx);
   RAJA::RangeSegment yrange(0, Ny);
   RAJA::RangeSegment zrange(0, Nz);
   RAJA::launch<omp_launch_policy>(RAJA::ExecPlace::HOST, RAJA::LaunchParams(),
                                   [=](RAJA::LaunchContext ctx)
   {
      // contiguous in x
      RAJA::expt::loop<global_thread_xyz>(ctx, xrange, yrange, zrange,
                                          [&](int i, int j, int k)
      { h_body(i, j, k); });
   });
}

#endif


/// RAJA sequential loop backend
template <typename HBODY>
void RajaSeqWrap(const int N, HBODY &&h_body)
{
#ifdef MFEM_USE_RAJA

#if (RAJA_VERSION_MAJOR >= 2023)
   //loop_exec was marked deprecated in RAJA version 2023.06.0
   //and will be removed. We now use seq_exec.
   using raja_forall_pol = RAJA::seq_exec;
#else
   using raja_forall_pol = RAJA::loop_exec;
#endif

   RAJA::forall<raja_forall_pol>(RAJA::RangeSegment(0,N), h_body);
#else
   MFEM_CONTRACT_VAR(N);
   MFEM_CONTRACT_VAR(h_body);
   MFEM_ABORT("RAJA requested but RAJA is not enabled!");
#endif
}


/// CUDA backend
#if defined(MFEM_USE_CUDA) && defined(__CUDACC__)

template <typename BODY> __global__ static
void CuKernel1D(const int N, BODY body)
{
   const int k = blockDim.x*blockIdx.x + threadIdx.x;
   if (k >= N) { return; }
   body(k);
}

template <typename BODY> __global__ static
void CuKernel2D(const int N, BODY body)
{
   const int k = blockIdx.x*blockDim.z + threadIdx.z;
   if (k >= N) { return; }
   body(k);
}

template <typename BODY> __global__ static
void CuKernel3D(const int N, BODY body)
{
   for (int k = blockIdx.x; k < N; k += gridDim.x) { body(k); }
}

template <const int BLCK = MFEM_CUDA_BLOCKS, typename DBODY>
void CuWrap1D(const int N, DBODY &&d_body)
{
   if (N==0) { return; }
   const int GRID = (N+BLCK-1)/BLCK;
   CuKernel1D<<<GRID,BLCK>>>(N, d_body);
   MFEM_GPU_CHECK(cudaGetLastError());
}

template <typename DBODY>
void CuWrap2D(const int N, DBODY &&d_body,
              const int X, const int Y, const int BZ)
{
   if (N==0) { return; }
   MFEM_VERIFY(BZ>0, "");
   const int GRID = (N+BZ-1)/BZ;
   const dim3 BLCK(X,Y,BZ);
   CuKernel2D<<<GRID,BLCK>>>(N,d_body);
   MFEM_GPU_CHECK(cudaGetLastError());
}

template <typename DBODY>
void CuWrap3D(const int N, DBODY &&d_body,
              const int X, const int Y, const int Z, const int G)
{
   if (N==0) { return; }
   const int GRID = G == 0 ? N : G;
   const dim3 BLCK(X,Y,Z);
   CuKernel3D<<<GRID,BLCK>>>(N,d_body);
   MFEM_GPU_CHECK(cudaGetLastError());
}

template <int Dim>
struct CuWrap;

template <>
struct CuWrap<1>
{
   template <const int BLCK = MFEM_CUDA_BLOCKS, typename DBODY>
   static void run(const int N, DBODY &&d_body,
                   const int X, const int Y, const int Z, const int G)
   {
      CuWrap1D<BLCK>(N, d_body);
   }
};

template <>
struct CuWrap<2>
{
   template <const int BLCK = MFEM_CUDA_BLOCKS, typename DBODY>
   static void run(const int N, DBODY &&d_body,
                   const int X, const int Y, const int Z, const int G)
   {
      CuWrap2D(N, d_body, X, Y, Z);
   }
};

template <>
struct CuWrap<3>
{
   template <const int BLCK = MFEM_CUDA_BLOCKS, typename DBODY>
   static void run(const int N, DBODY &&d_body,
                   const int X, const int Y, const int Z, const int G)
   {
      CuWrap3D(N, d_body, X, Y, Z, G);
   }
};

#endif // defined(MFEM_USE_CUDA) && defined(__CUDACC__)


/// HIP backend
#if defined(MFEM_USE_HIP) && defined(__HIP__)

<<<<<<< HEAD
template <typename BODY> __global__ static
__attribute__((annotate("jit", 1)))
=======
template <typename BODY> __global__ static __attribute__((annotate("jit", 1)))
>>>>>>> 6edc7b68
void HipKernel1D(const int N, BODY body)
{
   const int k = hipBlockDim_x*hipBlockIdx_x + hipThreadIdx_x;
   if (k >= N) { return; }
   body(k);
}

<<<<<<< HEAD
template <typename BODY> __global__ static
__attribute__((annotate("jit", 1)))
=======
template <typename BODY> __global__ static __attribute__((annotate("jit", 1)))
>>>>>>> 6edc7b68
void HipKernel2D(const int N, BODY body)
{
   const int k = hipBlockIdx_x*hipBlockDim_z + hipThreadIdx_z;
   if (k >= N) { return; }
   body(k);
}

<<<<<<< HEAD
template <typename BODY> __global__ static
__attribute__((annotate("jit", 1)))
=======
template <typename BODY> __global__ static __attribute__((annotate("jit", 1)))
>>>>>>> 6edc7b68
void HipKernel3D(const int N, BODY body)
{
   for (int k = hipBlockIdx_x; k < N; k += hipGridDim_x) { body(k); }
}

template <const int BLCK = MFEM_HIP_BLOCKS, typename DBODY>
void HipWrap1D(const int N, DBODY &&d_body)
{
   if (N==0) { return; }
   const int GRID = (N+BLCK-1)/BLCK;
   hipLaunchKernelGGL(HipKernel1D,GRID,BLCK,0,nullptr,N,d_body);
   MFEM_GPU_CHECK(hipGetLastError());
}

template <typename DBODY>
void HipWrap2D(const int N, DBODY &&d_body,
               const int X, const int Y, const int BZ)
{
   if (N==0) { return; }
   const int GRID = (N+BZ-1)/BZ;
   const dim3 BLCK(X,Y,BZ);
   hipLaunchKernelGGL(HipKernel2D,GRID,BLCK,0,nullptr,N,d_body);
   MFEM_GPU_CHECK(hipGetLastError());
}

template <typename DBODY>
void HipWrap3D(const int N, DBODY &&d_body,
               const int X, const int Y, const int Z, const int G)
{
   if (N==0) { return; }
   const int GRID = G == 0 ? N : G;
   const dim3 BLCK(X,Y,Z);
   hipLaunchKernelGGL(HipKernel3D,GRID,BLCK,0,nullptr,N,d_body);
   MFEM_GPU_CHECK(hipGetLastError());
}

template <int Dim>
struct HipWrap;

template <>
struct HipWrap<1>
{
   template <const int BLCK = MFEM_CUDA_BLOCKS, typename DBODY>
   static void run(const int N, DBODY &&d_body,
                   const int X, const int Y, const int Z, const int G)
   {
      HipWrap1D<BLCK>(N, d_body);
   }
};

template <>
struct HipWrap<2>
{
   template <const int BLCK = MFEM_CUDA_BLOCKS, typename DBODY>
   static void run(const int N, DBODY &&d_body,
                   const int X, const int Y, const int Z, const int G)
   {
      HipWrap2D(N, d_body, X, Y, Z);
   }
};

template <>
struct HipWrap<3>
{
   template <const int BLCK = MFEM_CUDA_BLOCKS, typename DBODY>
   static void run(const int N, DBODY &&d_body,
                   const int X, const int Y, const int Z, const int G)
   {
      HipWrap3D(N, d_body, X, Y, Z, G);
   }
};

#endif // defined(MFEM_USE_HIP) && defined(__HIP__)


/// The forall kernel body wrapper
template <const int DIM, typename d_lambda, typename h_lambda>
inline void ForallWrap(const bool use_dev, const int N,
                       d_lambda &&d_body, h_lambda &&h_body,
                       const int X=0, const int Y=0, const int Z=0,
                       const int G=0)
{
   MFEM_CONTRACT_VAR(X);
   MFEM_CONTRACT_VAR(Y);
   MFEM_CONTRACT_VAR(Z);
   MFEM_CONTRACT_VAR(G);
   MFEM_CONTRACT_VAR(d_body);
   if (!use_dev) { goto backend_cpu; }

#if defined(MFEM_USE_RAJA) && defined(RAJA_ENABLE_CUDA)
   // If Backend::RAJA_CUDA is allowed, use it
   if (Device::Allows(Backend::RAJA_CUDA))
   {
      return RajaCuWrap<DIM>::run(N, d_body, X, Y, Z, G);
   }
#endif

#if defined(MFEM_USE_RAJA) && defined(RAJA_ENABLE_HIP)
   // If Backend::RAJA_HIP is allowed, use it
   if (Device::Allows(Backend::RAJA_HIP))
   {
      return RajaHipWrap<DIM>::run(N, d_body, X, Y, Z, G);
   }
#endif

#if defined(MFEM_USE_CUDA) && defined(__CUDACC__)
   // If Backend::CUDA is allowed, use it
   if (Device::Allows(Backend::CUDA))
   {
      return CuWrap<DIM>::run(N, d_body, X, Y, Z, G);
   }
#endif

#if defined(MFEM_USE_HIP) && defined(__HIP__)
   // If Backend::HIP is allowed, use it
   if (Device::Allows(Backend::HIP))
   {
      return HipWrap<DIM>::run(N, d_body, X, Y, Z, G);
   }
#endif

   // If Backend::DEBUG_DEVICE is allowed, use it
   if (Device::Allows(Backend::DEBUG_DEVICE)) { goto backend_cpu; }

#if defined(MFEM_USE_RAJA) && defined(RAJA_ENABLE_OPENMP)
   // If Backend::RAJA_OMP is allowed, use it
   if (Device::Allows(Backend::RAJA_OMP)) { return RajaOmpWrap(N, h_body); }
#endif

#ifdef MFEM_USE_OPENMP
   // If Backend::OMP is allowed, use it
   if (Device::Allows(Backend::OMP)) { return OmpWrap(N, h_body); }
#endif

#ifdef MFEM_USE_RAJA
   // If Backend::RAJA_CPU is allowed, use it
   if (Device::Allows(Backend::RAJA_CPU)) { return RajaSeqWrap(N, h_body); }
#endif

backend_cpu:
   // Handle Backend::CPU. This is also a fallback for any allowed backends not
   // handled above, e.g. OCCA_CPU with configuration 'occa-cpu,cpu', or
   // OCCA_OMP with configuration 'occa-omp,cpu'.
   for (int k = 0; k < N; k++) { h_body(k); }
}

template <const int DIM, typename lambda>
inline void ForallWrap(const bool use_dev, const int N, lambda &&body,
                       const int X=0, const int Y=0, const int Z=0,
                       const int G=0)
{
   ForallWrap<DIM>(use_dev, N, body, body, X, Y, Z, G);
}

template<typename lambda>
inline void forall(int N, lambda &&body) { ForallWrap<1>(true, N, body); }

template<typename lambda>
inline void forall(int Nx, int Ny, lambda &&body)
{
   if (Device::Allows(Backend::DEVICE_MASK))
   {
      forall(Nx * Ny, [=] MFEM_HOST_DEVICE(int idx)
      {
         int j = idx / Nx;
         int i = idx % Nx;
         body(i, j);
      });
   }
#if defined(MFEM_USE_RAJA) && defined(RAJA_ENABLE_OPENMP)
   else if (Device::Allows(Backend::RAJA_OMP))
   {
      return RajaOmpWrap2D(Nx, Ny, body);
   }
#endif
#ifdef MFEM_USE_OPENMP
   else if (Device::Allows(Backend::OMP))
   {
      return OmpWrap2D(Nx, Ny, body);
   }
#endif
   else
   {
      for (int j = 0; j < Ny; ++j)
      {
         for (int i = 0; i < Nx; ++i)
         {
            body(i, j);
         }
      }
   }
}

template<typename lambda>
inline void forall(int Nx, int Ny, int Nz, lambda &&body)
{
   if (Device::Allows(Backend::DEVICE_MASK))
   {
      proteus::register_lambda(body);
      forall(Nx * Ny * Nz, [=] MFEM_HOST_DEVICE(int idx)
      {
         int i = idx % Nx;
         int j = idx / Nx;
         int k = j / Ny;
         j = j % Ny;
         body(i, j, k);
      });
   }
#if defined(MFEM_USE_RAJA) && defined(RAJA_ENABLE_OPENMP)
   else if (Device::Allows(Backend::RAJA_OMP))
   {
      return RajaOmpWrap3D(Nx, Ny, Nz, body);
   }
#endif
#ifdef MFEM_USE_OPENMP
   else if (Device::Allows(Backend::OMP))
   {
      return OmpWrap3D(Nx, Ny, Nz, body);
   }
#endif
   else
   {
      for (int k = 0; k < Nz; ++k)
      {
         for (int j = 0; j < Ny; ++j)
         {
            for (int i = 0; i < Nx; ++i)
            {
               body(i, j, k);
            }
         }
      }
   }
}

template<typename lambda>
inline void forall_switch(bool use_dev, int N, lambda &&body)
{
   ForallWrap<1>(use_dev, N, body);
}

template<typename lambda>
inline void forall_2D(int N, int X, int Y, lambda &&body)
{
   ForallWrap<2>(true, N, body, X, Y, 1);
}

template<typename lambda>
inline void forall_2D_batch(int N, int X, int Y, int BZ, lambda &&body)
{
   ForallWrap<2>(true, N, body, X, Y, BZ);
}

template<typename lambda>
inline void forall_3D(int N, int X, int Y, int Z, lambda &&body)
{
   ForallWrap<3>(true, N, body, X, Y, Z, 0);
}

template<typename lambda>
inline void forall_3D_grid(int N, int X, int Y, int Z, int G, lambda &&body)
{
   ForallWrap<3>(true, N, body, X, Y, Z, G);
}

#ifdef MFEM_USE_MPI

// Function mfem::hypre_forall_cpu() similar to mfem::forall, but it always
// executes on the CPU using sequential or OpenMP-parallel execution based on
// the hypre build time configuration.
template<typename lambda>
inline void hypre_forall_cpu(int N, lambda &&body)
{
#ifdef HYPRE_USING_OPENMP
   #pragma omp parallel for HYPRE_SMP_SCHEDULE
#endif
   for (int i = 0; i < N; i++) { body(i); }
}

// Function mfem::hypre_forall_gpu() similar to mfem::forall, but it always
// executes on the GPU device that hypre was configured with at build time.
#if defined(HYPRE_USING_GPU)
template<typename lambda>
inline void hypre_forall_gpu(int N, lambda &&body)
{
#if defined(HYPRE_USING_CUDA)
   CuWrap1D(N, body);
#elif defined(HYPRE_USING_HIP)
   HipWrap1D(N, body);
#else
#error Unknown HYPRE GPU backend!
#endif
}
#endif

// Function mfem::hypre_forall() similar to mfem::forall, but it executes on the
// device, CPU or GPU, that hypre was configured with at build time (when the
// HYPRE version is < 2.31.0) or at runtime (when HYPRE was configured with GPU
// support at build time and HYPRE's version is >= 2.31.0). This selection is
// generally independent of what device was selected in MFEM's runtime
// configuration.
template<typename lambda>
inline void hypre_forall(int N, lambda &&body)
{
#if !defined(HYPRE_USING_GPU)
   hypre_forall_cpu(N, body);
#elif MFEM_HYPRE_VERSION < 23100
   hypre_forall_gpu(N, body);
#else // HYPRE_USING_GPU is defined and MFEM_HYPRE_VERSION >= 23100
   if (!HypreUsingGPU())
   {
      hypre_forall_cpu(N, body);
   }
   else
   {
      hypre_forall_gpu(N, body);
   }
#endif
}

// Return the most general MemoryClass that can be used with mfem::hypre_forall
// kernels. The returned MemoryClass is the same as the one returned by
// GerHypreMemoryClass() except when hypre is configured to use UVM, in which
// case this function returns MemoryClass::HOST or MemoryClass::DEVICE depending
// on the result of HypreUsingGPU().
inline MemoryClass GetHypreForallMemoryClass()
{
   return HypreUsingGPU() ? MemoryClass::DEVICE : MemoryClass::HOST;
}

#endif // MFEM_USE_MPI

} // namespace mfem

#endif // MFEM_FORALL_HPP<|MERGE_RESOLUTION|>--- conflicted
+++ resolved
@@ -662,12 +662,8 @@
 /// HIP backend
 #if defined(MFEM_USE_HIP) && defined(__HIP__)
 
-<<<<<<< HEAD
 template <typename BODY> __global__ static
 __attribute__((annotate("jit", 1)))
-=======
-template <typename BODY> __global__ static __attribute__((annotate("jit", 1)))
->>>>>>> 6edc7b68
 void HipKernel1D(const int N, BODY body)
 {
    const int k = hipBlockDim_x*hipBlockIdx_x + hipThreadIdx_x;
@@ -675,12 +671,8 @@
    body(k);
 }
 
-<<<<<<< HEAD
 template <typename BODY> __global__ static
 __attribute__((annotate("jit", 1)))
-=======
-template <typename BODY> __global__ static __attribute__((annotate("jit", 1)))
->>>>>>> 6edc7b68
 void HipKernel2D(const int N, BODY body)
 {
    const int k = hipBlockIdx_x*hipBlockDim_z + hipThreadIdx_z;
@@ -688,12 +680,8 @@
    body(k);
 }
 
-<<<<<<< HEAD
 template <typename BODY> __global__ static
 __attribute__((annotate("jit", 1)))
-=======
-template <typename BODY> __global__ static __attribute__((annotate("jit", 1)))
->>>>>>> 6edc7b68
 void HipKernel3D(const int N, BODY body)
 {
    for (int k = hipBlockIdx_x; k < N; k += hipGridDim_x) { body(k); }
