// Copyright (c) 2010-2025, Lawrence Livermore National Security, LLC. Produced
// at the Lawrence Livermore National Laboratory. All Rights reserved. See files
// LICENSE and NOTICE for details. LLNL-CODE-806117.
//
// This file is part of the MFEM library. For more information and source code
// availability visit https://mfem.org.
//
// MFEM is free software; you can redistribute it and/or modify it under the
// terms of the BSD-3 license. We welcome feedback and contributions, see file
// CONTRIBUTING.md for details.

#include "../config/config.hpp"

#ifdef MFEM_USE_MPI

#include "fem.hpp"
#include "../general/sort_pairs.hpp"

namespace mfem
{

void ParBilinearForm::pAllocMat()
{
   int nbr_size = pfes->GetFaceNbrVSize();

   if (precompute_sparsity == 0 || fes->GetVDim() > 1)
   {
      if (keep_nbr_block)
      {
         mat = new SparseMatrix(height + nbr_size, width + nbr_size);
      }
      else
      {
         mat = new SparseMatrix(height, width + nbr_size);
      }
      return;
   }

   // the sparsity pattern is defined from the map: face->element->dof
   const Table &lelem_ldof = fes->GetElementToDofTable(); // <-- dofs
   const Table &nelem_ndof = pfes->face_nbr_element_dof; // <-- vdofs
   Table elem_dof; // element + nbr-element <---> dof
   if (nbr_size > 0)
   {
      // merge lelem_ldof and nelem_ndof into elem_dof
      int s1 = lelem_ldof.Size(), s2 = nelem_ndof.Size();
      const int *I1 = lelem_ldof.GetI(), *J1 = lelem_ldof.GetJ();
      const int *I2 = nelem_ndof.GetI(), *J2 = nelem_ndof.GetJ();
      const int nnz1 = I1[s1], nnz2 = I2[s2];

      elem_dof.SetDims(s1 + s2, nnz1 + nnz2);

      int *I = elem_dof.GetI(), *J = elem_dof.GetJ();
      for (int i = 0; i <= s1; i++)
      {
         I[i] = I1[i];
      }
      for (int j = 0; j < nnz1; j++)
      {
         J[j] = J1[j];
      }
      for (int i = 0; i <= s2; i++)
      {
         I[s1+i] = I2[i] + nnz1;
      }
      for (int j = 0; j < nnz2; j++)
      {
         J[nnz1+j] = J2[j] + height;
      }
   }
   //   dof_elem x  elem_face x face_elem x elem_dof  (keep_nbr_block = true)
   // ldof_lelem x lelem_face x face_elem x elem_dof  (keep_nbr_block = false)
   Table dof_dof;
   {
      Table face_dof; // face_elem x elem_dof
      {
         Table *face_elem = pfes->GetParMesh()->GetFaceToAllElementTable();
         if (nbr_size > 0)
         {
            mfem::Mult(*face_elem, elem_dof, face_dof);
         }
         else
         {
            mfem::Mult(*face_elem, lelem_ldof, face_dof);
         }
         delete face_elem;
         if (nbr_size > 0)
         {
            elem_dof.Clear();
         }
      }

      if (keep_nbr_block)
      {
         Table dof_face;
         Transpose(face_dof, dof_face, height + nbr_size);
         mfem::Mult(dof_face, face_dof, dof_dof);
      }
      else
      {
         Table ldof_face;
         {
            Table face_ldof;
            Table *face_lelem = fes->GetMesh()->GetFaceToElementTable();
            mfem::Mult(*face_lelem, lelem_ldof, face_ldof);
            delete face_lelem;
            Transpose(face_ldof, ldof_face, height);
         }
         mfem::Mult(ldof_face, face_dof, dof_dof);
      }
   }

   int *I = dof_dof.GetI();
   int *J = dof_dof.GetJ();
   int nrows = dof_dof.Size();
   real_t *data = Memory<real_t>(I[nrows]);

   mat = new SparseMatrix(I, J, data, nrows, height + nbr_size);
   *mat = 0.0;

   dof_dof.LoseData();
}

void ParBilinearForm::ParallelRAP(SparseMatrix &loc_A, OperatorHandle &A,
                                  bool steal_loc_A)
{
   ParFiniteElementSpace &pfespace = *ParFESpace();

   // Create a block diagonal parallel matrix
   OperatorHandle A_diag(Operator::Hypre_ParCSR);
   A_diag.MakeSquareBlockDiag(pfespace.GetComm(),
                              pfespace.GlobalVSize(),
                              pfespace.GetDofOffsets(),
                              &loc_A);

   // Parallel matrix assembly using P^t A P (if needed)
   if (IsIdentityProlongation(pfespace.GetProlongationMatrix()))
   {
      A_diag.SetOperatorOwner(false);
      A.Reset(A_diag.As<HypreParMatrix>());
      if (steal_loc_A)
      {
         HypreStealOwnership(*A.As<HypreParMatrix>(), loc_A);
      }
   }
   else
   {
      OperatorHandle P(Operator::Hypre_ParCSR);
      P.ConvertFrom(pfespace.Dof_TrueDof_Matrix());
      A.MakePtAP(A_diag, P);
   }
}

<<<<<<< HEAD
HypreParMatrix *ParBilinearForm::ParallelAssembleInternal()
=======
HypreParMatrix *ParBilinearForm::ParallelAssembleInternalMatrix()
>>>>>>> 41c8a8e6
{
   if (p_mat.Ptr() == NULL)
   {
      ParallelAssemble(p_mat, mat);
   }
   return p_mat.As<HypreParMatrix>();
}

void ParBilinearForm::ParallelAssemble(OperatorHandle &A, SparseMatrix *A_local)
{
   A.Clear();

   if (A_local == NULL) { return; }
   MFEM_VERIFY(A_local->Finalized(), "the local matrix must be finalized");

   OperatorHandle dA(A.Type()), Ph(A.Type()), hdA;

   if (interior_face_integs.Size() == 0)
   {
      // construct a parallel block-diagonal matrix 'A' based on 'a'
      dA.MakeSquareBlockDiag(pfes->GetComm(), pfes->GlobalVSize(),
                             pfes->GetDofOffsets(), A_local);
   }
   else
   {
      // handle the case when 'a' contains off-diagonal
      int lvsize = pfes->GetVSize();
      const HYPRE_BigInt *face_nbr_glob_ldof = pfes->GetFaceNbrGlobalDofMap();
      HYPRE_BigInt ldof_offset = pfes->GetMyDofOffset();

      Array<HYPRE_BigInt> glob_J(A_local->NumNonZeroElems());
      int *J = A_local->GetJ();
      for (int i = 0; i < glob_J.Size(); i++)
      {
         if (J[i] < lvsize)
         {
            glob_J[i] = J[i] + ldof_offset;
         }
         else
         {
            glob_J[i] = face_nbr_glob_ldof[J[i] - lvsize];
         }
      }

      // TODO - construct dA directly in the A format
      hdA.Reset(
         new HypreParMatrix(pfes->GetComm(), lvsize, pfes->GlobalVSize(),
                            pfes->GlobalVSize(), A_local->GetI(), glob_J,
                            A_local->GetData(), pfes->GetDofOffsets(),
                            pfes->GetDofOffsets()));
      // - hdA owns the new HypreParMatrix
      // - the above constructor copies all input arrays
      glob_J.DeleteAll();
      dA.ConvertFrom(hdA);
   }

   // TODO - assemble the Dof_TrueDof_Matrix directly in the required format?
   Ph.ConvertFrom(pfes->Dof_TrueDof_Matrix());
   // TODO: When Ph.Type() == Operator::ANY_TYPE we want to use the Operator
   // returned by pfes->GetProlongationMatrix(), however that Operator is a
   // const Operator, so we cannot store it in OperatorHandle. We need a const
   // version of class OperatorHandle, e.g. ConstOperatorHandle.

   A.MakePtAP(dA, Ph);
}

HypreParMatrix *ParBilinearForm::ParallelAssemble(SparseMatrix *m)
{
   OperatorHandle Mh(Operator::Hypre_ParCSR);
   ParallelAssemble(Mh, m);
   Mh.SetOperatorOwner(false);
   return Mh.As<HypreParMatrix>();
}

void ParBilinearForm::AssembleSharedFaces(int skip_zeros)
{
   ParMesh *pmesh = pfes->GetParMesh();
   FaceElementTransformations *T;
   Array<int> vdofs1, vdofs2, vdofs_all;
   DenseMatrix elemmat;

   int nfaces = pmesh->GetNSharedFaces();
   for (int i = 0; i < nfaces; i++)
   {
      T = pmesh->GetSharedFaceTransformations(i);
      int Elem2NbrNo = T->Elem2No - pmesh->GetNE();
      pfes->GetElementVDofs(T->Elem1No, vdofs1);
      pfes->GetFaceNbrElementVDofs(Elem2NbrNo, vdofs2);
      vdofs1.Copy(vdofs_all);
      for (int j = 0; j < vdofs2.Size(); j++)
      {
         if (vdofs2[j] >= 0)
         {
            vdofs2[j] += height;
         }
         else
         {
            vdofs2[j] -= height;
         }
      }
      vdofs_all.Append(vdofs2);
      for (int k = 0; k < interior_face_integs.Size(); k++)
      {
         interior_face_integs[k]->
         AssembleFaceMatrix(*pfes->GetFE(T->Elem1No),
                            *pfes->GetFaceNbrFE(Elem2NbrNo),
                            *T, elemmat);
         if (keep_nbr_block)
         {
            mat->AddSubMatrix(vdofs_all, vdofs_all, elemmat, skip_zeros);
         }
         else
         {
            mat->AddSubMatrix(vdofs1, vdofs_all, elemmat, skip_zeros);
         }
      }
   }
}

void ParBilinearForm::Assemble(int skip_zeros)
{
   if (interior_face_integs.Size())
   {
      pfes->ExchangeFaceNbrData();
      if (!ext && mat == NULL)
      {
         pAllocMat();
      }
   }

   BilinearForm::Assemble(skip_zeros);

   if (!ext && interior_face_integs.Size() > 0)
   {
      AssembleSharedFaces(skip_zeros);
   }
}

void ParBilinearForm::AssembleDiagonal(Vector &diag) const
{
   MFEM_ASSERT(diag.Size() == fes->GetTrueVSize(),
               "Vector for holding diagonal has wrong size!");
   const Operator *P = fes->GetProlongationMatrix();
   if (!ext)
   {
      MFEM_ASSERT(p_mat.Ptr(), "the ParBilinearForm is not assembled!");
      p_mat->AssembleDiagonal(diag); // TODO: add support for PETSc matrices
      return;
   }
   // Here, we have extension, ext.
   if (IsIdentityProlongation(P))
   {
      ext->AssembleDiagonal(diag);
      return;
   }
   // Here, we have extension, ext, and parallel/conforming prolongation, P.
   Vector local_diag(P->Height());
   ext->AssembleDiagonal(local_diag);
   if (fes->Conforming())
   {
      P->MultTranspose(local_diag, diag);
      return;
   }
   // For an AMR mesh, a convergent diagonal is assembled with |P^T| d_l,
   // where |P^T| has the entry-wise absolute values of the conforming
   // prolongation transpose operator.
   const HypreParMatrix *HP = dynamic_cast<const HypreParMatrix*>(P);
   if (HP)
   {
      HP->AbsMultTranspose(1.0, local_diag, 0.0, diag);
   }
   else
   {
      MFEM_ABORT("unsupported prolongation matrix type.");
   }
}

void ParBilinearForm
::ParallelEliminateEssentialBC(const Array<int> &bdr_attr_is_ess,
                               HypreParMatrix &A, const HypreParVector &X,
                               HypreParVector &B) const
{
   Array<int> dof_list;

   pfes->GetEssentialTrueDofs(bdr_attr_is_ess, dof_list);

   // do the parallel elimination
   A.EliminateRowsCols(dof_list, X, B);
}

void ParBilinearForm::ParallelEliminateEssentialBC(
   const Array<int> &bdr_attr_is_ess, const HypreParVector &X, HypreParVector &B)
{
   Array<int> dof_list;
   pfes->GetEssentialTrueDofs(bdr_attr_is_ess, dof_list);

   p_mat.As<HypreParMatrix>()->EliminateRowsCols(dof_list, X, B);
}

HypreParMatrix *ParBilinearForm::
ParallelEliminateEssentialBC(const Array<int> &bdr_attr_is_ess,
                             HypreParMatrix &A) const
{
   Array<int> dof_list;

   pfes->GetEssentialTrueDofs(bdr_attr_is_ess, dof_list);

   return A.EliminateRowsCols(dof_list);
}

void ParBilinearForm::ParallelEliminateEssentialBC(const Array<int>
                                                   &bdr_attr_is_ess)
{
   Array<int> tdofs_list;
   pfes->GetEssentialTrueDofs(bdr_attr_is_ess, tdofs_list);

   ParallelEliminateTDofs(tdofs_list);
}

void ParBilinearForm::ParallelEliminateTDofs(const Array<int> &tdofs_list)
{
   p_mat_e.EliminateRowsCols(p_mat, tdofs_list);
}

void ParBilinearForm::ParallelEliminateTDofsInRHS(
   const Array<int> &tdofs_list, const Vector &x, Vector &b)
{
   p_mat.EliminateBC(p_mat_e, tdofs_list, x, b);
}

void ParBilinearForm::TrueAddMult(const Vector &x, Vector &y, const real_t a)
const
{
   const Operator *P = pfes->GetProlongationMatrix();
   Xaux.SetSize(P->Height());
   Yaux.SetSize(P->Height());
   Ytmp.SetSize(P->Width());

   P->Mult(x, Xaux);
   if (ext)
   {
      ext->Mult(Xaux, Yaux);
   }
   else
   {
      MFEM_VERIFY(interior_face_integs.Size() == 0,
                  "the case of interior face integrators is not"
                  " implemented");
      mat->Mult(Xaux, Yaux);
   }
   P->MultTranspose(Yaux, Ytmp);
   y.Add(a, Ytmp);
}

real_t ParBilinearForm::ParInnerProduct(const ParGridFunction &x,
                                        const ParGridFunction &y) const
{
   MFEM_ASSERT(mat != NULL, "local matrix must be assembled");

   real_t loc = InnerProduct(x, y);
   real_t glob = 0.;

   MPI_Allreduce(&loc, &glob, 1, MPITypeMap<real_t>::mpi_type, MPI_SUM,
                 pfes->GetComm());

   return glob;
}

real_t ParBilinearForm::TrueInnerProduct(const ParGridFunction &x,
                                         const ParGridFunction &y) const
{
   MFEM_ASSERT(x.ParFESpace() == pfes, "the parallel spaces must match");
   MFEM_ASSERT(y.ParFESpace() == pfes, "the parallel spaces must match");

   HypreParVector *x_p = x.ParallelProject();
   HypreParVector *y_p = y.ParallelProject();

   real_t res = TrueInnerProduct(*x_p, *y_p);

   delete x_p;
   delete y_p;

   return res;
}

real_t ParBilinearForm::TrueInnerProduct(HypreParVector &x,
                                         HypreParVector &y) const
{
   MFEM_VERIFY(p_mat.Ptr() != NULL, "parallel matrix must be assembled");

   if (p_mat->GetType() != Operator::Hypre_ParCSR)
   {
      return TrueInnerProduct((const Vector&)x, (const Vector&)y);
   }

   HypreParVector *Ax = new HypreParVector(pfes);
   HypreParMatrix *A = p_mat.As<HypreParMatrix>();

   A->Mult(x, *Ax);

   real_t res = mfem::InnerProduct(y, *Ax);

   delete Ax;

   return res;
}

real_t ParBilinearForm::TrueInnerProduct(const Vector &x,
                                         const Vector &y) const
{
   MFEM_VERIFY(p_mat.Ptr() != NULL, "parallel matrix must be assembled");

   Vector Ax(pfes->GetTrueVSize());
   p_mat->Mult(x, Ax);

   real_t res = mfem::InnerProduct(pfes->GetComm(), y, Ax);

   return res;
}

void ParBilinearForm::FormLinearSystem(
   const Array<int> &ess_tdof_list, Vector &x, Vector &b,
   OperatorHandle &A, Vector &X, Vector &B, int copy_interior)
{
   const Operator &P = *pfes->GetProlongationMatrix();
   const SparseMatrix &R = *pfes->GetRestrictionMatrix();

   if (ext)
   {
      if (hybridization)
      {
         HypreParVector true_X(pfes), true_B(pfes);
         P.MultTranspose(b, true_B);
         R.Mult(x, true_X);

         FormSystemMatrix(ess_tdof_list, A);
         ConstrainedOperator *A_constrained;
         Operator::FormConstrainedSystemOperator(ess_tdof_list, A_constrained);
         A_constrained->EliminateRHS(true_X, true_B);
         delete A_constrained;
         R.MultTranspose(true_B, b);
         hybridization->ReduceRHS(true_B, B);
         X.SetSize(B.Size());
         X = 0.0;
      }
      else
      {
         ext->FormLinearSystem(ess_tdof_list, x, b, A, X, B, copy_interior);
      }
      return;
   }

   // Finish the matrix assembly and perform BC elimination, storing the
   // eliminated part of the matrix.
   FormSystemMatrix(ess_tdof_list, A);

   // Transform the system and perform the elimination in B, based on the
   // essential BC values from x. Restrict the BC part of x in X, and set the
   // non-BC part to zero. Since there is no good initial guess for the Lagrange
   // multipliers, set X = 0.0 for hybridization.
   if (static_cond)
   {
      // Schur complement reduction to the exposed dofs
      static_cond->ReduceSystem(x, b, X, B, copy_interior);
   }
   else if (hybridization)
   {
      // Reduction to the Lagrange multipliers system
      HypreParVector true_X(pfes), true_B(pfes);
      P.MultTranspose(b, true_B);
      R.Mult(x, true_X);
      ParallelEliminateTDofsInRHS(ess_tdof_list, true_X, true_B);
      R.MultTranspose(true_B, b);
      hybridization->ReduceRHS(true_B, B);
      X.SetSize(B.Size());
      X = 0.0;
   }
   else
   {
      // Variational restriction with P
      X.SetSize(P.Width());
      B.SetSize(X.Size());
      P.MultTranspose(b, B);
      R.Mult(x, X);
      ParallelEliminateTDofsInRHS(ess_tdof_list, X, B);
      if (!copy_interior) { X.SetSubVectorComplement(ess_tdof_list, 0.0); }
   }
}

void ParBilinearForm::FormSystemMatrix(const Array<int> &ess_tdof_list,
                                       OperatorHandle &A)
{
   if (ext)
   {
      if (hybridization)
      {
         const int remove_zeros = 0;
         Finalize(remove_zeros);
         hybridization->GetParallelMatrix(A);
      }
      else
      {
         ext->FormSystemMatrix(ess_tdof_list, A);
      }
      return;
   }

   // Finish the matrix assembly and perform BC elimination, storing the
   // eliminated part of the matrix.
   if (static_cond)
   {
      if (!static_cond->HasEliminatedBC())
      {
         static_cond->SetEssentialTrueDofs(ess_tdof_list);
         static_cond->Finalize();
         static_cond->EliminateReducedTrueDofs(Matrix::DIAG_ONE);
      }
      static_cond->GetParallelMatrix(A);
   }
   else
   {
      if (mat)
      {
         const int remove_zeros = 0;
         Finalize(remove_zeros);
         MFEM_VERIFY(p_mat.Ptr() == NULL && p_mat_e.Ptr() == NULL,
                     "The ParBilinearForm must be updated with Update() before "
                     "re-assembling the ParBilinearForm.");
         ParallelAssemble(p_mat, mat);
         delete mat;
         mat = NULL;
         delete mat_e;
         mat_e = NULL;
         ParallelEliminateTDofs(ess_tdof_list);
      }
      if (hybridization)
      {
         hybridization->GetParallelMatrix(A);
      }
      else
      {
         A = p_mat;
      }
   }
}

void ParBilinearForm::RecoverFEMSolution(
   const Vector &X, const Vector &b, Vector &x)
{
   if (ext && !hybridization)
   {
      ext->RecoverFEMSolution(X, b, x);
      return;
   }

   const Operator &P = *pfes->GetProlongationMatrix();

   if (static_cond)
   {
      // Private dofs back solve
      static_cond->ComputeSolution(b, X, x);
   }
   else if (hybridization)
   {
      // Primal unknowns recovery
      HypreParVector true_X(pfes), true_B(pfes);
      P.MultTranspose(b, true_B);
      const SparseMatrix &R = *pfes->GetRestrictionMatrix();
      R.Mult(x, true_X); // get essential b.c. from x
      hybridization->ComputeSolution(true_B, X, true_X);
      x.SetSize(P.Height());
      P.Mult(true_X, x);
   }
   else
   {
      // Apply conforming prolongation
      x.SetSize(P.Height(), GetHypreMemoryType());
      P.Mult(X, x);
   }
}

void ParBilinearForm::Update(FiniteElementSpace *nfes)
{
   BilinearForm::Update(nfes);

   if (nfes)
   {
      pfes = dynamic_cast<ParFiniteElementSpace *>(nfes);
      MFEM_VERIFY(pfes != NULL, "nfes must be a ParFiniteElementSpace!");
   }

   p_mat.Clear();
   p_mat_e.Clear();
}

<<<<<<< HEAD
void ParMixedBilinearForm::pAllocMat(bool trial_faces)
{
   const int trial_nbr_size = (trial_faces)?(trial_pfes->GetFaceNbrVSize()):(0);
   const int test_nbr_size = test_pfes->GetFaceNbrVSize();

   if (keep_nbr_block)
   {
      mat = new SparseMatrix(height + test_nbr_size, width + trial_nbr_size);
   }
   else
   {
      mat = new SparseMatrix(height, width + trial_nbr_size);
   }
}

=======
void ParMixedBilinearForm::pAllocMat()
{
   const int trial_nbr_size = trial_pfes->GetFaceNbrVSize();
   const int test_nbr_size = test_pfes->GetFaceNbrVSize();

   if (keep_nbr_block)
   {
      mat = new SparseMatrix(height + test_nbr_size, width + trial_nbr_size);
   }
   else
   {
      mat = new SparseMatrix(height, width + trial_nbr_size);
   }
}

>>>>>>> 41c8a8e6
void ParMixedBilinearForm::AssembleSharedFaces(int skip_zeros)
{
   ParMesh *pmesh = trial_pfes->GetParMesh();
   FaceElementTransformations *T;
<<<<<<< HEAD
   Array<int> tr_face_vdofs;
=======
>>>>>>> 41c8a8e6
   Array<int> tr_vdofs1, tr_vdofs2, tr_vdofs_all;
   Array<int> te_vdofs1, te_vdofs2, te_vdofs_all;
   DenseMatrix elemmat;

   int nfaces = pmesh->GetNSharedFaces();
   for (int i = 0; i < nfaces; i++)
   {
      T = pmesh->GetSharedFaceTransformations(i);
      int Elem2NbrNo = T->Elem2No - pmesh->GetNE();
<<<<<<< HEAD
      test_pfes->GetElementVDofs(T->Elem1No, te_vdofs1);
      test_pfes->GetFaceNbrElementVDofs(Elem2NbrNo, te_vdofs2);
=======
      trial_pfes->GetElementVDofs(T->Elem1No, tr_vdofs1);
      test_pfes->GetElementVDofs(T->Elem1No, te_vdofs1);
      trial_pfes->GetFaceNbrElementVDofs(Elem2NbrNo, tr_vdofs2);
      test_pfes->GetFaceNbrElementVDofs(Elem2NbrNo, te_vdofs2);

      tr_vdofs1.Copy(tr_vdofs_all);
      for (int j = 0; j < tr_vdofs2.Size(); j++)
      {
         if (tr_vdofs2[j] >= 0)
         {
            tr_vdofs2[j] += width;
         }
         else
         {
            tr_vdofs2[j] -= width;
         }
      }
      tr_vdofs_all.Append(tr_vdofs2);
>>>>>>> 41c8a8e6

      if (keep_nbr_block)
      {
         te_vdofs1.Copy(te_vdofs_all);
         for (int j = 0; j < te_vdofs2.Size(); j++)
         {
            if (te_vdofs2[j] >= 0)
            {
               te_vdofs2[j] += height;
            }
            else
            {
               te_vdofs2[j] -= height;
            }
         }
         te_vdofs_all.Append(te_vdofs2);
      }
<<<<<<< HEAD

      if (interior_face_integs.Size() > 0)
      {
         trial_pfes->GetElementVDofs(T->Elem1No, tr_vdofs1);
         trial_pfes->GetFaceNbrElementVDofs(Elem2NbrNo, tr_vdofs2);

         tr_vdofs1.Copy(tr_vdofs_all);
         for (int j = 0; j < tr_vdofs2.Size(); j++)
         {
            if (tr_vdofs2[j] >= 0)
            {
               tr_vdofs2[j] += width;
            }
            else
            {
               tr_vdofs2[j] -= width;
            }
         }
         tr_vdofs_all.Append(tr_vdofs2);

         for (int k = 0; k < interior_face_integs.Size(); k++)
         {
            interior_face_integs[k]->
            AssembleFaceMatrix(*trial_pfes->GetFE(T->Elem1No),
                               *test_pfes->GetFE(T->Elem1No),
                               *trial_pfes->GetFaceNbrFE(Elem2NbrNo),
                               *test_pfes->GetFaceNbrFE(Elem2NbrNo),
                               *T, elemmat);
            if (keep_nbr_block)
            {
               mat->AddSubMatrix(te_vdofs_all, tr_vdofs_all, elemmat, skip_zeros);
            }
            else
            {
               mat->AddSubMatrix(te_vdofs1, tr_vdofs_all, elemmat, skip_zeros);
            }
         }
      }

      if (trace_face_integs.Size() > 0)
      {
         trial_pfes->GetFaceVDofs(T->ElementNo, tr_face_vdofs);

         for (int k = 0; k < trace_face_integs.Size(); k++)
         {
            trace_face_integs[k]->
            AssembleFaceMatrix(*trial_pfes->GetFaceElement(T->ElementNo),
                               *test_pfes->GetFE(T->Elem1No),
                               *test_pfes->GetFaceNbrFE(Elem2NbrNo),
                               *T, elemmat);
            if (keep_nbr_block)
            {
               mat->AddSubMatrix(te_vdofs_all, tr_face_vdofs, elemmat, skip_zeros);
            }
            else
            {
               mat->AddSubMatrix(te_vdofs1, tr_face_vdofs, elemmat, skip_zeros);
            }
=======

      for (int k = 0; k < interior_face_integs.Size(); k++)
      {
         interior_face_integs[k]->
         AssembleFaceMatrix(*trial_pfes->GetFE(T->Elem1No),
                            *test_pfes->GetFE(T->Elem1No),
                            *trial_pfes->GetFaceNbrFE(Elem2NbrNo),
                            *test_pfes->GetFaceNbrFE(Elem2NbrNo),
                            *T, elemmat);
         if (keep_nbr_block)
         {
            mat->AddSubMatrix(te_vdofs_all, tr_vdofs_all, elemmat, skip_zeros);
         }
         else
         {
            mat->AddSubMatrix(te_vdofs1, tr_vdofs_all, elemmat, skip_zeros);
>>>>>>> 41c8a8e6
         }
      }
   }
}

void ParMixedBilinearForm::Assemble(int skip_zeros)
{
   if (interior_face_integs.Size())
   {
      trial_pfes->ExchangeFaceNbrData();
      test_pfes->ExchangeFaceNbrData();
<<<<<<< HEAD
      if (!ext && mat == NULL) { pAllocMat(); }
   }

   // note: the trace face case must follow the interior face one as the
   // allocated matrix can be smaller in this case
   if (trace_face_integs.Size())
   {
      test_pfes->ExchangeFaceNbrData();
      if (!ext && mat == NULL) { pAllocMat(false); }
=======
      if (!ext && mat == NULL)
      {
         pAllocMat();
      }
>>>>>>> 41c8a8e6
   }

   MixedBilinearForm::Assemble(skip_zeros);

<<<<<<< HEAD
   if (!ext && (interior_face_integs.Size() > 0
                || trace_face_integs.Size() > 0))
=======
   if (!ext && interior_face_integs.Size() > 0)
>>>>>>> 41c8a8e6
   {
      AssembleSharedFaces(skip_zeros);
   }
}

<<<<<<< HEAD
HypreParMatrix *ParMixedBilinearForm::ParallelAssembleInternal()
=======
HypreParMatrix *ParMixedBilinearForm::ParallelAssembleInternalMatrix()
>>>>>>> 41c8a8e6
{
   if (p_mat.Ptr() == NULL)
   {
      ParallelAssemble(p_mat, mat);
   }
   return p_mat.As<HypreParMatrix>();
}

HypreParMatrix *ParMixedBilinearForm::ParallelAssemble(SparseMatrix *m)
{
   OperatorHandle Mh(Operator::Hypre_ParCSR);
   ParallelAssemble(Mh, m);
   Mh.SetOperatorOwner(false);
   return Mh.As<HypreParMatrix>();
}

void ParMixedBilinearForm::ParallelAssemble(OperatorHandle &A,
                                            SparseMatrix *A_local)
{
   A.Clear();

   if (A_local == NULL) { return; }
   MFEM_VERIFY(A_local->Finalized(), "the local matrix must be finalized");

   OperatorHandle dA(A.Type()), hdA;

<<<<<<< HEAD
   if (interior_face_integs.Size() == 0 && (trace_face_integs.Size() == 0
                                            || keep_nbr_block == false))
=======
   if (interior_face_integs.Size() == 0)
>>>>>>> 41c8a8e6
   {
      // construct the rectangular block-diagonal matrix dA
      dA.MakeRectangularBlockDiag(trial_pfes->GetComm(),
                                  test_pfes->GlobalVSize(),
                                  trial_pfes->GlobalVSize(),
                                  test_pfes->GetDofOffsets(),
                                  trial_pfes->GetDofOffsets(),
                                  A_local);
   }
   else
   {
      // handle the case when 'a' contains off-diagonal
      const int lvrows = test_pfes->GetVSize();
      const int lvcols = trial_pfes->GetVSize();
      const HYPRE_BigInt *face_nbr_glob_lcol = trial_pfes->GetFaceNbrGlobalDofMap();
      const HYPRE_BigInt lcol_offset = trial_pfes->GetMyDofOffset();

      Array<HYPRE_BigInt> glob_J(A_local->NumNonZeroElems());
      const int *J = A_local->GetJ();
      for (int i = 0; i < glob_J.Size(); i++)
      {
         if (J[i] < lvcols)
         {
            glob_J[i] = J[i] + lcol_offset;
         }
         else
         {
            glob_J[i] = face_nbr_glob_lcol[J[i] - lvcols];
         }
      }

      // TODO - construct dA directly in the A format
      hdA.Reset(
         new HypreParMatrix(trial_pfes->GetComm(), lvrows, test_pfes->GlobalVSize(),
                            trial_pfes->GlobalVSize(), A_local->GetI(), glob_J,
                            A_local->GetData(), test_pfes->GetDofOffsets(),
                            trial_pfes->GetDofOffsets()));
      // - hdA owns the new HypreParMatrix
      // - the above constructor copies all input arrays
      glob_J.DeleteAll();
      dA.ConvertFrom(hdA);
   }

   OperatorHandle P_test(A.Type()), P_trial(A.Type());

   // TODO - construct the Dof_TrueDof_Matrix directly in the required format.
   P_test.ConvertFrom(test_pfes->Dof_TrueDof_Matrix());
   P_trial.ConvertFrom(trial_pfes->Dof_TrueDof_Matrix());

   A.MakeRAP(P_test, dA, P_trial);
}

/// Compute y += a (P^t A P) x, where x and y are vectors on the true dofs
void ParMixedBilinearForm::TrueAddMult(const Vector &x, Vector &y,
                                       const real_t a) const
{
   if (Xaux.ParFESpace() != trial_pfes)
   {
      Xaux.SetSpace(trial_pfes);
      Yaux.SetSpace(test_pfes);
   }

   Xaux.Distribute(&x);
   mat->Mult(Xaux, Yaux);
   test_pfes->Dof_TrueDof_Matrix()->MultTranspose(a, Yaux, 1.0, y);
}

void ParMixedBilinearForm::ParallelEliminateTrialEssentialBC(
   const Array<int> &bdr_attr_is_ess)
{
   Array<int> trial_tdof_list;
   trial_pfes->GetEssentialTrueDofs(bdr_attr_is_ess, trial_tdof_list);

   ParallelEliminateTrialTDofs(trial_tdof_list);
}

void ParMixedBilinearForm::ParallelEliminateTrialTDofs(
   const Array<int> &trial_tdof_list)
{
   HypreParMatrix *temp = p_mat.As<HypreParMatrix>()->EliminateCols(
                             trial_tdof_list);
   p_mat_e.Reset(temp, true);
}

void ParMixedBilinearForm::ParallelEliminateTrialTDofsInRHS(
   const Array<int> &trial_tdof_list, const Vector &x, Vector &b)
{
   p_mat_e.As<HypreParMatrix>()->Mult(-1.0, x, 1.0, b);
}

void ParMixedBilinearForm::ParallelEliminateTestEssentialBC(
   const Array<int> &bdr_attr_is_ess)
{
   Array<int> test_tdof_list;
   test_pfes->GetEssentialTrueDofs(bdr_attr_is_ess, test_tdof_list);

   ParallelEliminateTestTDofs(test_tdof_list);
}

void ParMixedBilinearForm::ParallelEliminateTestTDofs(
   const Array<int> &test_tdof_list)
{
   p_mat.As<HypreParMatrix>()->EliminateRows(test_tdof_list);
}

void ParMixedBilinearForm::FormRectangularSystemMatrix(
   const Array<int>
   &trial_tdof_list,
   const Array<int> &test_tdof_list,
   OperatorHandle &A)
{
   if (ext)
   {
      ext->FormRectangularSystemOperator(trial_tdof_list, test_tdof_list, A);
      return;
   }

   if (mat)
   {
      Finalize();
      ParallelAssemble(p_mat);
      delete mat;
      mat = NULL;
      delete mat_e;
      mat_e = NULL;
      ParallelEliminateTrialTDofs(trial_tdof_list);
      ParallelEliminateTestTDofs(test_tdof_list);
   }

   A = p_mat;
}

void ParMixedBilinearForm::FormRectangularLinearSystem(
   const Array<int>
   &trial_tdof_list,
   const Array<int> &test_tdof_list, Vector &x,
   Vector &b, OperatorHandle &A, Vector &X,
   Vector &B)
{
   if (ext)
   {
      ext->FormRectangularLinearSystem(trial_tdof_list, test_tdof_list,
                                       x, b, A, X, B);
      return;
   }

   FormRectangularSystemMatrix(trial_tdof_list, test_tdof_list, A);

   const Operator *test_P = test_pfes->GetProlongationMatrix();
   const SparseMatrix *trial_R = trial_pfes->GetRestrictionMatrix();

   X.SetSize(trial_pfes->TrueVSize());
   B.SetSize(test_pfes->TrueVSize());
   test_P->MultTranspose(b, B);
   trial_R->Mult(x, X);

   ParallelEliminateTrialTDofsInRHS(trial_tdof_list, X, B);
   B.SetSubVector(test_tdof_list, 0.0);
}

HypreParMatrix* ParDiscreteLinearOperator::ParallelAssemble() const
{
   MFEM_ASSERT(mat, "Matrix is not assembled");
   MFEM_ASSERT(mat->Finalized(), "Matrix is not finalized");
   SparseMatrix* RA = mfem::Mult(*range_fes->GetRestrictionMatrix(), *mat);
   HypreParMatrix* P = domain_fes->Dof_TrueDof_Matrix();
   HypreParMatrix* RAP = P->LeftDiagMult(*RA, range_fes->GetTrueDofOffsets());
   delete RA;
   return RAP;
}

void ParDiscreteLinearOperator::ParallelAssemble(OperatorHandle &A)
{
   // construct the rectangular block-diagonal matrix dA
   OperatorHandle dA(A.Type());
   dA.MakeRectangularBlockDiag(domain_fes->GetComm(),
                               range_fes->GlobalVSize(),
                               domain_fes->GlobalVSize(),
                               range_fes->GetDofOffsets(),
                               domain_fes->GetDofOffsets(),
                               mat);

   SparseMatrix *Rt = Transpose(*range_fes->GetRestrictionMatrix());
   OperatorHandle R_test_transpose(A.Type());
   R_test_transpose.MakeRectangularBlockDiag(range_fes->GetComm(),
                                             range_fes->GlobalVSize(),
                                             range_fes->GlobalTrueVSize(),
                                             range_fes->GetDofOffsets(),
                                             range_fes->GetTrueDofOffsets(),
                                             Rt);

   // TODO - construct the Dof_TrueDof_Matrix directly in the required format.
   OperatorHandle P_trial(A.Type());
   P_trial.ConvertFrom(domain_fes->Dof_TrueDof_Matrix());

   A.MakeRAP(R_test_transpose, dA, P_trial);
   delete Rt;
}

void ParDiscreteLinearOperator::FormRectangularSystemMatrix(OperatorHandle &A)
{
   if (ext)
   {
      Array<int> empty;
      ext->FormRectangularSystemOperator(empty, empty, A);
      return;
   }

   mfem_error("not implemented!");
}

void ParDiscreteLinearOperator::GetParBlocks(Array2D<HypreParMatrix *> &blocks)
const
{
   MFEM_VERIFY(mat->Finalized(), "Local matrix needs to be finalized for "
               "GetParBlocks");

   HypreParMatrix* RLP = ParallelAssemble();

   blocks.SetSize(range_fes->GetVDim(), domain_fes->GetVDim());

   RLP->GetBlocks(blocks,
                  range_fes->GetOrdering() == Ordering::byVDIM,
                  domain_fes->GetOrdering() == Ordering::byVDIM);

   delete RLP;
}

}

#endif<|MERGE_RESOLUTION|>--- conflicted
+++ resolved
@@ -151,11 +151,7 @@
    }
 }
 
-<<<<<<< HEAD
-HypreParMatrix *ParBilinearForm::ParallelAssembleInternal()
-=======
 HypreParMatrix *ParBilinearForm::ParallelAssembleInternalMatrix()
->>>>>>> 41c8a8e6
 {
    if (p_mat.Ptr() == NULL)
    {
@@ -651,7 +647,6 @@
    p_mat_e.Clear();
 }
 
-<<<<<<< HEAD
 void ParMixedBilinearForm::pAllocMat(bool trial_faces)
 {
    const int trial_nbr_size = (trial_faces)?(trial_pfes->GetFaceNbrVSize()):(0);
@@ -667,31 +662,11 @@
    }
 }
 
-=======
-void ParMixedBilinearForm::pAllocMat()
-{
-   const int trial_nbr_size = trial_pfes->GetFaceNbrVSize();
-   const int test_nbr_size = test_pfes->GetFaceNbrVSize();
-
-   if (keep_nbr_block)
-   {
-      mat = new SparseMatrix(height + test_nbr_size, width + trial_nbr_size);
-   }
-   else
-   {
-      mat = new SparseMatrix(height, width + trial_nbr_size);
-   }
-}
-
->>>>>>> 41c8a8e6
 void ParMixedBilinearForm::AssembleSharedFaces(int skip_zeros)
 {
    ParMesh *pmesh = trial_pfes->GetParMesh();
    FaceElementTransformations *T;
-<<<<<<< HEAD
    Array<int> tr_face_vdofs;
-=======
->>>>>>> 41c8a8e6
    Array<int> tr_vdofs1, tr_vdofs2, tr_vdofs_all;
    Array<int> te_vdofs1, te_vdofs2, te_vdofs_all;
    DenseMatrix elemmat;
@@ -701,29 +676,8 @@
    {
       T = pmesh->GetSharedFaceTransformations(i);
       int Elem2NbrNo = T->Elem2No - pmesh->GetNE();
-<<<<<<< HEAD
       test_pfes->GetElementVDofs(T->Elem1No, te_vdofs1);
       test_pfes->GetFaceNbrElementVDofs(Elem2NbrNo, te_vdofs2);
-=======
-      trial_pfes->GetElementVDofs(T->Elem1No, tr_vdofs1);
-      test_pfes->GetElementVDofs(T->Elem1No, te_vdofs1);
-      trial_pfes->GetFaceNbrElementVDofs(Elem2NbrNo, tr_vdofs2);
-      test_pfes->GetFaceNbrElementVDofs(Elem2NbrNo, te_vdofs2);
-
-      tr_vdofs1.Copy(tr_vdofs_all);
-      for (int j = 0; j < tr_vdofs2.Size(); j++)
-      {
-         if (tr_vdofs2[j] >= 0)
-         {
-            tr_vdofs2[j] += width;
-         }
-         else
-         {
-            tr_vdofs2[j] -= width;
-         }
-      }
-      tr_vdofs_all.Append(tr_vdofs2);
->>>>>>> 41c8a8e6
 
       if (keep_nbr_block)
       {
@@ -741,7 +695,6 @@
          }
          te_vdofs_all.Append(te_vdofs2);
       }
-<<<<<<< HEAD
 
       if (interior_face_integs.Size() > 0)
       {
@@ -800,24 +753,6 @@
             {
                mat->AddSubMatrix(te_vdofs1, tr_face_vdofs, elemmat, skip_zeros);
             }
-=======
-
-      for (int k = 0; k < interior_face_integs.Size(); k++)
-      {
-         interior_face_integs[k]->
-         AssembleFaceMatrix(*trial_pfes->GetFE(T->Elem1No),
-                            *test_pfes->GetFE(T->Elem1No),
-                            *trial_pfes->GetFaceNbrFE(Elem2NbrNo),
-                            *test_pfes->GetFaceNbrFE(Elem2NbrNo),
-                            *T, elemmat);
-         if (keep_nbr_block)
-         {
-            mat->AddSubMatrix(te_vdofs_all, tr_vdofs_all, elemmat, skip_zeros);
-         }
-         else
-         {
-            mat->AddSubMatrix(te_vdofs1, tr_vdofs_all, elemmat, skip_zeros);
->>>>>>> 41c8a8e6
          }
       }
    }
@@ -829,7 +764,6 @@
    {
       trial_pfes->ExchangeFaceNbrData();
       test_pfes->ExchangeFaceNbrData();
-<<<<<<< HEAD
       if (!ext && mat == NULL) { pAllocMat(); }
    }
 
@@ -839,32 +773,18 @@
    {
       test_pfes->ExchangeFaceNbrData();
       if (!ext && mat == NULL) { pAllocMat(false); }
-=======
-      if (!ext && mat == NULL)
-      {
-         pAllocMat();
-      }
->>>>>>> 41c8a8e6
    }
 
    MixedBilinearForm::Assemble(skip_zeros);
 
-<<<<<<< HEAD
    if (!ext && (interior_face_integs.Size() > 0
                 || trace_face_integs.Size() > 0))
-=======
-   if (!ext && interior_face_integs.Size() > 0)
->>>>>>> 41c8a8e6
    {
       AssembleSharedFaces(skip_zeros);
    }
 }
 
-<<<<<<< HEAD
-HypreParMatrix *ParMixedBilinearForm::ParallelAssembleInternal()
-=======
 HypreParMatrix *ParMixedBilinearForm::ParallelAssembleInternalMatrix()
->>>>>>> 41c8a8e6
 {
    if (p_mat.Ptr() == NULL)
    {
@@ -891,12 +811,8 @@
 
    OperatorHandle dA(A.Type()), hdA;
 
-<<<<<<< HEAD
    if (interior_face_integs.Size() == 0 && (trace_face_integs.Size() == 0
                                             || keep_nbr_block == false))
-=======
-   if (interior_face_integs.Size() == 0)
->>>>>>> 41c8a8e6
    {
       // construct the rectangular block-diagonal matrix dA
       dA.MakeRectangularBlockDiag(trial_pfes->GetComm(),
