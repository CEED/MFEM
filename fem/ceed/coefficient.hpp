--- conflicted
+++ resolved
@@ -161,19 +161,11 @@
       }
       coeff_ptr = ceedCoeff;
    }
-<<<<<<< HEAD
-   else if (VectorGridFunctionCoefficient* gf_coeff =
-               dynamic_cast<VectorGridFunctionCoefficient*>(VQ))
-   {
-      GridCoefficient *ceedCoeff =
-         new GridCoefficient(*gf_coeff->GetGridFunction());
-=======
    else if (VectorGridFunctionCoefficient* vgf_coeff =
                dynamic_cast<VectorGridFunctionCoefficient*>(VQ))
    {
       GridCoefficient *ceedCoeff =
          new GridCoefficient(*vgf_coeff->GetGridFunction());
->>>>>>> e7be9bb9
       coeff_ptr = ceedCoeff;
    }
    else if (VectorQuadratureFunctionCoefficient *cQ =
