--- conflicted
+++ resolved
@@ -101,7 +101,6 @@
    interior_face_integs.Append(lfi);
 }
 
-<<<<<<< HEAD
 /* HDG */
 void LinearForm::AddSktBoundaryNeumannIntegrator(LinearFormIntegrator * lfi)
 {
@@ -121,10 +120,7 @@
    interiorsklfi.Append (lfi);
 }
 
-bool LinearForm::SupportsDevice()
-=======
 bool LinearForm::SupportsDevice() const
->>>>>>> 25b98cc8
 {
    // return false for NURBS meshes, so we don’t convert it to non-NURBS
    // through Assemble, AssembleDevice, GetGeometricFactors and EnsureNodes
