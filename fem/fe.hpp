// Copyright (c) 2010-2021, Lawrence Livermore National Security, LLC. Produced
// at the Lawrence Livermore National Laboratory. All Rights reserved. See files
// LICENSE and NOTICE for details. LLNL-CODE-806117.
//
// This file is part of the MFEM library. For more information and source code
// availability visit https://mfem.org.
//
// MFEM is free software; you can redistribute it and/or modify it under the
// terms of the BSD-3 license. We welcome feedback and contributions, see file
// CONTRIBUTING.md for details.

#ifndef MFEM_FE
#define MFEM_FE

#include "../config/config.hpp"
#include "../general/array.hpp"
#include "../linalg/linalg.hpp"
#include "intrules.hpp"
#include "geom.hpp"

#include <map>

namespace mfem
{

/// Possible basis types. Note that not all elements can use all BasisType(s).
class BasisType
{
public:
   enum
   {
      Invalid         = -1,
      GaussLegendre   = 0,  ///< Open type
      GaussLobatto    = 1,  ///< Closed type
      Positive        = 2,  ///< Bernstein polynomials
      OpenUniform     = 3,  ///< Nodes: x_i = (i+1)/(n+1), i=0,...,n-1
      ClosedUniform   = 4,  ///< Nodes: x_i = i/(n-1),     i=0,...,n-1
      OpenHalfUniform = 5,  ///< Nodes: x_i = (i+1/2)/n,   i=0,...,n-1
      Serendipity     = 6,  ///< Serendipity basis (squares / cubes)
      ClosedGL        = 7,  ///< Closed GaussLegendre
      IntegratedGLL   = 8,  ///< Integrated GLL indicator functions
      NumBasisTypes   = 9   /**< Keep track of maximum types to prevent
                                 hard-coding */
   };
   /** @brief If the input does not represents a valid BasisType, abort with an
       error; otherwise return the input. */
   static int Check(int b_type)
   {
      MFEM_VERIFY(0 <= b_type && b_type < NumBasisTypes,
                  "unknown BasisType: " << b_type);
      return b_type;
   }
   /** @brief If the input does not represents a valid nodal BasisType, abort
       with an error; otherwise return the input. */
   static int CheckNodal(int b_type)
   {
      MFEM_VERIFY(Check(b_type) != Positive && b_type != IntegratedGLL,
                  "invalid nodal BasisType: " << Name(b_type));
      return b_type;
   }
   /** @brief Get the corresponding Quadrature1D constant, when that makes
       sense; otherwise return Quadrature1D::Invalid. */
   static int GetQuadrature1D(int b_type)
   {
      switch (b_type)
      {
         case GaussLegendre:   return Quadrature1D::GaussLegendre;
         case GaussLobatto:    return Quadrature1D::GaussLobatto;
         case Positive:        return Quadrature1D::ClosedUniform; // <-----
         case OpenUniform:     return Quadrature1D::OpenUniform;
         case ClosedUniform:   return Quadrature1D::ClosedUniform;
         case OpenHalfUniform: return Quadrature1D::OpenHalfUniform;
         case Serendipity:     return Quadrature1D::GaussLobatto;
         case ClosedGL:        return Quadrature1D::ClosedGL;
         case IntegratedGLL:   return Quadrature1D::GaussLegendre;
      }
      return Quadrature1D::Invalid;
   }
   /// Return the nodal BasisType corresponding to the Quadrature1D type.
   static int GetNodalBasis(int qpt_type)
   {
      switch (qpt_type)
      {
         case Quadrature1D::GaussLegendre:   return GaussLegendre;
         case Quadrature1D::GaussLobatto:    return GaussLobatto;
         case Quadrature1D::OpenUniform:     return OpenUniform;
         case Quadrature1D::ClosedUniform:   return ClosedUniform;
         case Quadrature1D::OpenHalfUniform: return OpenHalfUniform;
         case Quadrature1D::ClosedGL:        return ClosedGL;
      }
      return Invalid;
   }
   /// Check and convert a BasisType constant to a string identifier.
   static const char *Name(int b_type)
   {
      static const char *name[] =
      {
         "Gauss-Legendre", "Gauss-Lobatto", "Positive (Bernstein)",
         "Open uniform", "Closed uniform", "Open half uniform",
         "Seredipity", "Closed Gauss-Legendre",
         "Integrated Gauss-Lobatto indicator"
      };
      return name[Check(b_type)];
   }
   /// Check and convert a BasisType constant to a char basis identifier.
   static char GetChar(int b_type)
   {
      static const char ident[]
         = { 'g', 'G', 'P', 'u', 'U', 'o', 'S', 'c', 'i' };
      return ident[Check(b_type)];
   }
   /// Convert char basis identifier to a BasisType constant.
   static int GetType(char b_ident)
   {
      switch (b_ident)
      {
         case 'g': return GaussLegendre;
         case 'G': return GaussLobatto;
         case 's': return GaussLobatto;
         case 'P': return Positive;
         case 'u': return OpenUniform;
         case 'U': return ClosedUniform;
         case 'o': return OpenHalfUniform;
         case 'S': return Serendipity;
         case 'c': return ClosedGL;
         case 'i': return IntegratedGLL;
      }
      MFEM_ABORT("unknown BasisType identifier");
      return -1;
   }
};


/** @brief Structure representing the matrices/tensors needed to evaluate (in
    reference space) the values, gradients, divergences, or curls of a
    FiniteElement at a the quadrature points of a given IntegrationRule. */
/** Object of this type are typically created and owned by the respective
    FiniteElement object. */
class DofToQuad
{
public:
   /// The FiniteElement that created and owns this object.
   /** This pointer is not owned. */
   const class FiniteElement *FE;

   /** @brief IntegrationRule that defines the quadrature points at which the
       basis functions of the #FE are evaluated. */
   /** This pointer is not owned. */
   const IntegrationRule *IntRule;

   /// Type of data stored in the arrays #B, #Bt, #G, and #Gt.
   enum Mode
   {
      /** @brief Full multidimensional representation which does not use tensor
          product structure. The ordering of the degrees of freedom is as
          defined by #FE */
      FULL,

      /** @brief Tensor product representation using 1D matrices/tensors with
          dimensions using 1D number of quadrature points and degrees of
          freedom. */
      /** When representing a vector-valued FiniteElement, two DofToQuad objects
          are used to describe the "closed" and "open" 1D basis functions
          (TODO). */
      TENSOR
   };

   /// Describes the contents of the #B, #Bt, #G, and #Gt arrays, see #Mode.
   Mode mode;

   /** @brief Number of degrees of freedom = number of basis functions. When
       #mode is TENSOR, this is the 1D number. */
   int ndof;

   /** @brief Number of quadrature points. When #mode is TENSOR, this is the 1D
       number. */
   int nqpt;

   /// Basis functions evaluated at quadrature points.
   /** The storage layout is column-major with dimensions:
       - #nqpt x #ndof, for scalar elements, or
       - #nqpt x dim x #ndof, for vector elements, (TODO)

       where

       - dim = dimension of the finite element reference space when #mode is
         FULL, and dim = 1 when #mode is TENSOR. */
   Array<double> B;

   /// Transpose of #B.
   /** The storage layout is column-major with dimensions:
       - #ndof x #nqpt, for scalar elements, or
       - #ndof x #nqpt x dim, for vector elements (TODO). */
   Array<double> Bt;

   /** @brief Gradients/divergences/curls of basis functions evaluated at
       quadrature points. */
   /** The storage layout is column-major with dimensions:
       - #nqpt x dim x #ndof, for scalar elements, or
       - #nqpt x #ndof, for H(div) vector elements (TODO), or
       - #nqpt x cdim x #ndof, for H(curl) vector elements (TODO),

       where

       - dim = dimension of the finite element reference space when #mode is
         FULL, and 1 when #mode is TENSOR,
       - cdim = 1/1/3 in 1D/2D/3D, respectively, when #mode is FULL, and cdim =
         1 when #mode is TENSOR. */
   Array<double> G;

   /// Transpose of #G.
   /** The storage layout is column-major with dimensions:
       - #ndof x #nqpt x dim, for scalar elements, or
       - #ndof x #nqpt, for H(div) vector elements (TODO), or
       - #ndof x #nqpt x cdim, for H(curl) vector elements (TODO). */
   Array<double> Gt;
};


/// Describes the function space on each element
class FunctionSpace
{
public:
   enum
   {
      Pk, ///< Polynomials of order k
      Qk, ///< Tensor products of polynomials of order k
      rQk ///< Refined tensor products of polynomials of order k
   };
};

class ElementTransformation;
class Coefficient;
class VectorCoefficient;
class MatrixCoefficient;
class KnotVector;


// Base and derived classes for finite elements


/// Abstract class for all finite elements.
class FiniteElement
{
protected:
   int dim;      ///< Dimension of reference space
   Geometry::Type geom_type; ///< Geometry::Type of the reference element
   int func_space, range_type, map_type,
       deriv_type, deriv_range_type, deriv_map_type;
   mutable
   int dof,      ///< Number of degrees of freedom
       order;    ///< Order/degree of the shape functions
   mutable int orders[Geometry::MaxDim]; ///< Anisotropic orders
   IntegrationRule Nodes;
#ifndef MFEM_THREAD_SAFE
   mutable DenseMatrix vshape; // Dof x Dim
#endif
   /// Container for all DofToQuad objects created by the FiniteElement.
   /** Multiple DofToQuad objects may be needed when different quadrature rules
       or different DofToQuad::Mode are used. */
   mutable Array<DofToQuad*> dof2quad_array;

public:
   /// Enumeration for range_type and deriv_range_type
   enum RangeType { SCALAR, VECTOR };

   /** @brief Enumeration for MapType: defines how reference functions are
       mapped to physical space.

       A reference function \f$ \hat u(\hat x) \f$ can be mapped to a function
      \f$ u(x) \f$ on a general physical element in following ways:
       - \f$ x = T(\hat x) \f$ is the image of the reference point \f$ \hat x \f$
       - \f$ J = J(\hat x) \f$ is the Jacobian matrix of the transformation T
       - \f$ w = w(\hat x) = det(J) \f$ is the transformation weight factor for square J
       - \f$ w = w(\hat x) = det(J^t J)^{1/2} \f$ is the transformation weight factor in general
   */
   enum MapType
   {
      VALUE,     /**< For scalar fields; preserves point values
                          \f$ u(x) = \hat u(\hat x) \f$ */
      INTEGRAL,  /**< For scalar fields; preserves volume integrals
                          \f$ u(x) = (1/w) \hat u(\hat x) \f$ */
      H_DIV,     /**< For vector fields; preserves surface integrals of the
                          normal component \f$ u(x) = (J/w) \hat u(\hat x) \f$ */
      H_CURL     /**< For vector fields; preserves line integrals of the
                          tangential component
                          \f$ u(x) = J^{-t} \hat u(\hat x) \f$ (square J),
                          \f$ u(x) = J(J^t J)^{-1} \hat u(\hat x) \f$ (general J) */
   };

   /** @brief Enumeration for DerivType: defines which derivative method
       is implemented.

       Each FiniteElement class implements up to one type of derivative.  The
       value returned by GetDerivType() indicates which derivative method is
       implemented.
   */
   enum DerivType
   {
      NONE, ///< No derivatives implemented
      GRAD, ///< Implements CalcDShape methods
      DIV,  ///< Implements CalcDivShape methods
      CURL  ///< Implements CalcCurlShape methods
   };

   /** @brief Construct FiniteElement with given
       @param D    Reference space dimension
       @param G    Geometry type (of type Geometry::Type)
       @param Do   Number of degrees of freedom in the FiniteElement
       @param O    Order/degree of the FiniteElement
       @param F    FunctionSpace type of the FiniteElement
    */
   FiniteElement(int D, Geometry::Type G, int Do, int O,
                 int F = FunctionSpace::Pk);

   /// Returns the reference space dimension for the finite element
   int GetDim() const { return dim; }

   /// Returns the Geometry::Type of the reference element
   Geometry::Type GetGeomType() const { return geom_type; }

   /// Returns the number of degrees of freedom in the finite element
   int GetDof() const { return dof; }

   /** @brief Returns the order of the finite element. In the case of
       anisotropic orders, returns the maximum order. */
   int GetOrder() const { return order; }

   /** @brief Returns true if the FiniteElement basis *may be using* different
       orders/degrees in different spatial directions. */
   bool HasAnisotropicOrders() const { return orders[0] != -1; }

   /// Returns an array containing the anisotropic orders/degrees.
   const int *GetAnisotropicOrders() const { return orders; }

   /// Returns the type of FunctionSpace on the element.
   int Space() const { return func_space; }

   /// Returns the FiniteElement::RangeType of the element, one of {SCALAR, VECTOR}.
   int GetRangeType() const { return range_type; }

   /** @brief Returns the FiniteElement::RangeType of the element derivative, either
       SCALAR or VECTOR. */
   int GetDerivRangeType() const { return deriv_range_type; }

   /** @brief Returns the FiniteElement::MapType of the element describing how reference
       functions are mapped to physical space, one of {VALUE, INTEGRAL
       H_DIV, H_CURL}. */
   int GetMapType() const { return map_type; }


   /** @brief Returns the FiniteElement::DerivType of the element describing the
       spatial derivative method implemented, one of {NONE, GRAD,
       DIV, CURL}. */
   int GetDerivType() const { return deriv_type; }

   /** @brief Returns the FiniteElement::DerivType of the element describing how
       reference function derivatives are mapped to physical space, one of {VALUE,
       INTEGRAL, H_DIV, H_CURL}. */
   int GetDerivMapType() const { return deriv_map_type; }

   /** @brief Evaluate the values of all shape functions of a scalar finite
       element in reference space at the given point @a ip. */
   /** The size (#dof) of the result Vector @a shape must be set in advance. */
   virtual void CalcShape(const IntegrationPoint &ip,
                          Vector &shape) const = 0;

   /** @brief Evaluate the values of all shape functions of a scalar finite
       element in physical space at the point described by @a Trans. */
   /** The size (#dof) of the result Vector @a shape must be set in advance. */
   void CalcPhysShape(ElementTransformation &Trans, Vector &shape) const;

   /** @brief Evaluate the gradients of all shape functions of a scalar finite
       element in reference space at the given point @a ip. */
   /** Each row of the result DenseMatrix @a dshape contains the derivatives of
       one shape function. The size (#dof x #dim) of @a dshape must be set in
       advance.  */
   virtual void CalcDShape(const IntegrationPoint &ip,
                           DenseMatrix &dshape) const = 0;

   /** @brief Evaluate the gradients of all shape functions of a scalar finite
       element in physical space at the point described by @a Trans. */
   /** Each row of the result DenseMatrix @a dshape contains the derivatives of
       one shape function. The size (#dof x SDim) of @a dshape must be set in
       advance, where SDim >= #dim is the physical space dimension as described
       by @a Trans. */
   void CalcPhysDShape(ElementTransformation &Trans, DenseMatrix &dshape) const;

   /// Get a const reference to the nodes of the element
   const IntegrationRule & GetNodes() const { return Nodes; }

   // virtual functions for finite elements on vector spaces

   /** @brief Evaluate the values of all shape functions of a *vector* finite
       element in reference space at the given point @a ip. */
   /** Each row of the result DenseMatrix @a shape contains the components of
       one vector shape function. The size (#dof x #dim) of @a shape must be set
       in advance. */
   virtual void CalcVShape(const IntegrationPoint &ip,
                           DenseMatrix &shape) const;

   /** @brief Evaluate the values of all shape functions of a *vector* finite
       element in physical space at the point described by @a Trans. */
   /** Each row of the result DenseMatrix @a shape contains the components of
       one vector shape function. The size (#dof x SDim) of @a shape must be set
       in advance, where SDim >= #dim is the physical space dimension as
       described by @a Trans. */
   virtual void CalcVShape(ElementTransformation &Trans,
                           DenseMatrix &shape) const;

   virtual void CalcVShapeRevDiff(ElementTransformation &Trans,
                                  const DenseMatrix &shape_bar,
                                  DenseMatrix &PointMat_bar) const;

   /// Equivalent to the CalcVShape() method with the same arguments.
   void CalcPhysVShape(ElementTransformation &Trans, DenseMatrix &shape) const
   { CalcVShape(Trans, shape); }

   /** @brief Evaluate the divergence of all shape functions of a *vector*
       finite element in reference space at the given point @a ip. */
   /** The size (#dof) of the result Vector @a divshape must be set in advance.
    */
   virtual void CalcDivShape(const IntegrationPoint &ip,
                             Vector &divshape) const;

   /** @brief Evaluate the divergence of all shape functions of a *vector*
       finite element in physical space at the point described by @a Trans. */
   /** The size (#dof) of the result Vector @a divshape must be set in advance.
    */
   void CalcPhysDivShape(ElementTransformation &Trans, Vector &divshape) const;

   /** @brief Evaluate the curl of all shape functions of a *vector* finite
       element in reference space at the given point @a ip. */
   /** Each row of the result DenseMatrix @a curl_shape contains the components
       of the curl of one vector shape function. The size (#dof x CDim) of
       @a curl_shape must be set in advance, where CDim = 3 for #dim = 3 and
       CDim = 1 for #dim = 2. */
   virtual void CalcCurlShape(const IntegrationPoint &ip,
                              DenseMatrix &curl_shape) const;

   /** @brief Evaluate the curl of all shape functions of a *vector* finite
       element in physical space at the point described by @a Trans. */
   /** Each row of the result DenseMatrix @a curl_shape contains the components
       of the curl of one vector shape function. The size (#dof x CDim) of
       @a curl_shape must be set in advance, where CDim = 3 for #dim = 3 and
       CDim = 1 for #dim = 2. */
   void CalcPhysCurlShape(ElementTransformation &Trans,
                          DenseMatrix &curl_shape) const;

   void CalcPhysCurlShapeRevDiff(ElementTransformation &Trans,
                                 const DenseMatrix &curlshape_bar,
                                 DenseMatrix &PointMat_bar) const;

   /** @brief Get the dofs associated with the given @a face.
       @a *dofs is set to an internal array of the local dofc on the
       face, while *ndofs is set to the number of dofs on that face.
   */
   virtual void GetFaceDofs(int face, int **dofs, int *ndofs) const;

   /** @brief Evaluate the Hessians of all shape functions of a scalar finite
       element in reference space at the given point @a ip. */
   /** Each row of the result DenseMatrix @a Hessian contains upper triangular
       part of the Hessian of one shape function.
       The order in 2D is {u_xx, u_xy, u_yy}.
       The size (#dof x (#dim (#dim+1)/2) of @a Hessian must be set in advance.*/
   virtual void CalcHessian (const IntegrationPoint &ip,
                             DenseMatrix &Hessian) const;

   /** @brief Evaluate the Hessian of all shape functions of a scalar finite
       element in reference space at the given point @a ip. */
   /** The size (#dof, #dim*(#dim+1)/2) of @a Hessian must be set in advance. */
   virtual void CalcPhysHessian(ElementTransformation &Trans,
                                DenseMatrix& Hessian) const;

   /** @brief Evaluate the Laplacian of all shape functions of a scalar finite
       element in reference space at the given point @a ip. */
   /** The size (#dof) of @a Laplacian must be set in advance. */
   virtual void CalcPhysLaplacian(ElementTransformation &Trans,
                                  Vector& Laplacian) const;

   virtual void CalcPhysLinLaplacian(ElementTransformation &Trans,
                                     Vector& Laplacian) const;

   /** @brief Return the local interpolation matrix @a I (Dof x Dof) where the
       fine element is the image of the base geometry under the given
       transformation. */
   virtual void GetLocalInterpolation(ElementTransformation &Trans,
                                      DenseMatrix &I) const;

   /** @brief Return a local restriction matrix @a R (Dof x Dof) mapping fine
       dofs to coarse dofs.

       The fine element is the image of the base geometry under the given
       transformation, @a Trans.

       The assumption in this method is that a subset of the coarse dofs can be
       expressed only in terms of the dofs of the given fine element.

       Rows in @a R corresponding to coarse dofs that cannot be expressed in
       terms of the fine dofs will be marked as invalid by setting the first
       entry (column 0) in the row to infinity().

       This method assumes that the dimensions of @a R are set before it is
       called. */
   virtual void GetLocalRestriction(ElementTransformation &Trans,
                                    DenseMatrix &R) const;

   /** @brief Return interpolation matrix, @a I, which maps dofs from a coarse
       element, @a fe, to the fine dofs on @a this finite element. */
   /** @a Trans represents the mapping from the reference element of @a this
       element into a subset of the reference space of the element @a fe, thus
       allowing the "coarse" FiniteElement to be different from the "fine"
       FiniteElement as when h-refinement is combined with p-refinement or
       p-derefinement. It is assumed that both finite elements use the same
       FiniteElement::MapType. */
   virtual void GetTransferMatrix(const FiniteElement &fe,
                                  ElementTransformation &Trans,
                                  DenseMatrix &I) const;

   /** @brief Given a coefficient and a transformation, compute its projection
       (approximation) in the local finite dimensional space in terms
       of the degrees of freedom. */
   /** The approximation used to project is usually local interpolation of
       degrees of freedom. The derived class could use other methods not
       implemented yet, e.g. local L2 projection. */
   virtual void Project(Coefficient &coeff,
                        ElementTransformation &Trans, Vector &dofs) const;

   /** @brief Given a vector coefficient and a transformation, compute its
       projection (approximation) in the local finite dimensional space
       in terms of the degrees of freedom. (VectorFiniteElements) */
   /** The approximation used to project is usually local interpolation of
       degrees of freedom. The derived class could use other methods not
       implemented yet, e.g. local L2 projection. */
   virtual void Project(VectorCoefficient &vc,
                        ElementTransformation &Trans, Vector &dofs) const;

   /** Given a vector coefficient and a transformation, compute the derivative of
          its projection (approximation) in the local finite dimensional space
          w.r.t. the mesh nodes (VectorFiniteElements) */
   virtual void ProjectRevDiff(const Vector &P_bar,
                               VectorCoefficient &vc,
                               ElementTransformation &Trans,
                               DenseMatrix &PointMat_bar) const;

   /** @brief Given a vector of values at the finite element nodes and a
       transformation, compute its projection (approximation) in the local
       finite dimensional space in terms of the degrees of freedom. Valid for
       VectorFiniteElements. */
   virtual void ProjectFromNodes(Vector &vc, ElementTransformation &Trans,
                                 Vector &dofs) const;

   /** Given a vector coefficient and a transformation, compute the derivative of
          its projection (approximation) in the local finite dimensional space
          w.r.t. the mesh nodes (VectorFiniteElements) */
   virtual void Project_RevDiff (const Vector &P_bar,
                                 VectorCoefficient &vc,
                                 ElementTransformation &Trans,
                                 DenseMatrix &PointMat_bar) const;

   /** Given a matrix coefficient and a transformation, compute an approximation
       ("projection") in the local finite dimensional space in terms of the
       degrees of freedom. For VectorFiniteElements, the rows of the coefficient
       are projected in the vector space. */
   /** @brief Given a matrix coefficient and a transformation, compute an
       approximation ("projection") in the local finite dimensional space in
       terms of the degrees of freedom. For VectorFiniteElements, the rows of
       the coefficient are projected in the vector space. */
   virtual void ProjectMatrixCoefficient(
      MatrixCoefficient &mc, ElementTransformation &T, Vector &dofs) const;

   /** @brief Project a delta function centered on the given @a vertex in
       the local finite dimensional space represented by the @a dofs. */
   virtual void ProjectDelta(int vertex, Vector &dofs) const;

   /** @brief Compute the embedding/projection matrix from the given
       FiniteElement onto 'this' FiniteElement. The ElementTransformation is
       included to support cases when the projection depends on it. */
   virtual void Project(const FiniteElement &fe, ElementTransformation &Trans,
                        DenseMatrix &I) const;

   /** @brief Compute the discrete gradient matrix from the given FiniteElement
       onto 'this' FiniteElement. The ElementTransformation is included to
       support cases when the matrix depends on it. */
   virtual void ProjectGrad(const FiniteElement &fe,
                            ElementTransformation &Trans,
                            DenseMatrix &grad) const;

   /** @brief Compute the discrete curl matrix from the given FiniteElement onto
       'this' FiniteElement. The ElementTransformation is included to support
       cases when the matrix depends on it. */
   virtual void ProjectCurl(const FiniteElement &fe,
                            ElementTransformation &Trans,
                            DenseMatrix &curl) const;

   /** @brief Compute the discrete divergence matrix from the given
       FiniteElement onto 'this' FiniteElement. The ElementTransformation is
       included to support cases when the matrix depends on it. */
   virtual void ProjectDiv(const FiniteElement &fe,
                           ElementTransformation &Trans,
                           DenseMatrix &div) const;

   /** @brief Return a DofToQuad structure corresponding to the given
       IntegrationRule using the given DofToQuad::Mode. */
   /** See the documentation for DofToQuad for more details. */
   virtual const DofToQuad &GetDofToQuad(const IntegrationRule &ir,
                                         DofToQuad::Mode mode) const;
   /// Deconstruct the FiniteElement
   virtual ~FiniteElement();

   /** @brief Return true if the BasisType of @a b_type is closed
       (has Quadrature1D points on the boundary). */
   static bool IsClosedType(int b_type)
   {
      const int q_type = BasisType::GetQuadrature1D(b_type);
      return ((q_type != Quadrature1D::Invalid) &&
              (Quadrature1D::CheckClosed(q_type) != Quadrature1D::Invalid));
   }

   /** @brief Return true if the BasisType of @a b_type is open
       (doesn't have Quadrature1D points on the boundary). */
   static bool IsOpenType(int b_type)
   {
      const int q_type = BasisType::GetQuadrature1D(b_type);
      return ((q_type != Quadrature1D::Invalid) &&
              (Quadrature1D::CheckOpen(q_type) != Quadrature1D::Invalid));
   }

   /** @brief Ensure that the BasisType of @a b_type is closed
       (has Quadrature1D points on the boundary). */
   static int VerifyClosed(int b_type)
   {
      MFEM_VERIFY(IsClosedType(b_type),
                  "invalid closed basis type: " << b_type);
      return b_type;
   }

   /** @brief Ensure that the BasisType of @a b_type is open
       (doesn't have Quadrature1D points on the boundary). */
   static int VerifyOpen(int b_type)
   {
      MFEM_VERIFY(IsOpenType(b_type), "invalid open basis type: " << b_type);
      return b_type;
   }

   /** @brief Ensure that the BasisType of @a b_type nodal
       (satisfies the interpolation property). */
   static int VerifyNodal(int b_type)
   {
      return BasisType::CheckNodal(b_type);
   }
};


/** @brief Class for finite elements with basis functions
    that return scalar values. */
class ScalarFiniteElement : public FiniteElement
{
protected:
#ifndef MFEM_THREAD_SAFE
   mutable Vector c_shape;
#endif

   static const ScalarFiniteElement &CheckScalarFE(const FiniteElement &fe)
   {
      MFEM_VERIFY(fe.GetRangeType() == SCALAR,
                  "'fe' must be a ScalarFiniteElement");
      return static_cast<const ScalarFiniteElement &>(fe);
   }

   const DofToQuad &GetTensorDofToQuad(const class TensorBasisElement &tb,
                                       const IntegrationRule &ir,
                                       DofToQuad::Mode mode) const;

public:
   /** @brief Construct ScalarFiniteElement with given
       @param D    Reference space dimension
       @param G    Geometry type (of type Geometry::Type)
       @param Do   Number of degrees of freedom in the FiniteElement
       @param O    Order/degree of the FiniteElement
       @param F    FunctionSpace type of the FiniteElement
    */
   ScalarFiniteElement(int D, Geometry::Type G, int Do, int O,
                       int F = FunctionSpace::Pk)
#ifdef MFEM_THREAD_SAFE
      : FiniteElement(D, G, Do, O, F)
   { deriv_type = GRAD; deriv_range_type = VECTOR; deriv_map_type = H_CURL; }
#else
      : FiniteElement(D, G, Do, O, F), c_shape(dof)
   { deriv_type = GRAD; deriv_range_type = VECTOR; deriv_map_type = H_CURL; }
#endif

   /** @brief Set the FiniteElement::MapType of the element to either VALUE or
       INTEGRAL. Also sets the FiniteElement::DerivType to GRAD if the
       FiniteElement::MapType is VALUE. */
   void SetMapType(int M)
   {
      MFEM_VERIFY(M == VALUE || M == INTEGRAL, "unknown MapType");
      map_type = M;
      deriv_type = (M == VALUE) ? GRAD : NONE;
   }


   /** @brief Get the matrix @a I that defines nodal interpolation
       @a between this element and the refined element @a fine_fe. */
   void NodalLocalInterpolation(ElementTransformation &Trans,
                                DenseMatrix &I,
                                const ScalarFiniteElement &fine_fe) const;

   /** @brief Get matrix @a I "Interpolation" defined through local
       L2-projection in the space defined by the @a fine_fe. */
   /** If the "fine" elements cannot represent all basis functions of the
       "coarse" element, then boundary values from different sub-elements are
       generally different. */
   void ScalarLocalInterpolation(ElementTransformation &Trans,
                                 DenseMatrix &I,
                                 const ScalarFiniteElement &fine_fe) const;

   /** @brief Get restriction matrix @a R defined through local L2-projection
        in the space defined by the @a coarse_fe. */
   /** If the "fine" elements cannot represent all basis functions of the
       "coarse" element, then boundary values from different sub-elements are
       generally different. */
   void ScalarLocalRestriction(ElementTransformation &Trans,
                               DenseMatrix &R,
                               const ScalarFiniteElement &coarse_fe) const;

   virtual const DofToQuad &GetDofToQuad(const IntegrationRule &ir,
                                         DofToQuad::Mode mode) const;
};


/// Class for standard nodal finite elements.
class NodalFiniteElement : public ScalarFiniteElement
{
protected:
   Array<int> lex_ordering;
   void ProjectCurl_2D(const FiniteElement &fe,
                       ElementTransformation &Trans,
                       DenseMatrix &curl) const;

public:
   /** @brief Construct NodalFiniteElement with given
       @param D    Reference space dimension
       @param G    Geometry type (of type Geometry::Type)
       @param Do   Number of degrees of freedom in the FiniteElement
       @param O    Order/degree of the FiniteElement
       @param F    FunctionSpace type of the FiniteElement
   */
   NodalFiniteElement(int D, Geometry::Type G, int Do, int O,
                      int F = FunctionSpace::Pk)
      : ScalarFiniteElement(D, G, Do, O, F) { }

   virtual void GetLocalInterpolation(ElementTransformation &Trans,
                                      DenseMatrix &I) const
   { NodalLocalInterpolation(Trans, I, *this); }

   virtual void GetLocalRestriction(ElementTransformation &Trans,
                                    DenseMatrix &R) const;

   virtual void GetTransferMatrix(const FiniteElement &fe,
                                  ElementTransformation &Trans,
                                  DenseMatrix &I) const
   { CheckScalarFE(fe).NodalLocalInterpolation(Trans, I, *this); }

   virtual void Project (Coefficient &coeff,
                         ElementTransformation &Trans, Vector &dofs) const;

   virtual void Project (VectorCoefficient &vc,
                         ElementTransformation &Trans, Vector &dofs) const;

   // (mc.height x mc.width) @ DOFs -> (Dof x mc.width x mc.height) in dofs
   virtual void ProjectMatrixCoefficient(
      MatrixCoefficient &mc, ElementTransformation &T, Vector &dofs) const;

   virtual void Project(const FiniteElement &fe, ElementTransformation &Trans,
                        DenseMatrix &I) const;

   virtual void ProjectGrad(const FiniteElement &fe,
                            ElementTransformation &Trans,
                            DenseMatrix &grad) const;

   virtual void ProjectDiv(const FiniteElement &fe,
                           ElementTransformation &Trans,
                           DenseMatrix &div) const;

   /** @brief Get an Array<int> that maps lexicographically ordered indices to
       the indices of the respective nodes/dofs/basis functions. Lexicographic
       ordering of nodes is defined in terms of reference-space coordinates
       (x,y,z). Lexicographically ordered nodes are listed first in order of
       increasing x-coordinate, and then in order of increasing y-coordinate,
       and finally in order of increasing z-coordinate.

       For example, the six nodes of a quadratic triangle are lexicographically
       ordered as follows:

       5
       |\
       3 4
       |  \
       0-1-2

       The resulting array may be empty if the DOFs are already ordered
       lexicographically, or if the finite element does not support creating
       this permutation. The array returned is the same as the array given by
       TensorBasisElement::GetDofMap, but it is also available for non-tensor
       elements. */
   const Array<int> &GetLexicographicOrdering() const { return lex_ordering; }
};

/** @brief Class for finite elements utilizing the
    always positive Bernstein basis. */
class PositiveFiniteElement : public ScalarFiniteElement
{
public:
   /** @brief Construct PositiveFiniteElement with given
       @param D    Reference space dimension
       @param G    Geometry type (of type Geometry::Type)
       @param Do   Number of degrees of freedom in the FiniteElement
       @param O    Order/degree of the FiniteElement
       @param F    FunctionSpace type of the FiniteElement
   */
   PositiveFiniteElement(int D, Geometry::Type G, int Do, int O,
                         int F = FunctionSpace::Pk) :
      ScalarFiniteElement(D, G, Do, O, F)
   { }

   virtual void GetLocalInterpolation(ElementTransformation &Trans,
                                      DenseMatrix &I) const
   { ScalarLocalInterpolation(Trans, I, *this); }

   virtual void GetLocalRestriction(ElementTransformation &Trans,
                                    DenseMatrix &R) const
   { ScalarLocalRestriction(Trans, R, *this); }

   virtual void GetTransferMatrix(const FiniteElement &fe,
                                  ElementTransformation &Trans,
                                  DenseMatrix &I) const
   { CheckScalarFE(fe).ScalarLocalInterpolation(Trans, I, *this); }

   using FiniteElement::Project;

   // Low-order monotone "projection" (actually it is not a projection): the
   // dofs are set to be the Coefficient values at the nodes.
   virtual void Project(Coefficient &coeff,
                        ElementTransformation &Trans, Vector &dofs) const;

   virtual void Project (VectorCoefficient &vc,
                         ElementTransformation &Trans, Vector &dofs) const;

   virtual void Project(const FiniteElement &fe, ElementTransformation &Trans,
                        DenseMatrix &I) const;
};

/** @brief Intermediate class for finite elements whose basis functions return
    vector values. */
class VectorFiniteElement : public FiniteElement
{
   // Hide the scalar functions CalcShape and CalcDShape.
private:
   /// Overrides the scalar CalcShape function to print an error.
   virtual void CalcShape(const IntegrationPoint &ip,
                          Vector &shape) const;

   /// Overrides the scalar CalcDShape function to print an error.
   virtual void CalcDShape(const IntegrationPoint &ip,
                           DenseMatrix &dshape) const;

protected:
   bool is_nodal;
#ifndef MFEM_THREAD_SAFE
   mutable DenseMatrix J, Jinv;
   mutable DenseMatrix curlshape, curlshape_J;
   mutable DenseMatrix vshapedxt, vshapedxt_bar;
#endif
   void SetDerivMembers();

   void CalcVShape_RT(ElementTransformation &Trans,
                      DenseMatrix &shape) const;

   void CalcVShape_RTRevDiff(ElementTransformation &Trans,
                             const DenseMatrix &shape_bar,
                             DenseMatrix &PointMat_bar) const;

   void CalcVShape_ND(ElementTransformation &Trans,
                      DenseMatrix &shape) const;

   void CalcVShape_NDRevDiff(ElementTransformation &Trans,
                             const DenseMatrix &shape_bar,
                             DenseMatrix &PointMat_bar) const;

   /** @brief Project a vector coefficient onto the RT basis functions
       @param nk    Face normal vectors for this element type
       @param d2n   Offset into nk for each degree of freedom
       @param vc    Vector coefficient to be projected
       @param Trans Transformation from reference to physical coordinates
       @param dofs  Expansion coefficients for the approximation of vc
   */
   void Project_RT(const double *nk, const Array<int> &d2n,
                   VectorCoefficient &vc, ElementTransformation &Trans,
                   Vector &dofs) const;

   /// Projects the vector of values given at FE nodes to RT space
   /** Project vector values onto the RT basis functions
       @param nk    Face normal vectors for this element type
       @param d2n   Offset into nk for each degree of freedom
       @param vc    Vector values at each interpolation point
       @param Trans Transformation from reference to physical coordinates
       @param dofs  Expansion coefficients for the approximation of vc
   */
   void Project_RT(const double *nk, const Array<int> &d2n,
                   Vector &vc, ElementTransformation &Trans,
                   Vector &dofs) const;

   /// Project the rows of the matrix coefficient in an RT space
   void ProjectMatrixCoefficient_RT(
      const double *nk, const Array<int> &d2n,
      MatrixCoefficient &mc, ElementTransformation &T, Vector &dofs) const;

   /** @brief Project vector-valued basis functions onto the RT basis functions
       @param nk    Face normal vectors for this element type
       @param d2n   Offset into nk for each degree of freedom
       @param fe    Vector-valued finite element basis
       @param Trans Transformation from reference to physical coordinates
       @param I     Expansion coefficients for the approximation of each basis
                    function

       Note: If the FiniteElement, fe, is scalar-valued the projection will
             assume that a FiniteElementSpace is being used to define a vector
             field using the scalar basis functions for each component of the
             vector field.
   */
   void Project_RT(const double *nk, const Array<int> &d2n,
                   const FiniteElement &fe, ElementTransformation &Trans,
                   DenseMatrix &I) const;

   /// Reverse-diff version of Project_RT
   /// @param[in] P_bar - derivative of function with respect to the projection
   /// @param[in] nk - ?
   /// @param[in] d2n - ?
   /// @param[in] vc - VectorCoefficient being projected
   /// @param[in] Trans - an element transformation
   /// @param[out] PointMat_bar - derivative of projected degrees of freedom w.r.t.
   ///                        mesh nodes
   /// @warning - only implemented for the same space and reference dimension
<<<<<<< HEAD
   void Project_RT_RevDiff(const Vector &P_bar,
=======
   void Project_RTRevDiff(const Vector &P_bar,
>>>>>>> 601d14c6
                           const double *nk, const Array<int> &d2n,
                           VectorCoefficient &vc,
                           ElementTransformation &Trans,
                           DenseMatrix &PointMat_bar) const;

   // rotated gradient in 2D
   void ProjectGrad_RT(const double *nk, const Array<int> &d2n,
                       const FiniteElement &fe, ElementTransformation &Trans,
                       DenseMatrix &grad) const;

   // Compute the curl as a discrete operator from ND FE (fe) to ND FE (this).
   // The natural FE for the range is RT, so this is an approximation.
   void ProjectCurl_ND(const double *tk, const Array<int> &d2t,
                       const FiniteElement &fe, ElementTransformation &Trans,
                       DenseMatrix &curl) const;

   void ProjectCurl_RT(const double *nk, const Array<int> &d2n,
                       const FiniteElement &fe, ElementTransformation &Trans,
                       DenseMatrix &curl) const;

   /// Projects the vector of values given at FE nodes to ND space
   /** Project vector values onto the ND basis functions
       @param tk    Edge tangent vectors for this element type
       @param d2t   Offset into tk for each degree of freedom
       @param vc    Vector values at each interpolation point
       @param Trans Transformation from reference to physical coordinates
       @param dofs  Expansion coefficients for the approximation of vc
   */
   void Project_ND(const double *tk, const Array<int> &d2t,
                   Vector &vc, ElementTransformation &Trans,
                   Vector &dofs) const;

<<<<<<< HEAD
   /// Reverse-diff version of Project_ND
   /// @param[in] P_bar - derivative of function with respect to the projection
   /// @param[in] tk - ?
   /// @param[in] d2t - ?
   /// @param[in] vc - VectorCoefficient being projected
   /// @param[in] Trans - an element transformation
   /// @param[out] PointMat_bar - derivative of projected degrees of freedom w.r.t.
   ///                        mesh nodes
   /// @warning - only implemented for the same space and reference dimension
   void Project_ND_RevDiff(const Vector &P_bar,
                           const double *tk, const Array<int> &d2t,
                           VectorCoefficient &vc,
                           ElementTransformation &Trans,
                           DenseMatrix &PointMat_bar) const;

   // project the rows of the matrix coefficient in an ND space
   /// project the rows of the matrix coefficient in an ND space
   /// Projects the vector of values given at FE nodes to ND space
   /** Project vector values onto the ND basis functions
=======
   /** @brief Project a vector coefficient onto the ND basis functions
>>>>>>> 601d14c6
       @param tk    Edge tangent vectors for this element type
       @param d2t   Offset into tk for each degree of freedom
       @param vc    Vector coefficient to be projected
       @param Trans Transformation from reference to physical coordinates
       @param dofs  Expansion coefficients for the approximation of vc
   */
   void Project_ND(const double *tk, const Array<int> &d2t,
                   VectorCoefficient &vc, ElementTransformation &Trans,
                   Vector &dofs) const;

   /** Reverse-mode differentiation of Project_ND w.r.t. the mesh node
       locations in the element described by @a T
       @param[in] P_bar - derivative of output with respect to the projection
       @param[in] tk - Edge tangent vectors for this element type
       @param[in] d2t - Offset into tk for each degree of freedom
       @param[in] vc - Vector coefficient being projected
       @param[in] Trans - Transformation from reference to physical coordinates
       @param[out] PointMat_bar - derivative of some output w.r.t. mesh nodes
       @warning - only implemented for the same space and reference dimension
   */
   void Project_NDRevDiff(const Vector &P_bar,
                          const double *tk, const Array<int> &d2t,
                          VectorCoefficient &vc,
                          ElementTransformation &Trans,
                          DenseMatrix &PointMat_bar) const;

   /// Project the rows of the matrix coefficient in an ND space
   void ProjectMatrixCoefficient_ND(
      const double *tk, const Array<int> &d2t,
      MatrixCoefficient &mc, ElementTransformation &T, Vector &dofs) const;

   /** @brief Project vector-valued basis functions onto the ND basis functions
       @param tk    Edge tangent vectors for this element type
       @param d2t   Offset into tk for each degree of freedom
       @param fe    Vector-valued finite element basis
       @param Trans Transformation from reference to physical coordinates
       @param I     Expansion coefficients for the approximation of each basis
                    function

       Note: If the FiniteElement, fe, is scalar-valued the projection will
             assume that a FiniteElementSpace is being used to define a vector
             field using the scalar basis functions for each component of the
             vector field.
   */
   void Project_ND(const double *tk, const Array<int> &d2t,
                   const FiniteElement &fe, ElementTransformation &Trans,
                   DenseMatrix &I) const;

   void ProjectGrad_ND(const double *tk, const Array<int> &d2t,
                       const FiniteElement &fe, ElementTransformation &Trans,
                       DenseMatrix &grad) const;

   void LocalL2Projection_RT(const VectorFiniteElement &cfe,
                             ElementTransformation &Trans,
                             DenseMatrix &I) const;

   void LocalInterpolation_RT(const VectorFiniteElement &cfe,
                              const double *nk, const Array<int> &d2n,
                              ElementTransformation &Trans,
                              DenseMatrix &I) const;

   void LocalL2Projection_ND(const VectorFiniteElement &cfe,
                             ElementTransformation &Trans,
                             DenseMatrix &I) const;

   void LocalInterpolation_ND(const VectorFiniteElement &cfe,
                              const double *tk, const Array<int> &d2t,
                              ElementTransformation &Trans,
                              DenseMatrix &I) const;

   void LocalRestriction_RT(const double *nk, const Array<int> &d2n,
                            ElementTransformation &Trans,
                            DenseMatrix &R) const;

   void LocalRestriction_ND(const double *tk, const Array<int> &d2t,
                            ElementTransformation &Trans,
                            DenseMatrix &R) const;

   static const VectorFiniteElement &CheckVectorFE(const FiniteElement &fe)
   {
      if (fe.GetRangeType() != VECTOR)
      { mfem_error("'fe' must be a VectorFiniteElement"); }
      return static_cast<const VectorFiniteElement &>(fe);
   }

public:
   VectorFiniteElement (int D, Geometry::Type G, int Do, int O, int M,
                        int F = FunctionSpace::Pk) :
#ifdef MFEM_THREAD_SAFE
      FiniteElement(D, G, Do, O, F)
   { range_type = VECTOR; map_type = M; SetDerivMembers(); is_nodal = true; }
#else
      FiniteElement(D, G, Do, O, F), Jinv(D)
   { range_type = VECTOR; map_type = M; SetDerivMembers(); is_nodal = true; }
#endif
};

/// A 0D point finite element
class PointFiniteElement : public NodalFiniteElement
{
public:
   /// Construct the PointFiniteElement
   PointFiniteElement();

   virtual void CalcShape(const IntegrationPoint &ip, Vector &shape) const;

   virtual void CalcDShape(const IntegrationPoint &ip,
                           DenseMatrix &dshape) const;
};

/// A 1D linear element with nodes on the endpoints
class Linear1DFiniteElement : public NodalFiniteElement
{
public:
   /// Construct the Linear1DFiniteElement
   Linear1DFiniteElement();

   /** virtual function which evaluates the values of all
       shape functions at a given point ip and stores
       them in the vector shape of dimension Dof (2) */
   virtual void CalcShape(const IntegrationPoint &ip, Vector &shape) const;

   /** virtual function which evaluates the derivatives of all
       shape functions at a given point ip and stores them in
       the matrix dshape (Dof x Dim) (2 x 1) so that each row
       contains the derivative of one shape function */
   virtual void CalcDShape(const IntegrationPoint &ip,
                           DenseMatrix &dshape) const;
};

/// A 2D linear element on triangle with nodes at the vertices of the triangle
class Linear2DFiniteElement : public NodalFiniteElement
{
public:
   /// Construct the Linear2DFiniteElement
   Linear2DFiniteElement();

   /** virtual function which evaluates the values of all
       shape functions at a given point ip and stores
       them in the vector shape of dimension Dof (3) */
   virtual void CalcShape(const IntegrationPoint &ip, Vector &shape) const;

   /** virtual function which evaluates the values of all
       partial derivatives of all shape functions at a given
       point ip and stores them in the matrix dshape (Dof x Dim) (3 x 2)
       so that each row contains the derivatives of one shape function */
   virtual void CalcDShape(const IntegrationPoint &ip,
                           DenseMatrix &dshape) const;
   virtual void ProjectDelta(int vertex, Vector &dofs) const
   { dofs = 0.0; dofs(vertex) = 1.0; }
};

/// A 2D bi-linear element on a square with nodes at the vertices of the square
class BiLinear2DFiniteElement : public NodalFiniteElement
{
public:
   /// Construct the BiLinear2DFiniteElement
   BiLinear2DFiniteElement();

   /** virtual function which evaluates the values of all
       shape functions at a given point ip and stores
       them in the vector shape of dimension Dof (4) */
   virtual void CalcShape(const IntegrationPoint &ip, Vector &shape) const;

   /** virtual function which evaluates the values of all
       partial derivatives of all shape functions at a given
       point ip and stores them in the matrix dshape (Dof x Dim) (4 x 2)
       so that each row contains the derivatives of one shape function */
   virtual void CalcDShape(const IntegrationPoint &ip,
                           DenseMatrix &dshape) const;
   virtual void CalcHessian (const IntegrationPoint &ip,
                             DenseMatrix &h) const;
   virtual void ProjectDelta(int vertex, Vector &dofs) const
   { dofs = 0.0; dofs(vertex) = 1.0; } // { dofs = 1.0; }
};

/// A linear element on a triangle with nodes at the 3 "Gaussian" points
class GaussLinear2DFiniteElement : public NodalFiniteElement
{
public:
   /// Construct the GaussLinear2DFiniteElement
   GaussLinear2DFiniteElement();
   virtual void CalcShape(const IntegrationPoint &ip, Vector &shape) const;
   virtual void CalcDShape(const IntegrationPoint &ip,
                           DenseMatrix &dshape) const;
   virtual void ProjectDelta(int vertex, Vector &dofs) const;
};

/// A 2D bi-linear element on a square with nodes at the "Gaussian" points
class GaussBiLinear2DFiniteElement : public NodalFiniteElement
{
private:
   static const double p[2];

public:
   /// Construct the FiniteElement
   GaussBiLinear2DFiniteElement();
   virtual void CalcShape(const IntegrationPoint &ip, Vector &shape) const;
   virtual void CalcDShape(const IntegrationPoint &ip,
                           DenseMatrix &dshape) const;
   virtual void ProjectDelta(int vertex, Vector &dofs) const;
};

/** @brief A 2D linear element on a square with 3 nodes at the
    vertices of the lower left triangle */
class P1OnQuadFiniteElement : public NodalFiniteElement
{
public:
   /// Construct the P1OnQuadFiniteElement
   P1OnQuadFiniteElement();
   virtual void CalcShape(const IntegrationPoint &ip, Vector &shape) const;
   virtual void CalcDShape(const IntegrationPoint &ip,
                           DenseMatrix &dshape) const;
   virtual void ProjectDelta(int vertex, Vector &dofs) const
   { dofs = 1.0; }
};

/// A 1D quadractic finite element with uniformly spaced nodes
class Quad1DFiniteElement : public NodalFiniteElement
{
public:
   /// Construct the Quad1DFiniteElement
   Quad1DFiniteElement();

   /** virtual function which evaluates the values of all
       shape functions at a given point ip and stores
       them in the vector shape of dimension Dof (3) */
   virtual void CalcShape(const IntegrationPoint &ip, Vector &shape) const;

   /** virtual function which evaluates the derivatives of all
       shape functions at a given point ip and stores them in
       the matrix dshape (Dof x Dim) (3 x 1) so that each row
       contains the derivative of one shape function */
   virtual void CalcDShape(const IntegrationPoint &ip,
                           DenseMatrix &dshape) const;
};

/// A 1D quadratic positive element utilizing the 2nd order Bernstein basis
class QuadPos1DFiniteElement : public PositiveFiniteElement
{
public:
   /// Construct the QuadPos1DFiniteElement
   QuadPos1DFiniteElement();
   virtual void CalcShape(const IntegrationPoint &ip, Vector &shape) const;
   virtual void CalcDShape(const IntegrationPoint &ip,
                           DenseMatrix &dshape) const;
};

/** @brief A 2D quadratic element on triangle with nodes at the
    vertices and midpoints of the triangle. */
class Quad2DFiniteElement : public NodalFiniteElement
{
public:
   /// Construct the Quad2DFiniteElement
   Quad2DFiniteElement();

   /** virtual function which evaluates the values of all
       shape functions at a given point ip and stores
       them in the vector shape of dimension Dof (6) */
   virtual void CalcShape(const IntegrationPoint &ip, Vector &shape) const;

   /** virtual function which evaluates the values of all
       partial derivatives of all shape functions at a given
       point ip and stores them in the matrix dshape (Dof x Dim) (6 x 2)
       so that each row contains the derivatives of one shape function */
   virtual void CalcDShape(const IntegrationPoint &ip,
                           DenseMatrix &dshape) const;

   virtual void CalcHessian (const IntegrationPoint &ip,
                             DenseMatrix &h) const;
   virtual void ProjectDelta(int vertex, Vector &dofs) const;
};

/// A quadratic element on triangle with nodes at the "Gaussian" points
class GaussQuad2DFiniteElement : public NodalFiniteElement
{
private:
   static const double p[2];
   DenseMatrix A;
   mutable DenseMatrix D;
   mutable Vector pol;
public:
   /// Construct the GaussQuad2DFiniteElement
   GaussQuad2DFiniteElement();
   virtual void CalcShape(const IntegrationPoint &ip, Vector &shape) const;
   virtual void CalcDShape(const IntegrationPoint &ip,
                           DenseMatrix &dshape) const;
   // virtual void ProjectDelta(int vertex, Vector &dofs) const;
};

/// A 2D bi-quadratic element on a square with uniformly spaced nodes
class BiQuad2DFiniteElement : public NodalFiniteElement
{
public:
   /// Construct the BiQuad2DFiniteElement
   BiQuad2DFiniteElement();

   /** virtual function which evaluates the values of all
       shape functions at a given point ip and stores
       them in the vector shape of dimension Dof (9) */
   virtual void CalcShape(const IntegrationPoint &ip, Vector &shape) const;

   /** virtual function which evaluates the values of all
       partial derivatives of all shape functions at a given
       point ip and stores them in the matrix dshape (Dof x Dim) (9 x 2)
       so that each row contains the derivatives of one shape function */
   virtual void CalcDShape(const IntegrationPoint &ip,
                           DenseMatrix &dshape) const;
   virtual void ProjectDelta(int vertex, Vector &dofs) const;
};


/// A 2D positive bi-quadratic element on a square utilizing the 2nd order
/// Bernstein basis
class BiQuadPos2DFiniteElement : public PositiveFiniteElement
{
public:
   /// Construct the BiQuadPos2DFiniteElement
   BiQuadPos2DFiniteElement();
   virtual void CalcShape(const IntegrationPoint &ip, Vector &shape) const;
   virtual void CalcDShape(const IntegrationPoint &ip,
                           DenseMatrix &dshape) const;
   virtual void GetLocalInterpolation(ElementTransformation &Trans,
                                      DenseMatrix &I) const;
   using FiniteElement::Project;
   virtual void Project(Coefficient &coeff, ElementTransformation &Trans,
                        Vector &dofs) const;
   virtual void Project(VectorCoefficient &vc, ElementTransformation &Trans,
                        Vector &dofs) const;
   virtual void ProjectDelta(int vertex, Vector &dofs) const
   { dofs = 0.; dofs(vertex) = 1.; }
};

/// A 2D bi-quadratic element on a square with nodes at the 9 "Gaussian" points
class GaussBiQuad2DFiniteElement : public NodalFiniteElement
{
public:
   /// Construct the GaussBiQuad2DFiniteElement
   GaussBiQuad2DFiniteElement();
   virtual void CalcShape(const IntegrationPoint &ip, Vector &shape) const;
   virtual void CalcDShape(const IntegrationPoint &ip,
                           DenseMatrix &dshape) const;
   // virtual void ProjectDelta(int vertex, Vector &dofs) const { dofs = 1.; }
};


/// A 2D bi-cubic element on a square with uniformly spaces nodes
class BiCubic2DFiniteElement : public NodalFiniteElement
{
public:
   /// Construct the BiCubic2DFiniteElement
   BiCubic2DFiniteElement();
   virtual void CalcShape(const IntegrationPoint &ip, Vector &shape) const;
   virtual void CalcDShape(const IntegrationPoint &ip,
                           DenseMatrix &dshape) const;

   /// Compute the Hessian of second order partial derivatives at @a ip.
   virtual void CalcHessian (const IntegrationPoint &ip,
                             DenseMatrix &h) const;
};

/// A 1D cubic element with uniformly spaced nodes
class Cubic1DFiniteElement : public NodalFiniteElement
{
public:
   /// Construct the Cubic1DFiniteElement
   Cubic1DFiniteElement();

   virtual void CalcShape(const IntegrationPoint &ip, Vector &shape) const;

   virtual void CalcDShape(const IntegrationPoint &ip,
                           DenseMatrix &dshape) const;
};

/// A 2D cubic element on a triangle with uniformly spaced nodes
class Cubic2DFiniteElement : public NodalFiniteElement
{
public:
   /// Construct the Cubic2DFiniteElement
   Cubic2DFiniteElement();

   virtual void CalcShape(const IntegrationPoint &ip, Vector &shape) const;

   virtual void CalcDShape(const IntegrationPoint &ip,
                           DenseMatrix &dshape) const;

   virtual void CalcHessian (const IntegrationPoint &ip,
                             DenseMatrix &h) const;
};

/// A 3D cubic element on a tetrahedron with 20 nodes at the thirds of the
/// tetrahedron
class Cubic3DFiniteElement : public NodalFiniteElement
{
public:
   /// Construct the Cubic3DFiniteElement
   Cubic3DFiniteElement();

   virtual void CalcShape(const IntegrationPoint &ip, Vector &shape) const;

   virtual void CalcDShape(const IntegrationPoint &ip,
                           DenseMatrix &dshape) const;
};

/// A 2D constant element on a triangle
class P0TriangleFiniteElement : public NodalFiniteElement
{
public:
   /// Construct the P0TriangleFiniteElement
   P0TriangleFiniteElement();

   /// evaluate shape function - constant 1
   virtual void CalcShape(const IntegrationPoint &ip, Vector &shape) const;

   /// evaluate derivatives of shape function - constant 0
   virtual void CalcDShape(const IntegrationPoint &ip,
                           DenseMatrix &dshape) const;
   virtual void ProjectDelta(int vertex, Vector &dofs) const
   { dofs(0) = 1.0; }
};


/// A 2D constant element on a square
class P0QuadFiniteElement : public NodalFiniteElement
{
public:
   /// Construct the P0QuadFiniteElement
   P0QuadFiniteElement();
   virtual void CalcShape(const IntegrationPoint &ip, Vector &shape) const;
   virtual void CalcDShape(const IntegrationPoint &ip,
                           DenseMatrix &dshape) const;
   virtual void ProjectDelta(int vertex, Vector &dofs) const
   { dofs(0) = 1.0; }
};


/** @brief A 3D linear element on a tetrahedron with nodes at the
    vertices of the tetrahedron */
class Linear3DFiniteElement : public NodalFiniteElement
{
public:
   /// Construct the Linear3DFiniteElement
   Linear3DFiniteElement();

   /** @brief virtual function which evaluates the values of all
       shape functions at a given point ip and stores
       them in the vector shape of dimension Dof (4) */
   virtual void CalcShape(const IntegrationPoint &ip, Vector &shape) const;

   /** @brief virtual function which evaluates the values of all
       partial derivatives of all shape functions at a given
       point ip and stores them in the matrix dshape (Dof x Dim) (4 x 3)
       so that each row contains the derivatives of one shape function */
   virtual void CalcDShape(const IntegrationPoint &ip,
                           DenseMatrix &dshape) const;

   virtual void ProjectDelta(int vertex, Vector &dofs) const
   { dofs = 0.0; dofs(vertex) = 1.0; }

   /** @brief Get the dofs associated with the given @a face.
       @a *dofs is set to an internal array of the local dofc on the
       face, while *ndofs is set to the number of dofs on that face.
   */
   virtual void GetFaceDofs(int face, int **dofs, int *ndofs) const;
};

/// A 3D quadratic element on a tetrahedron with uniformly spaced nodes
class Quadratic3DFiniteElement : public NodalFiniteElement
{
public:
   /// Construct the Quadratic3DFiniteElement
   Quadratic3DFiniteElement();

   virtual void CalcShape(const IntegrationPoint &ip, Vector &shape) const;

   virtual void CalcDShape(const IntegrationPoint &ip,
                           DenseMatrix &dshape) const;
};

/// A 3D tri-linear element on a cube with nodes at the vertices of the cube
class TriLinear3DFiniteElement : public NodalFiniteElement
{
public:
   /// Construct the TriLinear3DFiniteElement
   TriLinear3DFiniteElement();

   /** virtual function which evaluates the values of all
       shape functions at a given point ip and stores
       them in the vector shape of dimension Dof (8) */
   virtual void CalcShape(const IntegrationPoint &ip, Vector &shape) const;

   /** virtual function which evaluates the values of all
       partial derivatives of all shape functions at a given
       point ip and stores them in the matrix dshape (Dof x Dim) (8 x 3)
       so that each row contains the derivatives of one shape function */
   virtual void CalcDShape(const IntegrationPoint &ip,
                           DenseMatrix &dshape) const;

   virtual void ProjectDelta(int vertex, Vector &dofs) const
   { dofs = 0.0; dofs(vertex) = 1.0; }
};


/// A 2D Crouzeix-Raviart element on triangle
class CrouzeixRaviartFiniteElement : public NodalFiniteElement
{
public:
   /// Construct the CrouzeixRaviartFiniteElement
   CrouzeixRaviartFiniteElement();
   virtual void CalcShape(const IntegrationPoint &ip, Vector &shape) const;
   virtual void CalcDShape(const IntegrationPoint &ip,
                           DenseMatrix &dshape) const;
   virtual void ProjectDelta(int vertex, Vector &dofs) const
   { dofs = 1.0; }
};

/// A 2D Crouzeix-Raviart finite element on square
class CrouzeixRaviartQuadFiniteElement : public NodalFiniteElement
{
public:
   /// Construct the CrouzeixRaviartQuadFiniteElement
   CrouzeixRaviartQuadFiniteElement();
   virtual void CalcShape(const IntegrationPoint &ip, Vector &shape) const;
   virtual void CalcDShape(const IntegrationPoint &ip,
                           DenseMatrix &dshape) const;
};


/// A 1D constant element on a segment
class P0SegmentFiniteElement : public NodalFiniteElement
{
public:
   /// Construct the P0SegmentFiniteElement with dummy order @a Ord
   P0SegmentFiniteElement(int Ord = 0);
   virtual void CalcShape(const IntegrationPoint &ip, Vector &shape) const;
   virtual void CalcDShape(const IntegrationPoint &ip,
                           DenseMatrix &dshape) const;
};

/** @brief A 2D 1st order Raviart-Thomas vector element on a triangle */
class RT0TriangleFiniteElement : public VectorFiniteElement
{
private:
   static const double nk[3][2];

public:
   /// Construct the RT0TriangleFiniteElement
   RT0TriangleFiniteElement();

   virtual void CalcVShape(const IntegrationPoint &ip,
                           DenseMatrix &shape) const;

   virtual void CalcVShape(ElementTransformation &Trans,
                           DenseMatrix &shape) const
   { CalcVShape_RT(Trans, shape); }

   virtual void CalcDivShape(const IntegrationPoint &ip,
                             Vector &divshape) const;

   virtual void GetLocalInterpolation (ElementTransformation &Trans,
                                       DenseMatrix &I) const;

   using FiniteElement::Project;

   virtual void Project (VectorCoefficient &vc,
                         ElementTransformation &Trans, Vector &dofs) const;
};

/** @brief A 2D 1st order Raviart-Thomas vector element on a square*/
class RT0QuadFiniteElement : public VectorFiniteElement
{
private:
   static const double nk[4][2];

public:
   /// Construct the RT0QuadFiniteElement
   RT0QuadFiniteElement();

   virtual void CalcVShape(const IntegrationPoint &ip,
                           DenseMatrix &shape) const;

   virtual void CalcVShape(ElementTransformation &Trans,
                           DenseMatrix &shape) const
   { CalcVShape_RT(Trans, shape); }

   virtual void CalcDivShape(const IntegrationPoint &ip,
                             Vector &divshape) const;

   virtual void GetLocalInterpolation (ElementTransformation &Trans,
                                       DenseMatrix &I) const;

   using FiniteElement::Project;

   virtual void Project (VectorCoefficient &vc,
                         ElementTransformation &Trans, Vector &dofs) const;
};

/** @brief A 2D 2nd order Raviart-Thomas vector element on a triangle */
class RT1TriangleFiniteElement : public VectorFiniteElement
{
private:
   static const double nk[8][2];

public:
   /// Construct the RT1TriangleFiniteElement
   RT1TriangleFiniteElement();

   virtual void CalcVShape(const IntegrationPoint &ip,
                           DenseMatrix &shape) const;

   virtual void CalcVShape(ElementTransformation &Trans,
                           DenseMatrix &shape) const
   { CalcVShape_RT(Trans, shape); }

   virtual void CalcDivShape(const IntegrationPoint &ip,
                             Vector &divshape) const;

   virtual void GetLocalInterpolation (ElementTransformation &Trans,
                                       DenseMatrix &I) const;

   using FiniteElement::Project;

   virtual void Project (VectorCoefficient &vc,
                         ElementTransformation &Trans, Vector &dofs) const;
};

/** @brief A 2D 2nd order Raviart-Thomas vector element on a square */
class RT1QuadFiniteElement : public VectorFiniteElement
{
private:
   static const double nk[12][2];

public:
   /// Construct the RT1QuadFiniteElement
   RT1QuadFiniteElement();

   virtual void CalcVShape(const IntegrationPoint &ip,
                           DenseMatrix &shape) const;

   virtual void CalcVShape(ElementTransformation &Trans,
                           DenseMatrix &shape) const
   { CalcVShape_RT(Trans, shape); }

   virtual void CalcDivShape(const IntegrationPoint &ip,
                             Vector &divshape) const;

   virtual void GetLocalInterpolation (ElementTransformation &Trans,
                                       DenseMatrix &I) const;

   using FiniteElement::Project;

   virtual void Project (VectorCoefficient &vc,
                         ElementTransformation &Trans, Vector &dofs) const;
};

/** @brief A 2D 3rd order Raviart-Thomas vector element on a triangle */
class RT2TriangleFiniteElement : public VectorFiniteElement
{
private:
   static const double M[15][15];
public:
   /// Construct the RT2TriangleFiniteElement
   RT2TriangleFiniteElement();

   virtual void CalcVShape(const IntegrationPoint &ip,
                           DenseMatrix &shape) const;

   virtual void CalcVShape(ElementTransformation &Trans,
                           DenseMatrix &shape) const
   { CalcVShape_RT(Trans, shape); }

   virtual void CalcDivShape(const IntegrationPoint &ip,
                             Vector &divshape) const;
};

/** @brief A 2D 3rd order Raviart-Thomas vector element on a square */
class RT2QuadFiniteElement : public VectorFiniteElement
{
private:
   static const double nk[24][2];
   static const double pt[4];
   static const double dpt[3];

public:
   /// Construct the RT2QuadFiniteElement
   RT2QuadFiniteElement();

   virtual void CalcVShape(const IntegrationPoint &ip,
                           DenseMatrix &shape) const;

   virtual void CalcVShape(ElementTransformation &Trans,
                           DenseMatrix &shape) const
   { CalcVShape_RT(Trans, shape); }

   virtual void CalcDivShape(const IntegrationPoint &ip,
                             Vector &divshape) const;

   virtual void GetLocalInterpolation (ElementTransformation &Trans,
                                       DenseMatrix &I) const;

   using FiniteElement::Project;

   virtual void Project (VectorCoefficient &vc,
                         ElementTransformation &Trans, Vector &dofs) const;
};

/// A 1D linear element with nodes at 1/3 and 2/3 (trace of RT1)
class P1SegmentFiniteElement : public NodalFiniteElement
{
public:
   /// Construct the P1SegmentFiniteElement
   P1SegmentFiniteElement();
   virtual void CalcShape(const IntegrationPoint &ip, Vector &shape) const;
   virtual void CalcDShape(const IntegrationPoint &ip,
                           DenseMatrix &dshape) const;
};

/// A 1D quadratic element with nodes at the Gaussian points (trace of RT2)
class P2SegmentFiniteElement : public NodalFiniteElement
{
public:
   /// Construct the P2SegmentFiniteElement
   P2SegmentFiniteElement();
   virtual void CalcShape(const IntegrationPoint &ip, Vector &shape) const;
   virtual void CalcDShape(const IntegrationPoint &ip,
                           DenseMatrix &dshape) const;
};

/// A 1D element with uniform nodes
class Lagrange1DFiniteElement : public NodalFiniteElement
{
private:
   Vector rwk;
#ifndef MFEM_THREAD_SAFE
   mutable Vector rxxk;
#endif
public:
   /// Construct the Lagrange1DFiniteElement with the provided @a degree
   Lagrange1DFiniteElement (int degree);
   virtual void CalcShape(const IntegrationPoint &ip, Vector &shape) const;
   virtual void CalcDShape(const IntegrationPoint &ip,
                           DenseMatrix &dshape) const;
};

/// A 3D Crouzeix-Raviart element on the tetrahedron.
class P1TetNonConfFiniteElement : public NodalFiniteElement
{
public:
   /// Construct the P1TetNonConfFiniteElement
   P1TetNonConfFiniteElement();
   virtual void CalcShape(const IntegrationPoint &ip, Vector &shape) const;
   virtual void CalcDShape(const IntegrationPoint &ip,
                           DenseMatrix &dshape) const;
};

/// A 3D constant element on a tetrahedron
class P0TetFiniteElement : public NodalFiniteElement
{
public:
   /// Construct the P0TetFiniteElement
   P0TetFiniteElement ();
   virtual void CalcShape(const IntegrationPoint &ip, Vector &shape) const;
   virtual void CalcDShape(const IntegrationPoint &ip,
                           DenseMatrix &dshape) const;
   virtual void ProjectDelta(int vertex, Vector &dofs) const
   { dofs(0) = 1.0; }
};

/// A 3D constant element on a cube
class P0HexFiniteElement : public NodalFiniteElement
{
public:
   /// Construct the P0HexFiniteElement
   P0HexFiniteElement ();
   virtual void CalcShape(const IntegrationPoint &ip, Vector &shape) const;
   virtual void CalcDShape(const IntegrationPoint &ip,
                           DenseMatrix &dshape) const;
   virtual void ProjectDelta(int vertex, Vector &dofs) const
   { dofs(0) = 1.0; }
};

/** @brief Tensor products of 1D Lagrange1DFiniteElement
    (only degree 2 is functional) */
class LagrangeHexFiniteElement : public NodalFiniteElement
{
private:
   Lagrange1DFiniteElement * fe1d;
   int dof1d;
   int *I, *J, *K;
#ifndef MFEM_THREAD_SAFE
   mutable Vector shape1dx, shape1dy, shape1dz;
   mutable DenseMatrix dshape1dx, dshape1dy, dshape1dz;
#endif

public:
   /// Construct the LagrangeHexFiniteElement with the provided @a degree
   LagrangeHexFiniteElement (int degree);
   virtual void CalcShape(const IntegrationPoint &ip, Vector &shape) const;
   virtual void CalcDShape(const IntegrationPoint &ip,
                           DenseMatrix &dshape) const;
   ~LagrangeHexFiniteElement ();
};


/// A 1D refined linear element
class RefinedLinear1DFiniteElement : public NodalFiniteElement
{
public:
   /// Construct the RefinedLinear1DFiniteElement
   RefinedLinear1DFiniteElement();

   /** virtual function which evaluates the values of all
       shape functions at a given point ip and stores
       them in the vector shape of dimension Dof (3) */
   virtual void CalcShape(const IntegrationPoint &ip, Vector &shape) const;

   /** virtual function which evaluates the derivatives of all
       shape functions at a given point ip and stores them in
       the matrix dshape (Dof x Dim) (3 x 1) so that each row
       contains the derivative of one shape function */
   virtual void CalcDShape(const IntegrationPoint &ip,
                           DenseMatrix &dshape) const;
};

/// A 2D refined linear element on a triangle
class RefinedLinear2DFiniteElement : public NodalFiniteElement
{
public:
   /// Construct the RefinedLinear2DFiniteElement
   RefinedLinear2DFiniteElement();

   /** virtual function which evaluates the values of all
       shape functions at a given point ip and stores
       them in the vector shape of dimension Dof (6) */
   virtual void CalcShape(const IntegrationPoint &ip, Vector &shape) const;

   /** virtual function which evaluates the values of all
       partial derivatives of all shape functions at a given
       point ip and stores them in the matrix dshape (Dof x Dim) (6 x 2)
       so that each row contains the derivatives of one shape function */
   virtual void CalcDShape(const IntegrationPoint &ip,
                           DenseMatrix &dshape) const;
};

/// A 2D refined linear element on a tetrahedron
class RefinedLinear3DFiniteElement : public NodalFiniteElement
{
public:
   /// Construct the RefinedLinear3DFiniteElement
   RefinedLinear3DFiniteElement();

   virtual void CalcShape(const IntegrationPoint &ip, Vector &shape) const;

   virtual void CalcDShape(const IntegrationPoint &ip,
                           DenseMatrix &dshape) const;
};

/// A 2D refined bi-linear FE on a square
class RefinedBiLinear2DFiniteElement : public NodalFiniteElement
{
public:
   /// Construct the RefinedBiLinear2DFiniteElement
   RefinedBiLinear2DFiniteElement();

   /** virtual function which evaluates the values of all
       shape functions at a given point ip and stores
       them in the vector shape of dimension Dof (9) */
   virtual void CalcShape(const IntegrationPoint &ip, Vector &shape) const;

   /** virtual function which evaluates the values of all
       partial derivatives of all shape functions at a given
       point ip and stores them in the matrix dshape (Dof x Dim) (9 x 2)
       so that each row contains the derivatives of one shape function */
   virtual void CalcDShape(const IntegrationPoint &ip,
                           DenseMatrix &dshape) const;
};

/// A 3D refined tri-linear element on a cube
class RefinedTriLinear3DFiniteElement : public NodalFiniteElement
{
public:
   /// Construct the RefinedTriLinear3DFiniteElement
   RefinedTriLinear3DFiniteElement();

   /** virtual function which evaluates the values of all
       shape functions at a given point ip and stores
       them in the vector shape of dimension Dof (9) */
   virtual void CalcShape(const IntegrationPoint &ip, Vector &shape) const;

   /** virtual function which evaluates the values of all
       partial derivatives of all shape functions at a given
       point ip and stores them in the matrix dshape (Dof x Dim) (9 x 2)
       so that each row contains the derivatives of one shape function */
   virtual void CalcDShape(const IntegrationPoint &ip,
                           DenseMatrix &dshape) const;
};


/// A 3D 1st order Nedelec element on a cube
class Nedelec1HexFiniteElement : public VectorFiniteElement
{
private:
   static const double tk[12][3];

public:
   /// Construct the Nedelec1HexFiniteElement
   Nedelec1HexFiniteElement();
   virtual void CalcVShape(const IntegrationPoint &ip,
                           DenseMatrix &shape) const;
   virtual void CalcVShape(ElementTransformation &Trans,
                           DenseMatrix &shape) const
   { CalcVShape_ND(Trans, shape); }
   virtual void CalcCurlShape(const IntegrationPoint &ip,
                              DenseMatrix &curl_shape) const;
   virtual void GetLocalInterpolation (ElementTransformation &Trans,
                                       DenseMatrix &I) const;
   using FiniteElement::Project;
   virtual void Project (VectorCoefficient &vc,
                         ElementTransformation &Trans, Vector &dofs) const;
};


/// A 3D 1st order Nedelec element on a tetrahedron
class Nedelec1TetFiniteElement : public VectorFiniteElement
{
private:
   static const double tk[6][3];

public:
   /// Construct the Nedelec1TetFiniteElement
   Nedelec1TetFiniteElement();
   virtual void CalcVShape(const IntegrationPoint &ip,
                           DenseMatrix &shape) const;
   virtual void CalcVShape(ElementTransformation &Trans,
                           DenseMatrix &shape) const
   { CalcVShape_ND(Trans, shape); }
   virtual void CalcCurlShape(const IntegrationPoint &ip,
                              DenseMatrix &curl_shape) const;
   virtual void GetLocalInterpolation (ElementTransformation &Trans,
                                       DenseMatrix &I) const;
   using FiniteElement::Project;
   virtual void Project (VectorCoefficient &vc,
                         ElementTransformation &Trans, Vector &dofs) const;
};


/// A 3D 0th order Raviert-Thomas element on a cube
class RT0HexFiniteElement : public VectorFiniteElement
{
private:
   static const double nk[6][3];

public:
   /// Construct the RT0HexFiniteElement
   RT0HexFiniteElement();

   virtual void CalcVShape(const IntegrationPoint &ip,
                           DenseMatrix &shape) const;

   virtual void CalcVShape(ElementTransformation &Trans,
                           DenseMatrix &shape) const
   { CalcVShape_RT(Trans, shape); }

   virtual void CalcDivShape(const IntegrationPoint &ip,
                             Vector &divshape) const;

   virtual void GetLocalInterpolation (ElementTransformation &Trans,
                                       DenseMatrix &I) const;

   using FiniteElement::Project;

   virtual void Project (VectorCoefficient &vc,
                         ElementTransformation &Trans, Vector &dofs) const;
};


/// A 3D 1st order Raviert-Thomas element on a cube
class RT1HexFiniteElement : public VectorFiniteElement
{
private:
   static const double nk[36][3];

public:
   /// Construct the RT1HexFiniteElement
   RT1HexFiniteElement();

   virtual void CalcVShape(const IntegrationPoint &ip,
                           DenseMatrix &shape) const;

   virtual void CalcVShape(ElementTransformation &Trans,
                           DenseMatrix &shape) const
   { CalcVShape_RT(Trans, shape); }

   virtual void CalcDivShape(const IntegrationPoint &ip,
                             Vector &divshape) const;

   virtual void GetLocalInterpolation (ElementTransformation &Trans,
                                       DenseMatrix &I) const;

   using FiniteElement::Project;

   virtual void Project (VectorCoefficient &vc,
                         ElementTransformation &Trans, Vector &dofs) const;
};


/// A 3D 0th order Raviert-Thomas element on a tetrahedron
class RT0TetFiniteElement : public VectorFiniteElement
{
private:
   static const double nk[4][3];

public:
   /// Construct the RT0TetFiniteElement
   RT0TetFiniteElement();

   virtual void CalcVShape(const IntegrationPoint &ip,
                           DenseMatrix &shape) const;

   virtual void CalcVShape(ElementTransformation &Trans,
                           DenseMatrix &shape) const
   { CalcVShape_RT(Trans, shape); }

   virtual void CalcDivShape(const IntegrationPoint &ip,
                             Vector &divshape) const;

   virtual void GetLocalInterpolation (ElementTransformation &Trans,
                                       DenseMatrix &I) const;

   using FiniteElement::Project;

   virtual void Project (VectorCoefficient &vc,
                         ElementTransformation &Trans, Vector &dofs) const;
};


class RotTriLinearHexFiniteElement : public NodalFiniteElement
{
public:
   /// Construct the RotTriLinearHexFiniteElement
   RotTriLinearHexFiniteElement();
   virtual void CalcShape(const IntegrationPoint &ip, Vector &shape) const;
   virtual void CalcDShape(const IntegrationPoint &ip,
                           DenseMatrix &dshape) const;
};


/// Class for computing 1D special polynomials and their associated basis
/// functions
class Poly_1D
{
public:
   enum EvalType
   {
      ChangeOfBasis = 0, // Use change of basis, O(p^2) Evals
      Barycentric   = 1, // Use barycentric Lagrangian interpolation, O(p) Evals
      Positive      = 2, // Fast evaluation of Bernstein polynomials
      Integrated    = 3, // Integrated indicator functions (cf. Gerritsma)
      NumEvalTypes  = 4  // Keep count of the number of eval types
   };

   class Basis
   {
   private:
      int etype;
      DenseMatrixInverse Ai;
      mutable Vector x, w;
      // The following data members are used for "integrated basis type", which
      // is defined in terms of nodal basis of one degree higher.
      mutable Vector u_aux, d_aux, d2_aux;
      Basis *auxiliary_basis; // Non-NULL only for etype == Integrated

   public:
      /// Create a nodal or positive (Bernstein) basis
      Basis(const int p, const double *nodes, EvalType etype = Barycentric);
      void Eval(const double x, Vector &u) const;
      void Eval(const double x, Vector &u, Vector &d) const;
      void Eval(const double x, Vector &u, Vector &d, Vector &d2) const;
      /// Evaluate the "integrated" basis, which is given by the negative
      /// partial sum of the corresponding closed basis derivatives. The closed
      /// basis derivatives are given by @a d, and the result is stored in @a i.
      void EvalIntegrated(const Vector &d, Vector &i) const;
      bool IsIntegratedType() const { return etype == Integrated; }
      ~Basis();
   };

private:
   typedef std::map< int, Array<double*>* > PointsMap;
   typedef std::map< int, Array<Basis*>* > BasisMap;

   MemoryType h_mt;
   PointsMap points_container;
   BasisMap  bases_container;

   static Array2D<int> binom;

   static void CalcMono(const int p, const double x, double *u);
   static void CalcMono(const int p, const double x, double *u, double *d);

   static void CalcChebyshev(const int p, const double x, double *u);
   static void CalcChebyshev(const int p, const double x, double *u, double *d);
   static void CalcChebyshev(const int p, const double x, double *u, double *d,
                             double *dd);

   QuadratureFunctions1D quad_func;

public:
   Poly_1D(): h_mt(MemoryType::HOST) { }

   /** @brief Get a pointer to an array containing the binomial coefficients "p
       choose k" for k=0,...,p for the given p. */
   static const int *Binom(const int p);

   /** @brief Get the coordinates of the points of the given BasisType,
       @a btype.

       @param[in] p      The polynomial degree; the number of points is `p+1`.
       @param[in] btype  The BasisType.

       @return A pointer to an array containing the `p+1` coordinates of the
               points. Returns NULL if the BasisType has no associated set of
               points. */
   const double *GetPoints(const int p, const int btype);

   /// Get coordinates of an open (GaussLegendre) set of points if degree @a p
   const double *OpenPoints(const int p,
                            const int btype = BasisType::GaussLegendre)
   { return GetPoints(p, btype); }

   /// Get coordinates of a closed (GaussLegendre) set of points if degree @a p
   const double *ClosedPoints(const int p,
                              const int btype = BasisType::GaussLobatto)
   { return GetPoints(p, btype); }

   /** @brief Get a Poly_1D::Basis object of the given degree and BasisType,
       @a btype.

       @param[in] p      The polynomial degree of the basis.
       @param[in] btype  The BasisType.

       @return A reference to an object of type Poly_1D::Basis that represents
               the requested basis type. */
   Basis &GetBasis(const int p, const int btype);

   /** @brief Evaluate the values of a hierarchical 1D basis at point x
       hierarchical = k-th basis function is degree k polynomial */
   static void CalcBasis(const int p, const double x, double *u)
   // { CalcMono(p, x, u); }
   // Bernstein basis is not hierarchical --> does not work for triangles
   //  and tetrahedra
   // { CalcBernstein(p, x, u); }
   // { CalcLegendre(p, x, u); }
   { CalcChebyshev(p, x, u); }

   /// Evaluate the values and derivatives of a hierarchical 1D basis at point @a x
   static void CalcBasis(const int p, const double x, double *u, double *d)
   // { CalcMono(p, x, u, d); }
   // { CalcBernstein(p, x, u, d); }
   // { CalcLegendre(p, x, u, d); }
   { CalcChebyshev(p, x, u, d); }

   /// Evaluate the values, derivatives and second derivatives of a hierarchical 1D basis at point x
   static void CalcBasis(const int p, const double x, double *u, double *d,
                         double *dd)
   // { CalcMono(p, x, u, d); }
   // { CalcBernstein(p, x, u, d); }
   // { CalcLegendre(p, x, u, d); }
   { CalcChebyshev(p, x, u, d, dd); }

   /// Evaluate a representation of a Delta function at point x
   static double CalcDelta(const int p, const double x)
   { return pow(x, (double) p); }

   /** @brief Compute the points for the Chebyshev polynomials of order @a p
       and place them in the already allocated @a x array. */
   static void ChebyshevPoints(const int p, double *x);

   /** @brief Compute the @a p terms in the expansion of the binomial (x + y)^p
       and store them in the already allocated @a u array. */
   static void CalcBinomTerms(const int p, const double x, const double y,
                              double *u);
   /** @brief Compute the terms in the expansion of the binomial (x + y)^p and
       their derivatives with respect to x assuming that dy/dx = -1.  Store the
       results in the already allocated @a u and @a d arrays.*/
   static void CalcBinomTerms(const int p, const double x, const double y,
                              double *u, double *d);
   /** @brief Compute the derivatives (w.r.t. x) of the terms in the expansion
       of the binomial (x + y)^p assuming that dy/dx = -1.  Store the results
       in the already allocated @a d array.*/
   static void CalcDBinomTerms(const int p, const double x, const double y,
                               double *d);

   /** @brief Compute the values of the Bernstein basis functions of order
       @a p at coordinate @a x and store the results in the already allocated
       @a u array. */
   static void CalcBernstein(const int p, const double x, double *u)
   { CalcBinomTerms(p, x, 1. - x, u); }

   /** @brief Compute the values and derivatives of the Bernstein basis functions
       of order @a p at coordinate @a x and store the results in the already allocated
       @a u and @a d arrays. */
   static void CalcBernstein(const int p, const double x, double *u, double *d)
   { CalcBinomTerms(p, x, 1. - x, u, d); }

   static void CalcLegendre(const int p, const double x, double *u);
   static void CalcLegendre(const int p, const double x, double *u, double *d);

   ~Poly_1D();
};

extern Poly_1D poly1d;


/// An element defined as an ND tensor product of 1D elements on a segment,
/// square, or cube
class TensorBasisElement
{
protected:
   int b_type;
   Array<int> dof_map;
   Poly_1D::Basis &basis1d;
   Array<int> inv_dof_map;

public:
   enum DofMapType
   {
      L2_DOF_MAP = 0,
      H1_DOF_MAP = 1,
      Sr_DOF_MAP = 2,  // Sr = Serendipity
   };

   TensorBasisElement(const int dims, const int p, const int btype,
                      const DofMapType dmtype);

   int GetBasisType() const { return b_type; }

   const Poly_1D::Basis& GetBasis1D() const { return basis1d; }

   /** @brief Get an Array<int> that maps lexicographically ordered indices to
       the indices of the respective nodes/dofs/basis functions. If the dofs are
       ordered lexicographically, i.e. the mapping is identity, the returned
       Array will be empty. */
   const Array<int> &GetDofMap() const { return dof_map; }

   static Geometry::Type GetTensorProductGeometry(int dim)
   {
      switch (dim)
      {
         case 1: return Geometry::SEGMENT;
         case 2: return Geometry::SQUARE;
         case 3: return Geometry::CUBE;
         default:
            MFEM_ABORT("invalid dimension: " << dim);
            return Geometry::INVALID;
      }
   }

   /// Return @a base raised to the power @a dim.
   static int Pow(int base, int dim)
   {
      switch (dim)
      {
         case 1: return base;
         case 2: return base*base;
         case 3: return base*base*base;
         default: MFEM_ABORT("invalid dimension: " << dim); return -1;
      }
   }
};

class NodalTensorFiniteElement : public NodalFiniteElement,
   public TensorBasisElement
{
public:
   NodalTensorFiniteElement(const int dims, const int p, const int btype,
                            const DofMapType dmtype);

   const DofToQuad &GetDofToQuad(const IntegrationRule &ir,
                                 DofToQuad::Mode mode) const
   {
      return (mode == DofToQuad::FULL) ?
             ScalarFiniteElement::GetDofToQuad(ir, mode) :
             ScalarFiniteElement::GetTensorDofToQuad(*this, ir, mode);
   }

   virtual void GetTransferMatrix(const FiniteElement &fe,
                                  ElementTransformation &Trans,
                                  DenseMatrix &I) const
   {
      if (basis1d.IsIntegratedType())
      {
         CheckScalarFE(fe).ScalarLocalInterpolation(Trans, I, *this);
      }
      else
      {
         NodalFiniteElement::GetTransferMatrix(fe, Trans, I);
      }
   }
};

class PositiveTensorFiniteElement : public PositiveFiniteElement,
   public TensorBasisElement
{
public:
   PositiveTensorFiniteElement(const int dims, const int p,
                               const DofMapType dmtype);

   const DofToQuad &GetDofToQuad(const IntegrationRule &ir,
                                 DofToQuad::Mode mode) const
   {
      return (mode == DofToQuad::FULL) ?
             ScalarFiniteElement::GetDofToQuad(ir, mode) :
             ScalarFiniteElement::GetTensorDofToQuad(*this, ir, mode);
   }
};

class VectorTensorFiniteElement : public VectorFiniteElement,
   public TensorBasisElement
{
private:
   mutable Array<DofToQuad*> dof2quad_array_open;

protected:
   Poly_1D::Basis &cbasis1d, &obasis1d;

public:
   VectorTensorFiniteElement(const int dims, const int d, const int p,
                             const int cbtype, const int obtype,
                             const int M, const DofMapType dmtype);

   // For 1D elements: there is only an "open basis", no "closed basis"
   VectorTensorFiniteElement(const int dims, const int d, const int p,
                             const int obtype, const int M,
                             const DofMapType dmtype);

   const DofToQuad &GetDofToQuad(const IntegrationRule &ir,
                                 DofToQuad::Mode mode) const;

   const DofToQuad &GetDofToQuadOpen(const IntegrationRule &ir,
                                     DofToQuad::Mode mode) const;

   const DofToQuad &GetTensorDofToQuad(const IntegrationRule &ir,
                                       DofToQuad::Mode mode,
                                       const bool closed) const;

   ~VectorTensorFiniteElement();
};

/// Arbitrary H1 elements in 1D
class H1_SegmentElement : public NodalTensorFiniteElement
{
private:
#ifndef MFEM_THREAD_SAFE
   mutable Vector shape_x, dshape_x, d2shape_x;
#endif

public:
   /// Construct the H1_SegmentElement of order @a p and BasisType @a btype
   H1_SegmentElement(const int p, const int btype = BasisType::GaussLobatto);
   virtual void CalcShape(const IntegrationPoint &ip, Vector &shape) const;
   virtual void CalcDShape(const IntegrationPoint &ip,
                           DenseMatrix &dshape) const;
   virtual void CalcHessian(const IntegrationPoint &ip,
                            DenseMatrix &Hessian) const;
   virtual void ProjectDelta(int vertex, Vector &dofs) const;
};


/// Arbitrary H1 elements in 2D on a square
class H1_QuadrilateralElement : public NodalTensorFiniteElement
{
private:
#ifndef MFEM_THREAD_SAFE
   mutable Vector shape_x, shape_y, dshape_x, dshape_y, d2shape_x, d2shape_y;
#endif

public:
   /// Construct the H1_QuadrilateralElement of order @a p and BasisType @a btype
   H1_QuadrilateralElement(const int p,
                           const int btype = BasisType::GaussLobatto);
   virtual void CalcShape(const IntegrationPoint &ip, Vector &shape) const;
   virtual void CalcDShape(const IntegrationPoint &ip,
                           DenseMatrix &dshape) const;
   virtual void CalcHessian(const IntegrationPoint &ip,
                            DenseMatrix &Hessian) const;
   virtual void ProjectDelta(int vertex, Vector &dofs) const;
};


/// Arbitrary H1 elements in 3D on a cube
class H1_HexahedronElement : public NodalTensorFiniteElement
{
private:
#ifndef MFEM_THREAD_SAFE
   mutable Vector shape_x, shape_y, shape_z, dshape_x, dshape_y, dshape_z,
           d2shape_x, d2shape_y, d2shape_z;
#endif

public:
   /// Construct the H1_HexahedronElement of order @a p and BasisType @a btype
   H1_HexahedronElement(const int p, const int btype = BasisType::GaussLobatto);
   virtual void CalcShape(const IntegrationPoint &ip, Vector &shape) const;
   virtual void CalcDShape(const IntegrationPoint &ip,
                           DenseMatrix &dshape) const;
   virtual void CalcHessian(const IntegrationPoint &ip,
                            DenseMatrix &Hessian) const;
   virtual void ProjectDelta(int vertex, Vector &dofs) const;
};

/// Arbitrary order H1 elements in 1D utilizing the Bernstein basis
class H1Pos_SegmentElement : public PositiveTensorFiniteElement
{
private:
#ifndef MFEM_THREAD_SAFE
   // This is to share scratch space between invocations, which helps speed
   // things up, but with OpenMP, we need one copy per thread. Right now, we
   // solve this by allocating this space within each function call every time
   // we call it. Alternatively, we should do some sort thread private thing.
   // Brunner, Jan 2014
   mutable Vector shape_x, dshape_x;
#endif

public:
   /// Construct the H1Pos_SegmentElement of order @a p
   H1Pos_SegmentElement(const int p);
   virtual void CalcShape(const IntegrationPoint &ip, Vector &shape) const;
   virtual void CalcDShape(const IntegrationPoint &ip,
                           DenseMatrix &dshape) const;
   virtual void ProjectDelta(int vertex, Vector &dofs) const;
};


/// Arbitrary order H1 elements in 2D utilizing the Bernstein basis on a square
class H1Pos_QuadrilateralElement : public PositiveTensorFiniteElement
{
private:
#ifndef MFEM_THREAD_SAFE
   // See comment in H1Pos_SegmentElement
   mutable Vector shape_x, shape_y, dshape_x, dshape_y;
#endif

public:
   /// Construct the H1Pos_QuadrilateralElement of order @a p
   H1Pos_QuadrilateralElement(const int p);
   virtual void CalcShape(const IntegrationPoint &ip, Vector &shape) const;
   virtual void CalcDShape(const IntegrationPoint &ip,
                           DenseMatrix &dshape) const;
   virtual void ProjectDelta(int vertex, Vector &dofs) const;
};


/// Arbitrary order H1 serendipity elements in 2D on a quad
class H1Ser_QuadrilateralElement : public ScalarFiniteElement
{
public:
   /// Construct the H1Ser_QuadrilateralElement of order @a p
   H1Ser_QuadrilateralElement(const int p);
   virtual void CalcShape(const IntegrationPoint &ip, Vector &shape) const;
   virtual void CalcDShape(const IntegrationPoint &ip,
                           DenseMatrix &dshape) const;
   virtual void GetLocalInterpolation(ElementTransformation &Trans,
                                      DenseMatrix &I) const;
   using FiniteElement::Project;
};

/// Arbitrary order H1 elements in 3D utilizing the Bernstein basis on a cube
class H1Pos_HexahedronElement : public PositiveTensorFiniteElement
{
private:
#ifndef MFEM_THREAD_SAFE
   // See comment in H1Pos_SegementElement.
   mutable Vector shape_x, shape_y, shape_z, dshape_x, dshape_y, dshape_z;
#endif

public:
   /// Construct the H1Pos_HexahedronElement of order @a p
   H1Pos_HexahedronElement(const int p);
   virtual void CalcShape(const IntegrationPoint &ip, Vector &shape) const;
   virtual void CalcDShape(const IntegrationPoint &ip,
                           DenseMatrix &dshape) const;
   virtual void ProjectDelta(int vertex, Vector &dofs) const;
};


/// Arbitrary order H1 elements in 2D on a triangle
class H1_TriangleElement : public NodalFiniteElement
{
private:
#ifndef MFEM_THREAD_SAFE
   mutable Vector shape_x, shape_y, shape_l, dshape_x, dshape_y, dshape_l, u;
   mutable Vector ddshape_x, ddshape_y, ddshape_l;
   mutable DenseMatrix du, ddu;
#endif
   DenseMatrixInverse Ti;

public:
   /// Construct the H1_TriangleElement of order @a p and BasisType @a btype
   H1_TriangleElement(const int p, const int btype = BasisType::GaussLobatto);
   virtual void CalcShape(const IntegrationPoint &ip, Vector &shape) const;
   virtual void CalcDShape(const IntegrationPoint &ip,
                           DenseMatrix &dshape) const;
   virtual void CalcHessian(const IntegrationPoint &ip,
                            DenseMatrix &ddshape) const;
};


/// Arbitrary order H1 elements in 3D  on a tetrahedron
class H1_TetrahedronElement : public NodalFiniteElement
{
private:
#ifndef MFEM_THREAD_SAFE
   mutable Vector shape_x, shape_y, shape_z, shape_l;
   mutable Vector dshape_x, dshape_y, dshape_z, dshape_l, u;
   mutable Vector ddshape_x, ddshape_y, ddshape_z, ddshape_l;
   mutable DenseMatrix du, ddu;
#endif
   DenseMatrixInverse Ti;

public:
   /// Construct the H1_TetrahedronElement of order @a p and BasisType @a btype
   H1_TetrahedronElement(const int p,
                         const int btype = BasisType::GaussLobatto);
   virtual void CalcShape(const IntegrationPoint &ip, Vector &shape) const;
   virtual void CalcDShape(const IntegrationPoint &ip,
                           DenseMatrix &dshape) const;
   virtual void CalcHessian(const IntegrationPoint &ip,
                            DenseMatrix &ddshape) const;
};


/// Arbitrary order H1 elements in 2D utilizing the Bernstein basis on a triangle
class H1Pos_TriangleElement : public PositiveFiniteElement
{
protected:
#ifndef MFEM_THREAD_SAFE
   mutable Vector m_shape, dshape_1d;
   mutable DenseMatrix m_dshape;
#endif
   Array<int> dof_map;

public:
   /// Construct the H1Pos_TriangleElement of order @a p
   H1Pos_TriangleElement(const int p);

   // The size of shape is (p+1)(p+2)/2 (dof).
   static void CalcShape(const int p, const double x, const double y,
                         double *shape);

   // The size of dshape_1d is p+1; the size of dshape is (dof x dim).
   static void CalcDShape(const int p, const double x, const double y,
                          double *dshape_1d, double *dshape);

   virtual void CalcShape(const IntegrationPoint &ip, Vector &shape) const;
   virtual void CalcDShape(const IntegrationPoint &ip,
                           DenseMatrix &dshape) const;
};


/// Arbitrary order H1 elements in 3D utilizing the Bernstein basis on a
/// tetrahedron
class H1Pos_TetrahedronElement : public PositiveFiniteElement
{
protected:
#ifndef MFEM_THREAD_SAFE
   mutable Vector m_shape, dshape_1d;
   mutable DenseMatrix m_dshape;
#endif
   Array<int> dof_map;

public:
   /// Construct the H1Pos_TetrahedronElement of order @a p
   H1Pos_TetrahedronElement(const int p);

   // The size of shape is (p+1)(p+2)(p+3)/6 (dof).
   static void CalcShape(const int p, const double x, const double y,
                         const double z, double *shape);

   // The size of dshape_1d is p+1; the size of dshape is (dof x dim).
   static void CalcDShape(const int p, const double x, const double y,
                          const double z, double *dshape_1d, double *dshape);

   virtual void CalcShape(const IntegrationPoint &ip, Vector &shape) const;
   virtual void CalcDShape(const IntegrationPoint &ip,
                           DenseMatrix &dshape) const;
};


/// Arbitrary order H1 elements in 3D on a wedge
class H1_WedgeElement : public NodalFiniteElement
{
private:
#ifndef MFEM_THREAD_SAFE
   mutable Vector t_shape, s_shape;
   mutable DenseMatrix t_dshape, s_dshape;
#endif
   Array<int> t_dof, s_dof;

   H1_TriangleElement TriangleFE;
   H1_SegmentElement  SegmentFE;

public:
   /// Construct the H1_WedgeElement of order @a p and BasisType @a btype
   H1_WedgeElement(const int p,
                   const int btype = BasisType::GaussLobatto);
   virtual void CalcShape(const IntegrationPoint &ip, Vector &shape) const;
   virtual void CalcDShape(const IntegrationPoint &ip,
                           DenseMatrix &dshape) const;
};

/// Class for linear FE on wedge
class BiLinear3DFiniteElement : public H1_WedgeElement
{
public:
   /// Construct a linear FE on wedge
   BiLinear3DFiniteElement() : H1_WedgeElement(1) {}
};

/// Class for quadratic FE on wedge
class BiQuadratic3DFiniteElement : public H1_WedgeElement
{
public:
   /// Construct a quadratic FE on wedge
   BiQuadratic3DFiniteElement() : H1_WedgeElement(2) {}
};

/// Class for cubic FE on wedge
class BiCubic3DFiniteElement : public H1_WedgeElement
{
public:
   /// Construct a cubic FE on wedge
   BiCubic3DFiniteElement() : H1_WedgeElement(3) {}
};

/// Arbitrary order H1 elements in 3D utilizing the Bernstein basis on a wedge
class H1Pos_WedgeElement : public PositiveFiniteElement
{
protected:
#ifndef MFEM_THREAD_SAFE
   mutable Vector t_shape, s_shape;
   mutable DenseMatrix t_dshape, s_dshape;
#endif
   Array<int> t_dof, s_dof;

   H1Pos_TriangleElement TriangleFE;
   H1Pos_SegmentElement  SegmentFE;

public:
   /// Construct the H1Pos_WedgeElement of order @a p
   H1Pos_WedgeElement(const int p);

   virtual void CalcShape(const IntegrationPoint &ip, Vector &shape) const;
   virtual void CalcDShape(const IntegrationPoint &ip,
                           DenseMatrix &dshape) const;
};


/// Arbitrary L2 elements in 1D on a segment
class L2_SegmentElement : public NodalTensorFiniteElement
{
private:
#ifndef MFEM_THREAD_SAFE
   mutable Vector shape_x, dshape_x;
#endif

public:
   /// Construct the L2_SegmentElement of order @a p and BasisType @a btype
   L2_SegmentElement(const int p, const int btype = BasisType::GaussLegendre);
   virtual void CalcShape(const IntegrationPoint &ip, Vector &shape) const;
   virtual void CalcDShape(const IntegrationPoint &ip,
                           DenseMatrix &dshape) const;
   virtual void ProjectDelta(int vertex, Vector &dofs) const;
};

/// Arbitrary order L2 elements in 1D utilizing the Bernstein basis on a segment
class L2Pos_SegmentElement : public PositiveTensorFiniteElement
{
private:
#ifndef MFEM_THREAD_SAFE
   mutable Vector shape_x, dshape_x;
#endif

public:
   /// Construct the L2Pos_SegmentElement of order @a p
   L2Pos_SegmentElement(const int p);
   virtual void CalcShape(const IntegrationPoint &ip, Vector &shape) const;
   virtual void CalcDShape(const IntegrationPoint &ip,
                           DenseMatrix &dshape) const;
   virtual void ProjectDelta(int vertex, Vector &dofs) const;
};


/// Arbitrary order L2 elements in 2D on a square
class L2_QuadrilateralElement : public NodalTensorFiniteElement
{
private:
#ifndef MFEM_THREAD_SAFE
   mutable Vector shape_x, shape_y, dshape_x, dshape_y;
#endif

public:
   /// Construct the L2_QuadrilateralElement of order @a p and BasisType @a btype
   L2_QuadrilateralElement(const int p,
                           const int btype = BasisType::GaussLegendre);
   virtual void CalcShape(const IntegrationPoint &ip, Vector &shape) const;
   virtual void CalcDShape(const IntegrationPoint &ip,
                           DenseMatrix &dshape) const;
   virtual void ProjectDelta(int vertex, Vector &dofs) const;
   virtual void ProjectCurl(const FiniteElement &fe,
                            ElementTransformation &Trans,
                            DenseMatrix &curl) const
   { ProjectCurl_2D(fe, Trans, curl); }
};

/// Arbitrary order L2 elements in 2D utilizing the Bernstein basis on a square
class L2Pos_QuadrilateralElement : public PositiveTensorFiniteElement
{
private:
#ifndef MFEM_THREAD_SAFE
   mutable Vector shape_x, shape_y, dshape_x, dshape_y;
#endif

public:
   /// Construct the L2Pos_QuadrilateralElement of order @a p
   L2Pos_QuadrilateralElement(const int p);
   virtual void CalcShape(const IntegrationPoint &ip, Vector &shape) const;
   virtual void CalcDShape(const IntegrationPoint &ip,
                           DenseMatrix &dshape) const;
   virtual void ProjectDelta(int vertex, Vector &dofs) const;
};

/// Arbitrary order L2 elements in 3D on a cube
class L2_HexahedronElement : public NodalTensorFiniteElement
{
private:
#ifndef MFEM_THREAD_SAFE
   mutable Vector shape_x, shape_y, shape_z, dshape_x, dshape_y, dshape_z;
#endif

public:
   /// Construct the L2_HexahedronElement of order @a p and BasisType @a btype
   L2_HexahedronElement(const int p,
                        const int btype = BasisType::GaussLegendre);
   virtual void CalcShape(const IntegrationPoint &ip, Vector &shape) const;
   virtual void CalcDShape(const IntegrationPoint &ip,
                           DenseMatrix &dshape) const;
   virtual void ProjectDelta(int vertex, Vector &dofs) const;
};


/// Arbitrary order L2 elements in 3D utilizing the Bernstein basis on a cube
class L2Pos_HexahedronElement : public PositiveTensorFiniteElement
{
private:
#ifndef MFEM_THREAD_SAFE
   mutable Vector shape_x, shape_y, shape_z, dshape_x, dshape_y, dshape_z;
#endif

public:
   /// Construct the L2Pos_HexahedronElement of order @a p
   L2Pos_HexahedronElement(const int p);
   virtual void CalcShape(const IntegrationPoint &ip, Vector &shape) const;
   virtual void CalcDShape(const IntegrationPoint &ip,
                           DenseMatrix &dshape) const;
   virtual void ProjectDelta(int vertex, Vector &dofs) const;
};


/// Arbitrary order L2 elements in 2D on a triangle
class L2_TriangleElement : public NodalFiniteElement
{
private:
#ifndef MFEM_THREAD_SAFE
   mutable Vector shape_x, shape_y, shape_l, dshape_x, dshape_y, dshape_l, u;
   mutable DenseMatrix du;
#endif
   DenseMatrixInverse Ti;

public:
   /// Construct the L2_TriangleElement of order @a p and BasisType @a btype
   L2_TriangleElement(const int p,
                      const int btype = BasisType::GaussLegendre);
   virtual void CalcShape(const IntegrationPoint &ip, Vector &shape) const;
   virtual void CalcDShape(const IntegrationPoint &ip,
                           DenseMatrix &dshape) const;
   virtual void ProjectDelta(int vertex, Vector &dofs) const;
   virtual void ProjectCurl(const FiniteElement &fe,
                            ElementTransformation &Trans,
                            DenseMatrix &curl) const
   { ProjectCurl_2D(fe, Trans, curl); }
};

/// Arbitrary order L2 elements in 2D utilizing the Bernstein basis on a triangle
class L2Pos_TriangleElement : public PositiveFiniteElement
{
private:
#ifndef MFEM_THREAD_SAFE
   mutable Vector dshape_1d;
#endif

public:
   /// Construct the L2Pos_TriangleElement of order @a p
   L2Pos_TriangleElement(const int p);
   virtual void CalcShape(const IntegrationPoint &ip, Vector &shape) const;
   virtual void CalcDShape(const IntegrationPoint &ip,
                           DenseMatrix &dshape) const;
   virtual void ProjectDelta(int vertex, Vector &dofs) const;
};


/// Arbitrary order L2 elements in 3D on a tetrahedron
class L2_TetrahedronElement : public NodalFiniteElement
{
private:
#ifndef MFEM_THREAD_SAFE
   mutable Vector shape_x, shape_y, shape_z, shape_l;
   mutable Vector dshape_x, dshape_y, dshape_z, dshape_l, u;
   mutable DenseMatrix du;
#endif
   DenseMatrixInverse Ti;

public:
   /// Construct the L2_TetrahedronElement of order @a p and BasisType @a btype
   L2_TetrahedronElement(const int p,
                         const int btype = BasisType::GaussLegendre);
   virtual void CalcShape(const IntegrationPoint &ip, Vector &shape) const;
   virtual void CalcDShape(const IntegrationPoint &ip,
                           DenseMatrix &dshape) const;
   virtual void ProjectDelta(int vertex, Vector &dofs) const;
};


/// Arbitrary order L2 elements in 3D utilizing the Bernstein basis on a
/// tetrahedron
class L2Pos_TetrahedronElement : public PositiveFiniteElement
{
private:
#ifndef MFEM_THREAD_SAFE
   mutable Vector dshape_1d;
#endif

public:
   /// Construct the L2Pos_TetrahedronElement of order @a p
   L2Pos_TetrahedronElement(const int p);
   virtual void CalcShape(const IntegrationPoint &ip, Vector &shape) const;
   virtual void CalcDShape(const IntegrationPoint &ip,
                           DenseMatrix &dshape) const;
   virtual void ProjectDelta(int vertex, Vector &dofs) const;
};


/// Arbitrary order L2 elements in 3D on a wedge
class L2_WedgeElement : public NodalFiniteElement
{
private:
#ifndef MFEM_THREAD_SAFE
   mutable Vector t_shape, s_shape;
   mutable DenseMatrix t_dshape, s_dshape;
#endif
   Array<int> t_dof, s_dof;

   L2_TriangleElement TriangleFE;
   L2_SegmentElement  SegmentFE;

public:
   /// Construct the L2_WedgeElement of order @a p and BasisType @a btype
   L2_WedgeElement(const int p,
                   const int btype = BasisType::GaussLegendre);
   virtual void CalcShape(const IntegrationPoint &ip, Vector &shape) const;
   virtual void CalcDShape(const IntegrationPoint &ip,
                           DenseMatrix &dshape) const;
};

/// A 0th order L2 element on a Wedge
class P0WedgeFiniteElement : public L2_WedgeElement
{
public:
   /// Construct the P0WedgeFiniteElement
   P0WedgeFiniteElement () : L2_WedgeElement(0) {}
};

/// Arbitrary order L2 elements in 3D utilizing the Bernstein basis on a wedge
class L2Pos_WedgeElement : public PositiveFiniteElement
{
protected:
#ifndef MFEM_THREAD_SAFE
   mutable Vector t_shape, s_shape;
   mutable DenseMatrix t_dshape, s_dshape;
#endif
   Array<int> t_dof, s_dof;

   L2Pos_TriangleElement TriangleFE;
   L2Pos_SegmentElement  SegmentFE;

public:
   /// Construct the L2Pos_WedgeElement of order @a p
   L2Pos_WedgeElement(const int p);

   virtual void CalcShape(const IntegrationPoint &ip, Vector &shape) const;
   virtual void CalcDShape(const IntegrationPoint &ip,
                           DenseMatrix &dshape) const;
};

/// Arbitrary order Raviart-Thomas elements in 2D on a square
class RT_QuadrilateralElement : public VectorTensorFiniteElement
{
private:
   static const double nk[8];

#ifndef MFEM_THREAD_SAFE
   mutable Vector shape_cx, shape_ox, shape_cy, shape_oy;
   mutable Vector dshape_cx, dshape_cy;
#endif
   Array<int> dof2nk;
   const double *cp;

public:
   /** @brief Construct the RT_QuadrilateralElement of order @a p and closed and
       open BasisType @a cb_type and @a ob_type */
   RT_QuadrilateralElement(const int p,
                           const int cb_type = BasisType::GaussLobatto,
                           const int ob_type = BasisType::GaussLegendre);
   virtual void CalcVShape(const IntegrationPoint &ip,
                           DenseMatrix &shape) const;
   virtual void CalcVShape(ElementTransformation &Trans,
                           DenseMatrix &shape) const
   { CalcVShape_RT(Trans, shape); }
   virtual void CalcVShapeRevDiff(ElementTransformation &Trans,
                                  const DenseMatrix &shape_bar,
                                  DenseMatrix &PointMat_bar) const
   { CalcVShape_RTRevDiff(Trans, shape_bar, PointMat_bar); }
   virtual void CalcDivShape(const IntegrationPoint &ip,
                             Vector &divshape) const;
   virtual void GetLocalInterpolation(ElementTransformation &Trans,
                                      DenseMatrix &I) const
   { LocalInterpolation_RT(*this, nk, dof2nk, Trans, I); }
   virtual void GetLocalRestriction(ElementTransformation &Trans,
                                    DenseMatrix &R) const
   { LocalRestriction_RT(nk, dof2nk, Trans, R); }
   virtual void GetTransferMatrix(const FiniteElement &fe,
                                  ElementTransformation &Trans,
                                  DenseMatrix &I) const
   { LocalInterpolation_RT(CheckVectorFE(fe), nk, dof2nk, Trans, I); }
   using FiniteElement::Project;
   virtual void Project(VectorCoefficient &vc,
                        ElementTransformation &Trans, Vector &dofs) const
<<<<<<< HEAD
   {
      if (obasis1d.IsIntegratedType()) { ProjectIntegrated(vc, Trans, dofs); }
      else { Project_RT(nk, dof2nk, vc, Trans, dofs); }
   }
   virtual void Project_RevDiff(const Vector &P_bar,
                                VectorCoefficient &vc,
                                ElementTransformation &Trans,
                                DenseMatrix &dofs_bar) const
   { Project_RT_RevDiff(P_bar, nk, dof2nk, vc, Trans, dofs_bar); }
=======
   { Project_RT(nk, dof2nk, vc, Trans, dofs); }
   virtual void ProjectRevDiff(const Vector &P_bar,
                                VectorCoefficient &vc,
                                ElementTransformation &Trans,
                                DenseMatrix &dofs_bar) const
   { Project_RTRevDiff(P_bar, nk, dof2nk, vc, Trans, dofs_bar); }
>>>>>>> 601d14c6
   virtual void ProjectFromNodes(Vector &vc, ElementTransformation &Trans,
                                 Vector &dofs) const
   { Project_RT(nk, dof2nk, vc, Trans, dofs); }
   virtual void ProjectMatrixCoefficient(
      MatrixCoefficient &mc, ElementTransformation &T, Vector &dofs) const
   { ProjectMatrixCoefficient_RT(nk, dof2nk, mc, T, dofs); }
   virtual void Project(const FiniteElement &fe, ElementTransformation &Trans,
                        DenseMatrix &I) const
   { Project_RT(nk, dof2nk, fe, Trans, I); }
   // Gradient + rotation = Curl: H1 -> H(div)
   virtual void ProjectGrad(const FiniteElement &fe,
                            ElementTransformation &Trans,
                            DenseMatrix &grad) const
   { ProjectGrad_RT(nk, dof2nk, fe, Trans, grad); }
   // Curl = Gradient + rotation: H1 -> H(div)
   virtual void ProjectCurl(const FiniteElement &fe,
                            ElementTransformation &Trans,
                            DenseMatrix &curl) const
   { ProjectGrad_RT(nk, dof2nk, fe, Trans, curl); }

protected:
   void ProjectIntegrated(VectorCoefficient &vc, ElementTransformation &Trans,
                          Vector &dofs) const;
};


/// Arbitrary order Raviart-Thomas elements in 3D on a cube
class RT_HexahedronElement : public VectorTensorFiniteElement
{
   static const double nk[18];

#ifndef MFEM_THREAD_SAFE
   mutable Vector shape_cx, shape_ox, shape_cy, shape_oy, shape_cz, shape_oz;
   mutable Vector dshape_cx, dshape_cy, dshape_cz;
#endif
   Array<int> dof2nk;
   const double *cp;

public:
   /** @brief Construct the RT_HexahedronElement of order @a p and closed and
       open BasisType @a cb_type and @a ob_type */
   RT_HexahedronElement(const int p,
                        const int cb_type = BasisType::GaussLobatto,
                        const int ob_type = BasisType::GaussLegendre);

   virtual void CalcVShape(const IntegrationPoint &ip,
                           DenseMatrix &shape) const;
   virtual void CalcVShape(ElementTransformation &Trans,
                           DenseMatrix &shape) const
   { CalcVShape_RT(Trans, shape); }
   virtual void CalcVShapeRevDiff(ElementTransformation &Trans,
                                  const DenseMatrix &shape_bar,
                                  DenseMatrix &PointMat_bar) const
   { CalcVShape_RTRevDiff(Trans, shape_bar, PointMat_bar); }
   virtual void CalcDivShape(const IntegrationPoint &ip,
                             Vector &divshape) const;
   virtual void GetLocalInterpolation(ElementTransformation &Trans,
                                      DenseMatrix &I) const
   { LocalInterpolation_RT(*this, nk, dof2nk, Trans, I); }
   virtual void GetLocalRestriction(ElementTransformation &Trans,
                                    DenseMatrix &R) const
   { LocalRestriction_RT(nk, dof2nk, Trans, R); }
   virtual void GetTransferMatrix(const FiniteElement &fe,
                                  ElementTransformation &Trans,
                                  DenseMatrix &I) const
   { LocalInterpolation_RT(CheckVectorFE(fe), nk, dof2nk, Trans, I); }
   using FiniteElement::Project;
   virtual void Project(VectorCoefficient &vc,
                        ElementTransformation &Trans, Vector &dofs) const
   {
      if (obasis1d.IsIntegratedType()) { ProjectIntegrated(vc, Trans, dofs); }
      else { Project_RT(nk, dof2nk, vc, Trans, dofs); }
   }
   virtual void ProjectFromNodes(Vector &vc, ElementTransformation &Trans,
                                 Vector &dofs) const
   { Project_RT(nk, dof2nk, vc, Trans, dofs); }
   virtual void ProjectMatrixCoefficient(
      MatrixCoefficient &mc, ElementTransformation &T, Vector &dofs) const
   { ProjectMatrixCoefficient_RT(nk, dof2nk, mc, T, dofs); }
   virtual void Project(const FiniteElement &fe, ElementTransformation &Trans,
                        DenseMatrix &I) const
   { Project_RT(nk, dof2nk, fe, Trans, I); }
   virtual void ProjectCurl(const FiniteElement &fe,
                            ElementTransformation &Trans,
                            DenseMatrix &curl) const
   { ProjectCurl_RT(nk, dof2nk, fe, Trans, curl); }

protected:
   void ProjectIntegrated(VectorCoefficient &vc,
                          ElementTransformation &Trans,
                          Vector &dofs) const;
};


/// Arbitrary order Raviart-Thomas elements in 2D on a triangle
class RT_TriangleElement : public VectorFiniteElement
{
   static const double nk[6], c;

#ifndef MFEM_THREAD_SAFE
   mutable Vector shape_x, shape_y, shape_l;
   mutable Vector dshape_x, dshape_y, dshape_l;
   mutable DenseMatrix u;
   mutable Vector divu;
#endif
   Array<int> dof2nk;
   DenseMatrixInverse Ti;

public:
   /// Construct the RT_TriangleElement of order @a p
   RT_TriangleElement(const int p);
   virtual void CalcVShape(const IntegrationPoint &ip,
                           DenseMatrix &shape) const;
   virtual void CalcVShape(ElementTransformation &Trans,
                           DenseMatrix &shape) const
   { CalcVShape_RT(Trans, shape); }
   virtual void CalcVShapeRevDiff(ElementTransformation &Trans,
                                  const DenseMatrix &shape_bar,
                                  DenseMatrix &PointMat_bar) const
   { CalcVShape_RTRevDiff(Trans, shape_bar, PointMat_bar); }
   virtual void CalcDivShape(const IntegrationPoint &ip,
                             Vector &divshape) const;
   virtual void GetLocalInterpolation(ElementTransformation &Trans,
                                      DenseMatrix &I) const
   { LocalInterpolation_RT(*this, nk, dof2nk, Trans, I); }
   virtual void GetLocalRestriction(ElementTransformation &Trans,
                                    DenseMatrix &R) const
   { LocalRestriction_RT(nk, dof2nk, Trans, R); }
   virtual void GetTransferMatrix(const FiniteElement &fe,
                                  ElementTransformation &Trans,
                                  DenseMatrix &I) const
   { LocalInterpolation_RT(CheckVectorFE(fe), nk, dof2nk, Trans, I); }
   using FiniteElement::Project;
   virtual void Project(VectorCoefficient &vc,
                        ElementTransformation &Trans, Vector &dofs) const
   { Project_RT(nk, dof2nk, vc, Trans, dofs); }
   virtual void ProjectFromNodes(Vector &vc, ElementTransformation &Trans,
                                 Vector &dofs) const
   { Project_RT(nk, dof2nk, vc, Trans, dofs); }
   virtual void ProjectMatrixCoefficient(
      MatrixCoefficient &mc, ElementTransformation &T, Vector &dofs) const
   { ProjectMatrixCoefficient_RT(nk, dof2nk, mc, T, dofs); }
   virtual void Project(const FiniteElement &fe, ElementTransformation &Trans,
                        DenseMatrix &I) const
   { Project_RT(nk, dof2nk, fe, Trans, I); }
   // Gradient + rotation = Curl: H1 -> H(div)
   virtual void ProjectGrad(const FiniteElement &fe,
                            ElementTransformation &Trans,
                            DenseMatrix &grad) const
   { ProjectGrad_RT(nk, dof2nk, fe, Trans, grad); }
   // Curl = Gradient + rotation: H1 -> H(div)
   virtual void ProjectCurl(const FiniteElement &fe,
                            ElementTransformation &Trans,
                            DenseMatrix &curl) const
   { ProjectGrad_RT(nk, dof2nk, fe, Trans, curl); }
};


/// Arbitrary order Raviart-Thomas elements in 3D on a tetrahedron
class RT_TetrahedronElement : public VectorFiniteElement
{
   static const double nk[12], c;

#ifndef MFEM_THREAD_SAFE
   mutable Vector shape_x, shape_y, shape_z, shape_l;
   mutable Vector dshape_x, dshape_y, dshape_z, dshape_l;
   mutable DenseMatrix u;
   mutable Vector divu;
#endif
   Array<int> dof2nk;
   DenseMatrixInverse Ti;

public:
   /// Construct the RT_TetrahedronElement of order @a p
   RT_TetrahedronElement(const int p);
   virtual void CalcVShape(const IntegrationPoint &ip,
                           DenseMatrix &shape) const;
   virtual void CalcVShape(ElementTransformation &Trans,
                           DenseMatrix &shape) const
   { CalcVShape_RT(Trans, shape); }
   virtual void CalcVShapeRevDiff(ElementTransformation &Trans,
                                  const DenseMatrix &shape_bar,
                                  DenseMatrix &PointMat_bar) const
   { CalcVShape_RTRevDiff(Trans, shape_bar, PointMat_bar); }
   virtual void CalcDivShape(const IntegrationPoint &ip,
                             Vector &divshape) const;
   virtual void GetLocalInterpolation(ElementTransformation &Trans,
                                      DenseMatrix &I) const
   { LocalInterpolation_RT(*this, nk, dof2nk, Trans, I); }
   virtual void GetLocalRestriction(ElementTransformation &Trans,
                                    DenseMatrix &R) const
   { LocalRestriction_RT(nk, dof2nk, Trans, R); }
   virtual void GetTransferMatrix(const FiniteElement &fe,
                                  ElementTransformation &Trans,
                                  DenseMatrix &I) const
   { LocalInterpolation_RT(CheckVectorFE(fe), nk, dof2nk, Trans, I); }
   using FiniteElement::Project;
   virtual void Project(VectorCoefficient &vc,
                        ElementTransformation &Trans, Vector &dofs) const
   { Project_RT(nk, dof2nk, vc, Trans, dofs); }
<<<<<<< HEAD
   virtual void Project_RevDiff(const Vector &P_bar,
                                VectorCoefficient &vc,
                                ElementTransformation &Trans,
                                DenseMatrix &dofs_bar) const
   { Project_RT_RevDiff(P_bar, nk, dof2nk, vc, Trans, dofs_bar); }
=======
   virtual void ProjectRevDiff(const Vector &P_bar,
                                VectorCoefficient &vc,
                                ElementTransformation &Trans,
                                DenseMatrix &dofs_bar) const
   { Project_RTRevDiff(P_bar, nk, dof2nk, vc, Trans, dofs_bar); }
>>>>>>> 601d14c6
   virtual void ProjectFromNodes(Vector &vc, ElementTransformation &Trans,
                                 Vector &dofs) const
   { Project_RT(nk, dof2nk, vc, Trans, dofs); }
   virtual void ProjectMatrixCoefficient(
      MatrixCoefficient &mc, ElementTransformation &T, Vector &dofs) const
   { ProjectMatrixCoefficient_RT(nk, dof2nk, mc, T, dofs); }
   virtual void Project(const FiniteElement &fe, ElementTransformation &Trans,
                        DenseMatrix &I) const
   { Project_RT(nk, dof2nk, fe, Trans, I); }
   virtual void ProjectCurl(const FiniteElement &fe,
                            ElementTransformation &Trans,
                            DenseMatrix &curl) const
   { ProjectCurl_RT(nk, dof2nk, fe, Trans, curl); }
};


/// Arbitrary order Nedelec elements in 3D on a cube
class ND_HexahedronElement : public VectorTensorFiniteElement
{
   static const double tk[18];
#ifndef MFEM_THREAD_SAFE
   mutable Vector shape_cx, shape_ox, shape_cy, shape_oy, shape_cz, shape_oz;
   mutable Vector dshape_cx, dshape_cy, dshape_cz;
#endif
   Array<int> dof2tk;
   const double *cp;

public:
   /** @brief Construct the ND_HexahedronElement of order @a p and closed and
       open BasisType @a cb_type and @a ob_type */
   ND_HexahedronElement(const int p,
                        const int cb_type = BasisType::GaussLobatto,
                        const int ob_type = BasisType::GaussLegendre);

   virtual void CalcVShape(const IntegrationPoint &ip,
                           DenseMatrix &shape) const;

   virtual void CalcVShape(ElementTransformation &Trans,
                           DenseMatrix &shape) const
   { CalcVShape_ND(Trans, shape); }
   virtual void CalcVShapeRevDiff(ElementTransformation &Trans,
                                  const DenseMatrix &shape_bar,
                                  DenseMatrix &PointMat_bar) const
   { CalcVShape_NDRevDiff(Trans, shape_bar, PointMat_bar); }

   virtual void CalcCurlShape(const IntegrationPoint &ip,
                              DenseMatrix &curl_shape) const;

   virtual void GetLocalInterpolation(ElementTransformation &Trans,
                                      DenseMatrix &I) const
   { LocalInterpolation_ND(*this, tk, dof2tk, Trans, I); }

   virtual void GetLocalRestriction(ElementTransformation &Trans,
                                    DenseMatrix &R) const
   { LocalRestriction_ND(tk, dof2tk, Trans, R); }

   virtual void GetTransferMatrix(const FiniteElement &fe,
                                  ElementTransformation &Trans,
                                  DenseMatrix &I) const
   { LocalInterpolation_ND(CheckVectorFE(fe), tk, dof2tk, Trans, I); }

   using FiniteElement::Project;

   virtual void Project(VectorCoefficient &vc,
                        ElementTransformation &Trans, Vector &dofs) const
   {
      if (obasis1d.IsIntegratedType()) { ProjectIntegrated(vc, Trans, dofs); }
      else { Project_ND(tk, dof2tk, vc, Trans, dofs); }
   }

   virtual void ProjectFromNodes(Vector &vc, ElementTransformation &Trans,
                                 Vector &dofs) const
   { Project_ND(tk, dof2tk, vc, Trans, dofs); }

   virtual void ProjectMatrixCoefficient(
      MatrixCoefficient &mc, ElementTransformation &T, Vector &dofs) const
   { ProjectMatrixCoefficient_ND(tk, dof2tk, mc, T, dofs); }

   virtual void Project(const FiniteElement &fe,
                        ElementTransformation &Trans,
                        DenseMatrix &I) const
   { Project_ND(tk, dof2tk, fe, Trans, I); }

   virtual void ProjectGrad(const FiniteElement &fe,
                            ElementTransformation &Trans,
                            DenseMatrix &grad) const
   { ProjectGrad_ND(tk, dof2tk, fe, Trans, grad); }

   virtual void ProjectCurl(const FiniteElement &fe,
                            ElementTransformation &Trans,
                            DenseMatrix &curl) const
   { ProjectCurl_ND(tk, dof2tk, fe, Trans, curl); }

protected:
   void ProjectIntegrated(VectorCoefficient &vc,
                          ElementTransformation &Trans,
                          Vector &dofs) const;
};


/// Arbitrary order Nedelec elements in 2D on a square
class ND_QuadrilateralElement : public VectorTensorFiniteElement
{
   static const double tk[8];

#ifndef MFEM_THREAD_SAFE
   mutable Vector shape_cx, shape_ox, shape_cy, shape_oy;
   mutable Vector dshape_cx, dshape_cy;
#endif
   Array<int> dof2tk;
   const double *cp;

public:
   /** @brief Construct the ND_QuadrilateralElement of order @a p and closed and
       open BasisType @a cb_type and @a ob_type */
   ND_QuadrilateralElement(const int p,
                           const int cb_type = BasisType::GaussLobatto,
                           const int ob_type = BasisType::GaussLegendre);
   virtual void CalcVShape(const IntegrationPoint &ip,
                           DenseMatrix &shape) const;
   virtual void CalcVShape(ElementTransformation &Trans,
                           DenseMatrix &shape) const
   { CalcVShape_ND(Trans, shape); }
   virtual void CalcVShapeRevDiff(ElementTransformation &Trans,
                                  const DenseMatrix &shape_bar,
                                  DenseMatrix &PointMat_bar) const
   { CalcVShape_NDRevDiff(Trans, shape_bar, PointMat_bar); }
   virtual void CalcCurlShape(const IntegrationPoint &ip,
                              DenseMatrix &curl_shape) const;
   virtual void GetLocalInterpolation(ElementTransformation &Trans,
                                      DenseMatrix &I) const
   { LocalInterpolation_ND(*this, tk, dof2tk, Trans, I); }
   virtual void GetLocalRestriction(ElementTransformation &Trans,
                                    DenseMatrix &R) const
   { LocalRestriction_ND(tk, dof2tk, Trans, R); }
   virtual void GetTransferMatrix(const FiniteElement &fe,
                                  ElementTransformation &Trans,
                                  DenseMatrix &I) const
   { LocalInterpolation_ND(CheckVectorFE(fe), tk, dof2tk, Trans, I); }
   using FiniteElement::Project;
   virtual void Project(VectorCoefficient &vc,
                        ElementTransformation &Trans, Vector &dofs) const
<<<<<<< HEAD
   {
      if (obasis1d.IsIntegratedType()) { ProjectIntegrated(vc, Trans, dofs); }
      else { Project_ND(tk, dof2tk, vc, Trans, dofs); }
   }
   virtual void Project_RevDiff(const Vector &P_bar,
                                VectorCoefficient &vc,
                                ElementTransformation &Trans,
                                DenseMatrix &dofs_bar) const
   { Project_ND_RevDiff(P_bar, tk, dof2tk, vc, Trans, dofs_bar); }
=======
   { Project_ND(tk, dof2tk, vc, Trans, dofs); }
   virtual void ProjectRevDiff(const Vector &P_bar,
                                VectorCoefficient &vc,
                                ElementTransformation &Trans,
                                DenseMatrix &dofs_bar) const
   { Project_NDRevDiff(P_bar, tk, dof2tk, vc, Trans, dofs_bar); }
>>>>>>> 601d14c6
   virtual void ProjectFromNodes(Vector &vc, ElementTransformation &Trans,
                                 Vector &dofs) const
   { Project_ND(tk, dof2tk, vc, Trans, dofs); }
   virtual void ProjectMatrixCoefficient(
      MatrixCoefficient &mc, ElementTransformation &T, Vector &dofs) const
   { ProjectMatrixCoefficient_ND(tk, dof2tk, mc, T, dofs); }
   virtual void Project(const FiniteElement &fe,
                        ElementTransformation &Trans,
                        DenseMatrix &I) const
   { Project_ND(tk, dof2tk, fe, Trans, I); }
   virtual void ProjectGrad(const FiniteElement &fe,
                            ElementTransformation &Trans,
                            DenseMatrix &grad) const
   { ProjectGrad_ND(tk, dof2tk, fe, Trans, grad); }

protected:
   void ProjectIntegrated(VectorCoefficient &vc,
                          ElementTransformation &Trans,
                          Vector &dofs) const;
};


/// Arbitrary order Nedelec elements in 3D on a tetrahedron
class ND_TetrahedronElement : public VectorFiniteElement
{
   static const double tk[18], c;

#ifndef MFEM_THREAD_SAFE
   mutable Vector shape_x, shape_y, shape_z, shape_l;
   mutable Vector dshape_x, dshape_y, dshape_z, dshape_l;
   mutable DenseMatrix u;
#endif
   Array<int> dof2tk;
   DenseMatrixInverse Ti;

public:
   /// Construct the ND_TetrahedronElement of order @a p
   ND_TetrahedronElement(const int p);
   virtual void CalcVShape(const IntegrationPoint &ip,
                           DenseMatrix &shape) const;
   virtual void CalcVShape(ElementTransformation &Trans,
                           DenseMatrix &shape) const
   { CalcVShape_ND(Trans, shape); }
   virtual void CalcVShapeRevDiff(ElementTransformation &Trans,
                                  const DenseMatrix &shape_bar,
                                  DenseMatrix &PointMat_bar) const
   { CalcVShape_NDRevDiff(Trans, shape_bar, PointMat_bar); }
   virtual void CalcCurlShape(const IntegrationPoint &ip,
                              DenseMatrix &curl_shape) const;
   virtual void GetLocalInterpolation(ElementTransformation &Trans,
                                      DenseMatrix &I) const
   { LocalInterpolation_ND(*this, tk, dof2tk, Trans, I); }
   virtual void GetLocalRestriction(ElementTransformation &Trans,
                                    DenseMatrix &R) const
   { LocalRestriction_ND(tk, dof2tk, Trans, R); }
   virtual void GetTransferMatrix(const FiniteElement &fe,
                                  ElementTransformation &Trans,
                                  DenseMatrix &I) const
   { LocalInterpolation_ND(CheckVectorFE(fe), tk, dof2tk, Trans, I); }
   using FiniteElement::Project;
   virtual void Project(VectorCoefficient &vc,
                        ElementTransformation &Trans, Vector &dofs) const
   { Project_ND(tk, dof2tk, vc, Trans, dofs); }
<<<<<<< HEAD
   virtual void Project_RevDiff(const Vector &P_bar,
                                VectorCoefficient &vc,
                                ElementTransformation &Trans,
                                DenseMatrix &dofs_bar) const
   { Project_ND_RevDiff(P_bar, tk, dof2tk, vc, Trans, dofs_bar); }
=======
   virtual void ProjectRevDiff(const Vector &P_bar,
                                VectorCoefficient &vc,
                                ElementTransformation &Trans,
                                DenseMatrix &dofs_bar) const
   { Project_NDRevDiff(P_bar, tk, dof2tk, vc, Trans, dofs_bar); }
>>>>>>> 601d14c6
   virtual void ProjectFromNodes(Vector &vc, ElementTransformation &Trans,
                                 Vector &dofs) const
   { Project_ND(tk, dof2tk, vc, Trans, dofs); }
   virtual void ProjectMatrixCoefficient(
      MatrixCoefficient &mc, ElementTransformation &T, Vector &dofs) const
   { ProjectMatrixCoefficient_ND(tk, dof2tk, mc, T, dofs); }
   virtual void Project(const FiniteElement &fe,
                        ElementTransformation &Trans,
                        DenseMatrix &I) const
   { Project_ND(tk, dof2tk, fe, Trans, I); }
   virtual void ProjectGrad(const FiniteElement &fe,
                            ElementTransformation &Trans,
                            DenseMatrix &grad) const
   { ProjectGrad_ND(tk, dof2tk, fe, Trans, grad); }

   virtual void ProjectCurl(const FiniteElement &fe,
                            ElementTransformation &Trans,
                            DenseMatrix &curl) const
   { ProjectCurl_ND(tk, dof2tk, fe, Trans, curl); }
};

/// Arbitrary order Nedelec elements in 2D on a triangle
class ND_TriangleElement : public VectorFiniteElement
{
   static const double tk[8], c;

#ifndef MFEM_THREAD_SAFE
   mutable Vector shape_x, shape_y, shape_l;
   mutable Vector dshape_x, dshape_y, dshape_l;
   mutable DenseMatrix u;
   mutable Vector curlu;
#endif
   Array<int> dof2tk;
   DenseMatrixInverse Ti;

public:
   /// Construct the ND_TriangleElement of order @a p
   ND_TriangleElement(const int p);
   virtual void CalcVShape(const IntegrationPoint &ip,
                           DenseMatrix &shape) const;
   virtual void CalcVShape(ElementTransformation &Trans,
                           DenseMatrix &shape) const
   { CalcVShape_ND(Trans, shape); }
   virtual void CalcVShapeRevDiff(ElementTransformation &Trans,
                                  const DenseMatrix &shape_bar,
                                  DenseMatrix &PointMat_bar) const
   { CalcVShape_NDRevDiff(Trans, shape_bar, PointMat_bar); }
   virtual void CalcCurlShape(const IntegrationPoint &ip,
                              DenseMatrix &curl_shape) const;
   virtual void GetLocalInterpolation(ElementTransformation &Trans,
                                      DenseMatrix &I) const
   { LocalInterpolation_ND(*this, tk, dof2tk, Trans, I); }
   virtual void GetLocalRestriction(ElementTransformation &Trans,
                                    DenseMatrix &R) const
   { LocalRestriction_ND(tk, dof2tk, Trans, R); }
   virtual void GetTransferMatrix(const FiniteElement &fe,
                                  ElementTransformation &Trans,
                                  DenseMatrix &I) const
   { LocalInterpolation_ND(CheckVectorFE(fe), tk, dof2tk, Trans, I); }
   using FiniteElement::Project;
   virtual void Project(VectorCoefficient &vc,
                        ElementTransformation &Trans, Vector &dofs) const
   { Project_ND(tk, dof2tk, vc, Trans, dofs); }
   virtual void ProjectFromNodes(Vector &vc, ElementTransformation &Trans,
                                 Vector &dofs) const
   { Project_ND(tk, dof2tk, vc, Trans, dofs); }
   virtual void ProjectMatrixCoefficient(
      MatrixCoefficient &mc, ElementTransformation &T, Vector &dofs) const
   { ProjectMatrixCoefficient_ND(tk, dof2tk, mc, T, dofs); }
   virtual void Project(const FiniteElement &fe,
                        ElementTransformation &Trans,
                        DenseMatrix &I) const
   { Project_ND(tk, dof2tk, fe, Trans, I); }
   virtual void ProjectGrad(const FiniteElement &fe,
                            ElementTransformation &Trans,
                            DenseMatrix &grad) const
   { ProjectGrad_ND(tk, dof2tk, fe, Trans, grad); }
};


/// Arbitrary order Nedelec elements in 1D on a segment
class ND_SegmentElement : public VectorTensorFiniteElement
{
   static const double tk[1];
   Array<int> dof2tk;

public:
   /** @brief Construct the ND_SegmentElement of order @a p and open
       BasisType @a ob_type */
   ND_SegmentElement(const int p, const int ob_type = BasisType::GaussLegendre);
   virtual void CalcShape(const IntegrationPoint &ip, Vector &shape) const
   { obasis1d.Eval(ip.x, shape); }
   virtual void CalcVShape(const IntegrationPoint &ip,
                           DenseMatrix &shape) const;
   virtual void CalcVShape(ElementTransformation &Trans,
                           DenseMatrix &shape) const
   { CalcVShape_ND(Trans, shape); }
   virtual void CalcVShapeRevDiff(ElementTransformation &Trans,
                                  const DenseMatrix &shape_bar,
                                  DenseMatrix &PointMat_bar) const
   { CalcVShape_NDRevDiff(Trans, shape_bar, PointMat_bar); }
   // virtual void CalcCurlShape(const IntegrationPoint &ip,
   //                            DenseMatrix &curl_shape) const;
   virtual void GetLocalInterpolation(ElementTransformation &Trans,
                                      DenseMatrix &I) const
   { LocalInterpolation_ND(*this, tk, dof2tk, Trans, I); }
   virtual void GetLocalRestriction(ElementTransformation &Trans,
                                    DenseMatrix &R) const
   { LocalRestriction_ND(tk, dof2tk, Trans, R); }
   virtual void GetTransferMatrix(const FiniteElement &fe,
                                  ElementTransformation &Trans,
                                  DenseMatrix &I) const
   { LocalInterpolation_ND(CheckVectorFE(fe), tk, dof2tk, Trans, I); }
   using FiniteElement::Project;
   virtual void Project(VectorCoefficient &vc,
                        ElementTransformation &Trans, Vector &dofs) const
   { Project_ND(tk, dof2tk, vc, Trans, dofs); }
   virtual void ProjectMatrixCoefficient(
      MatrixCoefficient &mc, ElementTransformation &T, Vector &dofs) const
   { ProjectMatrixCoefficient_ND(tk, dof2tk, mc, T, dofs); }
   virtual void Project(const FiniteElement &fe,
                        ElementTransformation &Trans,
                        DenseMatrix &I) const
   { Project_ND(tk, dof2tk, fe, Trans, I); }
   virtual void ProjectGrad(const FiniteElement &fe,
                            ElementTransformation &Trans,
                            DenseMatrix &grad) const
   { ProjectGrad_ND(tk, dof2tk, fe, Trans, grad); }
};


/// An arbitrary order and dimension NURBS element
class NURBSFiniteElement : public ScalarFiniteElement
{
protected:
   mutable Array <const KnotVector*> kv;
   mutable const int *ijk;
   mutable int patch, elem;
   mutable Vector weights;

public:
   /** @brief Construct NURBSFiniteElement with given
       @param D    Reference space dimension
       @param G    Geometry type (of type Geometry::Type)
       @param Do   Number of degrees of freedom in the FiniteElement
       @param O    Order/degree of the FiniteElement
       @param F    FunctionSpace type of the FiniteElement
    */
   NURBSFiniteElement(int D, Geometry::Type G, int Do, int O, int F)
      : ScalarFiniteElement(D, G, Do, O, F)
   {
      ijk = NULL;
      patch = elem = -1;
      kv.SetSize(dim);
      weights.SetSize(dof);
      weights = 1.0;
   }

   void                 Reset      ()         const { patch = elem = -1; }
   void                 SetIJK     (const int *IJK) const { ijk = IJK; }
   int                  GetPatch   ()         const { return patch; }
   void                 SetPatch   (int p)    const { patch = p; }
   int                  GetElement ()         const { return elem; }
   void                 SetElement (int e)    const { elem = e; }
   Array <const KnotVector*> &KnotVectors()   const { return kv; }
   Vector              &Weights    ()         const { return weights; }
   /// Update the NURBSFiniteElement according to the currently set knot vectors
   virtual void         SetOrder   ()         const { }
};


/// An arbitrary order 1D NURBS element on a segment
class NURBS1DFiniteElement : public NURBSFiniteElement
{
protected:
   mutable Vector shape_x;

public:
   /// Construct the NURBS1DFiniteElement of order @a p
   NURBS1DFiniteElement(int p)
      : NURBSFiniteElement(1, Geometry::SEGMENT, p + 1, p, FunctionSpace::Qk),
        shape_x(p + 1) { }

   virtual void SetOrder() const;
   virtual void CalcShape(const IntegrationPoint &ip, Vector &shape) const;
   virtual void CalcDShape(const IntegrationPoint &ip,
                           DenseMatrix &dshape) const;
   virtual void CalcHessian (const IntegrationPoint &ip,
                             DenseMatrix &hessian) const;
};

/// An arbitrary order 2D NURBS element on a square
class NURBS2DFiniteElement : public NURBSFiniteElement
{
protected:
   mutable Vector u, shape_x, shape_y, dshape_x, dshape_y, d2shape_x, d2shape_y;
   mutable DenseMatrix du;

public:
   /// Construct the NURBS2DFiniteElement of order @a p
   NURBS2DFiniteElement(int p)
      : NURBSFiniteElement(2, Geometry::SQUARE, (p + 1)*(p + 1), p,
                           FunctionSpace::Qk),
        u(dof), shape_x(p + 1), shape_y(p + 1), dshape_x(p + 1),
        dshape_y(p + 1), d2shape_x(p + 1), d2shape_y(p + 1), du(dof,2)
   { orders[0] = orders[1] = p; }

   /// Construct the NURBS2DFiniteElement with x-order @a px and y-order @a py
   NURBS2DFiniteElement(int px, int py)
      : NURBSFiniteElement(2, Geometry::SQUARE, (px + 1)*(py + 1),
                           std::max(px, py), FunctionSpace::Qk),
        u(dof), shape_x(px + 1), shape_y(py + 1), dshape_x(px + 1),
        dshape_y(py + 1), d2shape_x(px + 1), d2shape_y(py + 1), du(dof,2)
   { orders[0] = px; orders[1] = py; }

   virtual void SetOrder() const;
   virtual void CalcShape(const IntegrationPoint &ip, Vector &shape) const;
   virtual void CalcDShape(const IntegrationPoint &ip,
                           DenseMatrix &dshape) const;
   virtual void CalcHessian (const IntegrationPoint &ip,
                             DenseMatrix &hessian) const;
};

/// An arbitrary order 3D NURBS element on a cube
class NURBS3DFiniteElement : public NURBSFiniteElement
{
protected:
   mutable Vector u, shape_x, shape_y, shape_z;
   mutable Vector dshape_x, dshape_y, dshape_z;
   mutable Vector d2shape_x, d2shape_y, d2shape_z;
   mutable DenseMatrix du;

public:
   /// Construct the NURBS3DFiniteElement of order @a p
   NURBS3DFiniteElement(int p)
      : NURBSFiniteElement(3, Geometry::CUBE, (p + 1)*(p + 1)*(p + 1), p,
                           FunctionSpace::Qk),
        u(dof), shape_x(p + 1), shape_y(p + 1), shape_z(p + 1),
        dshape_x(p + 1), dshape_y(p + 1), dshape_z(p + 1),
        d2shape_x(p + 1), d2shape_y(p + 1), d2shape_z(p + 1), du(dof,3)
   { orders[0] = orders[1] = orders[2] = p; }

   /// Construct the NURBS3DFiniteElement with x-order @a px and y-order @a py
   /// and z-order @a pz
   NURBS3DFiniteElement(int px, int py, int pz)
      : NURBSFiniteElement(3, Geometry::CUBE, (px + 1)*(py + 1)*(pz + 1),
                           std::max(std::max(px,py),pz), FunctionSpace::Qk),
        u(dof), shape_x(px + 1), shape_y(py + 1), shape_z(pz + 1),
        dshape_x(px + 1), dshape_y(py + 1), dshape_z(pz + 1),
        d2shape_x(px + 1), d2shape_y(py + 1), d2shape_z(pz + 1), du(dof,3)
   { orders[0] = px; orders[1] = py; orders[2] = pz; }

   virtual void SetOrder() const;
   virtual void CalcShape(const IntegrationPoint &ip, Vector &shape) const;
   virtual void CalcDShape(const IntegrationPoint &ip,
                           DenseMatrix &dshape) const;
   virtual void CalcHessian (const IntegrationPoint &ip,
                             DenseMatrix &hessian) const;
};

} // namespace mfem

#endif<|MERGE_RESOLUTION|>--- conflicted
+++ resolved
@@ -550,18 +550,6 @@
    virtual void ProjectFromNodes(Vector &vc, ElementTransformation &Trans,
                                  Vector &dofs) const;
 
-   /** Given a vector coefficient and a transformation, compute the derivative of
-          its projection (approximation) in the local finite dimensional space
-          w.r.t. the mesh nodes (VectorFiniteElements) */
-   virtual void Project_RevDiff (const Vector &P_bar,
-                                 VectorCoefficient &vc,
-                                 ElementTransformation &Trans,
-                                 DenseMatrix &PointMat_bar) const;
-
-   /** Given a matrix coefficient and a transformation, compute an approximation
-       ("projection") in the local finite dimensional space in terms of the
-       degrees of freedom. For VectorFiniteElements, the rows of the coefficient
-       are projected in the vector space. */
    /** @brief Given a matrix coefficient and a transformation, compute an
        approximation ("projection") in the local finite dimensional space in
        terms of the degrees of freedom. For VectorFiniteElements, the rows of
@@ -943,11 +931,7 @@
    /// @param[out] PointMat_bar - derivative of projected degrees of freedom w.r.t.
    ///                        mesh nodes
    /// @warning - only implemented for the same space and reference dimension
-<<<<<<< HEAD
-   void Project_RT_RevDiff(const Vector &P_bar,
-=======
    void Project_RTRevDiff(const Vector &P_bar,
->>>>>>> 601d14c6
                            const double *nk, const Array<int> &d2n,
                            VectorCoefficient &vc,
                            ElementTransformation &Trans,
@@ -980,29 +964,7 @@
                    Vector &vc, ElementTransformation &Trans,
                    Vector &dofs) const;
 
-<<<<<<< HEAD
-   /// Reverse-diff version of Project_ND
-   /// @param[in] P_bar - derivative of function with respect to the projection
-   /// @param[in] tk - ?
-   /// @param[in] d2t - ?
-   /// @param[in] vc - VectorCoefficient being projected
-   /// @param[in] Trans - an element transformation
-   /// @param[out] PointMat_bar - derivative of projected degrees of freedom w.r.t.
-   ///                        mesh nodes
-   /// @warning - only implemented for the same space and reference dimension
-   void Project_ND_RevDiff(const Vector &P_bar,
-                           const double *tk, const Array<int> &d2t,
-                           VectorCoefficient &vc,
-                           ElementTransformation &Trans,
-                           DenseMatrix &PointMat_bar) const;
-
-   // project the rows of the matrix coefficient in an ND space
-   /// project the rows of the matrix coefficient in an ND space
-   /// Projects the vector of values given at FE nodes to ND space
-   /** Project vector values onto the ND basis functions
-=======
    /** @brief Project a vector coefficient onto the ND basis functions
->>>>>>> 601d14c6
        @param tk    Edge tangent vectors for this element type
        @param d2t   Offset into tk for each degree of freedom
        @param vc    Vector coefficient to be projected
@@ -2948,24 +2910,15 @@
    using FiniteElement::Project;
    virtual void Project(VectorCoefficient &vc,
                         ElementTransformation &Trans, Vector &dofs) const
-<<<<<<< HEAD
    {
       if (obasis1d.IsIntegratedType()) { ProjectIntegrated(vc, Trans, dofs); }
       else { Project_RT(nk, dof2nk, vc, Trans, dofs); }
    }
-   virtual void Project_RevDiff(const Vector &P_bar,
-                                VectorCoefficient &vc,
-                                ElementTransformation &Trans,
-                                DenseMatrix &dofs_bar) const
-   { Project_RT_RevDiff(P_bar, nk, dof2nk, vc, Trans, dofs_bar); }
-=======
-   { Project_RT(nk, dof2nk, vc, Trans, dofs); }
    virtual void ProjectRevDiff(const Vector &P_bar,
                                 VectorCoefficient &vc,
                                 ElementTransformation &Trans,
                                 DenseMatrix &dofs_bar) const
    { Project_RTRevDiff(P_bar, nk, dof2nk, vc, Trans, dofs_bar); }
->>>>>>> 601d14c6
    virtual void ProjectFromNodes(Vector &vc, ElementTransformation &Trans,
                                  Vector &dofs) const
    { Project_RT(nk, dof2nk, vc, Trans, dofs); }
@@ -3166,19 +3119,11 @@
    virtual void Project(VectorCoefficient &vc,
                         ElementTransformation &Trans, Vector &dofs) const
    { Project_RT(nk, dof2nk, vc, Trans, dofs); }
-<<<<<<< HEAD
-   virtual void Project_RevDiff(const Vector &P_bar,
-                                VectorCoefficient &vc,
-                                ElementTransformation &Trans,
-                                DenseMatrix &dofs_bar) const
-   { Project_RT_RevDiff(P_bar, nk, dof2nk, vc, Trans, dofs_bar); }
-=======
    virtual void ProjectRevDiff(const Vector &P_bar,
-                                VectorCoefficient &vc,
-                                ElementTransformation &Trans,
-                                DenseMatrix &dofs_bar) const
+                               VectorCoefficient &vc,
+                               ElementTransformation &Trans,
+                               DenseMatrix &dofs_bar) const
    { Project_RTRevDiff(P_bar, nk, dof2nk, vc, Trans, dofs_bar); }
->>>>>>> 601d14c6
    virtual void ProjectFromNodes(Vector &vc, ElementTransformation &Trans,
                                  Vector &dofs) const
    { Project_RT(nk, dof2nk, vc, Trans, dofs); }
@@ -3321,24 +3266,15 @@
    using FiniteElement::Project;
    virtual void Project(VectorCoefficient &vc,
                         ElementTransformation &Trans, Vector &dofs) const
-<<<<<<< HEAD
    {
       if (obasis1d.IsIntegratedType()) { ProjectIntegrated(vc, Trans, dofs); }
       else { Project_ND(tk, dof2tk, vc, Trans, dofs); }
    }
-   virtual void Project_RevDiff(const Vector &P_bar,
-                                VectorCoefficient &vc,
-                                ElementTransformation &Trans,
-                                DenseMatrix &dofs_bar) const
-   { Project_ND_RevDiff(P_bar, tk, dof2tk, vc, Trans, dofs_bar); }
-=======
-   { Project_ND(tk, dof2tk, vc, Trans, dofs); }
    virtual void ProjectRevDiff(const Vector &P_bar,
                                 VectorCoefficient &vc,
                                 ElementTransformation &Trans,
                                 DenseMatrix &dofs_bar) const
    { Project_NDRevDiff(P_bar, tk, dof2tk, vc, Trans, dofs_bar); }
->>>>>>> 601d14c6
    virtual void ProjectFromNodes(Vector &vc, ElementTransformation &Trans,
                                  Vector &dofs) const
    { Project_ND(tk, dof2tk, vc, Trans, dofs); }
@@ -3402,19 +3338,11 @@
    virtual void Project(VectorCoefficient &vc,
                         ElementTransformation &Trans, Vector &dofs) const
    { Project_ND(tk, dof2tk, vc, Trans, dofs); }
-<<<<<<< HEAD
-   virtual void Project_RevDiff(const Vector &P_bar,
-                                VectorCoefficient &vc,
-                                ElementTransformation &Trans,
-                                DenseMatrix &dofs_bar) const
-   { Project_ND_RevDiff(P_bar, tk, dof2tk, vc, Trans, dofs_bar); }
-=======
    virtual void ProjectRevDiff(const Vector &P_bar,
                                 VectorCoefficient &vc,
                                 ElementTransformation &Trans,
                                 DenseMatrix &dofs_bar) const
    { Project_NDRevDiff(P_bar, tk, dof2tk, vc, Trans, dofs_bar); }
->>>>>>> 601d14c6
    virtual void ProjectFromNodes(Vector &vc, ElementTransformation &Trans,
                                  Vector &dofs) const
    { Project_ND(tk, dof2tk, vc, Trans, dofs); }
