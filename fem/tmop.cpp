--- conflicted
+++ resolved
@@ -3772,18 +3772,12 @@
    surf_fit_marker = &smarker;
    surf_fit_coeff = &coeff;
    surf_fit_eval = &ae;
-<<<<<<< HEAD
-=======
    surf_fit_gf_bg = true;
->>>>>>> 02d5a755
    surf_fit_eval->SetParMetaInfo(*s_bg.ParFESpace()->GetParMesh(),
                                  *s_bg.ParFESpace());
    surf_fit_eval->SetInitialField
    (*s_bg.FESpace()->GetMesh()->GetNodes(), s_bg);
-<<<<<<< HEAD
    surf_fit_eval->SetNewFieldFESpace(*surf_fit_gf->FESpace());
-=======
->>>>>>> 02d5a755
    GridFunction *nodes = s0.FESpace()->GetMesh()->GetNodes();
    surf_fit_eval->ComputeAtNewPosition(*nodes, *surf_fit_gf,
                                        nodes->FESpace()->GetOrdering());
