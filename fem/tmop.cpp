--- conflicted
+++ resolved
@@ -162,7 +162,6 @@
    return fnorm2_2D(Mat);
 };
 
-<<<<<<< HEAD
 // W = (det(T)-1)^2.
 template <typename type>
 type mu55_ad(const std::vector<type> &T, const std::vector<type> &W)
@@ -171,8 +170,6 @@
    return pow(det-1.0, 2.0);
 };
 
-=======
->>>>>>> 076ad690
 // W = |T-T'|^2, where T'= |T|*I/sqrt(2).
 template <typename type>
 type mu85_ad(const std::vector<type> &T, const std::vector<type> &W)
@@ -595,30 +592,6 @@
    }
 }
 
-AD1Type TMOP_Combo_QualityMetric::EvalW_AD1(const std::vector<AD1Type> &T,
-                                            const std::vector<AD1Type> &W)
-const
-{
-   AD1Type metric = {0., 0.};
-   for (int i = 0; i < tmop_q_arr.Size(); i++)
-   {
-      metric += wt_arr[i]*tmop_q_arr[i]->EvalW_AD1(T, W);
-   }
-   return metric;
-}
-
-AD2Type TMOP_Combo_QualityMetric::EvalW_AD2(const std::vector<AD2Type> &T,
-                                            const std::vector<AD2Type> &W)
-const
-{
-   AD2Type metric = {{0., 0.},{0., 0.}};
-   for (int i = 0; i < tmop_q_arr.Size(); i++)
-   {
-      metric += wt_arr[i]*tmop_q_arr[i]->EvalW_AD2(T, W);
-   }
-   return metric;
-}
-
 void TMOP_Combo_QualityMetric::AssembleH(const DenseMatrix &Jpt,
                                          const DenseMatrix &DS,
                                          const real_t weight,
@@ -796,23 +769,14 @@
    {
       return EvalW_AD1(T,W);
    };
-<<<<<<< HEAD
    if (tmop_metric.Id() == 4 || tmop_metric.Id() == 14 ||
       tmop_metric.Id() == 55 || tmop_metric.Id() == 66)
-=======
-   if (tmop_metric.Id() == 4 || tmop_metric.Id() == 14 || tmop_metric.Id() == 66)
->>>>>>> 076ad690
    {
       ADGrad(mu_ad_fn, P, Jpt);
       return;
    }
    MFEM_ABORT("EvalW_AD1 not implemented with this metric for "
-<<<<<<< HEAD
-              " TMOP_WorstCaseUntangleOptimizer_Metric. Please use"
-              "metric 4 instead.");
-=======
               "TMOP_WorstCaseUntangleOptimizer_Metric. Please use metric4.");
->>>>>>> 076ad690
 }
 
 void TMOP_WorstCaseUntangleOptimizer_Metric::AssembleH(
@@ -828,25 +792,15 @@
    {
       return EvalW_AD2(T,W);
    };
-<<<<<<< HEAD
    if (tmop_metric.Id() == 4 || tmop_metric.Id() == 14 ||
       tmop_metric.Id() == 55 || tmop_metric.Id() == 66)
-=======
-   if (tmop_metric.Id() == 4 || tmop_metric.Id() == 14 ||tmop_metric.Id() == 66)
->>>>>>> 076ad690
    {
       ADHessian(mu_ad_fn, H, Jpt);
       this->DefaultAssembleH(H,DS,weight,A);
       return;
    }
-<<<<<<< HEAD
-   MFEM_ABORT("EvalW_AD1 not implemented with this metric for "
-              " TMOP_WorstCaseUntangleOptimizer_Metric. Please use"
-              "metric 4 instead.");
-=======
    MFEM_ABORT("EvalW_AD2 not implemented with this metric for "
               "TMOP_WorstCaseUntangleOptimizer_Metric. Please use metric4.");
->>>>>>> 076ad690
 }
 
 real_t TMOP_Metric_001::EvalW(const DenseMatrix &Jpt) const
@@ -1144,13 +1098,6 @@
    ie.Assemble_ddI2b(weight*(ie.Get_I1()-4.0), A.GetData());
    ie.Assemble_ddI1(weight*ie.Get_I2b(), A.GetData());
    ie.Assemble_ddI1b(weight, A.GetData());
-}
-
-template <typename type>
-type TMOP_Metric_014::EvalW_AD_impl(const std::vector<type> &T,
-                                    const std::vector<type> &W) const
-{
-   return mu14_ad(T, W);
 }
 
 real_t TMOP_Metric_014::EvalWMatrixForm(const DenseMatrix &Jpt) const
