--- conflicted
+++ resolved
@@ -188,11 +188,7 @@
    Id(0,0) = 1; Id(1,1) = 1;
 
    std::vector<type> Mat;
-<<<<<<< HEAD
-   add_2D((real_t)-1.0, T, &Id, Mat);
-=======
    add_2D(real_t{-1.0}, T, &Id, Mat);
->>>>>>> d9d6526c
 
    return fnorm2_2D(Mat)/det_2D(T);
 };
@@ -262,11 +258,7 @@
    Id(0,0) = 1; Id(1,1) = 1; Id(2,2) = 1;
 
    std::vector<type> Mat;
-<<<<<<< HEAD
-   add_3D((real_t)-1.0, T, &Id, Mat);
-=======
    add_3D(real_t{-1.0}, T, &Id, Mat);
->>>>>>> d9d6526c
 
    return fnorm2_3D(Mat)/sqrt(det_3D(T));
 };
