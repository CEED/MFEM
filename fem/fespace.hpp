// Copyright (c) 2010-2021, Lawrence Livermore National Security, LLC. Produced
// at the Lawrence Livermore National Laboratory. All Rights reserved. See files
// LICENSE and NOTICE for details. LLNL-CODE-806117.
//
// This file is part of the MFEM library. For more information and source code
// availability visit https://mfem.org.
//
// MFEM is free software; you can redistribute it and/or modify it under the
// terms of the BSD-3 license. We welcome feedback and contributions, see file
// CONTRIBUTING.md for details.

#ifndef MFEM_FESPACE
#define MFEM_FESPACE

#include "../config/config.hpp"
#include "../linalg/sparsemat.hpp"
#include "../mesh/mesh.hpp"
#include "fe_coll.hpp"
#include "restriction.hpp"
#include <iostream>
#include <unordered_map>

namespace mfem
{

/** @brief The ordering method used when the number of unknowns per mesh node
    (vector dimension) is bigger than 1. */
class Ordering
{
public:
   /// %Ordering methods:
   enum Type
   {
      byNODES, /**< loop first over the nodes (inner loop) then over the vector
                    dimension (outer loop); symbolically it can be represented
                    as: XXX...,YYY...,ZZZ... */
      byVDIM   /**< loop first over the vector dimension (inner loop) then over
                    the nodes (outer loop); symbolically it can be represented
                    as: XYZ,XYZ,XYZ,... */
   };

   template <Type Ord>
   static inline int Map(int ndofs, int vdim, int dof, int vd);

   template <Type Ord>
   static void DofsToVDofs(int ndofs, int vdim, Array<int> &dofs);
};

template <> inline int
Ordering::Map<Ordering::byNODES>(int ndofs, int vdim, int dof, int vd)
{
   MFEM_ASSERT(dof < ndofs && -1-dof < ndofs && 0 <= vd && vd < vdim, "");
   return (dof >= 0) ? dof+ndofs*vd : dof-ndofs*vd;
}

template <> inline int
Ordering::Map<Ordering::byVDIM>(int ndofs, int vdim, int dof, int vd)
{
   MFEM_ASSERT(dof < ndofs && -1-dof < ndofs && 0 <= vd && vd < vdim, "");
   return (dof >= 0) ? vd+vdim*dof : -1-(vd+vdim*(-1-dof));
}


/// Constants describing the possible orderings of the DOFs in one element.
enum class ElementDofOrdering
{
   /// Native ordering as defined by the FiniteElement.
   /** This ordering can be used by tensor-product elements when the
       interpolation from the DOFs to quadrature points does not use the
       tensor-product structure. */
   NATIVE,
   /// Lexicographic ordering for tensor-product FiniteElements.
   /** This ordering can be used only with tensor-product elements. */
   LEXICOGRAPHIC
};

// Forward declarations
class NURBSExtension;
class BilinearFormIntegrator;
class QuadratureSpace;
class QuadratureInterpolator;
class FaceQuadratureInterpolator;


/** @brief Class FiniteElementSpace - responsible for providing FEM view of the
    mesh, mainly managing the set of degrees of freedom. */
class FiniteElementSpace
{
   friend class InterpolationGridTransfer;
   friend class PRefinementTransferOperator;

protected:
   /// The mesh that FE space lives on (not owned).
   Mesh *mesh;

   /// Associated FE collection (not owned).
   const FiniteElementCollection *fec;

   /// %Vector dimension (number of unknowns per degree of freedom).
   int vdim;

   /** Type of ordering of the vector dofs when #vdim > 1.
       - Ordering::byNODES - first nodes, then vector dimension,
       - Ordering::byVDIM  - first vector dimension, then nodes */
   Ordering::Type ordering;

   /// Number of degrees of freedom. Number of unknowns is #ndofs * #vdim.
   int ndofs;

<<<<<<< HEAD
   int nvdofs, nedofs, npdofs, nfdofs, nbdofs;
   int *pdofs, *fdofs, *bdofs;
=======
   /** Polynomial order for each element. If empty, all elements are assumed
       to be of the default order (fec->GetOrder()). */
   Array<char> elem_order;

   int nvdofs, nedofs, nfdofs, nbdofs;
   int uni_fdof; ///< # of single face DOFs if all faces uniform; -1 otherwise
   int *bdofs; ///< internal DOFs of elements if mixed/var-order; NULL otherwise

   /** Variable order spaces only: DOF assignments for edges and faces, see
       docs in MakeDofTable. For constant order spaces the tables are empty. */
   Table var_edge_dofs;
   Table var_face_dofs; ///< NOTE: also used for spaces with mixed faces

   /** Additional data for the var_*_dofs tables: individual variant orders
       (these are basically alternate J arrays for var_edge/face_dofs). */
   Array<char> var_edge_orders, var_face_orders;
>>>>>>> 35a79116

   // precalculated DOFs for each element, boundary element, and face
   mutable Table *elem_dof; // owned (except in NURBS FE space)
   mutable Table *bdr_elem_dof; // owned (except in NURBS FE space)
   mutable Table *face_dof; // owned; in var-order space contains variant 0 DOFs

   Array<int> dof_elem_array, dof_ldof_array;

   NURBSExtension *NURBSext;
   int own_ext;
   mutable Array<int> face_to_be; // NURBS FE space only

   /** Matrix representing the prolongation from the global conforming dofs to
       a set of intermediate partially conforming dofs, e.g. the dofs associated
       with a "cut" space on a non-conforming mesh. */
   mutable SparseMatrix *cP; // owned
   /// Conforming restriction matrix such that cR.cP=I.
   mutable SparseMatrix *cR; // owned
   /// A version of the conforming restriction matrix for variable-order spaces.
   mutable SparseMatrix *cR_hp; // owned
   mutable bool cP_is_set;

   /// Transformation to apply to GridFunctions after space Update().
   OperatorHandle Th;

   /// The element restriction operators, see GetElementRestriction().
   mutable OperatorHandle L2E_nat, L2E_lex;
   /// The face restriction operators, see GetFaceRestriction().
   using key_face = std::tuple<bool, ElementDofOrdering, FaceType, L2FaceValues>;
   struct key_hash
   {
      std::size_t operator()(const key_face& k) const
      {
         return std::get<0>(k)
                + 2 * (int)std::get<1>(k)
                + 4 * (int)std::get<2>(k)
                + 8 * (int)std::get<3>(k);
      }
   };
   using map_L2F = std::unordered_map<const key_face,Operator*,key_hash>;
   mutable map_L2F L2F;

   mutable Array<QuadratureInterpolator*> E2Q_array;
   mutable Array<FaceQuadratureInterpolator*> E2IFQ_array;
   mutable Array<FaceQuadratureInterpolator*> E2BFQ_array;

   /** Update counter, incremented every time the space is constructed/updated.
       Used by GridFunctions to check if they are up to date with the space. */
   long sequence;

   /** Mesh sequence number last seen when constructing the space. The space
       needs updating if Mesh::GetSequence() is larger than this. */
   long mesh_sequence;

   /// True if at least one element order changed (variable-order space only).
   bool orders_changed;

   bool relaxed_hp; // see SetRelaxedHpConformity()

   void UpdateNURBS();

   void Construct();
   void Destroy();

   void BuildElementToDofTable() const;
   void BuildBdrElementToDofTable() const;
   void BuildFaceToDofTable() const;

   /** @brief  Generates partial face_dof table for a NURBS space.

       The table is only defined for exterior faces that coincide with a
       boundary. */
   void BuildNURBSFaceToDofTable() const;

   /// Bit-mask representing a set of orders needed by an edge/face.
   typedef std::uint64_t VarOrderBits;
   static constexpr int MaxVarOrder = 8*sizeof(VarOrderBits) - 1;

   /// Return the minimum order (least significant bit set) in the bit mask.
   static int MinOrder(VarOrderBits bits);

   /// Return element order: internal version of GetElementOrder without checks.
   int GetElementOrderImpl(int i) const;

   /** In a variable order space, calculate a bitmask of polynomial orders that
       need to be represented on each edge and face. */
   void CalcEdgeFaceVarOrders(Array<VarOrderBits> &edge_orders,
                              Array<VarOrderBits> &face_orders) const;

   /** Build the table var_edge_dofs (or var_face_dofs) in a variable order
       space; return total edge/face DOFs. */
   int MakeDofTable(int ent_dim, const Array<int> &entity_orders,
                    Table &entity_dofs, Array<char> *var_ent_order);

   /// Search row of a DOF table for a DOF set of size 'ndof', return first DOF.
   int FindDofs(const Table &var_dof_table, int row, int ndof) const;

   /** In a variable order space, return edge DOFs associated with a polynomial
       order that has 'ndof' degrees of freedom. */
   int FindEdgeDof(int edge, int ndof) const
   { return FindDofs(var_edge_dofs, edge, ndof); }

   /// Similar to FindEdgeDof, but used for mixed meshes too.
   int FindFaceDof(int face, int ndof) const
   { return FindDofs(var_face_dofs, face, ndof); }

   int FirstFaceDof(int face, int variant = 0) const
   { return uni_fdof >= 0 ? face*uni_fdof : var_face_dofs.GetRow(face)[variant];}

   /// Return number of possible DOF variants for edge/face (var. order spaces).
   int GetNVariants(int entity, int index) const;

   /// Helper to encode a sign flip into a DOF index (for Hcurl/Hdiv shapes).
   static inline int EncodeDof(int entity_base, int idx)
   { return (idx >= 0) ? (entity_base + idx) : (-1-(entity_base + (-1-idx))); }

   /// Helpers to remove encoded sign from a DOF
   static inline int DecodeDof(int dof)
   { return (dof >= 0) ? dof : (-1 - dof); }

   static inline int DecodeDof(int dof, double& sign)
   { return (dof >= 0) ? (sign = 1, dof) : (sign = -1, (-1 - dof)); }

   /// Helper to get vertex, edge or face DOFs (entity=0,1,2 resp.).
<<<<<<< HEAD
   void GetEntityDofs(int entity, int index, Array<int> &dofs) const;
   /// Helper to get vertex, edge, planar or face DOFs (entity=0,1,2,3 resp.).
   void GetEntityDofs4D(int entity, int index, Array<int> &dofs) const;
=======
   int GetEntityDofs(int entity, int index, Array<int> &dofs,
                     Geometry::Type master_geom = Geometry::INVALID,
                     int variant = 0) const;

   // Get degenerate face DOFs: see explanation in method implementation.
   int GetDegenerateFaceDofs(int index, Array<int> &dofs,
                             Geometry::Type master_geom, int variant) const;

   int GetNumBorderDofs(Geometry::Type geom, int order) const;
>>>>>>> 35a79116

   /// Calculate the cP and cR matrices for a nonconforming mesh.
   void BuildConformingInterpolation() const;
   void BuildConformingInterpolation4D() const;

   static void AddDependencies(SparseMatrix& deps, Array<int>& master_dofs,
                               Array<int>& slave_dofs, DenseMatrix& I,
                               int skipfirst = 0);

   static bool DofFinalizable(int dof, const Array<bool>& finalized,
                              const SparseMatrix& deps);

   void AddEdgeFaceDependencies(SparseMatrix &deps, Array<int>& master_dofs,
                                const FiniteElement *master_fe,
                                Array<int> &slave_dofs, int slave_face,
                                const DenseMatrix *pm) const;

   /// Replicate 'mat' in the vector dimension, according to vdim ordering mode.
   void MakeVDimMatrix(SparseMatrix &mat) const;

   /// GridFunction interpolation operator applicable after mesh refinement.
   class RefinementOperator : public Operator
   {
      const FiniteElementSpace* fespace;
      DenseTensor localP[Geometry::NumGeom];
      Table* old_elem_dof; // Owned.

   public:
      /** Construct the operator based on the elem_dof table of the original
          (coarse) space. The class takes ownership of the table. */
      RefinementOperator(const FiniteElementSpace* fespace,
                         Table *old_elem_dof/*takes ownership*/, int old_ndofs);
      RefinementOperator(const FiniteElementSpace *fespace,
                         const FiniteElementSpace *coarse_fes);
      virtual void Mult(const Vector &x, Vector &y) const;
      virtual void MultTranspose(const Vector &x, Vector &y) const;
      virtual ~RefinementOperator();
   };

   /// Derefinement operator, used by the friend class InterpolationGridTransfer.
   class DerefinementOperator : public Operator
   {
      const FiniteElementSpace *fine_fes; // Not owned.
      DenseTensor localR[Geometry::NumGeom];
      Table *coarse_elem_dof; // Owned.
      Table coarse_to_fine;
      Array<int> coarse_to_ref_type;
      Array<Geometry::Type> ref_type_to_geom;
      Array<int> ref_type_to_fine_elem_offset;

   public:
      DerefinementOperator(const FiniteElementSpace *f_fes,
                           const FiniteElementSpace *c_fes,
                           BilinearFormIntegrator *mass_integ);
      virtual void Mult(const Vector &x, Vector &y) const;
      virtual ~DerefinementOperator();
   };

   /** This method makes the same assumptions as the method:
       void GetLocalRefinementMatrices(
           const FiniteElementSpace &coarse_fes, Geometry::Type geom,
           DenseTensor &localP) const
       which is defined below. It also assumes that the coarse fes and this have
       the same vector dimension, vdim. */
   SparseMatrix *RefinementMatrix_main(const int coarse_ndofs,
                                       const Table &coarse_elem_dof,
                                       const DenseTensor localP[]) const;

   void GetLocalRefinementMatrices(Geometry::Type geom,
                                   DenseTensor &localP) const;
   void GetLocalDerefinementMatrices(Geometry::Type geom,
                                     DenseTensor &localR) const;

   /** Calculate explicit GridFunction interpolation matrix (after mesh
       refinement). NOTE: consider using the RefinementOperator class instead
       of the fully assembled matrix, which can take a lot of memory. */
   SparseMatrix* RefinementMatrix(int old_ndofs, const Table* old_elem_dof);

   /// Calculate GridFunction restriction matrix after mesh derefinement.
   SparseMatrix* DerefinementMatrix(int old_ndofs, const Table* old_elem_dof);

   /** @brief Return in @a localP the local refinement matrices that map
       between fespaces after mesh refinement. */
   /** This method assumes that this->mesh is a refinement of coarse_fes->mesh
       and that the CoarseFineTransformations of this->mesh are set accordingly.
       Another assumption is that the FEs of this use the same MapType as the FEs
       of coarse_fes. Finally, it assumes that the spaces this and coarse_fes are
       NOT variable-order spaces. */
   void GetLocalRefinementMatrices(const FiniteElementSpace &coarse_fes,
                                   Geometry::Type geom,
                                   DenseTensor &localP) const;

   /// Help function for constructors + Load().
   void Constructor(Mesh *mesh, NURBSExtension *ext,
                    const FiniteElementCollection *fec,
                    int vdim = 1, int ordering = Ordering::byNODES);

   /// Resize the elem_order array on mesh change.
   void UpdateElementOrders();

public:
   /** @brief Default constructor: the object is invalid until initialized using
       the method Load(). */
   FiniteElementSpace();

   /** @brief Copy constructor: deep copy all data from @a orig except the Mesh,
       the FiniteElementCollection, ans some derived data. */
   /** If the @a mesh or @a fec pointers are NULL (default), then the new
       FiniteElementSpace will reuse the respective pointers from @a orig. If
       any of these pointers is not NULL, the given pointer will be used instead
       of the one used by @a orig.

       @note The objects pointed to by the @a mesh and @a fec parameters must be
       either the same objects as the ones used by @a orig, or copies of them.
       Otherwise, the behavior is undefined.

       @note Derived data objects, such as the conforming prolongation and
       restriction matrices, and the update operator, will not be copied, even
       if they are created in the @a orig object. */
   FiniteElementSpace(const FiniteElementSpace &orig, Mesh *mesh = NULL,
                      const FiniteElementCollection *fec = NULL);

   FiniteElementSpace(Mesh *mesh,
                      const FiniteElementCollection *fec,
                      int vdim = 1, int ordering = Ordering::byNODES)
   { Constructor(mesh, NULL, fec, vdim, ordering); }

   /// Construct a NURBS FE space based on the given NURBSExtension, @a ext.
   /** @note If the pointer @a ext is NULL, this constructor is equivalent to
       the standard constructor with the same arguments minus the
       NURBSExtension, @a ext. */
   FiniteElementSpace(Mesh *mesh, NURBSExtension *ext,
                      const FiniteElementCollection *fec,
                      int vdim = 1, int ordering = Ordering::byNODES)
   { Constructor(mesh, ext, fec, vdim, ordering); }

   /// Returns the mesh
   inline Mesh *GetMesh() const { return mesh; }

   const NURBSExtension *GetNURBSext() const { return NURBSext; }
   NURBSExtension *GetNURBSext() { return NURBSext; }
   NURBSExtension *StealNURBSext();

   bool Conforming() const { return mesh->Conforming(); }
   bool Nonconforming() const { return mesh->Nonconforming(); }

   /// Sets the order of the i'th finite element.
   /** By default, all elements are assumed to be of fec->GetOrder(). Once
       SetElementOrder is called, the space becomes a variable order space. */
   void SetElementOrder(int i, int p);

   /// Returns the order of the i'th finite element.
   int GetElementOrder(int i) const;

   /// Return the maximum polynomial order.
   int GetMaxElementOrder() const
   { return IsVariableOrder() ? elem_order.Max() : fec->GetOrder(); }

   /// Returns true if the space contains elements of varying polynomial orders.
   bool IsVariableOrder() const { return elem_order.Size(); }

   /// The returned SparseMatrix is owned by the FiniteElementSpace.
   const SparseMatrix *GetConformingProlongation() const;

   /// The returned SparseMatrix is owned by the FiniteElementSpace.
   const SparseMatrix *GetConformingRestriction() const;

   /** Return a version of the conforming restriction matrix for variable-order
       spaces with complex hp interfaces, where some true DOFs are not owned by
       any elements and need to be interpolated from higher order edge/face
       variants (see also @a SetRelaxedHpConformity()). */
   /// The returned SparseMatrix is owned by the FiniteElementSpace.
   const SparseMatrix *GetHpConformingRestriction() const;

   /// The returned Operator is owned by the FiniteElementSpace.
   virtual const Operator *GetProlongationMatrix() const
   { return GetConformingProlongation(); }

   /// Return an operator that performs the transpose of GetRestrictionOperator
   /** The returned operator is owned by the FiniteElementSpace. In serial this
       is the same as GetProlongationMatrix() */
   virtual const Operator *GetRestrictionTransposeOperator() const
   { return GetConformingProlongation(); }

   /// An abstract operator that performs the same action as GetRestrictionMatrix
   /** In some cases this is an optimized matrix-free implementation. The
       returned operator is owned by the FiniteElementSpace. */
   virtual const Operator *GetRestrictionOperator() const
   { return GetConformingRestriction(); }

   /// The returned SparseMatrix is owned by the FiniteElementSpace.
   virtual const SparseMatrix *GetRestrictionMatrix() const
   { return GetConformingRestriction(); }

   /// The returned SparseMatrix is owned by the FiniteElementSpace.
   virtual const SparseMatrix *GetHpRestrictionMatrix() const
   { return GetHpConformingRestriction(); }

   /// Return an Operator that converts L-vectors to E-vectors.
   /** An L-vector is a vector of size GetVSize() which is the same size as a
       GridFunction. An E-vector represents the element-wise discontinuous
       version of the FE space.

       The layout of the E-vector is: ND x VDIM x NE, where ND is the number of
       degrees of freedom, VDIM is the vector dimension of the FE space, and NE
       is the number of the mesh elements.

       The parameter @a e_ordering describes how the local DOFs in each element
       should be ordered, see ElementDofOrdering.

       For discontinuous spaces, the element restriction corresponds to a
       permutation of the degrees of freedom, implemented by the
       L2ElementRestriction class.

       The returned Operator is owned by the FiniteElementSpace. */
   const Operator *GetElementRestriction(ElementDofOrdering e_ordering) const;

   /// Return an Operator that converts L-vectors to E-vectors on each face.
   virtual const Operator *GetFaceRestriction(
      ElementDofOrdering e_ordering, FaceType,
      L2FaceValues mul = L2FaceValues::DoubleValued) const;

   /** @brief Return a QuadratureInterpolator that interpolates E-vectors to
       quadrature point values and/or derivatives (Q-vectors). */
   /** An E-vector represents the element-wise discontinuous version of the FE
       space and can be obtained, for example, from a GridFunction using the
       Operator returned by GetElementRestriction().

       All elements will use the same IntegrationRule, @a ir as the target
       quadrature points. */
   const QuadratureInterpolator *GetQuadratureInterpolator(
      const IntegrationRule &ir) const;

   /** @brief Return a QuadratureInterpolator that interpolates E-vectors to
       quadrature point values and/or derivatives (Q-vectors). */
   /** An E-vector represents the element-wise discontinuous version of the FE
       space and can be obtained, for example, from a GridFunction using the
       Operator returned by GetElementRestriction().

       The target quadrature points in the elements are described by the given
       QuadratureSpace, @a qs. */
   const QuadratureInterpolator *GetQuadratureInterpolator(
      const QuadratureSpace &qs) const;

   /** @brief Return a FaceQuadratureInterpolator that interpolates E-vectors to
       quadrature point values and/or derivatives (Q-vectors). */
   const FaceQuadratureInterpolator *GetFaceQuadratureInterpolator(
      const IntegrationRule &ir, FaceType type) const;

   /// Returns the polynomial degree of the i'th finite element.
   /** NOTE: it is recommended to use GetElementOrder in new code. */
   int GetOrder(int i) const { return GetElementOrder(i); }

   /** Return the order of an edge. In a variable order space, return the order
       of a specific variant, or -1 if there are no more variants. */
   int GetEdgeOrder(int edge, int variant = 0) const;

   /// Returns the polynomial degree of the i'th face finite element
   int GetFaceOrder(int face, int variant = 0) const;

   /// Returns vector dimension.
   inline int GetVDim() const { return vdim; }

   /// Returns number of degrees of freedom.
   inline int GetNDofs() const { return ndofs; }

   /// Return the number of vector dofs, i.e. GetNDofs() x GetVDim().
   inline int GetVSize() const { return vdim * ndofs; }

   /// Return the number of vector true (conforming) dofs.
   virtual int GetTrueVSize() const { return GetConformingVSize(); }

   /// Returns the number of conforming ("true") degrees of freedom
   /// (if the space is on a nonconforming mesh with hanging nodes).
   int GetNConformingDofs() const;

   int GetConformingVSize() const { return vdim * GetNConformingDofs(); }

   /// Return the ordering method.
   inline Ordering::Type GetOrdering() const { return ordering; }

   const FiniteElementCollection *FEColl() const { return fec; }

   /// Number of all scalar vertex dofs
   int GetNVDofs() const { return nvdofs; }
   /// Number of all scalar edge-interior dofs
   int GetNEDofs() const { return nedofs; }
   int GetNPDofs() const { return npdofs; }
   /// Number of all scalar face-interior dofs
   int GetNFDofs() const { return nfdofs; }

   /// Returns number of vertices in the mesh.
   inline int GetNV() const { return mesh->GetNV(); }

   /// Returns number of elements in the mesh.
   inline int GetNE() const { return mesh->GetNE(); }

   /// Returns number of faces (i.e. co-dimension 1 entities) in the mesh.
   /** The co-dimension 1 entities are those that have dimension 1 less than the
       mesh dimension, e.g. for a 2D mesh, the faces are the 1D entities, i.e.
       the edges. */
   inline int GetNF() const { return mesh->GetNumFaces(); }

   /// Returns number of planars (i.e. co-dimension 2 entities) in the mesh.
   inline int GetNP() const { return mesh->GetNPlanars(); }

   /// Returns number of boundary elements in the mesh.
   inline int GetNBE() const { return mesh->GetNBE(); }

   /// Returns the number of faces according to the requested type.
   /** If type==Boundary returns only the "true" number of boundary faces
       contrary to GetNBE() that returns "fake" boundary faces associated to
       visualization for GLVis.
       Similarly, if type==Interior, the "fake" boundary faces associated to
       visualization are counted as interior faces. */
   inline int GetNFbyType(FaceType type) const
   { return mesh->GetNFbyType(type); }

   /// Returns the type of element i.
   inline int GetElementType(int i) const
   { return mesh->GetElementType(i); }

   /// Returns the vertices of element i.
   inline void GetElementVertices(int i, Array<int> &vertices) const
   { mesh->GetElementVertices(i, vertices); }

   /// Returns the type of boundary element i.
   inline int GetBdrElementType(int i) const
   { return mesh->GetBdrElementType(i); }

   /// Returns ElementTransformation for the @a i-th element.
   ElementTransformation *GetElementTransformation(int i) const
   { return mesh->GetElementTransformation(i); }

   /** @brief Returns the transformation defining the @a i-th element in the
       user-defined variable @a ElTr. */
   void GetElementTransformation(int i, IsoparametricTransformation *ElTr)
   { mesh->GetElementTransformation(i, ElTr); }

   /// Returns ElementTransformation for the @a i-th boundary element.
   ElementTransformation *GetBdrElementTransformation(int i) const
   { return mesh->GetBdrElementTransformation(i); }

   int GetAttribute(int i) const { return mesh->GetAttribute(i); }

   int GetBdrAttribute(int i) const { return mesh->GetBdrAttribute(i); }

<<<<<<< HEAD
   /// Returns indexes of degrees of freedom in array dofs for i'th element.
   virtual void GetElementDofs(int i, Array<int> &dofs) const;

   /// Returns indexes of degrees of freedom for i'th boundary element.
   virtual void GetBdrElementDofs(int i, Array<int> &dofs) const;

   /** Returns the indexes of the degrees of freedom for i'th face
       including the dofs for the edges and the vertices of the face. */
   virtual void GetFaceDofs(int i, Array<int> &dofs) const;

   virtual void GetPlanarDofs(int i, Array<int> &dofs) const;

   /** Returns the indexes of the degrees of freedom for i'th edge
       including the dofs for the vertices of the edge. */
   void GetEdgeDofs(int i, Array<int> &dofs) const;
=======
   /// Returns indices of degrees of freedom of element 'elem'.
   virtual void GetElementDofs(int elem, Array<int> &dofs) const;

   /// Returns indices of degrees of freedom for boundary element 'bel'.
   virtual void GetBdrElementDofs(int bel, Array<int> &dofs) const;

   /** @brief Returns the indices of the degrees of freedom for the specified
       face, including the DOFs for the edges and the vertices of the face. */
   /** In variable order spaces, multiple variants of DOFs can be returned.
       See @a GetEdgeDofs for more details.
       @return Order of the selected variant, or -1 if there are no more
       variants.*/
   virtual int GetFaceDofs(int face, Array<int> &dofs, int variant = 0) const;

   /** @brief Returns the indices of the degrees of freedom for the specified
       edge, including the DOFs for the vertices of the edge. */
   /** In variable order spaces, multiple sets of DOFs may exist on an edge,
       corresponding to the different polynomial orders of incident elements.
       The 'variant' parameter is the zero-based index of the desired DOF set.
       The variants are ordered from lowest polynomial degree to the highest.
       @return Order of the selected variant, or -1 if there are no more
       variants. */
   int GetEdgeDofs(int edge, Array<int> &dofs, int variant = 0) const;
>>>>>>> 35a79116

   void GetVertexDofs(int i, Array<int> &dofs) const;

   void GetElementInteriorDofs(int i, Array<int> &dofs) const;

   void GetFaceInteriorDofs(int i, Array<int> &dofs) const;

   int GetNumElementInteriorDofs(int i) const;

   void GetEdgeInteriorDofs(int i, Array<int> &dofs) const;

   void DofsToVDofs(Array<int> &dofs, int ndofs = -1) const;

   void DofsToVDofs(int vd, Array<int> &dofs, int ndofs = -1) const;

   int DofToVDof(int dof, int vd, int ndofs = -1) const;

   int VDofToDof(int vdof) const
   { return (ordering == Ordering::byNODES) ? (vdof%ndofs) : (vdof/vdim); }

   static void AdjustVDofs(Array<int> &vdofs);

   /// Returns indexes of degrees of freedom in array dofs for i'th element.
   void GetElementVDofs(int i, Array<int> &vdofs) const;

   /// Returns indexes of degrees of freedom for i'th boundary element.
   void GetBdrElementVDofs(int i, Array<int> &vdofs) const;

   /// Returns indexes of degrees of freedom for i'th face element (2D and 3D).
   void GetFaceVDofs(int i, Array<int> &vdofs) const;

   /// Returns indexes of degrees of freedom for i'th planar element (4D).
   void GetPlanarVDofs(int i, Array<int> &vdofs) const;

   /// Returns indexes of degrees of freedom for i'th edge.
   void GetEdgeVDofs(int i, Array<int> &vdofs) const;

   void GetVertexVDofs(int i, Array<int> &vdofs) const;

   void GetElementInteriorVDofs(int i, Array<int> &vdofs) const;

   void GetEdgeInteriorVDofs(int i, Array<int> &vdofs) const;

   /// (@deprecated) Use the Update() method if the space or mesh changed.
   MFEM_DEPRECATED void RebuildElementToDofTable();

   /** @brief Reorder the scalar DOFs based on the element ordering.

       The new ordering is constructed as follows: 1) loop over all elements as
       ordered in the Mesh; 2) for each element, assign new indices to all of
       its current DOFs that are still unassigned; the new indices we assign are
       simply the sequence `0,1,2,...`; if there are any signed DOFs their sign
       is preserved. */
   void ReorderElementToDofTable();

   /** @brief Return a reference to the internal Table that stores the lists of
       scalar dofs, for each mesh element, as returned by GetElementDofs(). */
   const Table &GetElementToDofTable() const { return *elem_dof; }

   /** @brief Return a reference to the internal Table that stores the lists of
       scalar dofs, for each boundary mesh element, as returned by
       GetBdrElementDofs(). */
   const Table &GetBdrElementToDofTable() const
   { if (!bdr_elem_dof) { BuildBdrElementToDofTable(); } return *bdr_elem_dof; }

   /** @brief Return a reference to the internal Table that stores the lists of
       scalar dofs, for each face in the mesh, as returned by GetFaceDofs(). In
       this context, "face" refers to a (dim-1)-dimensional mesh entity. */
   /** @note In the case of a NURBS space, the rows corresponding to interior
       faces will be empty. */
   const Table &GetFaceToDofTable() const
   { if (!face_dof) { BuildFaceToDofTable(); } return *face_dof; }

   /** @brief Initialize internal data that enables the use of the methods
       GetElementForDof() and GetLocalDofForDof(). */
   void BuildDofToArrays();

   /// Return the index of the first element that contains dof @a i.
   /** This method can be called only after setup is performed using the method
       BuildDofToArrays(). */
   int GetElementForDof(int i) const { return dof_elem_array[i]; }
   /// Return the local dof index in the first element that contains dof @a i.
   /** This method can be called only after setup is performed using the method
       BuildDofToArrays(). */
   int GetLocalDofForDof(int i) const { return dof_ldof_array[i]; }

   /** @brief Returns pointer to the FiniteElement in the FiniteElementCollection
        associated with i'th element in the mesh object. */
   virtual const FiniteElement *GetFE(int i) const;

   /** @brief Returns pointer to the FiniteElement in the FiniteElementCollection
        associated with i'th boundary face in the mesh object. */
   const FiniteElement *GetBE(int i) const;

   /** @brief Returns pointer to the FiniteElement in the FiniteElementCollection
        associated with i'th face in the mesh object.  Faces in this case refer
        to the MESHDIM-1 primitive so in 2D they are segments and in 1D they are
        points.*/
   const FiniteElement *GetFaceElement(int i) const;

<<<<<<< HEAD
   const FiniteElement *GetPlanarElement(int i) const;

   const FiniteElement *GetEdgeElement(int i) const;
=======
   /** @brief Returns pointer to the FiniteElement in the FiniteElementCollection
        associated with i'th edge in the mesh object. */
   const FiniteElement *GetEdgeElement(int i, int variant = 0) const;
>>>>>>> 35a79116

   /// Return the trace element from element 'i' to the given 'geom_type'
   const FiniteElement *GetTraceElement(int i, Geometry::Type geom_type) const;

   /** @brief Mark degrees of freedom associated with boundary elements with
       the specified boundary attributes (marked in 'bdr_attr_is_ess').
       For spaces with 'vdim' > 1, the 'component' parameter can be used
       to restricts the marked vDOFs to the specified component. */
   virtual void GetEssentialVDofs(const Array<int> &bdr_attr_is_ess,
                                  Array<int> &ess_vdofs,
                                  int component = -1) const;

   /** @brief Get a list of essential true dofs, ess_tdof_list, corresponding to the
       boundary attributes marked in the array bdr_attr_is_ess.
       For spaces with 'vdim' > 1, the 'component' parameter can be used
       to restricts the marked tDOFs to the specified component. */
   virtual void GetEssentialTrueDofs(const Array<int> &bdr_attr_is_ess,
                                     Array<int> &ess_tdof_list,
                                     int component = -1);

   /// Convert a Boolean marker array to a list containing all marked indices.
   static void MarkerToList(const Array<int> &marker, Array<int> &list);

   /** @brief Convert an array of indices (list) to a Boolean marker array where all
       indices in the list are marked with the given value and the rest are set
       to zero. */
   static void ListToMarker(const Array<int> &list, int marker_size,
                            Array<int> &marker, int mark_val = -1);

   /** @brief For a partially conforming FE space, convert a marker array (nonzero
       entries are true) on the partially conforming dofs to a marker array on
       the conforming dofs. A conforming dofs is marked iff at least one of its
       dependent dofs is marked. */
   void ConvertToConformingVDofs(const Array<int> &dofs, Array<int> &cdofs);

   /** @brief For a partially conforming FE space, convert a marker array (nonzero
       entries are true) on the conforming dofs to a marker array on the
       (partially conforming) dofs. A dof is marked iff it depends on a marked
       conforming dofs, where dependency is defined by the ConformingRestriction
       matrix; in other words, a dof is marked iff it corresponds to a marked
       conforming dof. */
   void ConvertFromConformingVDofs(const Array<int> &cdofs, Array<int> &dofs);

   /** @brief Generate the global restriction matrix from a discontinuous
       FE space to the continuous FE space of the same polynomial degree. */
   SparseMatrix *D2C_GlobalRestrictionMatrix(FiniteElementSpace *cfes);

   /** @brief Generate the global restriction matrix from a discontinuous
       FE space to the piecewise constant FE space. */
   SparseMatrix *D2Const_GlobalRestrictionMatrix(FiniteElementSpace *cfes);

   /** @brief Construct the restriction matrix from the FE space given by
       (*this) to the lower degree FE space given by (*lfes) which
       is defined on the same mesh. */
   SparseMatrix *H2L_GlobalRestrictionMatrix(FiniteElementSpace *lfes);

   /** @brief Construct and return an Operator that can be used to transfer
       GridFunction data from @a coarse_fes, defined on a coarse mesh, to @a
       this FE space, defined on a refined mesh. */
   /** It is assumed that the mesh of this FE space is a refinement of the mesh
       of @a coarse_fes and the CoarseFineTransformations returned by the method
       Mesh::GetRefinementTransforms() of the refined mesh are set accordingly.
       The Operator::Type of @a T can be set to request an Operator of the set
       type. Currently, only Operator::MFEM_SPARSEMAT and Operator::ANY_TYPE
       (matrix-free) are supported. When Operator::ANY_TYPE is requested, the
       choice of the particular Operator sub-class is left to the method.  This
       method also works in parallel because the transfer operator is local to
       the MPI task when the input is a synchronized ParGridFunction. */
   void GetTransferOperator(const FiniteElementSpace &coarse_fes,
                            OperatorHandle &T) const;

   /** @brief Construct and return an Operator that can be used to transfer
       true-dof data from @a coarse_fes, defined on a coarse mesh, to @a this FE
       space, defined on a refined mesh.

       This method calls GetTransferOperator() and multiplies the result by the
       prolongation operator of @a coarse_fes on the right, and by the
       restriction operator of this FE space on the left.

       The Operator::Type of @a T can be set to request an Operator of the set
       type. In serial, the supported types are: Operator::MFEM_SPARSEMAT and
       Operator::ANY_TYPE (matrix-free). In parallel, the supported types are:
       Operator::Hypre_ParCSR and Operator::ANY_TYPE. Any other type is treated
       as Operator::ANY_TYPE: the operator representation choice is made by this
       method. */
   virtual void GetTrueTransferOperator(const FiniteElementSpace &coarse_fes,
                                        OperatorHandle &T) const;

   /** @brief Reflect changes in the mesh: update number of DOFs, etc. Also, calculate
       GridFunction transformation operator (unless want_transform is false).
       Safe to call multiple times, does nothing if space already up to date. */
   virtual void Update(bool want_transform = true);

   /// Get the GridFunction update operator.
   const Operator* GetUpdateOperator() { Update(); return Th.Ptr(); }

   /// Return the update operator in the given OperatorHandle, @a T.
   void GetUpdateOperator(OperatorHandle &T) { T = Th; }

   /** @brief Set the ownership of the update operator: if set to false, the
       Operator returned by GetUpdateOperator() must be deleted outside the
       FiniteElementSpace. */
   /** The update operator ownership is automatically reset to true when a new
       update operator is created by the Update() method. */
   void SetUpdateOperatorOwner(bool own) { Th.SetOperatorOwner(own); }

   /// Specify the Operator::Type to be used by the update operators.
   /** The default type is Operator::ANY_TYPE which leaves the choice to this
       class. The other currently supported option is Operator::MFEM_SPARSEMAT
       which is only guaranteed to be honored for a refinement update operator.
       Any other type will be treated as Operator::ANY_TYPE.
       @note This operation destroys the current update operator (if owned). */
   void SetUpdateOperatorType(Operator::Type tid) { Th.SetType(tid); }

   /// Free the GridFunction update operator (if any), to save memory.
   virtual void UpdatesFinished() { Th.Clear(); }

   /** Return update counter, similar to Mesh::GetSequence(). Used by
       GridFunction to check if it is up to date with the space. */
   long GetSequence() const { return sequence; }

   /// Return whether or not the space is discontinuous (L2)
   bool IsDGSpace() const
   {
      return dynamic_cast<const L2_FECollection*>(fec) != NULL;
   }

   /** In variable order spaces on nonconforming (NC) meshes, this function
       controls whether strict conformity is enforced in cases where coarse
       edges/faces have higher polynomial order than their fine NC neighbors.
       In the default (strict) case, the coarse side polynomial order is
       reduced to that of the lowest order fine edge/face, so all fine
       neighbors can interpolate the coarse side exactly. If relaxed == true,
       some discontinuities in the solution in such cases are allowed and the
       coarse side is not restricted. For an example, see
       https://github.com/mfem/mfem/pull/1423#issuecomment-621340392 */
   void SetRelaxedHpConformity(bool relaxed = true)
   {
      relaxed_hp = relaxed;
      orders_changed = true; // force update
      Update(false);
   }

   /// Save finite element space to output stream @a out.
   void Save(std::ostream &out) const;

   /** @brief Read a FiniteElementSpace from a stream. The returned
       FiniteElementCollection is owned by the caller. */
   FiniteElementCollection *Load(Mesh *m, std::istream &input);

   virtual ~FiniteElementSpace();
};


/// Class representing the storage layout of a QuadratureFunction.
/** Multiple QuadratureFunction%s can share the same QuadratureSpace. */
class QuadratureSpace
{
protected:
   friend class QuadratureFunction; // Uses the element_offsets.

   Mesh *mesh;
   int order;
   int size;

   const IntegrationRule *int_rule[Geometry::NumGeom];
   int *element_offsets; // scalar offsets; size = number of elements + 1

   // protected functions

   // Assuming mesh and order are set, construct the members: int_rule,
   // element_offsets, and size.
   void Construct();

public:
   /// Create a QuadratureSpace based on the global rules from #IntRules.
   QuadratureSpace(Mesh *mesh_, int order_)
      : mesh(mesh_), order(order_) { Construct(); }

   /// Read a QuadratureSpace from the stream @a in.
   QuadratureSpace(Mesh *mesh_, std::istream &in);

   virtual ~QuadratureSpace() { delete [] element_offsets; }

   /// Return the total number of quadrature points.
   int GetSize() const { return size; }

   /// Return the order of the quadrature rule(s) used by all elements.
   int GetOrder() const { return order; }

   /// Returns the mesh
   inline Mesh *GetMesh() const { return mesh; }

   /// Returns number of elements in the mesh.
   inline int GetNE() const { return mesh->GetNE(); }

   /// Get the IntegrationRule associated with mesh element @a idx.
   const IntegrationRule &GetElementIntRule(int idx) const
   { return *int_rule[mesh->GetElementBaseGeometry(idx)]; }

   /// Write the QuadratureSpace to the stream @a out.
   void Save(std::ostream &out) const;
};


/** @brief Base class for transfer algorithms that construct transfer Operator%s
    between two finite element (FE) spaces. */
/** Generally, the two FE spaces (domain and range) can be defined on different
    meshes. */
class GridTransfer
{
protected:
   FiniteElementSpace &dom_fes; ///< Domain FE space
   FiniteElementSpace &ran_fes; ///< Range FE space

   /** @brief Desired Operator::Type for the construction of all operators
       defined by the underlying transfer algorithm. It can be ignored by
       derived classes. */
   Operator::Type oper_type;

   OperatorHandle fw_t_oper; ///< Forward true-dof operator
   OperatorHandle bw_t_oper; ///< Backward true-dof operator

#ifdef MFEM_USE_MPI
   bool parallel;
#endif
   bool Parallel() const
   {
#ifndef MFEM_USE_MPI
      return false;
#else
      return parallel;
#endif
   }

   const Operator &MakeTrueOperator(FiniteElementSpace &fes_in,
                                    FiniteElementSpace &fes_out,
                                    const Operator &oper,
                                    OperatorHandle &t_oper);

public:
   /** Construct a transfer algorithm between the domain, @a dom_fes_, and
       range, @a ran_fes_, FE spaces. */
   GridTransfer(FiniteElementSpace &dom_fes_, FiniteElementSpace &ran_fes_);

   /// Virtual destructor
   virtual ~GridTransfer() { }

   /** @brief Set the desired Operator::Type for the construction of all
       operators defined by the underlying transfer algorithm. */
   /** The default value is Operator::ANY_TYPE which typically corresponds to
       a matrix-free operator representation. Note that derived classes are not
       required to support this setting and can ignore it. */
   void SetOperatorType(Operator::Type type) { oper_type = type; }

   /** @brief Return an Operator that transfers GridFunction%s from the domain
       FE space to GridFunction%s in the range FE space. */
   virtual const Operator &ForwardOperator() = 0;

   /** @brief Return an Operator that transfers GridFunction%s from the range
       FE space back to GridFunction%s in the domain FE space. */
   virtual const Operator &BackwardOperator() = 0;

   /** @brief Return an Operator that transfers true-dof Vector%s from the
       domain FE space to true-dof Vector%s in the range FE space. */
   /** This method is implemented in the base class, based on ForwardOperator(),
       however, derived classes can overload the construction, if necessary. */
   virtual const Operator &TrueForwardOperator()
   {
      return MakeTrueOperator(dom_fes, ran_fes, ForwardOperator(), fw_t_oper);
   }

   /** @brief Return an Operator that transfers true-dof Vector%s from the
       range FE space back to true-dof Vector%s in the domain FE space. */
   /** This method is implemented in the base class, based on
       BackwardOperator(), however, derived classes can overload the
       construction, if necessary. */
   virtual const Operator &TrueBackwardOperator()
   {
      return MakeTrueOperator(ran_fes, dom_fes, BackwardOperator(), bw_t_oper);
   }
};


/** @brief Transfer data between a coarse mesh and an embedded refined mesh
    using interpolation. */
/** The forward, coarse-to-fine, transfer uses nodal interpolation. The
    backward, fine-to-coarse, transfer is defined locally (on a coarse element)
    as B = (F^t M_f F)^{-1} F^t M_f, where F is the forward transfer matrix, and
    M_f is a mass matrix on the union of all fine elements comprising the coarse
    element. Note that the backward transfer operator, B, is a left inverse of
    the forward transfer operator, F, i.e. B F = I. Both F and B are defined in
    reference space and do not depend on the actual physical shape of the mesh
    elements.

    It is assumed that both the coarse and the fine FiniteElementSpace%s use
    compatible types of elements, e.g. finite elements with the same map-type
    (VALUE, INTEGRAL, H_DIV, H_CURL - see class FiniteElement). Generally, the
    FE spaces can have different orders, however, in order for the backward
    operator to be well-defined, the (local) number of the fine dofs should not
    be smaller than the number of coarse dofs. */
class InterpolationGridTransfer : public GridTransfer
{
protected:
   BilinearFormIntegrator *mass_integ; ///< Ownership depends on #own_mass_integ
   bool own_mass_integ; ///< Ownership flag for #mass_integ

   OperatorHandle F; ///< Forward, coarse-to-fine, operator
   OperatorHandle B; ///< Backward, fine-to-coarse, operator

public:
   InterpolationGridTransfer(FiniteElementSpace &coarse_fes,
                             FiniteElementSpace &fine_fes)
      : GridTransfer(coarse_fes, fine_fes),
        mass_integ(NULL), own_mass_integ(false)
   { }

   virtual ~InterpolationGridTransfer();

   /** @brief Assign a mass integrator to be used in the construction of the
       backward, fine-to-coarse, transfer operator. */
   void SetMassIntegrator(BilinearFormIntegrator *mass_integ_,
                          bool own_mass_integ_ = true);

   virtual const Operator &ForwardOperator();

   virtual const Operator &BackwardOperator();
};


/** @brief Transfer data between a coarse mesh and an embedded refined mesh
    using L2 projection. */
/** The forward, coarse-to-fine, transfer uses L2 projection. The backward,
    fine-to-coarse, transfer is defined locally (on a coarse element) as
    B = (F^t M_f F)^{-1} F^t M_f, where F is the forward transfer matrix, and
    M_f is the mass matrix on the union of all fine elements comprising the
    coarse element. Note that the backward transfer operator, B, is a left
    inverse of the forward transfer operator, F, i.e. B F = I. Both F and B are
    defined in physical space and, generally, vary between different mesh
    elements.

    This class currently only fully supports L2 finite element spaces and fine
    meshes that are a uniform refinement of the coarse mesh. Generally, the
    coarse and fine FE spaces can have different orders, however, in order for
    the backward operator to be well-defined, the number of the fine dofs (in a
    coarse element) should not be smaller than the number of coarse dofs.

    If used on H1 finite element spaces, the transfer will be performed locally,
    and the value of shared (interface) degrees of freedom will be determined by
    the value of the last transfer to be performed (according to the element
    numbering in the finite element space). As a consequence, the mass
    conservation properties for this operator from the L2 case do not carry over
    to H1 spaces. */
class L2ProjectionGridTransfer : public GridTransfer
{
protected:
   /** Class representing projection operator between a high-order L2 finite
       element space on a coarse mesh, and a low-order L2 finite element space
       on a refined mesh (LOR). We assume that the low-order space, fes_lor,
       lives on a mesh obtained by refining the mesh of the high-order space,
       fes_ho. */
   class L2Projection : public Operator
   {
      const FiniteElementSpace &fes_ho;
      const FiniteElementSpace &fes_lor;

      // The restriction and prolongation operators are represented as dense
      // elementwise matrices (of potentially different sizes, because of mixed
      // meshes or p-refinement). The matrix entries are stored in the R and P
      // arrays. The entries of the i'th high-order element are stored at the
      // index given by offsets[i].
      mutable Array<double> R, P;
      Array<int> offsets;

      Table ho2lor;
   public:
      L2Projection(const FiniteElementSpace &fes_ho_,
                   const FiniteElementSpace &fes_lor_);
      /// Perform the L2 projection onto the LOR space
      virtual void Mult(const Vector &x, Vector &y) const;
      /// Perform the mass conservative left-inverse prolongation operation.
      /// This functionality is also provided as an Operator by L2Prolongation.
      void Prolongate(const Vector &x, Vector &y) const;
      virtual ~L2Projection() { }
   };

   /** Mass-conservative prolongation operator going in the opposite direction
       as L2Projection. This operator is a left inverse to the L2Projection. */
   class L2Prolongation : public Operator
   {
      const L2Projection &l2proj;

   public:
      L2Prolongation(const L2Projection &l2proj_)
         : Operator(l2proj_.Width(), l2proj_.Height()), l2proj(l2proj_) { }
      void Mult(const Vector &x, Vector &y) const
      {
         l2proj.Prolongate(x, y);
      }
      virtual ~L2Prolongation() { }
   };

   L2Projection   *F; ///< Forward, coarse-to-fine, operator
   L2Prolongation *B; ///< Backward, fine-to-coarse, operator

public:
   L2ProjectionGridTransfer(FiniteElementSpace &coarse_fes,
                            FiniteElementSpace &fine_fes)
      : GridTransfer(coarse_fes, fine_fes),
        F(NULL), B(NULL)
   { }

   virtual const Operator &ForwardOperator();

   virtual const Operator &BackwardOperator();
};

inline bool UsesTensorBasis(const FiniteElementSpace& fes)
{
   return dynamic_cast<const mfem::TensorBasisElement *>(fes.GetFE(0))!=nullptr;
}

}

#endif<|MERGE_RESOLUTION|>--- conflicted
+++ resolved
@@ -107,17 +107,13 @@
    /// Number of degrees of freedom. Number of unknowns is #ndofs * #vdim.
    int ndofs;
 
-<<<<<<< HEAD
-   int nvdofs, nedofs, npdofs, nfdofs, nbdofs;
-   int *pdofs, *fdofs, *bdofs;
-=======
    /** Polynomial order for each element. If empty, all elements are assumed
        to be of the default order (fec->GetOrder()). */
    Array<char> elem_order;
 
-   int nvdofs, nedofs, nfdofs, nbdofs;
+   int nvdofs, nedofs, npdofs, nfdofs, nbdofs;
    int uni_fdof; ///< # of single face DOFs if all faces uniform; -1 otherwise
-   int *bdofs; ///< internal DOFs of elements if mixed/var-order; NULL otherwise
+   int *pdofs, *bdofs; ///< internal DOFs of elements if mixed/var-order; NULL otherwise
 
    /** Variable order spaces only: DOF assignments for edges and faces, see
        docs in MakeDofTable. For constant order spaces the tables are empty. */
@@ -127,7 +123,6 @@
    /** Additional data for the var_*_dofs tables: individual variant orders
        (these are basically alternate J arrays for var_edge/face_dofs). */
    Array<char> var_edge_orders, var_face_orders;
->>>>>>> 35a79116
 
    // precalculated DOFs for each element, boundary element, and face
    mutable Table *elem_dof; // owned (except in NURBS FE space)
@@ -252,11 +247,6 @@
    { return (dof >= 0) ? (sign = 1, dof) : (sign = -1, (-1 - dof)); }
 
    /// Helper to get vertex, edge or face DOFs (entity=0,1,2 resp.).
-<<<<<<< HEAD
-   void GetEntityDofs(int entity, int index, Array<int> &dofs) const;
-   /// Helper to get vertex, edge, planar or face DOFs (entity=0,1,2,3 resp.).
-   void GetEntityDofs4D(int entity, int index, Array<int> &dofs) const;
-=======
    int GetEntityDofs(int entity, int index, Array<int> &dofs,
                      Geometry::Type master_geom = Geometry::INVALID,
                      int variant = 0) const;
@@ -266,7 +256,6 @@
                              Geometry::Type master_geom, int variant) const;
 
    int GetNumBorderDofs(Geometry::Type geom, int order) const;
->>>>>>> 35a79116
 
    /// Calculate the cP and cR matrices for a nonconforming mesh.
    void BuildConformingInterpolation() const;
@@ -614,23 +603,8 @@
 
    int GetBdrAttribute(int i) const { return mesh->GetBdrAttribute(i); }
 
-<<<<<<< HEAD
-   /// Returns indexes of degrees of freedom in array dofs for i'th element.
-   virtual void GetElementDofs(int i, Array<int> &dofs) const;
-
-   /// Returns indexes of degrees of freedom for i'th boundary element.
-   virtual void GetBdrElementDofs(int i, Array<int> &dofs) const;
-
-   /** Returns the indexes of the degrees of freedom for i'th face
-       including the dofs for the edges and the vertices of the face. */
-   virtual void GetFaceDofs(int i, Array<int> &dofs) const;
-
    virtual void GetPlanarDofs(int i, Array<int> &dofs) const;
 
-   /** Returns the indexes of the degrees of freedom for i'th edge
-       including the dofs for the vertices of the edge. */
-   void GetEdgeDofs(int i, Array<int> &dofs) const;
-=======
    /// Returns indices of degrees of freedom of element 'elem'.
    virtual void GetElementDofs(int elem, Array<int> &dofs) const;
 
@@ -654,7 +628,6 @@
        @return Order of the selected variant, or -1 if there are no more
        variants. */
    int GetEdgeDofs(int edge, Array<int> &dofs, int variant = 0) const;
->>>>>>> 35a79116
 
    void GetVertexDofs(int i, Array<int> &dofs) const;
 
@@ -755,15 +728,11 @@
         points.*/
    const FiniteElement *GetFaceElement(int i) const;
 
-<<<<<<< HEAD
    const FiniteElement *GetPlanarElement(int i) const;
 
-   const FiniteElement *GetEdgeElement(int i) const;
-=======
    /** @brief Returns pointer to the FiniteElement in the FiniteElementCollection
         associated with i'th edge in the mesh object. */
    const FiniteElement *GetEdgeElement(int i, int variant = 0) const;
->>>>>>> 35a79116
 
    /// Return the trace element from element 'i' to the given 'geom_type'
    const FiniteElement *GetTraceElement(int i, Geometry::Type geom_type) const;
