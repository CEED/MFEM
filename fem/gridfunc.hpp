--- conflicted
+++ resolved
@@ -439,21 +439,6 @@
                                  const IntegrationRule *irs[] = NULL,
                                  Array<int> *elems = NULL) const;
 
-<<<<<<< HEAD
-   // Returns ||grad u_ex - grad u_h||_L2 for H1 or L2 elements
-   virtual double ComputeGradError(VectorCoefficient *exgrad,
-                                   const IntegrationRule *irs[] = NULL) const;
-
-   // Returns ||curl u_ex - curl u_h||_L2 for ND elements
-   virtual double ComputeCurlError(VectorCoefficient *excurl,
-                                   const IntegrationRule *irs[] = NULL) const;
-
-   // Returns ||div u_ex - div u_h||_L2 for RT elements
-   virtual double ComputeDivError(Coefficient *exdiv,
-                                  const IntegrationRule *irs[] = NULL) const;
-
-   // Returns the Face Jumps error for L2 elements
-=======
    /// Returns ||grad u_ex - grad u_h||_L2 for H1 or L2 elements
    virtual double ComputeGradError(VectorCoefficient *exgrad,
                                    const IntegrationRule *irs[] = NULL) const;
@@ -467,53 +452,33 @@
                                   const IntegrationRule *irs[] = NULL) const;
 
    /// Returns the Face Jumps error for L2 elements
->>>>>>> 2a5fcacb
    virtual double ComputeDGFaceJumpError(Coefficient *exsol,
                                          Coefficient *ell_coeff,
                                          double Nu,
                                          const IntegrationRule *irs[] = NULL)
    const;
 
-<<<<<<< HEAD
-   // This methis is kept for backward compatibility
-   // Returns either the H1-seminorm or the DG Face Jumps error
-   // or both depending on norm_type = 1, 2, 3
-=======
    /** This method is kept for backward compatibility.
 
        Returns either the H1-seminorm, or the DG face jumps error, or both
        depending on norm_type = 1, 2, 3. Additional arguments for the DG face
        jumps norm: ell_coeff: mesh-depended coefficient (weight) Nu: scalar
        constant weight */
->>>>>>> 2a5fcacb
    virtual double ComputeH1Error(Coefficient *exsol, VectorCoefficient *exgrad,
                                  Coefficient *ell_coef, double Nu,
                                  int norm_type) const;
 
-<<<<<<< HEAD
-   // Returns the error measured in H1-norm for H1 elements or
-   // in "broken" H1-norm for L2 elements
-   virtual double ComputeH1Error(Coefficient *exsol, VectorCoefficient *exgrad,
-                                 const IntegrationRule *irs[] = NULL) const;
-
-   // Returns the error measured H(div)-norm for RT elements
-=======
    /// Returns the error measured in H1-norm for H1 elements or in "broken"
    /// H1-norm for L2 elements
    virtual double ComputeH1Error(Coefficient *exsol, VectorCoefficient *exgrad,
                                  const IntegrationRule *irs[] = NULL) const;
 
    /// Returns the error measured in H(div)-norm for RT elements
->>>>>>> 2a5fcacb
    virtual double ComputeHDivError(VectorCoefficient *exsol,
                                    Coefficient *exdiv,
                                    const IntegrationRule *irs[] = NULL) const;
 
-<<<<<<< HEAD
-   // Returns the error measured H(curl)-norm for ND elements
-=======
    /// Returns the error measured in H(curl)-norm for ND elements
->>>>>>> 2a5fcacb
    virtual double ComputeHCurlError(VectorCoefficient *exsol,
                                     VectorCoefficient *excurl,
                                     const IntegrationRule *irs[] = NULL) const;
