// Copyright (c) 2010-2025, Lawrence Livermore National Security, LLC. Produced
// at the Lawrence Livermore National Laboratory. All Rights reserved. See files
// LICENSE and NOTICE for details. LLNL-CODE-806117.
//
// This file is part of the MFEM library. For more information and source code
// availability visit https://mfem.org.
//
// MFEM is free software; you can redistribute it and/or modify it under the
// terms of the BSD-3 license. We welcome feedback and contributions, see file
// CONTRIBUTING.md for details.

#ifndef MFEM_GRIDFUNC
#define MFEM_GRIDFUNC

#include "../config/config.hpp"
#include "fespace.hpp"
#include "coefficient.hpp"
#include "bilininteg.hpp"
#include "bounds.hpp"
#ifdef MFEM_USE_ADIOS2
#include "../general/adios2stream.hpp"
#endif
#include <limits>
#include <ostream>
#include <string>
/* HDG */
//#include "lininteg.hpp"

namespace mfem
{

/// Class for grid function - Vector with associated FE space.
class GridFunction : public Vector
{
protected:
   /// FE space on which the grid function lives. Owned if #fec_owned is not NULL.
   FiniteElementSpace *fes;

   /** @brief Used when the grid function is read from a file. It can also be
       set explicitly, see MakeOwner().

       If not NULL, this pointer is owned by the GridFunction. */
   FiniteElementCollection *fec_owned;

   long fes_sequence; // see FiniteElementSpace::sequence, Mesh::sequence

   /** Optional, internal true-dof vector: if the FiniteElementSpace #fes has a
       non-trivial (i.e. not NULL) prolongation operator, this Vector may hold
       associated true-dof values - either owned or external. */
   Vector t_vec;

   void SaveSTLTri(std::ostream &out, real_t p1[], real_t p2[], real_t p3[]);

   // Project the delta coefficient without scaling and return the (local)
   // integral of the projection.
   void ProjectDeltaCoefficient(DeltaCoefficient &delta_coeff,
                                real_t &integral);

   // Sum fluxes to vertices and count element contributions
   void SumFluxAndCount(BilinearFormIntegrator &blfi,
                        GridFunction &flux,
                        Array<int>& counts,
                        bool wcoef,
                        int subdomain);

   /** Project a discontinuous vector coefficient in a continuous space and
       return in dof_attr the maximal attribute of the elements containing each
       degree of freedom. */
   void ProjectDiscCoefficient(VectorCoefficient &coeff, Array<int> &dof_attr);

   /// Loading helper.
   void LegacyNCReorder();

   void Destroy();

public:

   GridFunction() { fes = NULL; fec_owned = NULL; fes_sequence = 0; UseDevice(true); }

   /// Copy constructor. The internal true-dof vector #t_vec is not copied.
   GridFunction(const GridFunction &orig)
      : Vector(orig), fes(orig.fes), fec_owned(NULL), fes_sequence(orig.fes_sequence)
   { UseDevice(true); }

   /// Construct a GridFunction associated with the FiniteElementSpace @a *f.
   GridFunction(FiniteElementSpace *f) : Vector(f->GetVSize())
   { fes = f; fec_owned = NULL; fes_sequence = f->GetSequence(); UseDevice(true); }

   /// Construct a GridFunction using previously allocated array @a data.
   /** The GridFunction does not assume ownership of @a data which is assumed to
       be of size at least `f->GetVSize()`. Similar to the Vector constructor
       for externally allocated array, the pointer @a data can be NULL. The data
       array can be replaced later using the method SetData().
    */
   GridFunction(FiniteElementSpace *f, real_t *data)
      : Vector(data, f->GetVSize())
   { fes = f; fec_owned = NULL; fes_sequence = f->GetSequence(); UseDevice(true); }

   /** @brief Construct a GridFunction using previously allocated Vector @a base
       starting at the given offset, @a base_offset. */
   GridFunction(FiniteElementSpace *f, Vector &base, int base_offset = 0)
      : Vector(base, base_offset, f->GetVSize())
   { fes = f; fec_owned = NULL; fes_sequence = f->GetSequence(); UseDevice(true); }

   /// Construct a GridFunction on the given Mesh, using the data from @a input.
   /** The content of @a input should be in the format created by the method
       Save(). The reconstructed FiniteElementSpace and FiniteElementCollection
       are owned by the GridFunction. */
   GridFunction(Mesh *m, std::istream &input);

   GridFunction(Mesh *m, GridFunction *gf_array[], int num_pieces);

   /// Copy assignment. Only the data of the base class Vector is copied.
   /** It is assumed that this object and @a rhs use FiniteElementSpace%s that
       have the same size.

       @note Defining this method overwrites the implicitly defined copy
       assignment operator. */
   GridFunction &operator=(const GridFunction &rhs)
   { return operator=((const Vector &)rhs); }

   /// Make the GridFunction the owner of #fec_owned and #fes.
   /** If the new FiniteElementCollection, @a fec_, is NULL, ownership of #fec_owned
       and #fes is taken away. */
   void MakeOwner(FiniteElementCollection *fec_) { fec_owned = fec_; }

   FiniteElementCollection *OwnFEC() { return fec_owned; }

   /// Shortcut for calling FiniteElementSpace::GetVectorDim() on the underlying #fes
   int VectorDim() const;

   /// Shortcut for calling FiniteElementSpace::GetCurlDim() on the underlying #fes
   int CurlDim() const;

   /// Read only access to the (optional) internal true-dof Vector.
   const Vector &GetTrueVector() const
   {
      MFEM_VERIFY(t_vec.Size() > 0, "SetTrueVector() before GetTrueVector()");
      return t_vec;
   }
   /// Read and write access to the (optional) internal true-dof Vector.
   /** Note that @a t_vec is set if it is not allocated or set already.*/
   Vector &GetTrueVector()
   { if (t_vec.Size() == 0) { SetTrueVector(); } return t_vec; }

   /// Extract the true-dofs from the GridFunction.
   void GetTrueDofs(Vector &tv) const;

   /// Shortcut for calling GetTrueDofs() with GetTrueVector() as argument.
   void SetTrueVector() { GetTrueDofs(t_vec); }

   /// Set the GridFunction from the given true-dof vector.
   virtual void SetFromTrueDofs(const Vector &tv);

   /// Shortcut for calling SetFromTrueDofs() with GetTrueVector() as argument.
   void SetFromTrueVector() { SetFromTrueDofs(GetTrueVector()); }

   /** @brief Returns the values at the vertices of element @a i for the 1-based
       dimension vdim. */
   void GetNodalValues(int i, Array<real_t> &nval, int vdim = 1) const;

   /** @name Element index Get Value Methods

       These methods take an element index and return the interpolated value of
       the field at a given reference point within the element.

       @warning These methods retrieve and use the ElementTransformation object
       from the mfem::Mesh. This can alter the state of the element
       transformation object and can also lead to unexpected results when the
       ElementTransformation object is already in use such as when these methods
       are called from within an integration loop. Consider using
       GetValue(ElementTransformation &T, ...) instead.
   */
   ///@{
   /** Return a scalar value from within the given element. */
   virtual real_t GetValue(int i, const IntegrationPoint &ip,
                           int vdim = 1) const;

   /** Return a vector value from within the given element. */
   virtual void GetVectorValue(int i, const IntegrationPoint &ip,
                               Vector &val) const;
   ///@}

   /** @name Element Index Get Values Methods

       These are convenience methods for repeatedly calling GetValue for
       multiple points within a given element. The GetValues methods are
       optimized and should perform better than repeatedly calling GetValue. The
       GetVectorValues method simply calls GetVectorValue repeatedly.

       @warning These methods retrieve and use the ElementTransformation object
       from the mfem::Mesh. This can alter the state of the element
       transformation object and can also lead to unexpected results when the
       ElementTransformation object is already in use such as when these methods
       are called from within an integration loop. Consider using
       GetValues(ElementTransformation &T, ...) instead.
   */
   ///@{
   /** Compute a collection of scalar values from within the element indicated
       by the index i. */
   void GetValues(int i, const IntegrationRule &ir, Vector &vals,
                  int vdim = 1) const;

   /** Compute a collection of vector values from within the element indicated
       by the index i. */
   void GetValues(int i, const IntegrationRule &ir, Vector &vals,
                  DenseMatrix &tr, int vdim = 1) const;

   void GetVectorValues(int i, const IntegrationRule &ir,
                        DenseMatrix &vals, DenseMatrix &tr) const;
   ///@}

   /** @name ElementTransformation Get Value Methods

       These member functions are designed for use within
       GridFunctionCoefficient objects. These can be used with
       ElementTransformation objects coming from either
       Mesh::GetElementTransformation() or Mesh::GetBdrElementTransformation().

       @note These methods do not reset the ElementTransformation object so they
       should be safe to use within integration loops or other contexts where
       the ElementTransformation is already in use.
   */
   ///@{
   /** Return a scalar value from within the element indicated by the
       ElementTransformation Object. */
   virtual real_t GetValue(ElementTransformation &T, const IntegrationPoint &ip,
                           int comp = 0, Vector *tr = NULL) const;

   /** Return a vector value from within the element indicated by the
       ElementTransformation Object. */
   virtual void GetVectorValue(ElementTransformation &T,
                               const IntegrationPoint &ip,
                               Vector &val, Vector *tr = NULL) const;
   ///@}

   /** @name ElementTransformation Get Values Methods

       These are convenience methods for repeatedly calling GetValue for
       multiple points within a given element. They work by calling either the
       ElementTransformation or FaceElementTransformations versions described
       above. Consequently, these methods should not be expected to run faster
       than calling the above methods in an external loop.

       @note These methods do not reset the ElementTransformation object so they
       should be safe to use within integration loops or other contexts where
       the ElementTransformation is already in use.

       @note These methods can also be used with FaceElementTransformations
       objects.
    */
   ///@{
   /** Compute a collection of scalar values from within the element indicated
       by the ElementTransformation object. */
   void GetValues(ElementTransformation &T, const IntegrationRule &ir,
                  Vector &vals, int comp = 0, DenseMatrix *tr = NULL) const;

   /** Compute a collection of vector values from within the element indicated
       by the ElementTransformation object. */
   void GetVectorValues(ElementTransformation &T, const IntegrationRule &ir,
                        DenseMatrix &vals, DenseMatrix *tr = NULL) const;
   ///@}

   /** @name Face Index Get Values Methods

       These methods are designed to work with Discontinuous Galerkin basis
       functions. They compute field values on the interface between elements,
       or on boundary elements, by interpolating the field in a neighboring
       element. The \a side argument indices which neighboring element should be
       used: 0, 1, or 2 (automatically chosen).

       @warning These methods retrieve and use the FaceElementTransformations
       object from the mfem::Mesh. This can alter the state of the face element
       transformations object and can also lead to unexpected results when the
       FaceElementTransformations object is already in use such as when these
       methods are called from within an integration loop. Consider using
       GetValues(ElementTransformation &T, ...) instead.
    */
   ///@{
   /** Compute a collection of scalar values from within the face
       indicated by the index i. */
   int GetFaceValues(int i, int side, const IntegrationRule &ir, Vector &vals,
                     DenseMatrix &tr, int vdim = 1) const;

   /** Compute a collection of vector values from within the face
       indicated by the index i. */
   int GetFaceVectorValues(int i, int side, const IntegrationRule &ir,
                           DenseMatrix &vals, DenseMatrix &tr) const;
   ///@}

   /* HDG */
   double GetValueFacet(FaceElementTransformations &T,
                        const IntegrationPoint &ip,
                        int vdim = 1,
                        Vector *tr = NULL) const;

   void GetLaplacians(int i, const IntegrationRule &ir, Vector &laps,
                      int vdim = 1) const;

   void GetLaplacians(int i, const IntegrationRule &ir, Vector &laps,
                      DenseMatrix &tr, int vdim = 1) const;

   void GetHessians(int i, const IntegrationRule &ir, DenseMatrix &hess,
                    int vdim = 1) const;

   void GetHessians(int i, const IntegrationRule &ir, DenseMatrix &hess,
                    DenseMatrix &tr, int vdim = 1) const;

   void GetValuesFrom(const GridFunction &orig_func);

   void GetBdrValuesFrom(const GridFunction &orig_func);

   void GetVectorFieldValues(int i, const IntegrationRule &ir,
                             DenseMatrix &vals,
                             DenseMatrix &tr, int comp = 0) const;

   /// For a vector grid function, makes sure that the ordering is byNODES.
   void ReorderByNodes();

   /** @brief Returns the values as a vector at mesh vertices, for the 1-based
       dimension vdim. */
   void GetNodalValues(Vector &nval, int vdim = 1) const;

   void GetVectorFieldNodalValues(Vector &val, int comp) const;

   void ProjectVectorFieldOn(GridFunction &vec_field, int comp = 0);

   /** @brief Compute a certain derivative of a function's component.
       Derivatives of the function are computed at the DOF locations of @a der,
       and averaged over overlapping DOFs. Thus this function projects the
       derivative to the FiniteElementSpace of @a der.
       @param[in]  comp  Index of the function's component to be differentiated.
                         The index is 1-based, i.e., use 1 for scalar functions.
       @param[in]  der_comp  Use 0/1/2 for derivatives in x/y/z directions.
       @param[out] der       The resulting derivative (scalar function). The
                             FiniteElementSpace of this function must be set
                             before the call. */
   void GetDerivative(int comp, int der_comp, GridFunction &der) const;

   real_t GetDivergence(ElementTransformation &tr) const;

   void GetCurl(ElementTransformation &tr, Vector &curl) const;

   /** @brief Gradient of a scalar function at a quadrature point.

       @note It is assumed that the IntegrationPoint of interest has been
       specified by ElementTransformation::SetIntPoint() before calling
       GetGradient().

       @note Can be used from a ParGridFunction when @a tr is an
       ElementTransformation of a face-neighbor element and face-neighbor data
       has been exchanged. */
   void GetGradient(ElementTransformation &tr, Vector &grad) const;

   /// Extension of GetGradient(...) for a collection of IntegrationPoints.
   void GetGradients(ElementTransformation &tr, const IntegrationRule &ir,
                     DenseMatrix &grad) const;

   /// Extension of GetGradient(...) for a collection of IntegrationPoints.
   void GetGradients(const int elem, const IntegrationRule &ir,
                     DenseMatrix &grad) const
   { GetGradients(*fes->GetElementTransformation(elem), ir, grad); }

   /** @brief Compute the vector gradient with respect to the physical element
       variable. */
   void GetVectorGradient(ElementTransformation &tr, DenseMatrix &grad) const;

   /** @brief Compute the vector gradient with respect to the reference element
       variable. */
   void GetVectorGradientHat(ElementTransformation &T, DenseMatrix &gh) const;

   /** @brief Evaluate the gradients of the GridFunction at the given quadrature
       points, @a ir, in all mesh elements. */
   /** This method assumes that all mesh elements are the same type and that the
       IntegrationRule @a ir is consistent with that type of element.

       @param[in] ir     Quadrature points at which the gradients are to be
                         evaluated.
       @param[out] grad  Output vector of size `SDIM*VDIM*NQ*NE` where `SDIM` is
                         the spatial dimention of the mesh, `VDIM` is the vector
                         dimension of the GridFunction, `NQ` is the number of
                         quadrature points in @a ir, and `NE` is the number of
                         elements in the mesh. The layout of @a grad is
                         determined by the parameter @a ql: when @a ql is
                         QVectorLayout::byNODES, the layout is
                         `NQ x VDIM x SDIM x NE`; when @a ql is
                         QVectorLayout::byVDIM, the layout is
                         `VDIM x SDIM x NQ x NE`.
       @param[in] ql     Determines the layout of the output vector @a grad; see
                         the description of @a grad for details.
       @param[in] d_mt   MemoryType to use for allocating the output vector
                         @a grad, as well the GeometricFactors and temporary
                         vector used by the method. By default, the current
                         device memory type is used. */
   void GetGradients(const IntegrationRule &ir, Vector &grad,
                     QVectorLayout ql = QVectorLayout::byNODES,
                     MemoryType d_mt = MemoryType::DEFAULT) const;

   /** Compute $ (\int_{\Omega} (*this) \psi_i)/(\int_{\Omega} \psi_i) $,
       where $ \psi_i $ are the basis functions for the FE space of avgs.
       Both FE spaces should be scalar and on the same mesh. */
   void GetElementAverages(GridFunction &avgs) const;

   /** Sets the output vector @a dof_vals to the values of the degrees of
       freedom of element @a el. */
   virtual void GetElementDofValues(int el, Vector &dof_vals) const;

   /** Impose the given bounds on the function's DOFs while preserving its local
    *  integral (described in terms of the given weights) on the i'th element
    *  through SLBPQ optimization.
    *  Intended to be used for discontinuous FE functions. */
   void ImposeBounds(int i, const Vector &weights,
                     const Vector &lo_, const Vector &hi_);
   void ImposeBounds(int i, const Vector &weights,
                     real_t min_ = 0.0, real_t max_ = infinity());

   /** On a non-conforming mesh, make sure the function lies in the conforming
       space by multiplying with R and then with P, the conforming restriction
       and prolongation matrices of the space, respectively. */
   void RestrictConforming();

   /** @brief Project the @a src GridFunction to @a this GridFunction, both of
       which must be on the same mesh. */
   /** The current implementation assumes that all elements use the same
       projection matrix. */
   void ProjectGridFunction(const GridFunction &src);

   /* HDG */
   void ProjectCoefficientSkeleton(Coefficient &coeff);
   void ProjectCoefficientSkeleton(VectorCoefficient &vcoeff);
   //   void ProjectCoefficientSkeletonBdr(Coefficient &coeff,
   //       Array<int> &bdr_attr_marker);
   void ProjectCoefficientSkeletonBdr(Coefficient &coeff);
   void ProjectCoefficientSkeletonBdr(VectorCoefficient &vcoeff);

   /** @brief Project @a coeff Coefficient to @a this GridFunction. The
       projection computation depends on the choice of the FiniteElementSpace
       #fes. Note that this is usually interpolation at the degrees of freedom
       in each element (not L2 projection). For NURBS spaces these degrees of
       freedom are not available and L2 projection is resorted to as fallback. */
   virtual void ProjectCoefficient(Coefficient &coeff);

   /** @brief Project @a coeff Coefficient to @a this GridFunction, using one
       element for each degree of freedom in @a dofs and nodal interpolation on
       that element. */
   void ProjectCoefficient(Coefficient &coeff, Array<int> &dofs, int vd = 0);

   /** @brief Project @a vcoeff VectorCoefficient to @a this GridFunction. The
       projection computation depends on the choice of the FiniteElementSpace
       #fes. Note that this is usually interpolation at the degrees of freedom
       in each element (not L2 projection). For NURBS spaces these degrees of
       freedom are not available and L2 projection is resorted to as fallback. */
   void ProjectCoefficient(VectorCoefficient &vcoeff);

   /** @brief Project @a vcoeff VectorCoefficient to @a this GridFunction, using
       one element for each degree of freedom in @a dofs and nodal interpolation
       on that element. */
   void ProjectCoefficient(VectorCoefficient &vcoeff, Array<int> &dofs);

   /** @brief Project @a vcoeff VectorCoefficient to @a this GridFunction, only
       projecting onto elements with the given @a attribute */
   void ProjectCoefficient(VectorCoefficient &vcoeff, int attribute);

   /** @brief Analogous to the version with argument @a vcoeff VectorCoefficient
       but using an array of scalar coefficients for each component. */
   void ProjectCoefficient(Coefficient *coeff[]);

   /** @brief Project a discontinuous vector coefficient as a grid function on
       a continuous finite element space. The values in shared dofs are
       determined from the element with maximal attribute. */
   virtual void ProjectDiscCoefficient(VectorCoefficient &coeff);

   enum AvgType {ARITHMETIC, HARMONIC};
   /** @brief Projects a discontinuous coefficient so that the values in shared
       vdofs are computed by taking an average of the possible values. */
   virtual void ProjectDiscCoefficient(Coefficient &coeff, AvgType type);
   /** @brief Projects a discontinuous _vector_ coefficient so that the values
       in shared vdofs are computed by taking an average of the possible values.
   */
   virtual void ProjectDiscCoefficient(VectorCoefficient &coeff, AvgType type);

   /** @brief Return a GridFunction with the values of this, prolongated to the
       maximum order of all elements in the mesh. */
   std::unique_ptr<GridFunction> ProlongateToMaxOrder() const;

protected:
   /** @brief Accumulates (depending on @a type) the values of @a coeff at all
       shared vdofs and counts in how many zones each vdof appears. */
   void AccumulateAndCountZones(Coefficient &coeff, AvgType type,
                                Array<int> &zones_per_vdof);

   /** @brief Accumulates (depending on @a type) the values of @a vcoeff at all
       shared vdofs and counts in how many zones each vdof appears. */
   void AccumulateAndCountZones(VectorCoefficient &vcoeff, AvgType type,
                                Array<int> &zones_per_vdof);

   /** @brief Used for the serial and parallel implementations of the
       GetDerivative() method; see its documentation. */
   void AccumulateAndCountDerivativeValues(int comp, int der_comp,
                                           GridFunction &der,
                                           Array<int> &zones_per_dof) const;

   void AccumulateAndCountBdrValues(Coefficient *coeff[],
                                    VectorCoefficient *vcoeff,
                                    const Array<int> &attr,
                                    Array<int> &values_counter);

   void AccumulateAndCountBdrTangentValues(VectorCoefficient &vcoeff,
                                           const Array<int> &bdr_attr,
                                           Array<int> &values_counter);

   /* HDG */
   /* Compute the mean of a GridFunction */
   double ComputeMean(const IntegrationRule *irs[]) const;

   // Complete the computation of averages; called e.g. after
   // AccumulateAndCountZones().
   void ComputeMeans(AvgType type, Array<int> &zones_per_vdof);

   /// P-refinement version of Update().
   void UpdatePRef();

public:
   /** @brief For each vdof, counts how many elements contain the vdof,
       as containment is determined by FiniteElementSpace::GetElementVDofs(). */
   virtual void CountElementsPerVDof(Array<int> &elem_per_vdof) const;

   /** @brief Project a Coefficient on the GridFunction, modifying only DOFs on
       the boundary associated with the boundary attributes marked in the
       @a attr array. */
   void ProjectBdrCoefficient(Coefficient &coeff, const Array<int> &attr)
   {
      Coefficient *coeff_p = &coeff;
      ProjectBdrCoefficient(&coeff_p, attr);
   }

   /** @brief Project a VectorCoefficient on the GridFunction, modifying only
       DOFs on the boundary associated with the boundary attributes marked in
       the @a attr array. */
   virtual void ProjectBdrCoefficient(VectorCoefficient &vcoeff,
                                      const Array<int> &attr);

   /** @brief Project a set of Coefficient%s on the components of the
       GridFunction, modifying only DOFs on the boundary associated with the
       boundary attributed marked in the @a attr array. */
   /** If a Coefficient pointer in the array @a coeff is NULL, that component
       will not be touched. */
   virtual void ProjectBdrCoefficient(Coefficient *coeff[],
                                      const Array<int> &attr);

   /** Project the normal component of the given VectorCoefficient on
       the boundary. Only boundary attributes that are marked in
       'bdr_attr' are projected. Assumes RT-type VectorFE GridFunction. */
   void ProjectBdrCoefficientNormal(VectorCoefficient &vcoeff,
                                    const Array<int> &bdr_attr);

   /** @brief Project the tangential components of the given VectorCoefficient
       on the boundary. Only boundary attributes that are marked in @a bdr_attr
       are projected. Assumes ND-type VectorFE GridFunction. */
   virtual void ProjectBdrCoefficientTangent(VectorCoefficient &vcoeff,
                                             const Array<int> &bdr_attr);

   /// @brief Returns ||exsol - u_h||_L2 for scalar or vector H1 or L2 elements
   ///
   /// @param[in] exsol   Pointer to an array of scalar Coefficient objects,
   ///                    one for each component of the vector field. The
   ///                    length of the array should be at least equal to
   ///                    FiniteElementSpace::GetVDim().
   /// @param[in] irs     Optional pointer to an array of custom integration
   ///                    rules e.g. higher order than the default rules. If
   ///                    present the array will be indexed by Geometry::Type.
   /// @param[in] elems   Optional pointer to a marker array, with a length
   ///                    equal to the number of local elements, indicating
   ///                    which elements to integrate over. Only those elements
   ///                    corresponding to non-zero entries in @a elems will
   ///                    contribute to the computed L2 error.
   ///
   /// @note If an array of integration rules is provided through @a irs, be
   ///       sure to include valid rules for each element type that may occur
   ///       in the list of elements.
   ///
   /// @note Quadratures with negative weights (as in some simplex integration
   ///       rules in MFEM) can produce negative integrals even with
   ///       non-negative integrands. To avoid returning negative errors this
   ///       function uses the absolute values of the element-wise integrals.
   ///       This may lead to results which are not entirely consistent with
   ///       such integration rules.
   virtual real_t ComputeL2Error(Coefficient *exsol[],
                                 const IntegrationRule *irs[] = NULL,
                                 const Array<int> *elems = NULL) const;

   /// @brief Returns ||grad u_ex - grad u_h||_L2 in element ielem for
   ///        H1 or L2 elements
   ///
   /// @param[in] ielem   Index of the element in which to compute the L2 error.
   /// @param[in] exgrad  Pointer to a VectorCoefficient object reproducing the
   ///                    expected gradient of the scalar field, grad u_ex.
   /// @param[in] irs     Optional pointer to an array of custom integration
   ///                    rules e.g. higher order than the default rules. If
   ///                    present the array will be indexed by Geometry::Type.
   ///
   /// @note If an array of integration rules is provided through @a irs, be
   ///       sure to include valid rules for each element type that may occur
   ///       in the list of elements.
   ///
   /// @note Quadratures with negative weights (as in some simplex integration
   ///       rules in MFEM) can produce negative integrals even with
   ///       non-negative integrands. To avoid returning negative errors this
   ///       function uses the absolute values of the element-wise integrals.
   ///       This may lead to results which are not entirely consistent with
   ///       such integration rules.
   virtual real_t ComputeElementGradError(int ielem, VectorCoefficient *exgrad,
                                          const IntegrationRule *irs[] = NULL) const;

   /// @brief Returns ||u_ex - u_h||_L2 for H1 or L2 elements
   ///
   /// @param[in] exsol  Coefficient object reproducing the anticipated values
   ///                   of the scalar field, u_ex.
   /// @param[in] irs    Optional pointer to an array of custom integration
   ///                   rules e.g. higher order than the default rules. If
   ///                   present the array will be indexed by Geometry::Type.
   /// @param[in] elems  Optional pointer to a marker array, with a length
   ///                   equal to the number of local elements, indicating
   ///                   which elements to integrate over. Only those elements
   ///                   corresponding to non-zero entries in @a elems will
   ///                   contribute to the computed L2 error.
   ///
   /// @note If an array of integration rules is provided through @a irs, be
   ///       sure to include valid rules for each element type that may occur
   ///       in the list of elements.
   ///
   /// @note Quadratures with negative weights (as in some simplex integration
   ///       rules in MFEM) can produce negative integrals even with
   ///       non-negative integrands. To avoid returning negative errors this
   ///       function uses the absolute values of the element-wise integrals.
   ///       This may lead to results which are not entirely consistent with
   ///       such integration rules.
   virtual real_t ComputeL2Error(Coefficient &exsol,
                                 const IntegrationRule *irs[] = NULL,
                                 const Array<int> *elems = NULL) const
   { return GridFunction::ComputeLpError(2.0, exsol, NULL, irs, elems); }

   /// @brief Returns ||u_ex - u_h||_L2 for vector fields
   ///
   /// @param[in] exsol  VectorCoefficient object reproducing the anticipated
   ///                   values of the vector field, u_ex.
   /// @param[in] irs    Optional pointer to an array of custom integration
   ///                   rules e.g. higher order than the default rules. If
   ///                   present the array will be indexed by Geometry::Type.
   /// @param[in] elems  Optional pointer to a marker array, with a length
   ///                   equal to the number of local elements, indicating
   ///                   which elements to integrate over. Only those elements
   ///                   corresponding to non-zero entries in @a elems will
   ///                   contribute to the computed L2 error.
   ///
   /// @note If an array of integration rules is provided through @a irs, be
   ///       sure to include valid rules for each element type that may occur
   ///       in the list of elements.
   ///
   /// @note Quadratures with negative weights (as in some simplex integration
   ///       rules in MFEM) can produce negative integrals even with
   ///       non-negative integrands. To avoid returning negative errors this
   ///       function uses the absolute values of the element-wise integrals.
   ///       This may lead to results which are not entirely consistent with
   ///       such integration rules.
   virtual real_t ComputeL2Error(VectorCoefficient &exsol,
                                 const IntegrationRule *irs[] = NULL,
                                 const Array<int> *elems = NULL) const;

<<<<<<< HEAD
   double ComputeL2ErrorMinusMean(Coefficient &exsol,
                                  const double mean,
                                  const IntegrationRule *irs[] = NULL) const
   { return ComputeLpErrorMinusMean(2.0, exsol, mean, NULL, irs); }

   double ComputeLpErrorMinusMean(const double p, Coefficient &exsol,
                                  const double mean,
                                  Coefficient *weight = NULL,
                                  const IntegrationRule *irs[] = NULL) const;

   /// Returns ||grad u_ex - grad u_h||_L2 for H1 or L2 elements
=======
   /// @brief Returns ||grad u_ex - grad u_h||_L2 for H1 or L2 elements
   ///
   /// @param[in] exgrad  Pointer to a VectorCoefficient object reproducing the
   ///                    expected gradient of the scalar field, grad u_ex.
   /// @param[in] irs     Optional pointer to an array of custom integration
   ///                    rules e.g. higher order than the default rules. If
   ///                    present the array will be indexed by Geometry::Type.
   ///
   /// @note This function only computes the error of the gradient in the
   ///       interior of the elements. In the context of discontinuous
   ///       Galerkin (DG) methods it may also be desirable to compute the
   ///       error in the jumps across element interfaces using
   ///       ComputeDGFaceJumpError().
   ///
   /// @note If an array of integration rules is provided through @a irs, be
   ///       sure to include valid rules for each element type that may occur
   ///       in the list of elements.
   ///
   /// @note Quadratures with negative weights (as in some simplex integration
   ///       rules in MFEM) can produce negative integrals even with
   ///       non-negative integrands. To avoid returning negative errors this
   ///       function uses the absolute values of the element-wise integrals.
   ///       This may lead to results which are not entirely consistent with
   ///       such integration rules.
>>>>>>> dfc2dfeb
   virtual real_t ComputeGradError(VectorCoefficient *exgrad,
                                   const IntegrationRule *irs[] = NULL) const;

   /// @brief Returns ||curl u_ex - curl u_h||_L2 for ND elements
   ///
   /// @param[in] excurl  Pointer to a VectorCoefficient object reproducing the
   ///                    expected curl of the vector field, curl u_ex.
   /// @param[in] irs     Optional pointer to an array of custom integration
   ///                    rules e.g. higher order than the default rules. If
   ///                    present the array will be indexed by Geometry::Type.
   ///
   /// @note If an array of integration rules is provided through @a irs, be
   ///       sure to include valid rules for each element type that may occur
   ///       in the list of elements.
   ///
   /// @note Quadratures with negative weights (as in some simplex integration
   ///       rules in MFEM) can produce negative integrals even with
   ///       non-negative integrands. To avoid returning negative errors this
   ///       function uses the absolute values of the element-wise integrals.
   ///       This may lead to results which are not entirely consistent with
   ///       such integration rules.
   virtual real_t ComputeCurlError(VectorCoefficient *excurl,
                                   const IntegrationRule *irs[] = NULL) const;

   /// @brief Returns ||div u_ex - div u_h||_L2 for RT elements
   ///
   /// @param[in] exdiv  Pointer to a Coefficient object reproducing the
   ///                   expected divergence of the vector field, div u_ex.
   /// @param[in] irs    Optional pointer to an array of custom integration
   ///                   rules e.g. higher order than the default rules. If
   ///                   present the array will be indexed by Geometry::Type.
   ///
   /// @note If an array of integration rules is provided through @a irs, be
   ///       sure to include valid rules for each element type that may occur
   ///       in the list of elements.
   ///
   /// @note Quadratures with negative weights (as in some simplex integration
   ///       rules in MFEM) can produce negative integrals even with
   ///       non-negative integrands. To avoid returning negative errors this
   ///       function uses the absolute values of the element-wise integrals.
   ///       This may lead to results which are not entirely consistent with
   ///       such integration rules.
   virtual real_t ComputeDivError(Coefficient *exdiv,
                                  const IntegrationRule *irs[] = NULL) const;

   /// @brief Returns the Face Jumps error for L2 elements.
   ///
   /// Computes:
   ///   $$\sqrt{\sum_{f\in faces}\int_f js(f) ell(f)
   ///                                   (2 u_{ex} - u_1 - u_2)^2}$$
   ///
   /// Where js[f] is the jump_scaling evaluated on the face f and ell is the
   /// average of ell_coef evaluated in the two elements sharing the face f.
   ///
   /// @param[in] exsol         Pointer to a Coefficient object reproducing the
   ///                          anticipated values of the scalar field, u_ex.
   /// @param[in] ell_coeff     Pointer to a Coefficient object used to compute
   ///                          the averaged value ell in the above integral.
   /// @param[in] jump_scaling  Can be configured to provide scaling by
   ///                          nu, nu/h, or nu*p^2/h
   /// @param[in] irs           Optional pointer to an array of custom
   ///                          integration rules e.g. higher order than the
   ///                          default rules. If present the array will be
   ///                          indexed by Geometry::Type.
   ///
   /// @note If an array of integration rules is provided through @a irs, be
   ///       sure to include valid rules for each element type that may occur
   ///       in the list of faces.
   ///
   /// @note Quadratures with negative weights (as in some simplex integration
   ///       rules in MFEM) can produce negative integrals even with
   ///       non-negative integrands. To avoid returning negative errors this
   ///       function uses the absolute values of the element-wise integrals.
   ///       This may lead to results which are not entirely consistent with
   ///       such integration rules.
   virtual real_t ComputeDGFaceJumpError(Coefficient *exsol,
                                         Coefficient *ell_coeff,
                                         class JumpScaling jump_scaling,
                                         const IntegrationRule *irs[] = NULL)
   const;

   /// @brief Returns the Face Jumps error for L2 elements, with 1/h scaling.
   ///
   /// @note Quadratures with negative weights (as in some simplex integration
   ///       rules in MFEM) can produce negative integrals even with
   ///       non-negative integrands. To avoid returning negative errors this
   ///       function uses the absolute values of the element-wise integrals.
   ///       This may lead to results which are not entirely consistent with
   ///       such integration rules.
   ///
   /// @deprecated See @ref ComputeDGFaceJumpError(Coefficient *exsol,
   ///                                      Coefficient *ell_coeff,
   ///                                      class JumpScaling jump_scaling,
   ///                                      const IntegrationRule *irs[]) const
   ///             for the preferred implementation.
   MFEM_DEPRECATED
   real_t ComputeDGFaceJumpError(Coefficient *exsol,
                                 Coefficient *ell_coeff,
                                 real_t Nu,
                                 const IntegrationRule *irs[] = NULL) const;

   /** This method is kept for backward compatibility.

       Returns either the H1-seminorm, or the DG face jumps error, or both
       depending on norm_type = 1, 2, 3. Additional arguments for the DG face
       jumps norm: ell_coeff: mesh-depended coefficient (weight) Nu: scalar
       constant weight */
   virtual real_t ComputeH1Error(Coefficient *exsol, VectorCoefficient *exgrad,
                                 Coefficient *ell_coef, real_t Nu,
                                 int norm_type) const;

   /// @brief Returns the error measured in H1-norm for H1 or L2 elements
   ///
   /// Computes the norm using the $L^2$ norms of the function and its gradient
   ///    $$\sqrt{norm\_u^2 + norm\_du^2}$$
   /// Where
   ///    $$norm\_u = \|u_{ex} - u_h\|_{L^2}$$
   /// and
   ///    $$norm\_du = \|du_{ex} - \nabla u_h\|_{L^2}$$
   ///
   /// @param[in] exsol   Coefficient object reproducing the anticipated values
   ///                    of the scalar field, u_ex.
   /// @param[in] exgrad  VectorCoefficient object reproducing the anticipated
   ///                    values of the gradient of the scalar field, du_ex.
   /// @param[in] irs     Optional pointer to an array of custom integration
   ///                    rules e.g. higher order than the default rules. If
   ///                    present the array will be indexed by Geometry::Type.
   ///
   /// @note If an array of integration rules is provided through @a irs, be
   ///       sure to include valid rules for each element type that may occur
   ///       in the list of elements.
   ///
   /// @note Quadratures with negative weights (as in some simplex integration
   ///       rules in MFEM) can produce negative integrals even with
   ///       non-negative integrands. To avoid returning negative errors this
   ///       function uses the absolute values of the element-wise integrals.
   ///       This may lead to results which are not entirely consistent with
   ///       such integration rules.
   ///
   /// @note For L2 elements this returns what could be called a "broken"
   ///       H1-norm.
   virtual real_t ComputeH1Error(Coefficient *exsol, VectorCoefficient *exgrad,
                                 const IntegrationRule *irs[] = NULL) const;

   /// @brief Returns the error measured in H(div)-norm for RT elements
   ///
   /// Computes the norm using the $L^2$ norms of the function and its
   /// divergence
   ///    $$\sqrt{norm\_u^2 + norm\_du^2}$$
   /// Where
   ///    $$norm\_u = \|u_{ex} - u_h\|_{L^2}$$
   /// and
   ///    $$norm\_du = \|du_{ex} - \nabla\cdot u_h\|_{L^2}$$
   ///
   /// @param[in] exsol  VectorCoefficient object reproducing the anticipated
   ///                   values of the vector field, u_ex.
   /// @param[in] exdiv  VectorCoefficient object reproducing the anticipated
   ///                   values of the divergence of the vector field, du_ex.
   /// @param[in] irs    Optional pointer to an array of custom integration
   ///                   rules e.g. higher order than the default rules. If
   ///                   present the array will be indexed by Geometry::Type.
   ///
   /// @note If an array of integration rules is provided through @a irs, be
   ///       sure to include valid rules for each element type that may occur
   ///       in the list of elements.
   ///
   /// @note Quadratures with negative weights (as in some simplex integration
   ///       rules in MFEM) can produce negative integrals even with
   ///       non-negative integrands. To avoid returning negative errors this
   ///       function uses the absolute values of the element-wise integrals.
   ///       This may lead to results which are not entirely consistent with
   ///       such integration rules.
   virtual real_t ComputeHDivError(VectorCoefficient *exsol,
                                   Coefficient *exdiv,
                                   const IntegrationRule *irs[] = NULL) const;

   /// @brief Returns the error measured in H(curl)-norm for ND elements
   ///
   /// Computes the norm using the $L^2$ norms of the function and its curl
   ///    $$\sqrt{norm\_u^2 + norm\_du^2}$$
   /// Where
   ///    $$norm\_u = \|u_{ex} - u_h\|_{L^2}$$
   /// and
   ///    $$norm\_du = \|du_{ex} - \nabla\times u_h\|_{L^2}$$
   ///
   /// @param[in] exsol   VectorCoefficient object reproducing the anticipated
   ///                    values of the vector field, u_ex.
   /// @param[in] excurl  VectorCoefficient object reproducing the anticipated
   ///                    values of the curl of the vector field, du_ex.
   /// @param[in] irs     Optional pointer to an array of custom integration
   ///                    rules e.g. higher order than the default rules. If
   ///                    present the array will be indexed by Geometry::Type.
   ///
   /// @note If an array of integration rules is provided through @a irs, be
   ///       sure to include valid rules for each element type that may occur
   ///       in the list of elements.
   ///
   /// @note Quadratures with negative weights (as in some simplex integration
   ///       rules in MFEM) can produce negative integrals even with
   ///       non-negative integrands. To avoid returning negative errors this
   ///       function uses the absolute values of the element-wise integrals.
   ///       This may lead to results which are not entirely consistent with
   ///       such integration rules.
   virtual real_t ComputeHCurlError(VectorCoefficient *exsol,
                                    VectorCoefficient *excurl,
                                    const IntegrationRule *irs[] = NULL) const;

   /// @brief Returns Max|u_ex - u_h| error for H1 or L2 elements
   ///
   /// Compute the $L^\infty$ error across the entire domain.
   ///
   /// @param[in] exsol      Coefficient object reproducing the anticipated
   ///                       values of the scalar field, u_ex.
   /// @param[in] irs        Optional pointer to an array of custom integration
   ///                       rules e.g. higher order than the default rules. If
   ///                       present the array will be indexed by
   ///                       Geometry::Type.
   ///
   /// @note Uses ComputeLpError internally. See the ComputeLpError
   ///       documentation for generalizations of this error computation.
   ///
   /// @note If an array of integration rules is provided through @a irs, be
   ///       sure to include valid rules for each element type that may occur
   ///       in the list of elements.
   ///
   virtual real_t ComputeMaxError(Coefficient &exsol,
                                  const IntegrationRule *irs[] = NULL) const
   {
      return ComputeLpError(infinity(), exsol, NULL, irs);
   }

   /// @brief Returns Max|u_ex - u_h| error for scalar or vector fields
   ///
   /// Compute the $L^\infty$ error across the entire domain.
   ///
   /// Computes:
   ///    $$max_{elems} (max_{elem} |scalar\_error|)$$
   ///
   /// Where
   ///    $$scalar\_error = max_{d=0\ldots vdim}|u_{ex}[d] - u_h[d]|$$
   ///
   /// @param[in] exsol  Pointer to an array of scalar Coefficient objects,
   ///                   one for each component of the vector field. The
   ///                   length of the array should be at least equal to
   ///                   FiniteElementSpace::GetVDim().
   /// @param[in] irs    Optional pointer to an array of custom integration
   ///                   rules e.g. higher order than the default rules. If
   ///                   present the array will be indexed by Geometry::Type.
   ///
   /// @note This implementation of the max error of a vector field computes
   ///       the max norm over vector components rather than the magnitude of
   ///       the vector.
   ///
   /// @note If an array of integration rules is provided through @a irs, be
   ///       sure to include valid rules for each element type that may occur
   ///       in the list of elements.
   ///
   virtual real_t ComputeMaxError(Coefficient *exsol[],
                                  const IntegrationRule *irs[] = NULL) const;

   /// @brief Returns Max|u_ex - u_h| error for vector fields
   ///
   /// Compute the $L^\infty$ error across the entire domain.
   ///
   /// Computes:
   ///    $$max_{elems} (max_{elem} |scalar\_error|)$$
   ///
   /// Where
   ///    $$scalar\_error = \sqrt{(u_{ex} - u_h) \cdot (u_{ex} - u_h)}$$
   ///
   /// @param[in] exsol      VectorCoefficient object reproducing the
   ///                       anticipated values of the vector field, u_ex.
   /// @param[in] irs        Optional pointer to an array of custom integration
   ///                       rules e.g. higher order than the default rules. If
   ///                       present the array will be indexed by
   ///                       Geometry::Type.
   ///
   /// @note Uses ComputeLpError internally. See the ComputeLpError
   ///       documentation for generalizations of this error computation.
   ///
   /// @note Computes the maximum magnitude of the difference vector not the
   ///       component-wise maximum difference of the vector fields.
   ///
   /// @note If an array of integration rules is provided through @a irs, be
   ///       sure to include valid rules for each element type that may occur
   ///       in the list of elements.
   ///
   virtual real_t ComputeMaxError(VectorCoefficient &exsol,
                                  const IntegrationRule *irs[] = NULL) const
   {
      return ComputeLpError(infinity(), exsol, NULL, NULL, irs);
   }

   /// @brief Returns ||u_ex - u_h||_L1 for H1 or L2 elements
   ///
   /// Computes:
   ///    $$\sum_{elems} \int_{elem} |u_{ex} - u_h|$$
   ///
   /// @param[in] exsol   Coefficient object reproducing the anticipated values
   ///                    of the scalar field, u_ex.
   /// @param[in] irs     Optional pointer to an array of custom integration
   ///                    rules e.g. higher order than the default rules. If
   ///                    present the array will be indexed by Geometry::Type.
   ///
   /// @note Quadratures with negative weights (as in some simplex integration
   ///       rules in MFEM) can produce negative integrals even with
   ///       non-negative integrands. To avoid returning negative errors this
   ///       function uses the absolute values of the element-wise integrals.
   ///       This may lead to results which are not entirely consistent with
   ///       such integration rules.
   ///
   /// @note Uses ComputeLpError internally. See the ComputeLpError
   ///       documentation for generalizations of this error computation.
   ///
   /// @note If an array of integration rules is provided through @a irs, be
   ///       sure to include valid rules for each element type that may occur
   ///       in the list of elements.
   ///
   virtual real_t ComputeL1Error(Coefficient &exsol,
                                 const IntegrationRule *irs[] = NULL) const
   { return ComputeLpError(1.0, exsol, NULL, irs); }

   /// @brief Returns ||u_ex - u_h||_L1 for H1 or L2 elements
   ///
   /// Computes:
   ///    $$\sum_{elems} \int_{elem} |u_{ex} - u_h|$$
   ///
   /// @param[in] exsol   Pointer to an array of Coefficient objects
   ///                    reproducing the anticipated values of the scalar
   ///                    field, u_ex. Only the first entry of this array will
   ///                    be accessed.
   /// @param[in] irs     Optional pointer to an array of custom integration
   ///                    rules e.g. higher order than the default rules. If
   ///                    present the array will be indexed by Geometry::Type.
   ///
   /// @note If an array of integration rules is provided through @a irs, be
   ///       sure to include valid rules for each element type that may occur
   ///       in the list of elements.
   ///
   /// @note Quadratures with negative weights (as in some simplex integration
   ///       rules in MFEM) can produce negative integrals even with
   ///       non-negative integrands. To avoid returning negative errors this
   ///       function uses the absolute values of the element-wise integrals.
   ///       This may lead to results which are not entirely consistent with
   ///       such integration rules.
   ///
   /// @note Uses ComputeW11Error internally. See the ComputeW11Error
   ///       documentation for generalizations of this error computation.
   ///
   /// @warning While this function is nominally equivalent to ComputeLpError,
   ///          with appropriate arguments, the returned errors may differ
   ///          noticeably because ComputeLpError uses a higher order
   ///          integration rule by default.
   ///
   /// @deprecated See @ref ComputeL1Error(Coefficient &exsol,
   ///                              const IntegrationRule *irs[]) const
   ///             for the preferred implementation.
   MFEM_DEPRECATED
   virtual real_t ComputeL1Error(Coefficient *exsol[],
                                 const IntegrationRule *irs[] = NULL) const
   { return ComputeW11Error(*exsol, NULL, 1, NULL, irs); }

   /// @brief Returns $W^1_1$ norm (or portions thereof) for H1 or L2 elements
   ///
   /// Computes for norm_type == 1 the $L^1$ norm of $u$:
   ///    $$(\sum_{elems} \int_{elem} |u_{ex} - u_h|$$
   ///
   /// Computes for norm_type == 2 the $L^1$ semi-norm of $\nabla u$:
   ///    $$(\sum_{elems} \int_{elem} |du_{ex} - \nabla u_h|$$
   ///
   /// Computes for norm_type == 3 the $W^1_1$ norm of $u$:
   ///    $$(\sum_{elems} \int_{elem} |u_{ex} - u_h| + |du_{ex} - \nabla u_h|$$
   ///
   /// @param[in] exsol     Pointer to Coefficient object reproducing the
   ///                      anticipated values of the scalar field, u_ex.
   /// @param[in] exgrad    Pointer to VectorCoefficient object reproducing the
   ///                      anticipated values of the gradient of the scalar
   ///                      field, du_ex.
   /// @param[in] norm_type Integer value of 1, 2, or 3 indicating the type of
   ///                      norm to compute (see above).
   /// @param[in] elems     Optional pointer to a marker array, with a length
   ///                      equal to the number of local elements, indicating
   ///                      which elements to integrate over. Only those
   ///                      elements corresponding to non-zero entries in
   ///                      @a elems will contribute to the computed $W^1_1$
   ///                      error.
   /// @param[in] irs       Optional pointer to an array of custom integration
   ///                      rules e.g. higher order than the default rules. If
   ///                      present the array will be indexed by Geometry::Type.
   ///
   /// @note If an array of integration rules is provided through @a irs, be
   ///       sure to include valid rules for each element type that may occur
   ///       in the list of elements.
   ///
   /// @note Quadratures with negative weights (as in some simplex integration
   ///       rules in MFEM) can produce negative integrals even with
   ///       non-negative integrands. To avoid returning negative errors this
   ///       function uses the absolute values of the element-wise integrals.
   ///       This may lead to results which are not entirely consistent with
   ///       such integration rules.
   virtual real_t ComputeW11Error(Coefficient *exsol, VectorCoefficient *exgrad,
                                  int norm_type, const Array<int> *elems = NULL,
                                  const IntegrationRule *irs[] = NULL) const;

   /// @brief Returns ||u_ex - u_h||_L1 for vector fields
   ///
   /// Computes:
   ///    $$\sum_{elems} \int_{elem} |scalar\_error|$$
   ///
   /// Where
   ///    $$scalar\_error = \sqrt{(u_{ex} - u_h) \cdot (u_{ex} - u_h)}$$
   ///
   /// @param[in] exsol     VectorCoefficient object reproducing the anticipated
   ///                      values of the vector field, u_ex.
   /// @param[in] irs       Optional pointer to an array of custom integration
   ///                      rules e.g. higher order than the default rules. If
   ///                      present the array will be indexed by Geometry::Type.
   ///
   /// @note If an array of integration rules is provided through @a irs, be
   ///       sure to include valid rules for each element type that may occur
   ///       in the list of elements.
   ///
   /// @note Quadratures with negative weights (as in some simplex integration
   ///       rules in MFEM) can produce negative integrals even with
   ///       non-negative integrands. To avoid returning negative errors this
   ///       function uses the absolute values of the element-wise integrals.
   ///       This may lead to results which are not entirely consistent with
   ///       such integration rules.
   ///
   /// @note Uses ComputeLpError internally. See the ComputeLpError
   ///       documentation for generalizations of this error computation.
   virtual real_t ComputeL1Error(VectorCoefficient &exsol,
                                 const IntegrationRule *irs[] = NULL) const
   { return ComputeLpError(1.0, exsol, NULL, NULL, irs); }

<<<<<<< HEAD
   /* HDG */
   double ComputeMeanLpError(const double p, Coefficient &exsol,
                             const IntegrationRule *irs[] = NULL) const;

   /* The @a elems input variable expects a list of markers:
    an elem marker equal to 1 will compute the L2 error on that element
    an elem marker equal to 0 will not compute the L2 error on that element */
=======
   /// @brief Returns ||u_ex - u_h||_Lp for H1 or L2 elements
   ///
   /// Computes:
   ///    $$(\sum_{elems} \int_{elem} w \, |u_{ex} - u_h|^p)^{1/p}$$
   ///
   /// @param[in] p       Real value indicating the exponent of the $L^p$ norm.
   ///                    To avoid domain errors p should have a positive value,
   ///                    either finite or infinite.
   /// @param[in] exsol   Coefficient object reproducing the anticipated values
   ///                    of the scalar field, u_ex.
   /// @param[in] weight  Optional pointer to a Coefficient object reproducing
   ///                    a weighting function, w.
   /// @param[in] irs     Optional pointer to an array of custom integration
   ///                    rules e.g. higher order than the default rules. If
   ///                    present the array will be indexed by Geometry::Type.
   /// @param[in] elems   Optional pointer to a marker array, with a length
   ///                    equal to the number of local elements, indicating
   ///                    which elements to integrate over. Only those elements
   ///                    corresponding to non-zero entries in @a elems will
   ///                    contribute to the computed L2 error.
   ///
   /// @note If an array of integration rules is provided through @a irs, be
   ///       sure to include valid rules for each element type that may occur
   ///       in the list of elements.
   ///
   /// @note Quadratures with negative weights (as in some simplex integration
   ///       rules in MFEM) can produce negative integrals even with
   ///       non-negative integrands. To avoid returning negative errors this
   ///       function uses the absolute values of the element-wise integrals.
   ///       This may lead to results which are not entirely consistent with
   ///       such integration rules.
>>>>>>> dfc2dfeb
   virtual real_t ComputeLpError(const real_t p, Coefficient &exsol,
                                 Coefficient *weight = NULL,
                                 const IntegrationRule *irs[] = NULL,
                                 const Array<int> *elems = NULL) const;

   /// @brief Returns ||u_ex - u_h||_Lp elementwise for H1 or L2 elements
   ///
   /// Compute the Lp error in each element of the mesh and store the results in
   /// the Vector @a error. The result should be of length number of elements,
   /// for example an L2 GridFunction of order zero using map type @ref
   /// map_type_value "VALUE".
   ///
   /// Computes:
   ///    $$(\int_{elem} w \, |u_{ex} - u_h|^p)^{1/p}$$
   ///
   /// @param[in] p          Real value indicating the exponent of the $L^p$
   ///                       norm. To avoid domain errors p should have a
   ///                       positive value, either finite or infinite.
   /// @param[in] exsol      Coefficient object reproducing the anticipated
   ///                       values of the scalar field, u_ex.
   /// @param[in,out] error  Vector to contain the element-wise $L^p$ errors
   /// @param[in] weight     Optional pointer to a Coefficient object
   ///                       reproducing a weighting function, w.
   /// @param[in] irs        Optional pointer to an array of custom integration
   ///                       rules e.g. higher order than the default rules. If
   ///                       present the array will be indexed by
   ///                       Geometry::Type.
   ///
   /// @note If an array of integration rules is provided through @a irs, be
   ///       sure to include valid rules for each element type that may occur
   ///       in the list of elements.
   ///
   /// @note Quadratures with negative weights (as in some simplex integration
   ///       rules in MFEM) can produce negative integrals even with
   ///       non-negative integrands. To avoid returning negative errors this
   ///       function uses the absolute values of the element-wise integrals.
   ///       This may lead to results which are not entirely consistent with
   ///       such integration rules.
   virtual void ComputeElementLpErrors(const real_t p, Coefficient &exsol,
                                       Vector &error,
                                       Coefficient *weight = NULL,
                                       const IntegrationRule *irs[] = NULL
                                      ) const;

   /// @brief Returns ||u_ex - u_h||_L1 elementwise for H1 or L2 elements
   ///
   /// Compute the $L^1$ error in each element of the mesh and store the
   /// results in the Vector @a error. The result should be of length number of
   /// elements, for example an L2 GridFunction of order zero using map type
   /// @ref map_type_value "VALUE".
   ///
   /// @param[in] exsol      Coefficient object reproducing the anticipated
   ///                       values of the scalar field, u_ex.
   /// @param[in,out] error  Vector to contain the element-wise $L^1$ errors
   /// @param[in] irs        Optional pointer to an array of custom integration
   ///                       rules e.g. higher order than the default rules. If
   ///                       present the array will be indexed by
   ///                       Geometry::Type.
   ///
   /// @note If an array of integration rules is provided through @a irs, be
   ///       sure to include valid rules for each element type that may occur
   ///       in the list of elements.
   ///
   /// @note Quadratures with negative weights (as in some simplex integration
   ///       rules in MFEM) can produce negative integrals even with
   ///       non-negative integrands. To avoid returning negative errors this
   ///       function uses the absolute values of the element-wise integrals.
   ///       This may lead to results which are not entirely consistent with
   ///       such integration rules.
   ///
   /// @note Uses ComputeElementLpError internally. See the
   ///       ComputeElementLpError documentation for generalizations of this
   ///       error computation.
   virtual void ComputeElementL1Errors(Coefficient &exsol,
                                       Vector &error,
                                       const IntegrationRule *irs[] = NULL
                                      ) const
   { ComputeElementLpErrors(1.0, exsol, error, NULL, irs); }

   /// @brief Returns ||u_ex - u_h||_L2 elementwise for H1 or L2 elements
   ///
   /// Compute the $L^2$ error in each element of the mesh and store the results
   /// in the Vector @a error. The result should be of length number of
   /// elements, for example an L2 GridFunction of order zero using map type
   /// @ref map_type_value "VALUE".
   ///
   /// Computes:
   ///    $$(\int_{elem} |u_{ex} - u_h|^2)^{1/2}$$
   ///
   /// @param[in] exsol      Coefficient object reproducing the anticipated
   ///                       values of the scalar field, u_ex.
   /// @param[in,out] error  Vector to contain the element-wise $L^2$ errors
   /// @param[in] irs        Optional pointer to an array of custom integration
   ///                       rules e.g. higher order than the default rules. If
   ///                       present the array will be indexed by
   ///                       Geometry::Type.
   ///
   /// @note If an array of integration rules is provided through @a irs, be
   ///       sure to include valid rules for each element type that may occur
   ///       in the list of elements.
   ///
   /// @note Quadratures with negative weights (as in some simplex integration
   ///       rules in MFEM) can produce negative integrals even with
   ///       non-negative integrands. To avoid returning negative errors this
   ///       function uses the absolute values of the element-wise integrals.
   ///       This may lead to results which are not entirely consistent with
   ///       such integration rules.
   ///
   /// @note Uses ComputeElementLpError internally. See the
   ///       ComputeElementLpError documentation for generalizations of this
   ///       error computation.
   virtual void ComputeElementL2Errors(Coefficient &exsol,
                                       Vector &error,
                                       const IntegrationRule *irs[] = NULL
                                      ) const
   { ComputeElementLpErrors(2.0, exsol, error, NULL, irs); }

   /// @brief Returns Max|u_ex - u_h| elementwise for H1 or L2 elements
   ///
   /// Compute the $L^\infty$ error in each element of the mesh and store the
   /// results in the Vector @a error. The result should be of length number of
   /// elements, for example an L2 GridFunction of order zero using map type
   /// @ref map_type_value "VALUE".
   ///
   /// @param[in] exsol      Coefficient object reproducing the anticipated
   ///                       values of the scalar field, u_ex.
   /// @param[in,out] error  Vector to contain the element-wise $L^\infty$
   ///                       errors
   /// @param[in] irs        Optional pointer to an array of custom integration
   ///                       rules e.g. higher order than the default rules. If
   ///                       present the array will be indexed by
   ///                       Geometry::Type.
   ///
   /// @note If an array of integration rules is provided through @a irs, be
   ///       sure to include valid rules for each element type that may occur
   ///       in the list of elements.
   ///
   /// @note Uses ComputeElementLpError internally. See the
   ///       ComputeElementLpError documentation for generalizations of this
   ///       error computation.
   virtual void ComputeElementMaxErrors(Coefficient &exsol,
                                        Vector &error,
                                        const IntegrationRule *irs[] = NULL
                                       ) const
   { ComputeElementLpErrors(infinity(), exsol, error, NULL, irs); }

   /// @brief Returns ||u_ex - u_h||_Lp for vector fields
   ///
   /// When given a vector weight, compute the pointwise (scalar) error as the
   /// dot product of the vector error with the vector weight. Otherwise, the
   /// scalar error is the l_2 norm of the vector error.
   ///
   /// Computes:
   ///    $$(\sum_{elems} \int_{elem} w \, |scalar\_error|^p)^{1/p}$$
   ///
   /// Where
   ///    $$scalar\_error = |v\_weight \cdot (u_{ex} - u_h)|$$
   /// or
   ///    $$scalar\_error = \sqrt{(u_{ex} - u_h) \cdot (u_{ex} - u_h)}$$
   ///
   /// @param[in] p         Real value indicating the exponent of the $L^p$
   ///                      norm. To avoid domain errors p should have a
   ///                      positive value, either finite or infinite.
   /// @param[in] exsol     VectorCoefficient object reproducing the anticipated
   ///                      values of the vector field, u_ex.
   /// @param[in] weight    Optional pointer to a Coefficient object reproducing
   ///                      a weighting function, w.
   /// @param[in] v_weight  Optional pointer to a VectorCoefficient object
   ///                      reproducing a weighting vector as shown above.
   /// @param[in] irs       Optional pointer to an array of custom integration
   ///                      rules e.g. higher order than the default rules. If
   ///                      present the array will be indexed by Geometry::Type.
   ///
   /// @note If an array of integration rules is provided through @a irs, be
   ///       sure to include valid rules for each element type that may occur
   ///       in the list of elements.
   ///
   /// @note Quadratures with negative weights (as in some simplex integration
   ///       rules in MFEM) can produce negative integrals even with
   ///       non-negative integrands. To avoid returning negative errors this
   ///       function uses the absolute values of the element-wise integrals.
   ///       This may lead to results which are not entirely consistent with
   ///       such integration rules.
   virtual real_t ComputeLpError(const real_t p, VectorCoefficient &exsol,
                                 Coefficient *weight = NULL,
                                 VectorCoefficient *v_weight = NULL,
                                 const IntegrationRule *irs[] = NULL) const;

   /// @brief Returns ||u_ex - u_h||_Lp elementwise for vector fields
   ///
   /// Compute the $L^p$ error in each element of the mesh and store the results
   /// in the Vector @a error. The result should be of length number of
   /// elements, for example an L2 GridFunction of order zero using map type
   /// @ref map_type_value "VALUE".
   ///
   /// Computes:
   ///    $$(\int_{elem} w \, |scalar\_error|^p)^{1/p}$$
   ///
   /// Where
   ///    $$scalar\_error = |v\_weight \cdot (u_{ex} - u_h)|$$
   /// or
   ///    $$scalar\_error = \sqrt{(u_{ex} - u_h) \cdot (u_{ex} - u_h)}$$
   ///
   /// @param[in] p          Real value indicating the exponent of the $L^p$
   ///                       norm. To avoid domain errors p should have a
   ///                       positive value, either finite or infinite.
   /// @param[in] exsol      VectorCoefficient object reproducing the
   ///                       anticipated values of the vector field, u_ex.
   /// @param[in,out] error  Vector to contain the element-wise $L^p$ errors
   /// @param[in] weight     Optional pointer to a Coefficient object
   ///                       reproducing a weighting function, w.
   /// @param[in] v_weight   Optional pointer to a VectorCoefficient object
   ///                       reproducing a weighting vector as shown above.
   /// @param[in] irs        Optional pointer to an array of custom integration
   ///                       rules e.g. higher order than the default rules. If
   ///                       present the array will be indexed by
   ///                       Geometry::Type.
   ///
   /// @note If an array of integration rules is provided through @a irs, be
   ///       sure to include valid rules for each element type that may occur
   ///       in the list of elements.
   ///
   /// @note Quadratures with negative weights (as in some simplex integration
   ///       rules in MFEM) can produce negative integrals even with
   ///       non-negative integrands. To avoid returning negative errors this
   ///       function uses the absolute values of the element-wise integrals.
   ///       This may lead to results which are not entirely consistent with
   ///       such integration rules.
   virtual void ComputeElementLpErrors(const real_t p, VectorCoefficient &exsol,
                                       Vector &error,
                                       Coefficient *weight = NULL,
                                       VectorCoefficient *v_weight = NULL,
                                       const IntegrationRule *irs[] = NULL
                                      ) const;

   /// @brief Returns ||u_ex - u_h||_L1 elementwise for vector fields
   ///
   /// Compute the $L^1$ error in each element of the mesh and store the
   /// results in the Vector @a error. The result should be of length number of
   /// elements, for example an L2 GridFunction of order zero using map type
   /// @ref map_type_value "VALUE".
   ///
   /// Computes:
   ///    $$\int_{elem} |scalar\_error|$$
   ///
   /// Where
   ///    $$scalar\_error = \sqrt{(u_{ex} - u_h) \cdot (u_{ex} - u_h)}$$
   ///
   /// @param[in] exsol      VectorCoefficient object reproducing the
   ///                       anticipated values of the vector field, u_ex.
   /// @param[in,out] error  Vector to contain the element-wise $L^1$ errors
   /// @param[in] irs        Optional pointer to an array of custom integration
   ///                       rules e.g. higher order than the default rules. If
   ///                       present the array will be indexed by
   ///                       Geometry::Type.
   ///
   /// @note If an array of integration rules is provided through @a irs, be
   ///       sure to include valid rules for each element type that may occur
   ///       in the list of elements.
   ///
   /// @note Quadratures with negative weights (as in some simplex integration
   ///       rules in MFEM) can produce negative integrals even with
   ///       non-negative integrands. To avoid returning negative errors this
   ///       function uses the absolute values of the element-wise integrals.
   ///       This may lead to results which are not entirely consistent with
   ///       such integration rules.
   ///
   /// @note Uses ComputeElementLpError internally. See the
   ///       ComputeElementLpError documentation for generalizations of this
   ///       error computation.
   virtual void ComputeElementL1Errors(VectorCoefficient &exsol,
                                       Vector &error,
                                       const IntegrationRule *irs[] = NULL
                                      ) const
   { ComputeElementLpErrors(1.0, exsol, error, NULL, NULL, irs); }

   /// @brief Returns ||u_ex - u_h||_L2 elementwise for vector fields
   ///
   /// Compute the $L^2$ error in each element of the mesh and store the
   /// results in the Vector @a error. The result should be of length number of
   /// elements, for example an L2 GridFunction of order zero using map type
   /// @ref map_type_value "VALUE".
   ///
   /// Computes:
   ///    $$(\int_{elem} |scalar\_error|^2)^{1/2}$$
   ///
   /// Where
   ///    $$scalar\_error = \sqrt{(u_{ex} - u_h) \cdot (u_{ex} - u_h)}$$
   ///
   /// @param[in] exsol      VectorCoefficient object reproducing the
   ///                       anticipated values of the vector field, u_ex.
   /// @param[in,out] error  Vector to contain the element-wise $L^2$ errors
   /// @param[in] irs        Optional pointer to an array of custom integration
   ///                       rules e.g. higher order than the default rules. If
   ///                       present the array will be indexed by
   ///                       Geometry::Type.
   ///
   /// @note If an array of integration rules is provided through @a irs, be
   ///       sure to include valid rules for each element type that may occur
   ///       in the list of elements.
   ///
   /// @note Quadratures with negative weights (as in some simplex integration
   ///       rules in MFEM) can produce negative integrals even with
   ///       non-negative integrands. To avoid returning negative errors this
   ///       function uses the absolute values of the element-wise integrals.
   ///       This may lead to results which are not entirely consistent with
   ///       such integration rules.
   ///
   /// @note Uses ComputeElementLpError internally. See the
   ///       ComputeElementLpError documentation for generalizations of this
   ///       error computation.
   virtual void ComputeElementL2Errors(VectorCoefficient &exsol,
                                       Vector &error,
                                       const IntegrationRule *irs[] = NULL
                                      ) const
   { ComputeElementLpErrors(2.0, exsol, error, NULL, NULL, irs); }

   /// @brief Returns Max|u_ex - u_h| elementwise for vector fields
   ///
   /// Compute the $L^\infty$ error in each element of the mesh and store the
   /// results in the Vector @a error. The result should be of length number of
   /// elements, for example an L2 GridFunction of order zero using map type
   /// @ref map_type_value "VALUE".
   ///
   /// Computes:
   ///    $$max_{elem} |scalar\_error|$$
   ///
   /// Where
   ///    $$scalar\_error = \sqrt{(u_{ex} - u_h) \cdot (u_{ex} - u_h)}$$
   ///
   /// @param[in] exsol      VectorCoefficient object reproducing the
   ///                       anticipated values of the vector field, u_ex.
   /// @param[in,out] error  Vector to contain the element-wise $L^\infty$
   ///                       errors
   /// @param[in] irs        Optional pointer to an array of custom integration
   ///                       rules e.g. higher order than the default rules. If
   ///                       present the array will be indexed by
   ///                       Geometry::Type.
   ///
   /// @note If an array of integration rules is provided through @a irs, be
   ///       sure to include valid rules for each element type that may occur
   ///       in the list of elements.
   ///
   /// @note Uses ComputeElementLpError internally. See the
   ///       ComputeElementLpError documentation for generalizations of this
   ///       error computation.
   ///
   /// @note Computes the maximum magnitude of the difference vector not the
   ///       component-wise maximum difference of the vector fields.
   virtual void ComputeElementMaxErrors(VectorCoefficient &exsol,
                                        Vector &error,
                                        const IntegrationRule *irs[] = NULL
                                       ) const
   { ComputeElementLpErrors(infinity(), exsol, error, NULL, NULL, irs); }

   virtual void ComputeFlux(BilinearFormIntegrator &blfi,
                            GridFunction &flux,
                            bool wcoef = true, int subdomain = -1);

   /// Redefine '=' for GridFunction = constant.
   GridFunction &operator=(real_t value);

   /// Copy the data from @a v.
   /** The size of @a v must be equal to the size of the associated
       FiniteElementSpace #fes. */
   GridFunction &operator=(const Vector &v);

   /// Transform by the Space UpdateMatrix (e.g., on Mesh change).
   virtual void Update();

   /** Return update counter, similar to Mesh::GetSequence(). Used to
       check if it is up to date with the space. */
   long GetSequence() const { return fes_sequence; }

   FiniteElementSpace *FESpace() { return fes; }
   const FiniteElementSpace *FESpace() const { return fes; }

   /// Associate a new FiniteElementSpace with the GridFunction.
   /** The GridFunction is resized using the SetSize() method. */
   virtual void SetSpace(FiniteElementSpace *f);

   using Vector::MakeRef;

   /** @brief Make the GridFunction reference external data on a new
       FiniteElementSpace. */
   /** This method changes the FiniteElementSpace associated with the
       GridFunction and sets the pointer @a v as external data in the
       GridFunction. */
   virtual void MakeRef(FiniteElementSpace *f, real_t *v);

   /** @brief Make the GridFunction reference external data on a new
       FiniteElementSpace. */
   /** This method changes the FiniteElementSpace associated with the
       GridFunction and sets the data of the Vector @a v (plus the @a v_offset)
       as external data in the GridFunction.
       @note This version of the method will also perform bounds checks when
       the build option MFEM_DEBUG is enabled. */
   virtual void MakeRef(FiniteElementSpace *f, Vector &v, int v_offset);

   /** @brief Associate a new FiniteElementSpace and new true-dof data with the
       GridFunction. */
   /** - If the prolongation matrix of @a f is trivial (i.e. its method
         FiniteElementSpace::GetProlongationMatrix() returns NULL), then the
         method MakeRef() is called with the same arguments.
       - Otherwise, the method SetSpace() is called with argument @a f.
       - The internal true-dof vector is set to reference @a tv. */
   void MakeTRef(FiniteElementSpace *f, real_t *tv);

   /** @brief Associate a new FiniteElementSpace and new true-dof data with the
       GridFunction. */
   /** - If the prolongation matrix of @a f is trivial (i.e. its method
         FiniteElementSpace::GetProlongationMatrix() returns NULL), this method
         calls MakeRef() with the same arguments.
       - Otherwise, this method calls SetSpace() with argument @a f.
       - The internal true-dof vector is set to reference the sub-vector of
         @a tv starting at the offset @a tv_offset. */
   void MakeTRef(FiniteElementSpace *f, Vector &tv, int tv_offset);

   /// Save the GridFunction to an output stream.
   virtual void Save(std::ostream &out) const;

   /// Save the GridFunction to a file. The given @a precision will be used for
   /// ASCII output.
   virtual void Save(const char *fname, int precision=16) const;

#ifdef MFEM_USE_ADIOS2
   /// Save the GridFunction to a binary output stream using adios2 bp format.
   virtual void Save(adios2stream &out, const std::string& variable_name,
                     const adios2stream::data_type
                     type = adios2stream::data_type::point_data) const;
#endif

   /** @brief Write the GridFunction in VTK format. Note that Mesh::PrintVTK
       must be called first. The parameter ref > 0 must match the one used in
       Mesh::PrintVTK. */
   void SaveVTK(std::ostream &out, const std::string &field_name, int ref);

#ifdef MFEM_USE_HDF5
   /// @brief Save the GridFunction in %VTKHDF format.
   ///
   /// If @a high-order is true, then @a ref controls the order of output. If
   /// @a ref is -1, then the order of the grid function will be used.
   ///
   /// If @a high-order is false, then low-order output will be used. @a ref
   /// controls the number of mesh refinements; if @a ref is -1, no refinements
   /// will be performed.
   void SaveVTKHDF(const std::string &fname, const std::string &name="u",
                   bool high_order=true, int ref=-1);
#endif

   /** @brief Write the GridFunction in STL format. Note that the mesh dimension
       must be 2 and that quad elements will be broken into two triangles.*/
   void SaveSTL(std::ostream &out, int TimesToRefine = 1);

   /** @name Methods to compute bounds on the grid function
       \brief See bounds.hpp for \ref PLBound that constructs piecewise linear
       bounds for a given set of bases. These piecewise bounds can be used to compute bounds on a grid function. Currently tensor-product elements are
       supported with Lagrange interpolants on Gauss Legendre nodes and Gauss Lobatto Legendre nodes, and Bernstein bases.
    */
   ///@{
   /// Computes the \ref PLBound for the gridfunction with number of control
   /// points based on @a ref_factor, and returns the overall bounds for each
   /// vdim (across all elements) in @b lower and @b upper. We also return the
   /// PLBound object used to compute the bounds.
   /// We compute the bounds for each vdim if @a vdim < 1.
   /// Note: For most cases, this method/interface will be sufficient.
   virtual PLBound GetBounds(Vector &lower, Vector &upper,
                             const int ref_factor=1, const int vdim=-1);

   /// Computes the \ref PLBound for the gridfunction with number of control
   /// points based on @a ref_factor, and returns the bounds for each element
   /// ordered byVDim:
   /// lower_{0,0}, lower_{1,0}, ..., lower_{ne-1,0},
   /// lower_{0,1}, ..., lower_{ne-1,vdim-1}. We also return the
   /// PLBound object used to compute the bounds.
   /// We compute the bounds for each vdim if @a vdim < 1.
   PLBound GetElementBounds(Vector &lower, Vector &upper,
                            const int ref_factor=1, const int vdim=-1);

   /// Compute piecewise linear bounds on the given element at the grid of
   /// [plb.ncp x plb.ncp x plb.ncp] control points for each of the vdim
   /// components of the gridfunction.
   void GetElementBoundsAtControlPoints(const int elem, const PLBound &plb,
                                        Vector &lower, Vector &upper,
                                        const int vdim = -1);

   /// Compute bounds on the grid function for the given element.
   /// The bounds are stored in @b lower and @b upper.
   void GetElementBounds(const int elem, const PLBound &plb,
                         Vector &lower, Vector &upper,
                         const int vdim = -1);

   /// Compute bounds on the grid function for all the elements. The bounds
   /// are returned in @b lower and @b upper, ordered byVDim:
   /// lower_{0,0}, lower_{1,0}, ..., lower_{ne-1,0},
   /// lower_{0,1}, ..., lower_{ne-1,vdim-1}
   void GetElementBounds(const PLBound &plb, Vector &lower, Vector &upper,
                         const int vdim=-1);
   ///@}

   /// Destroys grid function.
   virtual ~GridFunction() { Destroy(); }
};

/** Overload operator<< for std::ostream and GridFunction; valid also for the
    derived class ParGridFunction */
std::ostream &operator<<(std::ostream &out, const GridFunction &sol);

/// Class used to specify how the jump terms in
/// GridFunction::ComputeDGFaceJumpError are scaled.
class JumpScaling
{
public:
   enum JumpScalingType
   {
      CONSTANT,
      ONE_OVER_H,
      P_SQUARED_OVER_H
   };
private:
   real_t nu;
   JumpScalingType type;
public:
   JumpScaling(real_t nu_=1.0, JumpScalingType type_=CONSTANT)
      : nu(nu_), type(type_) { }
   real_t Eval(real_t h, int p) const
   {
      real_t val = nu;
      if (type != CONSTANT) { val /= h; }
      if (type == P_SQUARED_OVER_H) { val *= p*p; }
      return val;
   }
};

/// Overload operator<< for std::ostream and QuadratureFunction.
std::ostream &operator<<(std::ostream &out, const QuadratureFunction &qf);


real_t ZZErrorEstimator(BilinearFormIntegrator &blfi,
                        GridFunction &u,
                        GridFunction &flux,
                        Vector &error_estimates,
                        Array<int> *aniso_flags = NULL,
                        int with_subdomains = 1,
                        bool with_coeff = false);

/// Defines the global tensor product polynomial space used by NewZZErorrEstimator
/**
 *  See BoundingBox(...) for a description of @a angle and @a midpoint
 */
void TensorProductLegendre(int dim,                      // input
                           int order,                    // input
                           const Vector &x_in,           // input
                           const Vector &xmax,           // input
                           const Vector &xmin,           // input
                           Vector &poly,                 // output
                           real_t angle=0.0,             // input (optional)
                           const Vector *midpoint=NULL); // input (optional)

/// Defines the bounding box for the face patches used by NewZZErorrEstimator
/**
 *  By default, BoundingBox(...) computes the parameters of a minimal bounding box
 *  for the given @a face_patch that is aligned with the physical (i.e. global)
 *  Cartesian axes. This means that the size of the bounding box will depend on the
 *  orientation of the patch. It is better to construct an orientation-independent box.
 *  This is implemented for 2D patches. The parameters @a angle and @a midpoint encode
 *  the necessary additional geometric information.
 *
 *      @a iface     : Index of the face that the patch corresponds to.
 *                     This is used to compute @a angle and @a midpoint.
 *
 *      @a angle     : The angle the patch face makes with the x-axis.
 *      @a midpoint  : The midpoint of the face.
 */
void BoundingBox(const Array<int> &face_patch, // input
                 FiniteElementSpace *ufes,     // input
                 int order,                    // input
                 Vector &xmin,                 // output
                 Vector &xmax,                 // output
                 real_t &angle,                // output
                 Vector &midpoint,             // output
                 int iface=-1);                // input (optional)

/// A ``true'' ZZ error estimator that uses face-based patches for flux reconstruction.
/**
 *  Only two-element face patches are ever used:
 *   - For conforming faces, the face patch consists of its two neighboring elements.
 *   - In the non-conforming setting, only the face patches associated to fine-scale
 *     element faces are used. These face patches always consist of two elements
 *     delivered by mesh::GetFaceElements(Face, *Elem1, *Elem2).
 */
real_t LSZZErrorEstimator(BilinearFormIntegrator &blfi,         // input
                          GridFunction &u,                      // input
                          Vector &error_estimates,              // output
                          bool subdomain_reconstruction = true, // input (optional)
                          bool with_coeff = false,              // input (optional)
                          real_t tichonov_coeff = 0.0);         // input (optional)

/// Compute the Lp distance between two grid functions on the given element.
real_t ComputeElementLpDistance(real_t p, int i,
                                GridFunction& gf1, GridFunction& gf2);


/// Class used for extruding scalar GridFunctions
class ExtrudeCoefficient : public Coefficient
{
private:
   int n;
   Mesh *mesh_in;
   Coefficient &sol_in;
public:
   ExtrudeCoefficient(Mesh *m, Coefficient &s, int n_)
      : n(n_), mesh_in(m), sol_in(s) { }
   real_t Eval(ElementTransformation &T, const IntegrationPoint &ip) override;
   virtual ~ExtrudeCoefficient() { }
};

/// Extrude a scalar 1D GridFunction, after extruding the mesh with Extrude1D.
GridFunction *Extrude1DGridFunction(Mesh *mesh, Mesh *mesh2d,
                                    GridFunction *sol, const int ny);

} // namespace mfem

#endif<|MERGE_RESOLUTION|>--- conflicted
+++ resolved
@@ -667,19 +667,6 @@
                                  const IntegrationRule *irs[] = NULL,
                                  const Array<int> *elems = NULL) const;
 
-<<<<<<< HEAD
-   double ComputeL2ErrorMinusMean(Coefficient &exsol,
-                                  const double mean,
-                                  const IntegrationRule *irs[] = NULL) const
-   { return ComputeLpErrorMinusMean(2.0, exsol, mean, NULL, irs); }
-
-   double ComputeLpErrorMinusMean(const double p, Coefficient &exsol,
-                                  const double mean,
-                                  Coefficient *weight = NULL,
-                                  const IntegrationRule *irs[] = NULL) const;
-
-   /// Returns ||grad u_ex - grad u_h||_L2 for H1 or L2 elements
-=======
    /// @brief Returns ||grad u_ex - grad u_h||_L2 for H1 or L2 elements
    ///
    /// @param[in] exgrad  Pointer to a VectorCoefficient object reproducing the
@@ -704,7 +691,7 @@
    ///       function uses the absolute values of the element-wise integrals.
    ///       This may lead to results which are not entirely consistent with
    ///       such integration rules.
->>>>>>> dfc2dfeb
+
    virtual real_t ComputeGradError(VectorCoefficient *exgrad,
                                    const IntegrationRule *irs[] = NULL) const;
 
@@ -1140,15 +1127,6 @@
                                  const IntegrationRule *irs[] = NULL) const
    { return ComputeLpError(1.0, exsol, NULL, NULL, irs); }
 
-<<<<<<< HEAD
-   /* HDG */
-   double ComputeMeanLpError(const double p, Coefficient &exsol,
-                             const IntegrationRule *irs[] = NULL) const;
-
-   /* The @a elems input variable expects a list of markers:
-    an elem marker equal to 1 will compute the L2 error on that element
-    an elem marker equal to 0 will not compute the L2 error on that element */
-=======
    /// @brief Returns ||u_ex - u_h||_Lp for H1 or L2 elements
    ///
    /// Computes:
@@ -1180,7 +1158,7 @@
    ///       function uses the absolute values of the element-wise integrals.
    ///       This may lead to results which are not entirely consistent with
    ///       such integration rules.
->>>>>>> dfc2dfeb
+
    virtual real_t ComputeLpError(const real_t p, Coefficient &exsol,
                                  Coefficient *weight = NULL,
                                  const IntegrationRule *irs[] = NULL,
@@ -1535,6 +1513,12 @@
                                         const IntegrationRule *irs[] = NULL
                                        ) const
    { ComputeElementLpErrors(infinity(), exsol, error, NULL, NULL, irs); }
+
+   /* HDG */
+   double ComputeMeanLpError(const double p, Coefficient &exsol,
+                             const IntegrationRule *irs[] = NULL) const;
+
+
 
    virtual void ComputeFlux(BilinearFormIntegrator &blfi,
                             GridFunction &flux,
