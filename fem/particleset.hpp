// Copyright (c) 2010-2025, Lawrence Livermore National Security, LLC. Produced
// at the Lawrence Livermore National Laboratory. All Rights reserved. See files
// LICENSE and NOTICE for details. LLNL-CODE-806117.
//
// This file is part of the MFEM library. For more information and source code
// availability visit https://mfem.org.
//
// MFEM is free software; you can redistribute it and/or modify it under the
// terms of the BSD-3 license. We welcome feedback and contributions, see file
// CONTRIBUTING.md for details.

#ifndef MFEM_PARTICLESET
#define MFEM_PARTICLESET

#include "../config/config.hpp"
#include "../linalg/linalg.hpp"
#include "gslib.hpp"
#include "kernel_dispatch.hpp"

namespace mfem
{

/// Container for data associated with a single particle
/** See ParticleSet for more information. */
class Particle
{
protected:
   Vector coords;
   std::vector<Vector> fields;
   std::vector<Array<int>> tags;
public:
   /** @brief Construct a Particle instance.
    *  @param[in] dim          Spatial dimension (size of #coords).
    *  @param[in] field_vdims  Vector dimensions of particle fields.
    *  @param[in] num_tags     Number of integer tags.
    */
   Particle(int dim, const Array<int> &field_vdims, int num_tags);

   /// Get the spatial dimension of this particle.
   int GetDim() const { return coords.Size(); }

   /// Get the number of fields associated with this particle.
   int GetNFields() const { return fields.size(); }

   /// Get the vector dimension of field \p f .
   int GetFieldVDim(int f) const { return fields[f].Size(); }

   /// Get the number of tags associated with this particle.
   int GetNTags() const { return tags.size(); }

   /// Get reference to particle coordinates Vector.
   Vector& Coords() { return coords; }

   /// Get const reference to particle coordinates Vector.
   const Vector& Coords() const { return coords; }

   /// Get reference to field \p f , component \p c value.
   real_t& FieldValue(int f, int c=0)
   {
      MFEM_ASSERT(f >= 0 && static_cast<std::size_t>(f) < fields.size(),
                  "Invalid field index");
      MFEM_ASSERT(c >= 0 && c < fields[f].Size(),
                  "Invalid component index");
      return fields[f][c];
   }

   /// Get const reference to field \p f , component \p c value.
   const real_t& FieldValue(int f, int c=0) const
   {
      MFEM_ASSERT(f >= 0 && static_cast<std::size_t>(f) <  fields.size(),
                  "invalid field index");
      MFEM_ASSERT(c >= 0 && c < fields[f].Size(),
                  "invalid component index");
      return fields[f][c];
   }

   /// Get reference to field \p f Vector.
   Vector& Field(int f)
   {
      MFEM_ASSERT(f >= 0 && static_cast<std::size_t>(f) <  fields.size(),
                  "invalid field index");
      return fields[f];
   }

   /// Get const reference to field \p f Vector.
   const Vector& Field(int f) const
   {
      MFEM_ASSERT(f >= 0 && static_cast<std::size_t>(f) <  fields.size(),
                  "invalid field index");
      return fields[f];
   }

   /// Get reference to tag \p t .
   int& Tag(int t)
   {
      MFEM_ASSERT(t >= 0 && static_cast<std::size_t>(t) <  tags.size(),
                  "invalid tag index");
      return tags[t][0];
   }

   /// Get const reference to tag \p t .
   const int& Tag(int t) const
   {
      MFEM_ASSERT(t >= 0 && static_cast<std::size_t>(t) <  tags.size(),
                  "invalid tag index");
      return tags[t][0];
   }

   /// Set tag \p t to reference external data.
   void SetTagRef(int t, int *tag_data);

   /// Set field \p f to reference external data.
   void SetFieldRef(int f, real_t *field_data);

   /// Particle equality operator.
   bool operator==(const Particle &rhs) const;

   /// Particle inequality operator.
   bool operator!=(const Particle &rhs) const { return !operator==(rhs); }

   /// Print all particle data to \p os.
   void Print(std::ostream &os=mfem::out) const;
};

/** @brief ParticleSet initializes and manages data associated with particles.
 *
 *  @details Particles are inherently initialized to have a position and an ID,
 *  and optionally can have any number of Vector (of arbitrary vdim) and scalar
 *  integer data in the form of @b fields and @b tags respectively. All particle
<<<<<<< HEAD
 *  data are internally stored in a Struct-of-Arrays fashion, as elaborated on below.
=======
 *  data are internally stored in a Struct-of-Arrays fashion, as elaborated on
 *  below.
>>>>>>> b199703b
 *
 *  @par Coordinates:
 *  All particle coordinates are stored in a ParticleVector with vector
 *  dimension equal to the spatial dimension, ordered either byNODES or byVDIM.
 *
 *  @par IDs:
 *  Each particle is assigned a unique global ID of type unsigned long long. In
 *  parallel, IDs are initialized starting with @b rank and striding by @b size.
 *
 *  @par Fields:
 *  Fields represent scalar or vector \ref real_t data to be associated with
 *  each particles, such as mass, momentum, or moment. For a given field, all
 *  particle data is stored in a single ParticleVector with a given
 *  vector dimension (1 for scalar data) and Ordering::Type (byNODES or
 *  byVDIM).
 *
 *  @par Tags:
 *  Tags represent an integer to be associated with each particle. For a given
 *  tag, all particle integers are stored in a single Array<int>.
 *
 *  @par Names:
 *  Each field and tag can optionally be given a name (string) to be used when
 *  printing particle data in CSV format using PrintCSV().
 *
 */
class ParticleSet
{
public:
   using IDType = unsigned long long;
private:
   /// Constructs an Array of size N filled with Ordering::Type o.
   static Array<Ordering::Type> GetOrderingArray(Ordering::Type o, int N);

   /// Returns default field name for field index i. "Field_{i}"
   static std::string GetDefaultFieldName(int i);

   /// Returns default tag name for tag index i. "Tag_{i}"
   static std::string GetDefaultTagName(int i);

   /// Constructs an Array of size N filled with nullptr.
   static Array<const char*> GetEmptyNameArray(int N);

#ifdef MFEM_USE_MPI
   static int GetRank(MPI_Comm comm_);
   static int GetSize(MPI_Comm comm_);
#endif // MFEM_USE_MPI

protected:
   /// Stride for IDs (when new particles are added).
   /** In parallel, this defaults to the number of MPI ranks. */
   const int id_stride;

   /// Current ID to be assigned to the next particle added.
   /** In parallel, this starts locally as the rank and increments with
    * id_stride, ensuring a global unique identifier whenever a particle is
    * added.
    */
   IDType id_counter;

   /// Global unique IDs of particles owned by this rank.
   Array<IDType> ids;

   /// Spatial coordinates of particles owned by this rank.
   ParticleVector coords;

   /// All particle fields for particles owned by this rank.
   std::vector<std::unique_ptr<ParticleVector>> fields;

   /// All particle tags for particles owned by this rank.
   std::vector<std::unique_ptr<Array<int>>> tags;

   /// Field names, to be written when PrintCSV() is called.
   std::vector<std::string> field_names;

   /// Tag names, to be written when PrintCSV() is called.
   std::vector<std::string> tag_names;

   /** @brief Add particles with global identifiers \p new_ids and
    *  optionally get the local indices of new particles in \p new_indices .
    *
    *  @details Note the data of new particles is uninitialized and must be set
    *  using SetParticle
    */
   void AddParticles(const Array<IDType> &new_ids,
                     Array<int> *new_indices=nullptr);

#ifdef MFEM_USE_MPI
   MPI_Comm comm;
#endif // MFEM_USE_MPI

#if defined(MFEM_USE_MPI) && defined(MFEM_USE_GSLIB)
   struct gslib::crystal *cr = nullptr;               // gslib's internal data
   struct gslib::comm *gsl_comm = nullptr;            // gslib's internal data

   /// \cond DO_NOT_DOCUMENT
   template<std::size_t NBytes>
   static void TransferParticlesImpl(ParticleSet &pset,
                                     const Array<int> &send_idxs,
                                     const Array<unsigned int> &send_ranks);

   using TransferParticlesType = void (*)(ParticleSet &pset,
                                          const Array<int> &send_idxs,
                                          const Array<unsigned int> &send_ranks);

   // Specialization parameter: NBytes
   MFEM_REGISTER_KERNELS(TransferParticles, TransferParticlesType, (size_t));
   friend TransferParticles;
   struct Kernels
   {
      Kernels();
   };
   /// \endcond

#endif // MFEM_USE_MPI && MFEM_USE_GSLIB

   /** @brief Create a Particle object with the same spatial dimension,
    *  number of fields and field vdims, and number of tags as this ParticleSet.
    */
   Particle CreateParticle() const;

   /** @brief Write string in \p ss_header , followed by \p ss_data , to a
    *  single file; compatible in parallel.
    */
   void WriteToFile(const char *fname, const std::stringstream &ss_header,
                    const std::stringstream &ss_data);

   /** @brief Check if a particle could belong in this ParticleSet by
    *  comparing field and tag dimension.
    */
   bool IsValidParticle(const Particle &p) const;

   /** @brief Hidden main constructor of ParticleSet
    *
    *  @param[in] id_stride_          ID stride.
    *  @param[in] id_counter_         Starting ID counter.
    *  @param[in] num_particles       Number of particles to initialize.
    *  @param[in] dim                 Particle spatial dimension.
    *  @param[in] coords_ordering     Ordering of coordinates
    *  @param[in] field_vdims         Array of field vector dimensions
    *  @param[in] field_orderings     Array of field ordering types.
    *  @param[in] field_names_        Array of field names.
    *  @param[in] num_tags            Number of tags to register.
    *  @param[in] tag_names_          Array of tag names.
    */
   ParticleSet(int id_stride_, IDType id_counter_, int num_particles, int dim,
               Ordering::Type coords_ordering, const Array<int> &field_vdims,
               const Array<Ordering::Type> &field_orderings,
               const Array<const char*> &field_names_, int num_tags,
               const Array<const char*> &tag_names_);

public:

   /** @brief Construct a serial ParticleSet.
    *
    *  @param[in] num_particles       Number of particles to initialize.
    *  @param[in] dim                 Particle spatial dimension.
    *  @param[in] coords_ordering     Ordering of coordinates.
    */
   ParticleSet(int num_particles, int dim,
               Ordering::Type coords_ordering=Ordering::byVDIM);

   /** @brief Construct a serial ParticleSet with specified fields and tags at
    *  construction.
    *
    *  @param[in] num_particles       Number of particles to initialize.
    *  @param[in] dim                 Particle spatial dimension.
    *  @param[in] field_vdims         Array of field vector dimensions.
    *  @param[in] num_tags            Number of tags to register.
    *  @param[in] all_ordering        (Optional) Ordering of coordinates and
    *                                 field ParticleVector.
    */
   ParticleSet(int num_particles, int dim, const Array<int> &field_vdims,
               int num_tags, Ordering::Type all_ordering=Ordering::byVDIM);

   /** @brief Construct a serial ParticleSet with specified fields and tags at
    *  construction, with names.
    *
    *  @param[in] num_particles       Number of particles to initialize.
    *  @param[in] dim                 Particle spatial dimension.
    *  @param[in] field_vdims         Array of field vector dimensions.
    *  @param[in] field_names_        Array of field names.
    *  @param[in] num_tags            Number of tags to register.
    *  @param[in] tag_names_          Array of tag names.
    *  @param[in] all_ordering        (Optional) Ordering of coordinates and
    *                                 field ParticleVector.
    */
   ParticleSet(int num_particles, int dim, const Array<int> &field_vdims,
               const Array<const char*> &field_names_, int num_tags,
               const Array<const char*> &tag_names_,
               Ordering::Type all_ordering=Ordering::byVDIM);

   /** @brief Comprehensive serial constructor of ParticleSet.
    *
    *  @param[in] num_particles       Number of particles to initialize.
    *  @param[in] dim                 Particle spatial dimension.
    *  @param[in] coords_ordering     Ordering of coordinates.
    *  @param[in] field_vdims         Array of field vector dimensions.
    *  @param[in] field_orderings     Array of field ordering types.
    *  @param[in] field_names_        Array of field names.
    *  @param[in] num_tags            Number of tags to register.
    *  @param[in] tag_names_          Array of tag names.
    */
   ParticleSet(int num_particles, int dim, Ordering::Type coords_ordering,
               const Array<int> &field_vdims,
               const Array<Ordering::Type> &field_orderings,
               const Array<const char*> &field_names_, int num_tags,
               const Array<const char*> &tag_names_);

#ifdef MFEM_USE_MPI
   /** @brief Construct a parallel ParticleSet.
    *
    *  @param[in] comm_               MPI communicator.
    *  @param[in] rank_num_particles  Number of particles to initialize.
    *  @param[in] dim                 Particle spatial dimension.
    *  @param[in] coords_ordering     (Optional) Ordering of coordinates.
    */
   ParticleSet(MPI_Comm comm_, int rank_num_particles, int dim,
               Ordering::Type coords_ordering=Ordering::byVDIM);

   /** @brief Construct a parallel ParticleSet with specified fields and tags
    *  at construction.
    *
    *  @param[in] comm_               MPI communicator.
    *  @param[in] rank_num_particles  # of particles to initialize on this rank.
    *  @param[in] dim                 Particle spatial dimension.
    *  @param[in] field_vdims         Array of field vector dimensions.
    *  @param[in] num_tags            Number of tags to register.
    *  @param[in] all_ordering        (Optional) Ordering of coordinates and
    *                                 field ParticleVector.
    */
   ParticleSet(MPI_Comm comm_, int rank_num_particles, int dim,
               const Array<int> &field_vdims, int num_tags,
               Ordering::Type all_ordering=Ordering::byVDIM);

   /** @brief Construct a parallel ParticleSet with specified fields and tags
    *  at construction, with names (for PrintCSV()).
    *
    *  @param[in] comm_               MPI communicator.
    *  @param[in] rank_num_particles  # of particles to initialize on this rank.
    *  @param[in] dim                 Particle spatial dimension.
    *  @param[in] field_vdims         Array of field vector dimension.
    *  @param[in] field_names_        Array of field names.
    *  @param[in] num_tags            Number of tags to register.
    *  @param[in] tag_names_          Array of tag names.
    *  @param[in] all_ordering        (Optional) Ordering of coordinates and
    *                                 field ParticleVector.
    */
   ParticleSet(MPI_Comm comm_, int rank_num_particles, int dim,
               const Array<int> &field_vdims,
               const Array<const char*> &field_names_,
               int num_tags, const Array<const char*> &tag_names_,
               Ordering::Type all_ordering=Ordering::byVDIM);

   /** @brief Comprehensive parallel constructor of ParticleSet.
    *
    *  @param[in] comm_               MPI communicator.
    *  @param[in] rank_num_particles  # of particles to initialize on this rank.
    *  @param[in] dim                 Particle spatial dimension.
    *  @param[in] coords_ordering     Ordering of coordinates.
    *  @param[in] field_vdims         Array of field vector dimensions.
    *  @param[in] field_orderings     Array of field ordering types.
    *  @param[in] field_names_        Array of field names.
    *  @param[in] num_tags            Number of tags to register.
    *  @param[in] tag_names_          Array of tag names.
    */
   ParticleSet(MPI_Comm comm_, int rank_num_particles, int dim,
               Ordering::Type coords_ordering, const Array<int> &field_vdims,
               const Array<Ordering::Type> &field_orderings,
               const Array<const char*> &field_names_, int num_tags,
               const Array<const char*> &tag_names_);

   /// Get the MPI communicator for this ParticleSet.
   MPI_Comm GetComm() const { return comm; };
#endif // MFEM_USE_MPI
   /// Get the global number of active particles across all ranks.
   IDType GetGlobalNParticles() const;

   /// Get the spatial dimension.
   int GetDim() const { return coords.GetVDim(); }

   /// Get the IDs of the active particles owned by this ParticleSet.
   const Array<IDType>& GetIDs() const { return ids; }

   /// Update global ID of a particle.
   void UpdateID(int local_idx, IDType new_global_id)
   { ids[local_idx] = new_global_id; }

   /** @brief Add a field to the ParticleSet.
    *
    *  @param[in] vdim             Vector dimension of the field.
    *  @param[in] field_ordering   (Optional) Ordering::Type of the field.
    *  @param[in] field_name       (Optional) Name of the field.
    *
    *  @return Index of the newly-added field.
    */
   int AddField(int vdim, Ordering::Type field_ordering=Ordering::byVDIM,
                const char* field_name=nullptr);

   // Add a field [with different parameter order for convenience]
   int AddNamedField(int vdim, const char* field_name,
                     Ordering::Type field_ordering=Ordering::byVDIM)
   {
      return AddField(vdim, field_ordering, field_name);
   }

   /** @brief Add a tag to the ParticleSet.
    *
    *  @param[in] tag_name      (Optional) Name of the tag.
    *
    *  @return Index of the newly-added tag.
    */
   int AddTag(const char* tag_name=nullptr);

   /// Reserve memory for \p res particles.
   /** Can help to avoid re-allocation for adding + removing particles. */
   void Reserve(int res);

   /// Get the number of active particles currently held by this ParticleSet.
   int GetNParticles() const { return ids.Size(); }

   /// Get the number of fields registered to particles.
   int GetNFields() const { return fields.size(); }

   /// Get an Array<int> of the field vector-dimensions registered to particles.
   const Array<int> GetFieldVDims() const;

   /// Get Field vector-dimension
   int FieldVDim(int f) const { return fields[f]->GetVDim(); }

   /// Get the number of tags registered to particles.
   int GetNTags() const { return tags.size(); }

   /// Add a particle using Particle .
   void AddParticle(const Particle &p);

   /** @brief Add \p num_particles particles, and optionally get the local
    *  indices of new particles in \p new_indices .
    *
    *  @details The data of new particles is uninitialized and must be set
    *  using SetParticle.
    */
   void AddParticles(int num_particles, Array<int> *new_indices=nullptr);

   /// Remove particle data specified by \p list of particle indices.
   void RemoveParticles(const Array<int> &list);

   /// Get a reference to the coordinates ParticleVector.
   ParticleVector& Coords() { return coords; }

   /// Get a const reference to the coordinates ParticleVector.
   const ParticleVector& Coords() const { return coords; }

   /// Get a reference to field \p f 's ParticleVector.
   ParticleVector& Field(int f) { return *fields[f]; }

   /// Get a const reference to field \p f 's ParticleVector.
   const ParticleVector& Field(int f) const { return *fields[f]; }

   /// Get a reference to tag \p t 's Array<int>.
   Array<int>& Tag(int t) { return *tags[t]; }

   /// Get a const reference to tag \p t 's Array<int>.
   const Array<int>& Tag(int t) const { return *tags[t]; }

   /** @brief Get new Particle object with copy of data associated with
       particle \p i . */
   Particle GetParticle(int i) const;

   /** @brief Get Particle object whose member reference the actual data
    *  associated with particle \p i in this ParticleSet.
    *
    * @see IsParticleRefValid for when this method can be used.
    */
   Particle GetParticleRef(int i);

   /** @brief Determine if GetParticleRef is valid.
    *
    * If coordinates and all fields are ordered byVDIM, then returns true.
    * Otherwise, false.
    */
   bool IsParticleRefValid() const;

   /// Set data for particle at index \p i with data from provided particle \p p
   void SetParticle(int i, const Particle &p);

   /** @brief Print all particle data to a comma-delimited CSV file.
    *
    *  The first row contains the header. We include the particle ID,
    *  owning rank (in parallel), coordinates, followed by all fields and
    *  tags.
    *
    *  The output can be visualized in Paraview by loading the csv files, and
    *  applying the "Table To Points" filter.
    */
   void PrintCSV(const char *fname, int precision=16);

   /** @brief Print only particle field and tags given by \p field_idxs and
       \p tag_idxs respectively to a CSV file. */
   void PrintCSV(const char *fname, const Array<int> &field_idxs,
                 const Array<int> &tag_idxs, int precision=16);

#if defined(MFEM_USE_MPI) && defined(MFEM_USE_GSLIB)

   /** @brief Redistribute particle data to \p rank_list

       @param[in] rank_list    Array of size GetNParticles() denoting ultimate
                               destination of particle data. Index = this rank
                               means no data is moved.
     */
   void Redistribute(const Array<unsigned int> &rank_list);

#endif // MFEM_USE_MPI && MFEM_USE_GSLIB

   /// Destructor
   ~ParticleSet();
   ParticleSet(const ParticleSet&) = delete;
   ParticleSet& operator=(const ParticleSet&) = delete;
};

} // namespace mfem


#endif // MFEM_PARTICLESET<|MERGE_RESOLUTION|>--- conflicted
+++ resolved
@@ -127,12 +127,8 @@
  *  @details Particles are inherently initialized to have a position and an ID,
  *  and optionally can have any number of Vector (of arbitrary vdim) and scalar
  *  integer data in the form of @b fields and @b tags respectively. All particle
-<<<<<<< HEAD
- *  data are internally stored in a Struct-of-Arrays fashion, as elaborated on below.
-=======
  *  data are internally stored in a Struct-of-Arrays fashion, as elaborated on
  *  below.
->>>>>>> b199703b
  *
  *  @par Coordinates:
  *  All particle coordinates are stored in a ParticleVector with vector
