// Copyright (c) 2010-2024, Lawrence Livermore National Security, LLC. Produced
// at the Lawrence Livermore National Laboratory. All Rights reserved. See files
// LICENSE and NOTICE for details. LLNL-CODE-806117.
//
// This file is part of the MFEM library. For more information and source code
// availability visit https://mfem.org.
//
// MFEM is free software; you can redistribute it and/or modify it under the
// terms of the BSD-3 license. We welcome feedback and contributions, see file
// CONTRIBUTING.md for details.

#include "fem.hpp"
#include "../mesh/wedge.hpp"
#include "../mesh/pyramid.hpp"

namespace mfem
{

const char *Geometry::Name[NumGeom] =
<<<<<<< HEAD
{ "Point", "Segment", "Triangle", "Square", "Tetrahedron", "Cube", "Prism", "Pentatope", "Tesseract" };

const double Geometry::Volume[NumGeom] =
{ 1.0, 1.0, 0.5, 1.0, 1./6, 1.0, 0.5, 1./24., 1.0 };
=======
{
   "Point", "Segment", "Triangle", "Square", "Tetrahedron", "Cube", "Prism",
   "Pyramid"
};

const real_t Geometry::Volume[NumGeom] =
{ 1.0, 1.0, 0.5, 1.0, 1./6, 1.0, 0.5, 1./3 };
>>>>>>> c3eb769a

Geometry::Geometry()
{
   // Vertices for Geometry::POINT
   GeomVert[0] =  new IntegrationRule(1);
   GeomVert[0]->IntPoint(0).x = 0.0;

   // Vertices for Geometry::SEGMENT
   GeomVert[1] = new IntegrationRule(2);

   GeomVert[1]->IntPoint(0).x = 0.0;
   GeomVert[1]->IntPoint(1).x = 1.0;

   // Vertices for Geometry::TRIANGLE
   GeomVert[2] = new IntegrationRule(3);

   GeomVert[2]->IntPoint(0).x = 0.0;
   GeomVert[2]->IntPoint(0).y = 0.0;

   GeomVert[2]->IntPoint(1).x = 1.0;
   GeomVert[2]->IntPoint(1).y = 0.0;

   GeomVert[2]->IntPoint(2).x = 0.0;
   GeomVert[2]->IntPoint(2).y = 1.0;

   // Vertices for Geometry::SQUARE
   GeomVert[3] = new IntegrationRule(4);

   GeomVert[3]->IntPoint(0).x = 0.0;
   GeomVert[3]->IntPoint(0).y = 0.0;

   GeomVert[3]->IntPoint(1).x = 1.0;
   GeomVert[3]->IntPoint(1).y = 0.0;

   GeomVert[3]->IntPoint(2).x = 1.0;
   GeomVert[3]->IntPoint(2).y = 1.0;

   GeomVert[3]->IntPoint(3).x = 0.0;
   GeomVert[3]->IntPoint(3).y = 1.0;

   // Vertices for Geometry::TETRAHEDRON
   GeomVert[4] = new IntegrationRule(4);
   GeomVert[4]->IntPoint(0).x = 0.0;
   GeomVert[4]->IntPoint(0).y = 0.0;
   GeomVert[4]->IntPoint(0).z = 0.0;

   GeomVert[4]->IntPoint(1).x = 1.0;
   GeomVert[4]->IntPoint(1).y = 0.0;
   GeomVert[4]->IntPoint(1).z = 0.0;

   GeomVert[4]->IntPoint(2).x = 0.0;
   GeomVert[4]->IntPoint(2).y = 1.0;
   GeomVert[4]->IntPoint(2).z = 0.0;

   GeomVert[4]->IntPoint(3).x = 0.0;
   GeomVert[4]->IntPoint(3).y = 0.0;
   GeomVert[4]->IntPoint(3).z = 1.0;

   // Vertices for Geometry::CUBE
   GeomVert[5] = new IntegrationRule(8);

   GeomVert[5]->IntPoint(0).x = 0.0;
   GeomVert[5]->IntPoint(0).y = 0.0;
   GeomVert[5]->IntPoint(0).z = 0.0;

   GeomVert[5]->IntPoint(1).x = 1.0;
   GeomVert[5]->IntPoint(1).y = 0.0;
   GeomVert[5]->IntPoint(1).z = 0.0;

   GeomVert[5]->IntPoint(2).x = 1.0;
   GeomVert[5]->IntPoint(2).y = 1.0;
   GeomVert[5]->IntPoint(2).z = 0.0;

   GeomVert[5]->IntPoint(3).x = 0.0;
   GeomVert[5]->IntPoint(3).y = 1.0;
   GeomVert[5]->IntPoint(3).z = 0.0;

   GeomVert[5]->IntPoint(4).x = 0.0;
   GeomVert[5]->IntPoint(4).y = 0.0;
   GeomVert[5]->IntPoint(4).z = 1.0;

   GeomVert[5]->IntPoint(5).x = 1.0;
   GeomVert[5]->IntPoint(5).y = 0.0;
   GeomVert[5]->IntPoint(5).z = 1.0;

   GeomVert[5]->IntPoint(6).x = 1.0;
   GeomVert[5]->IntPoint(6).y = 1.0;
   GeomVert[5]->IntPoint(6).z = 1.0;

   GeomVert[5]->IntPoint(7).x = 0.0;
   GeomVert[5]->IntPoint(7).y = 1.0;
   GeomVert[5]->IntPoint(7).z = 1.0;

   // Vertices for Geometry::PRISM
   GeomVert[6] = new IntegrationRule(6);
   GeomVert[6]->IntPoint(0).x = 0.0;
   GeomVert[6]->IntPoint(0).y = 0.0;
   GeomVert[6]->IntPoint(0).z = 0.0;

   GeomVert[6]->IntPoint(1).x = 1.0;
   GeomVert[6]->IntPoint(1).y = 0.0;
   GeomVert[6]->IntPoint(1).z = 0.0;

   GeomVert[6]->IntPoint(2).x = 0.0;
   GeomVert[6]->IntPoint(2).y = 1.0;
   GeomVert[6]->IntPoint(2).z = 0.0;

   GeomVert[6]->IntPoint(3).x = 0.0;
   GeomVert[6]->IntPoint(3).y = 0.0;
   GeomVert[6]->IntPoint(3).z = 1.0;

   GeomVert[6]->IntPoint(4).x = 1.0;
   GeomVert[6]->IntPoint(4).y = 0.0;
   GeomVert[6]->IntPoint(4).z = 1.0;

   GeomVert[6]->IntPoint(5).x = 0.0;
   GeomVert[6]->IntPoint(5).y = 1.0;
   GeomVert[6]->IntPoint(5).z = 1.0;

<<<<<<< HEAD
   // Vertices for Geometry::PENTATOPE
=======
   // Vertices for Geometry::PYRAMID
>>>>>>> c3eb769a
   GeomVert[7] = new IntegrationRule(5);
   GeomVert[7]->IntPoint(0).x = 0.0;
   GeomVert[7]->IntPoint(0).y = 0.0;
   GeomVert[7]->IntPoint(0).z = 0.0;
<<<<<<< HEAD
   GeomVert[7]->IntPoint(0).t = 0.0;
=======
>>>>>>> c3eb769a

   GeomVert[7]->IntPoint(1).x = 1.0;
   GeomVert[7]->IntPoint(1).y = 0.0;
   GeomVert[7]->IntPoint(1).z = 0.0;
<<<<<<< HEAD
   GeomVert[7]->IntPoint(1).t = 0.0;

   GeomVert[7]->IntPoint(2).x = 0.0;
   GeomVert[7]->IntPoint(2).y = 1.0;
   GeomVert[7]->IntPoint(2).z = 0.0;
   GeomVert[7]->IntPoint(2).t = 0.0;

   GeomVert[7]->IntPoint(3).x = 0.0;
   GeomVert[7]->IntPoint(3).y = 0.0;
   GeomVert[7]->IntPoint(3).z = 1.0;
   GeomVert[7]->IntPoint(3).t = 0.0;

   GeomVert[7]->IntPoint(4).x = 0.0;
   GeomVert[7]->IntPoint(4).y = 0.0;
   GeomVert[7]->IntPoint(4).z = 0.0;
   GeomVert[7]->IntPoint(4).t = 1.0;

=======

   GeomVert[7]->IntPoint(2).x = 1.0;
   GeomVert[7]->IntPoint(2).y = 1.0;
   GeomVert[7]->IntPoint(2).z = 0.0;

   GeomVert[7]->IntPoint(3).x = 0.0;
   GeomVert[7]->IntPoint(3).y = 1.0;
   GeomVert[7]->IntPoint(3).z = 0.0;

   GeomVert[7]->IntPoint(4).x = 0.0;
   GeomVert[7]->IntPoint(4).y = 0.0;
   GeomVert[7]->IntPoint(4).z = 1.0;
>>>>>>> c3eb769a

   GeomCenter[POINT].x = 0.0;
   GeomCenter[POINT].y = 0.0;
   GeomCenter[POINT].z = 0.0;

   GeomCenter[SEGMENT].x = 0.5;
   GeomCenter[SEGMENT].y = 0.0;
   GeomCenter[SEGMENT].z = 0.0;

   GeomCenter[TRIANGLE].x = 1.0 / 3.0;
   GeomCenter[TRIANGLE].y = 1.0 / 3.0;
   GeomCenter[TRIANGLE].z = 0.0;

   GeomCenter[SQUARE].x = 0.5;
   GeomCenter[SQUARE].y = 0.5;
   GeomCenter[SQUARE].z = 0.0;

   GeomCenter[TETRAHEDRON].x = 0.25;
   GeomCenter[TETRAHEDRON].y = 0.25;
   GeomCenter[TETRAHEDRON].z = 0.25;

   GeomCenter[CUBE].x = 0.5;
   GeomCenter[CUBE].y = 0.5;
   GeomCenter[CUBE].z = 0.5;

   GeomCenter[PRISM].x = 1.0 / 3.0;
   GeomCenter[PRISM].y = 1.0 / 3.0;
   GeomCenter[PRISM].z = 0.5;

<<<<<<< HEAD
   GeomCenter[PENTATOPE].x = 0.2;
   GeomCenter[PENTATOPE].y = 0.2;
   GeomCenter[PENTATOPE].z = 0.2;
   GeomCenter[PENTATOPE].t = 0.2;
=======
   GeomCenter[PYRAMID].x = 0.375;
   GeomCenter[PYRAMID].y = 0.375;
   GeomCenter[PYRAMID].z = 0.25;
>>>>>>> c3eb769a

   GeomToPerfGeomJac[POINT]       = NULL;
   GeomToPerfGeomJac[SEGMENT]     = new DenseMatrix(1);
   GeomToPerfGeomJac[TRIANGLE]    = new DenseMatrix(2);
   GeomToPerfGeomJac[SQUARE]      = new DenseMatrix(2);
   GeomToPerfGeomJac[TETRAHEDRON] = new DenseMatrix(3);
   GeomToPerfGeomJac[CUBE]        = new DenseMatrix(3);
   GeomToPerfGeomJac[PRISM]       = new DenseMatrix(3);
<<<<<<< HEAD
   GeomToPerfGeomJac[PENTATOPE]   = new DenseMatrix(4);
=======
   GeomToPerfGeomJac[PYRAMID]     = new DenseMatrix(3);
>>>>>>> c3eb769a

   PerfGeomToGeomJac[POINT]       = NULL;
   PerfGeomToGeomJac[SEGMENT]     = NULL;
   PerfGeomToGeomJac[TRIANGLE]    = new DenseMatrix(2);
   PerfGeomToGeomJac[SQUARE]      = NULL;
   PerfGeomToGeomJac[TETRAHEDRON] = new DenseMatrix(3);
   PerfGeomToGeomJac[CUBE]        = NULL;
   PerfGeomToGeomJac[PRISM]       = new DenseMatrix(3);
<<<<<<< HEAD
   PerfGeomToGeomJac[PENTATOPE]   = new DenseMatrix(4);
=======
   PerfGeomToGeomJac[PYRAMID]     = new DenseMatrix(3);
>>>>>>> c3eb769a

   GeomToPerfGeomJac[SEGMENT]->Diag(1.0, 1);
   {
      IsoparametricTransformation tri_T;
      tri_T.SetFE(&TriangleFE);
      GetPerfPointMat (TRIANGLE, tri_T.GetPointMat());
      tri_T.SetIntPoint(&GeomCenter[TRIANGLE]);
      *GeomToPerfGeomJac[TRIANGLE] = tri_T.Jacobian();
      CalcInverse(tri_T.Jacobian(), *PerfGeomToGeomJac[TRIANGLE]);
   }
   GeomToPerfGeomJac[SQUARE]->Diag(1.0, 2);
   {
      IsoparametricTransformation tet_T;
      tet_T.SetFE(&TetrahedronFE);
      GetPerfPointMat (TETRAHEDRON, tet_T.GetPointMat());
      tet_T.SetIntPoint(&GeomCenter[TETRAHEDRON]);
      *GeomToPerfGeomJac[TETRAHEDRON] = tet_T.Jacobian();
      CalcInverse(tet_T.Jacobian(), *PerfGeomToGeomJac[TETRAHEDRON]);
   }
   GeomToPerfGeomJac[CUBE]->Diag(1.0, 3);
   {
      IsoparametricTransformation pri_T;
      pri_T.SetFE(&WedgeFE);
      GetPerfPointMat (PRISM, pri_T.GetPointMat());
      pri_T.SetIntPoint(&GeomCenter[PRISM]);
      *GeomToPerfGeomJac[PRISM] = pri_T.Jacobian();
      CalcInverse(pri_T.Jacobian(), *PerfGeomToGeomJac[PRISM]);
   }
   {
<<<<<<< HEAD
      Linear4DFiniteElement PentFE;
      IsoparametricTransformation pent_T;
      pent_T.SetFE(&PentFE);
      GetPerfPointMat (PENTATOPE, pent_T.GetPointMat());
      pent_T.FinalizeTransformation();
      pent_T.SetIntPoint(&GeomCenter[PENTATOPE]);
      *GeomToPerfGeomJac[PENTATOPE] = pent_T.Jacobian();
      CalcInverse(pent_T.Jacobian(), *PerfGeomToGeomJac[PENTATOPE]);
   }

=======
      IsoparametricTransformation pyr_T;
      pyr_T.SetFE(&PyramidFE);
      GetPerfPointMat (PYRAMID, pyr_T.GetPointMat());
      pyr_T.SetIntPoint(&GeomCenter[PYRAMID]);
      *GeomToPerfGeomJac[PYRAMID] = pyr_T.Jacobian();
      CalcInverse(pyr_T.Jacobian(), *PerfGeomToGeomJac[PYRAMID]);
   }
}

template <Geometry::Type GEOM>
int GetInverseOrientation_(int orientation)
{
   using geom_t = Geometry::Constants<GEOM>;
   MFEM_ASSERT(0 <= orientation && orientation < geom_t::NumOrient,
               "Invalid orientation");
   return geom_t::InvOrient[orientation];
}

int Geometry::GetInverseOrientation(Type geom_type, int orientation)
{
   switch (geom_type)
   {
      case Geometry::POINT:
         return GetInverseOrientation_<Geometry::POINT>(orientation);
      case Geometry::SEGMENT:
         return GetInverseOrientation_<Geometry::SEGMENT>(orientation);
      case Geometry::TRIANGLE:
         return GetInverseOrientation_<Geometry::TRIANGLE>(orientation);
      case Geometry::SQUARE:
         return GetInverseOrientation_<Geometry::SQUARE>(orientation);
      case Geometry::TETRAHEDRON:
         return GetInverseOrientation_<Geometry::TETRAHEDRON>(orientation);
      default:
         MFEM_ABORT("Geometry type does not have inverse orientations");
   }
>>>>>>> c3eb769a
}

Geometry::~Geometry()
{
   for (int i = 0; i < NumGeom; i++)
   {
      delete PerfGeomToGeomJac[i];
      delete GeomToPerfGeomJac[i];
      delete GeomVert[i];
   }
}

const IntegrationRule *Geometry::GetVertices(int GeomType) const
{
   switch (GeomType)
   {
      case Geometry::POINT:       return GeomVert[0];
      case Geometry::SEGMENT:     return GeomVert[1];
      case Geometry::TRIANGLE:    return GeomVert[2];
      case Geometry::SQUARE:      return GeomVert[3];
      case Geometry::TETRAHEDRON: return GeomVert[4];
      case Geometry::CUBE:        return GeomVert[5];
      case Geometry::PRISM:       return GeomVert[6];
<<<<<<< HEAD
      case Geometry::PENTATOPE:   return GeomVert[7];
      default:
         mfem_error ("Geometry::GetVertices(...)");
=======
      case Geometry::PYRAMID:     return GeomVert[7];
      case Geometry::INVALID:
      case Geometry::NUM_GEOMETRIES:
         mfem_error("Geometry::GetVertices(...)");
>>>>>>> c3eb769a
   }
   // make some compilers happy.
   return GeomVert[0];
}

// static method
void Geometry::GetRandomPoint(int GeomType, IntegrationPoint &ip)
{
   switch (GeomType)
   {
      case Geometry::POINT:
         ip.x = 0.0;
         break;
      case Geometry::SEGMENT:
         ip.x = real_t(rand()) / real_t(RAND_MAX);
         break;
      case Geometry::TRIANGLE:
         ip.x = real_t(rand()) / real_t(RAND_MAX);
         ip.y = real_t(rand()) / real_t(RAND_MAX);
         if (ip.x + ip.y > 1.0)
         {
            ip.x = 1.0 - ip.x;
            ip.y = 1.0 - ip.y;
         }
         break;
      case Geometry::SQUARE:
         ip.x = real_t(rand()) / real_t(RAND_MAX);
         ip.y = real_t(rand()) / real_t(RAND_MAX);
         break;
      case Geometry::TETRAHEDRON:
         ip.x = real_t(rand()) / real_t(RAND_MAX);
         ip.y = real_t(rand()) / real_t(RAND_MAX);
         ip.z = real_t(rand()) / real_t(RAND_MAX);
         // map to the triangular prism obtained by extruding the reference
         // triangle in z direction
         if (ip.x + ip.y > 1.0)
         {
            ip.x = 1.0 - ip.x;
            ip.y = 1.0 - ip.y;
         }
         // split the prism into 3 parts: 1 is the reference tet, and the
         // other two tets (as given below) are mapped to the reference tet
         if (ip.x + ip.z > 1.0)
         {
            // tet with vertices: (0,0,1),(1,0,1),(0,1,1),(1,0,0)
            ip.x = ip.x + ip.z - 1.0;
            // ip.y = ip.y;
            ip.z = 1.0 - ip.z;
            // mapped to: (0,0,0),(1,0,0),(0,1,0),(0,0,1)
         }
         else if (ip.x + ip.y + ip.z > 1.0)
         {
            // tet with vertices: (0,1,1),(0,1,0),(0,0,1),(1,0,0)
            real_t x = ip.x;
            ip.x = 1.0 - x - ip.z;
            ip.y = 1.0 - x - ip.y;
            ip.z = x;
            // mapped to: (0,0,0),(1,0,0),(0,1,0),(0,0,1)
         }
         break;
      case Geometry::CUBE:
         ip.x = real_t(rand()) / real_t(RAND_MAX);
         ip.y = real_t(rand()) / real_t(RAND_MAX);
         ip.z = real_t(rand()) / real_t(RAND_MAX);
         break;
      case Geometry::PRISM:
         ip.x = real_t(rand()) / real_t(RAND_MAX);
         ip.y = real_t(rand()) / real_t(RAND_MAX);
         ip.z = real_t(rand()) / real_t(RAND_MAX);
         if (ip.x + ip.y > 1.0)
         {
            ip.x = 1.0 - ip.x;
            ip.y = 1.0 - ip.y;
         }
         break;
      case Geometry::PYRAMID:
         ip.x = real_t(rand()) / real_t(RAND_MAX);
         ip.y = real_t(rand()) / real_t(RAND_MAX);
         ip.z = real_t(rand()) / real_t(RAND_MAX);
         if (ip.x + ip.z > 1.0 && ip.y < ip.x)
         {
            real_t x = ip.x;
            ip.x = ip.y;
            ip.y = 1.0 - ip.z;
            ip.z = 1.0 - x;
         }
         else if (ip.y + ip.z > 1.0)
         {
            real_t z = ip.z;
            ip.z = 1.0 - ip.y;
            ip.y = ip.x;
            ip.x = 1.0 - z;
         }
         break;
      case Geometry::INVALID:
      case Geometry::NUM_GEOMETRIES:
         MFEM_ABORT("Unknown type of reference element!");
   }
}


namespace internal
{

// Fuzzy equality operator with absolute tolerance eps.
inline bool NearlyEqual(real_t x, real_t y, real_t eps)
{
   return std::abs(x-y) <= eps;
}

// Fuzzy greater than comparison operator with absolute tolerance eps.
// Returns true when x is greater than y by at least eps.
inline bool FuzzyGT(real_t x, real_t y, real_t eps)
{
   return (x > y + eps);
}

// Fuzzy less than comparison operator with absolute tolerance eps.
// Returns true when x is less than y by at least eps.
inline bool FuzzyLT(real_t x, real_t y, real_t eps)
{
   return (x < y - eps);
}

}

// static method
bool Geometry::CheckPoint(int GeomType, const IntegrationPoint &ip)
{
   switch (GeomType)
   {
      case Geometry::POINT:
         if (ip.x != 0.0) { return false; }
         break;
      case Geometry::SEGMENT:
         if (ip.x < 0.0 || ip.x > 1.0) { return false; }
         break;
      case Geometry::TRIANGLE:
         if (ip.x < 0.0 || ip.y < 0.0 || ip.x+ip.y > 1.0) { return false; }
         break;
      case Geometry::SQUARE:
         if (ip.x < 0.0 || ip.x > 1.0 || ip.y < 0.0 || ip.y > 1.0)
         { return false; }
         break;
      case Geometry::TETRAHEDRON:
         if (ip.x < 0.0 || ip.y < 0.0 || ip.z < 0.0 ||
             ip.x+ip.y+ip.z > 1.0) { return false; }
         break;
      case Geometry::CUBE:
         if (ip.x < 0.0 || ip.x > 1.0 || ip.y < 0.0 || ip.y > 1.0 ||
             ip.z < 0.0 || ip.z > 1.0) { return false; }
         break;
      case Geometry::PRISM:
         if (ip.x < 0.0 || ip.y < 0.0 || ip.x+ip.y > 1.0 ||
             ip.z < 0.0 || ip.z > 1.0) { return false; }
         break;
      case Geometry::PYRAMID:
         if (ip.x < 0.0 || ip.y < 0.0 || ip.x+ip.z > 1.0 || ip.y+ip.z > 1.0 ||
             ip.z < 0.0 || ip.z > 1.0) { return false; }
         break;
      case Geometry::INVALID:
      case Geometry::NUM_GEOMETRIES:
         MFEM_ABORT("Unknown type of reference element!");
   }
   return true;
}

// static method
bool Geometry::CheckPoint(int GeomType, const IntegrationPoint &ip, real_t eps)
{
   switch (GeomType)
   {
      case Geometry::POINT:
         if (! internal::NearlyEqual(ip.x, 0.0, eps))
         {
            return false;
         }
         break;
      case Geometry::SEGMENT:
         if ( internal::FuzzyLT(ip.x, 0.0, eps)
              || internal::FuzzyGT(ip.x, 1.0, eps) )
         {
            return false;
         }
         break;
      case Geometry::TRIANGLE:
         if ( internal::FuzzyLT(ip.x, 0.0, eps)
              || internal::FuzzyLT(ip.y, 0.0, eps)
              || internal::FuzzyGT(ip.x+ip.y, 1.0, eps) )
         {
            return false;
         }
         break;
      case Geometry::SQUARE:
         if ( internal::FuzzyLT(ip.x, 0.0, eps)
              || internal::FuzzyGT(ip.x, 1.0, eps)
              || internal::FuzzyLT(ip.y, 0.0, eps)
              || internal::FuzzyGT(ip.y, 1.0, eps) )
         {
            return false;
         }
         break;
      case Geometry::TETRAHEDRON:
         if ( internal::FuzzyLT(ip.x, 0.0, eps)
              || internal::FuzzyLT(ip.y, 0.0, eps)
              || internal::FuzzyLT(ip.z, 0.0, eps)
              || internal::FuzzyGT(ip.x+ip.y+ip.z, 1.0, eps) )
         {
            return false;
         }
         break;
      case Geometry::CUBE:
         if ( internal::FuzzyLT(ip.x, 0.0, eps)
              || internal::FuzzyGT(ip.x, 1.0, eps)
              || internal::FuzzyLT(ip.y, 0.0, eps)
              || internal::FuzzyGT(ip.y, 1.0, eps)
              || internal::FuzzyLT(ip.z, 0.0, eps)
              || internal::FuzzyGT(ip.z, 1.0, eps) )
         {
            return false;
         }
         break;
      case Geometry::PRISM:
         if ( internal::FuzzyLT(ip.x, 0.0, eps)
              || internal::FuzzyLT(ip.y, 0.0, eps)
              || internal::FuzzyGT(ip.x+ip.y, 1.0, eps)
              || internal::FuzzyLT(ip.z, 0.0, eps)
              || internal::FuzzyGT(ip.z, 1.0, eps) )
         {
            return false;
         }
         break;
      case Geometry::PYRAMID:
         if (internal::FuzzyLT(ip.x, 0.0, eps)
             || internal::FuzzyLT(ip.y, 0.0, eps)
             || internal::FuzzyGT(ip.x+ip.z, 1.0, eps)
             || internal::FuzzyGT(ip.y+ip.z, 1.0, eps)
             || internal::FuzzyLT(ip.z, 0.0, eps)
             || internal::FuzzyGT(ip.z, 1.0, eps) )
         {
            return false;
         }
         break;
      case Geometry::INVALID:
      case Geometry::NUM_GEOMETRIES:
         MFEM_ABORT("Unknown type of reference element!");
   }
   return true;
}


namespace internal
{

template <int N, int dim>
inline bool IntersectSegment(real_t lbeg[N], real_t lend[N],
                             IntegrationPoint &end)
{
   real_t t = 1.0;
   bool out = false;
   for (int i = 0; i < N; i++)
   {
      lbeg[i] = std::max(lbeg[i], (real_t) 0.0); // remove round-off
      if (lend[i] < 0.0)
      {
         out = true;
         t = std::min(t, lbeg[i]/(lbeg[i]-lend[i]));
      }
   }
   if (out)
   {
      if (dim >= 1) { end.x = t*lend[0] + (1.0-t)*lbeg[0]; }
      if (dim >= 2) { end.y = t*lend[1] + (1.0-t)*lbeg[1]; }
      if (dim >= 3) { end.z = t*lend[2] + (1.0-t)*lbeg[2]; }
      return false;
   }
   return true;
}

inline bool ProjectTriangle(real_t &x, real_t &y)
{
   if (x < 0.0)
   {
      x = 0.0;
      if (y < 0.0)      { y = 0.0; }
      else if (y > 1.0) { y = 1.0; }
      return false;
   }
   if (y < 0.0)
   {
      if (x > 1.0) { x = 1.0; }
      y = 0.0;
      return false;
   }
   const real_t l3 = 1.0-x-y;
   if (l3 < 0.0)
   {
      if (y - x > 1.0)       { x = 0.0; y = 1.0; }
      else if (y - x < -1.0) { x = 1.0; y = 0.0; }
      else                   { x += l3/2; y += l3/2; }
      return false;
   }
   return true;
}

inline bool ProjectTetrahedron(double &x, double &y, double &z)
{
   if (z < 0.0)
   {
      z = 0.0;
      internal::ProjectTriangle(x, y);
      return false;
   }
   if (y < 0.0)
   {
      y = 0.0;
      internal::ProjectTriangle(x, z);
      return false;
   }
   if (x < 0.0)
   {
      x = 0.0;
      internal::ProjectTriangle(y, z);
      return false;
   }
   const double l4 = 1.0-x-y-z;
   if (l4 < 0.0)
   {
      const double l4_3 = l4/3;
      x += l4_3;
      y += l4_3;
      internal::ProjectTriangle(x, y);
      z = 1.0-x-y;
      return false;
   }
   return true;
}

}

// static method
bool Geometry::ProjectPoint(int GeomType, const IntegrationPoint &beg,
                            IntegrationPoint &end)
{
   constexpr real_t fone = 1.0;

   switch (GeomType)
   {
      case Geometry::POINT:
      {
         if (end.x != 0.0) { end.x = 0.0; return false; }
         break;
      }
      case Geometry::SEGMENT:
      {
         if (end.x < 0.0) { end.x = 0.0; return false; }
         if (end.x > 1.0) { end.x = 1.0; return false; }
         break;
      }
      case Geometry::TRIANGLE:
      {
         real_t lend[3] = { end.x, end.y, fone-end.x-end.y };
         real_t lbeg[3] = { beg.x, beg.y, fone-beg.x-beg.y };
         return internal::IntersectSegment<3,2>(lbeg, lend, end);
      }
      case Geometry::SQUARE:
      {
         real_t lend[4] = { end.x, end.y, fone-end.x, fone-end.y };
         real_t lbeg[4] = { beg.x, beg.y, fone-beg.x, fone-beg.y };
         return internal::IntersectSegment<4,2>(lbeg, lend, end);
      }
      case Geometry::TETRAHEDRON:
      {
         real_t lend[4] = { end.x, end.y, end.z, fone-end.x-end.y-end.z };
         real_t lbeg[4] = { beg.x, beg.y, beg.z, fone-beg.x-beg.y-beg.z };
         return internal::IntersectSegment<4,3>(lbeg, lend, end);
      }
      case Geometry::CUBE:
      {
         real_t lend[6] = { end.x, end.y, end.z,
                            fone-end.x, fone-end.y, fone-end.z
                          };
         real_t lbeg[6] = { beg.x, beg.y, beg.z,
                            fone-beg.x, fone-beg.y, fone-beg.z
                          };
         return internal::IntersectSegment<6,3>(lbeg, lend, end);
      }
      case Geometry::PRISM:
      {
         real_t lend[5] = { end.x, end.y, end.z, fone-end.x-end.y, fone-end.z };
         real_t lbeg[5] = { beg.x, beg.y, beg.z, fone-beg.x-beg.y, fone-beg.z };
         return internal::IntersectSegment<5,3>(lbeg, lend, end);
      }
<<<<<<< HEAD
      case Geometry::PENTATOPE:
      {
         double lend[5] = { end.x, end.y, end.z, end.t, 1.0-end.x-end.y-end.z-end.t };
         double lbeg[5] = { beg.x, beg.y, beg.z, beg.t, 1.0-beg.x-beg.y-beg.z-beg.t };
         return internal::IntersectSegment<5,4>(lbeg,lend,end);
      }

      default:
=======
      case Geometry::PYRAMID:
      {
         real_t lend[6] = { end.x, end.y, end.z,
                            fone-end.x-end.z, fone-end.y-end.z, fone-end.z
                          };
         real_t lbeg[6] = { beg.x, beg.y, beg.z,
                            fone-beg.x-beg.z, fone-beg.y-beg.z, fone-beg.z
                          };
         return internal::IntersectSegment<6,3>(lbeg, lend, end);
      }
      case Geometry::INVALID:
      case Geometry::NUM_GEOMETRIES:
>>>>>>> c3eb769a
         MFEM_ABORT("Unknown type of reference element!");
   }
   return true;
}

// static method
bool Geometry::ProjectPoint(int GeomType, IntegrationPoint &ip)
{
   // If ip is outside the element, replace it with the point on the boundary
   // that is closest to the original ip and return false; otherwise, return
   // true without changing ip.

   switch (GeomType)
   {
      case SEGMENT:
      {
         if (ip.x < 0.0)      { ip.x = 0.0; return false; }
         else if (ip.x > 1.0) { ip.x = 1.0; return false; }
         return true;
      }

      case TRIANGLE:
      {
         return internal::ProjectTriangle(ip.x, ip.y);
      }

      case SQUARE:
      {
         bool in_x, in_y;
         if (ip.x < 0.0)      { in_x = false; ip.x = 0.0; }
         else if (ip.x > 1.0) { in_x = false; ip.x = 1.0; }
         else                 { in_x = true; }
         if (ip.y < 0.0)      { in_y = false; ip.y = 0.0; }
         else if (ip.y > 1.0) { in_y = false; ip.y = 1.0; }
         else                 { in_y = true; }
         return in_x && in_y;
      }

      case TETRAHEDRON:
      {
         return internal::ProjectTetrahedron(ip.x, ip.y, ip.z);
      }

      case PENTATOPE:
      {
         if (ip.t < 0.0)
         {
            ip.t = 0.0;
            internal::ProjectTetrahedron(ip.x,ip.y,ip.z);
         }
         if (ip.z < 0.0)
         {
            ip.z = 0.0;
            internal::ProjectTetrahedron(ip.x, ip.y, ip.t);
            return false;
         }
         if (ip.y < 0.0)
         {
            ip.y = 0.0;
            internal::ProjectTetrahedron(ip.x, ip.z, ip.t);
            return false;
         }
         if (ip.x < 0.0)
         {
            ip.x = 0.0;
            internal::ProjectTetrahedron(ip.y, ip.z, ip.t);
            return false;
         }
<<<<<<< HEAD
         const double l5 = 1.0-ip.x-ip.y-ip.z-ip.t;
         if (l5 < 0.0)
         {
            const double l5_4 = l5/5;
            ip.x += l5_4;
            ip.y += l5_4;
            ip.z += l5_4;
            internal::ProjectTetrahedron(ip.x, ip.y, ip.z);
            ip.t = 1.0-ip.x-ip.y-ip.z;
=======
         const real_t l4 = 1.0-ip.x-ip.y-ip.z;
         if (l4 < 0.0)
         {
            const real_t l4_3 = l4/3;
            ip.x += l4_3;
            ip.y += l4_3;
            internal::ProjectTriangle(ip.x, ip.y);
            ip.z = 1.0-ip.x-ip.y;
>>>>>>> c3eb769a
            return false;
         }
         return true;
      }

      case CUBE:
      {
         bool in_x, in_y, in_z;
         if (ip.x < 0.0)      { in_x = false; ip.x = 0.0; }
         else if (ip.x > 1.0) { in_x = false; ip.x = 1.0; }
         else                 { in_x = true; }
         if (ip.y < 0.0)      { in_y = false; ip.y = 0.0; }
         else if (ip.y > 1.0) { in_y = false; ip.y = 1.0; }
         else                 { in_y = true; }
         if (ip.z < 0.0)      { in_z = false; ip.z = 0.0; }
         else if (ip.z > 1.0) { in_z = false; ip.z = 1.0; }
         else                 { in_z = true; }
         return in_x && in_y && in_z;
      }

      case PRISM:
      {
         bool in_tri, in_z;
         in_tri = internal::ProjectTriangle(ip.x, ip.y);
         if (ip.z < 0.0)      { in_z = false; ip.z = 0.0; }
         else if (ip.z > 1.0) { in_z = false; ip.z = 1.0; }
         else                 { in_z = true; }
         return in_tri && in_z;
      }

      case PYRAMID:
      {
         if (ip.x < 0.0)
         {
            ip.x = 0.0;
            internal::ProjectTriangle(ip.y, ip.z);
            return false;
         }
         if (ip.y < 0.0)
         {
            ip.y = 0.0;
            internal::ProjectTriangle(ip.x, ip.z);
            return false;
         }
         if (ip.z < 0.0)
         {
            ip.z = 0.0;
            if (ip.x > 1.0) { ip.x = 1.0; }
            if (ip.y > 1.0) { ip.y = 1.0; }
            return false;
         }
         if (ip.x >= ip.y)
         {
            bool in_y = true;
            bool in_tri = internal::ProjectTriangle(ip.x, ip.z);
            if (ip.y > ip.z) { in_y = false; ip.y = ip.z; }
            return in_tri && in_y;
         }
         else
         {
            bool in_x = true;
            bool in_tri = internal::ProjectTriangle(ip.y, ip.z);
            if (ip.x > ip.z) { in_x = false; ip.x = ip.z; }
            return in_tri && in_x;
         }
      }

      case Geometry::POINT:
         MFEM_ABORT("Reference element type is not supported!");
      case Geometry::INVALID:
      case Geometry::NUM_GEOMETRIES:
         MFEM_ABORT("Unknown type of reference element!");
   }
   return true;
}

void Geometry::GetPerfPointMat(int GeomType, DenseMatrix &pm) const
{
   switch (GeomType)
   {
      case Geometry::SEGMENT:
      {
         pm.SetSize (1, 2);
         pm(0,0) = 0.0;
         pm(0,1) = 1.0;
      }
      break;

      case Geometry::TRIANGLE:
      {
         pm.SetSize (2, 3);
         pm(0,0) = 0.0;  pm(1,0) = 0.0;
         pm(0,1) = 1.0;  pm(1,1) = 0.0;
         pm(0,2) = 0.5;  pm(1,2) = 0.86602540378443864676;
      }
      break;

      case Geometry::SQUARE:
      {
         pm.SetSize (2, 4);
         pm(0,0) = 0.0;  pm(1,0) = 0.0;
         pm(0,1) = 1.0;  pm(1,1) = 0.0;
         pm(0,2) = 1.0;  pm(1,2) = 1.0;
         pm(0,3) = 0.0;  pm(1,3) = 1.0;
      }
      break;

      case Geometry::TETRAHEDRON:
      {
         pm.SetSize (3, 4);
         pm(0,0) = 0.0;  pm(1,0) = 0.0;  pm(2,0) = 0.0;
         pm(0,1) = 1.0;  pm(1,1) = 0.0;  pm(2,1) = 0.0;
         pm(0,2) = 0.5;  pm(1,2) = 0.86602540378443864676;  pm(2,2) = 0.0;
         pm(0,3) = 0.5;  pm(1,3) = 0.28867513459481288225;
         pm(2,3) = 0.81649658092772603273;
      }
      break;

      case Geometry::CUBE:
      {
         pm.SetSize (3, 8);
         pm(0,0) = 0.0;  pm(1,0) = 0.0;  pm(2,0) = 0.0;
         pm(0,1) = 1.0;  pm(1,1) = 0.0;  pm(2,1) = 0.0;
         pm(0,2) = 1.0;  pm(1,2) = 1.0;  pm(2,2) = 0.0;
         pm(0,3) = 0.0;  pm(1,3) = 1.0;  pm(2,3) = 0.0;
         pm(0,4) = 0.0;  pm(1,4) = 0.0;  pm(2,4) = 1.0;
         pm(0,5) = 1.0;  pm(1,5) = 0.0;  pm(2,5) = 1.0;
         pm(0,6) = 1.0;  pm(1,6) = 1.0;  pm(2,6) = 1.0;
         pm(0,7) = 0.0;  pm(1,7) = 1.0;  pm(2,7) = 1.0;
      }
      break;

      case Geometry::PRISM:
      {
         pm.SetSize (3, 6);
         pm(0,0) = 0.0;  pm(1,0) = 0.0;  pm(2,0) = 0.0;
         pm(0,1) = 1.0;  pm(1,1) = 0.0;  pm(2,1) = 0.0;
         pm(0,2) = 0.5;  pm(1,2) = 0.86602540378443864676;  pm(2,2) = 0.0;
         pm(0,3) = 0.0;  pm(1,3) = 0.0;  pm(2,3) = 1.0;
         pm(0,4) = 1.0;  pm(1,4) = 0.0;  pm(2,4) = 1.0;
         pm(0,5) = 0.5;  pm(1,5) = 0.86602540378443864676;  pm(2,5) = 1.0;
      }
      break;

<<<<<<< HEAD
      case Geometry::PENTATOPE:
      {
         pm.SetSize(4,5);
         pm(0,0) = 0.0;  pm(1,0) = 0.0;  pm(2,0) = 0.0; pm(3,0) = 0.0;
         pm(0,1) = 1.0;  pm(1,1) = 0.0;  pm(2,1) = 0.0; pm(3,1) = 0.0;
         pm(0,2) = 0.5;  pm(1,2) = 0.86602540378443864676;  pm(2,2) = 0.0; pm(3,2) = 0.0;
         pm(0,3) = 0.5;  pm(1,3) = 0.28867513459481288225;
         pm(2,3) = 0.81649658092772603273; pm(3,3) = 0.0;
         pm(0,4) = 0.5;  pm(1,4) = 0.28867513459481288225;
         pm(2,4) = 0.20412414523193150819; pm(3,4) = 0.7905694150420948330;
      }
      break;

      default:
         mfem_error ("Geometry::GetPerfPointMat (...)");
=======
      case Geometry::PYRAMID:
      {
         pm.SetSize (3, 5);
         pm(0,0) = 0.0;  pm(1,0) = 0.0;  pm(2,0) = 0.0;
         pm(0,1) = 1.0;  pm(1,1) = 0.0;  pm(2,1) = 0.0;
         pm(0,2) = 1.0;  pm(1,2) = 1.0;  pm(2,2) = 0.0;
         pm(0,3) = 0.0;  pm(1,3) = 1.0;  pm(2,3) = 0.0;
         pm(0,4) = 0.5;  pm(1,4) = 0.5;  pm(2,4) = 0.7071067811865475;
      }
      break;

      case Geometry::POINT:
         MFEM_ABORT("Reference element type is not supported!");
      case Geometry::INVALID:
      case Geometry::NUM_GEOMETRIES:
         MFEM_ABORT("Unknown type of reference element!");
>>>>>>> c3eb769a
   }
}

void Geometry::JacToPerfJac(int GeomType, const DenseMatrix &J,
                            DenseMatrix &PJ) const
{
   if (PerfGeomToGeomJac[GeomType])
   {
      Mult(J, *PerfGeomToGeomJac[GeomType], PJ);
   }
   else
   {
      PJ = J;
   }
}

<<<<<<< HEAD
const int Geometry::NumBdrArray[NumGeom] = { 0, 2, 3, 4, 4, 6, 5, 5, 24 };
const int Geometry::Dimension[NumGeom] = { 0, 1, 2, 2, 3, 3, 3, 4, 4 };
const int Geometry::DimStart[MaxDim+2] =
{ POINT, SEGMENT, TRIANGLE, TETRAHEDRON, PENTATOPE, NUM_GEOMETRIES };
const int Geometry::NumVerts[NumGeom] = { 1, 2, 3, 4, 4, 8, 6, 5, 16 };
const int Geometry::NumEdges[NumGeom] = { 0, 1, 3, 4, 6, 12, 9, 10, 32 };
const int Geometry::NumFaces[NumGeom] = { 0, 0, 1, 1, 4, 6, 5, 5, 24 };
=======
const int Geometry::NumBdrArray[NumGeom] = { 0, 2, 3, 4, 4, 6, 5, 5 };
const int Geometry::Dimension[NumGeom] = { 0, 1, 2, 2, 3, 3, 3, 3 };
const int Geometry::DimStart[MaxDim+2] =
{ POINT, SEGMENT, TRIANGLE, TETRAHEDRON, NUM_GEOMETRIES };
const int Geometry::NumVerts[NumGeom] = { 1, 2, 3, 4, 4, 8, 6, 5 };
const int Geometry::NumEdges[NumGeom] = { 0, 1, 3, 4, 6, 12, 9, 8 };
const int Geometry::NumFaces[NumGeom] = { 0, 0, 1, 1, 4, 6, 5, 5 };
>>>>>>> c3eb769a

const int Geometry::
Constants<Geometry::POINT>::Orient[1][1] = {{0}};
const int Geometry::
Constants<Geometry::POINT>::InvOrient[1] = {0};

const int Geometry::
Constants<Geometry::SEGMENT>::Edges[1][2] = { {0, 1} };
const int Geometry::
Constants<Geometry::SEGMENT>::Orient[2][2] = { {0, 1}, {1, 0} };
const int Geometry::
Constants<Geometry::SEGMENT>::InvOrient[2] = { 0, 1 };

const int Geometry::
Constants<Geometry::TRIANGLE>::Edges[3][2] = {{0, 1}, {1, 2}, {2, 0}};
const int Geometry::
Constants<Geometry::TRIANGLE>::VertToVert::I[3] = {0, 2, 3};
const int Geometry::
Constants<Geometry::TRIANGLE>::VertToVert::J[3][2] = {{1, 0}, {2, -3}, {2, 1}};
const int Geometry::
Constants<Geometry::TRIANGLE>::FaceVert[1][3] = {{0, 1, 2}};
const int Geometry::
Constants<Geometry::TRIANGLE>::Orient[6][3] =
{
   {0, 1, 2}, {1, 0, 2}, {2, 0, 1},
   {2, 1, 0}, {1, 2, 0}, {0, 2, 1}
};
const int Geometry::
Constants<Geometry::TRIANGLE>::InvOrient[6] = { 0, 1, 4, 3, 2, 5 };

const int Geometry::
Constants<Geometry::SQUARE>::Edges[4][2] = {{0, 1}, {1, 2}, {2, 3}, {3, 0}};
const int Geometry::
Constants<Geometry::SQUARE>::VertToVert::I[4] = {0, 2, 3, 4};
const int Geometry::
Constants<Geometry::SQUARE>::VertToVert::J[4][2] =
{{1, 0}, {3, -4}, {2, 1}, {3, 2}};
const int Geometry::
Constants<Geometry::SQUARE>::FaceVert[1][4] = {{0, 1, 2, 3}};
const int Geometry::
Constants<Geometry::SQUARE>::Orient[8][4] =
{
   {0, 1, 2, 3}, {0, 3, 2, 1}, {1, 2, 3, 0}, {1, 0, 3, 2},
   {2, 3, 0, 1}, {2, 1, 0, 3}, {3, 0, 1, 2}, {3, 2, 1, 0}
};
const int Geometry::
Constants<Geometry::SQUARE>::InvOrient[8] = { 0, 1, 6, 3, 4, 5, 2, 7 };

const int Geometry::
Constants<Geometry::TETRAHEDRON>::Edges[6][2] =
{{0, 1}, {0, 2}, {0, 3}, {1, 2}, {1, 3}, {2, 3}};
const int Geometry::
Constants<Geometry::TETRAHEDRON>::FaceTypes[4] =
{
   Geometry::TRIANGLE, Geometry::TRIANGLE,
   Geometry::TRIANGLE, Geometry::TRIANGLE
};
const int Geometry::
Constants<Geometry::TETRAHEDRON>::FaceVert[4][3] =
{{1, 2, 3}, {0, 3, 2}, {0, 1, 3}, {0, 2, 1}};
const int Geometry::
Constants<Geometry::TETRAHEDRON>::VertToVert::I[4] = {0, 3, 5, 6};
const int Geometry::
Constants<Geometry::TETRAHEDRON>::VertToVert::J[6][2] =
{
   {1, 0}, {2, 1}, {3, 2}, // 0,1:0   0,2:1   0,3:2
   {2, 3}, {3, 4},         // 1,2:3   1,3:4
   {3, 5}                  // 2,3:5
};
const int Geometry::
Constants<Geometry::TETRAHEDRON>::Orient[24][4] =
{
   {0, 1, 2, 3}, {0, 1, 3, 2}, {0, 2, 3, 1}, {0, 2, 1, 3},
   {0, 3, 1, 2}, {0, 3, 2, 1},
   {1, 2, 0, 3}, {1, 2, 3, 0}, {1, 3, 2, 0}, {1, 3, 0, 2},
   {1, 0, 3, 2}, {1, 0, 2, 3},
   {2, 3, 0, 1}, {2, 3, 1, 0}, {2, 0, 1, 3}, {2, 0, 3, 1},
   {2, 1, 3, 0}, {2, 1, 0, 3},
   {3, 0, 2, 1}, {3, 0, 1, 2}, {3, 1, 0, 2}, {3, 1, 2, 0},
   {3, 2, 1, 0}, {3, 2, 0, 1}
};
const int Geometry::
Constants<Geometry::TETRAHEDRON>::InvOrient[24] =
{
   0,   1,  4,  3,  2,  5,
   14, 19, 18, 15, 10, 11,
   12, 23,  6,  9, 20, 17,
   8,   7, 16, 21, 22, 13
};

const int Geometry::
Constants<Geometry::CUBE>::Edges[12][2] =
{
   {0, 1}, {1, 2}, {3, 2}, {0, 3}, {4, 5}, {5, 6},
   {7, 6}, {4, 7}, {0, 4}, {1, 5}, {2, 6}, {3, 7}
};
const int Geometry::
Constants<Geometry::CUBE>::FaceTypes[6] =
{
   Geometry::SQUARE, Geometry::SQUARE, Geometry::SQUARE,
   Geometry::SQUARE, Geometry::SQUARE, Geometry::SQUARE
};
const int Geometry::
Constants<Geometry::CUBE>::FaceVert[6][4] =
{
   {3, 2, 1, 0}, {0, 1, 5, 4}, {1, 2, 6, 5},
   {2, 3, 7, 6}, {3, 0, 4, 7}, {4, 5, 6, 7}
};
const int Geometry::
Constants<Geometry::CUBE>::VertToVert::I[8] = {0, 3, 5, 7, 8, 10, 11, 12};
const int Geometry::
Constants<Geometry::CUBE>::VertToVert::J[12][2] =
{
   {1, 0}, {3, 3}, {4, 8}, // 0,1:0   0,3:3   0,4:8
   {2, 1}, {5, 9},         // 1,2:1   1,5:9
   {3,-3}, {6,10},         // 2,3:-3  2,6:10
   {7,11},                 // 3,7:11
   {5, 4}, {7, 7},         // 4,5:4   4,7:7
   {6, 5},                 // 5,6:5
   {7,-7}                  // 6,7:-7
};

const int Geometry::
Constants<Geometry::PRISM>::Edges[9][2] =
{{0, 1}, {1, 2}, {2, 0}, {3, 4}, {4, 5}, {5, 3}, {0, 3}, {1, 4}, {2, 5}};
const int Geometry::
Constants<Geometry::PRISM>::FaceTypes[5] =
{
   Geometry::TRIANGLE, Geometry::TRIANGLE,
   Geometry::SQUARE, Geometry::SQUARE, Geometry::SQUARE
};
const int Geometry::
Constants<Geometry::PRISM>::FaceVert[5][4] =
{{0, 2, 1, -1}, {3, 4, 5, -1}, {0, 1, 4, 3}, {1, 2, 5, 4}, {2, 0, 3, 5}};
const int Geometry::
Constants<Geometry::PRISM>::VertToVert::I[6] = {0, 3, 5, 6, 8, 9};
const int Geometry::
Constants<Geometry::PRISM>::VertToVert::J[9][2] =
{
   {1, 0}, {2, -3}, {3, 6}, // 0,1:0   0,2:-3  0,3:6
   {2, 1}, {4, 7},          // 1,2:1   1,4:7
   {5, 8},                  // 2,5:8
   {4, 3}, {5, -6},         // 3,4:3   3,5:-6
   {5, 4}                   // 4,5:4
};

const int Geometry::
<<<<<<< HEAD
Constants<Geometry::PENTATOPE>::Edges[10][2] =
{{0, 1}, {0, 2}, {0, 3}, {0, 4}, {1, 2}, {1, 3}, {1, 4}, {2, 3}, {2, 4}, {3, 4}};
const int Geometry::
Constants<Geometry::PENTATOPE>::FaceTypes[5] =
{
   Geometry::TETRAHEDRON, Geometry::TETRAHEDRON,
   Geometry::TETRAHEDRON, Geometry::TETRAHEDRON,
   Geometry::TETRAHEDRON
};
const int Geometry::
Constants<Geometry::PENTATOPE>::FaceVert[5][4] =
{
   //   {0, 1, 2, 3}, {0, 1, 2, 4},
   //   {0, 1, 3, 4}, {0, 2, 3, 4},
   //   {1, 2, 3, 4}
   {0, 1, 2, 3}, {0, 2, 1, 4},     //<---- sorted such that the normal vectors are outer normal vectors
   {0, 1, 3, 4}, {0, 3, 2, 4},
   {1, 2, 3, 4}
};
const int Geometry::
Constants<Geometry::PENTATOPE>::PlanarVert[10][3] =
{
   {0, 1, 2}, {0, 1, 3}, {0, 1, 4},
   {0, 2, 3}, {0, 2, 4}, {0, 3, 4},
   {1, 2, 3}, {1, 2, 4}, {1, 3, 4},
   {2, 3, 4}
};

//const int Geometry::
//Constants<Geometry::PENTATOPE>::VertToVert::I[4] = {0, 3, 5, 6};
//const int Geometry::
//Constants<Geometry::PENTATOPE>::VertToVert::J[6][2] =
//{{1, 0}, {2, 1}, {3, 2}, {2, 3}, {3, 4}, {3, 5}};


const int Geometry::
Constants<Geometry::TESSERACT>::FaceVert[8][8] =
{
   // {8,11,12,15,0,3,4,7},   //x bottom
   // {1,2,6,5,9,10,14,13},   //x top
   // {0,1,5,4,8,9,13,12},    //y bottom
   // {2,3,7,6,10,11,15,14},  //y top
   // {8,9,10,11,0,1,2,3},    // z bottom
   // {4,5,6,7,12,13,14,15},  //z top
   // {0,1,2,3,4,5,6,7},      //t botom
   // {12,13,14,15,8,9,10,11} //t top
   {8,11,15,12,0,3,7,4},   //x bottom
   {1,2,6,5,9,10,14,13},   //x top
   {0,1,5,4,8,9,13,12},    //y bottom
   {2,3,7,6,10,11,15,14},  //y top
   {8,9,10,11,0,1,2,3},    // z bottom
   {4,5,6,7,12,13,14,15},  //z top
   {0,1,2,3,4,5,6,7},      //t botom
   {12,13,14,15,8,9,10,11} //t top
};


GeometryRefiner::GeometryRefiner()
=======
Constants<Geometry::PYRAMID>::Edges[8][2] =
{{0, 1}, {1, 2}, {3, 2}, {0, 3}, {0, 4}, {1, 4}, {2, 4}, {3, 4}};
const int Geometry::
Constants<Geometry::PYRAMID>::FaceTypes[5] =
>>>>>>> c3eb769a
{
   Geometry::SQUARE,
   Geometry::TRIANGLE, Geometry::TRIANGLE,
   Geometry::TRIANGLE, Geometry::TRIANGLE
};
const int Geometry::
Constants<Geometry::PYRAMID>::FaceVert[5][4] =
{{3, 2, 1, 0}, {0, 1, 4, -1}, {1, 2, 4, -1}, {2, 3, 4, -1}, {3, 0, 4, -1}};
const int Geometry::
Constants<Geometry::PYRAMID>::VertToVert::I[5] = {0, 3, 5, 7, 8};
const int Geometry::
Constants<Geometry::PYRAMID>::VertToVert::J[8][2] =
{
   {1, 0}, {3, 3}, {4, 4}, // 0,1:0   0,3:3  0,4:4
   {2, 1}, {4, 5},         // 1,2:1   1,4:5
   {3,-3}, {4, 6},         // 2,3:-3  2,4:6
   {4, 7}                  // 3,4:7
};


GeometryRefiner::~GeometryRefiner()
{
   for (int i = 0; i < Geometry::NumGeom; i++)
   {
      for (int j = 0; j < RGeom[i].Size(); j++) { delete RGeom[i][j]; }
      for (int j = 0; j < IntPts[i].Size(); j++) { delete IntPts[i][j]; }
   }
}

RefinedGeometry *GeometryRefiner::FindInRGeom(Geometry::Type Geom,
                                              int Times, int ETimes) const
{
   const Array<RefinedGeometry *> &RGA = RGeom[Geom];
   for (int i = 0; i < RGA.Size(); i++)
   {
      RefinedGeometry &RG = *RGA[i];
      if (RG.Times == Times && RG.ETimes == ETimes && RG.Type == Type)
      {
         return &RG;
      }
   }
   return NULL;
}

IntegrationRule *GeometryRefiner::FindInIntPts(Geometry::Type Geom,
                                               int NPts) const
{
   const Array<IntegrationRule *> &IPA = IntPts[Geom];
   for (int i = 0; i < IPA.Size(); i++)
   {
      IntegrationRule &ir = *IPA[i];
      if (ir.GetNPoints() == NPts) { return &ir; }
   }
   return NULL;
}

RefinedGeometry *GeometryRefiner::Refine(Geometry::Type Geom, int Times,
                                         int ETimes)
{
   RefinedGeometry *RG = NULL;
   int i, j, k, l, m;
   Times = std::max(Times, 1);
   ETimes = Geometry::Dimension[Geom] <= 1 ? 0 : std::max(ETimes, 1);
   const real_t *cp = poly1d.GetPoints(Times, BasisType::GetNodalBasis(Type));

#if defined(MFEM_THREAD_SAFE) && defined(MFEM_USE_OPENMP)
   #pragma omp critical (Refine)
#endif
   {
      RG = FindInRGeom(Geom, Times, ETimes);
      if (!RG)
      {
         switch (Geom)
         {
            case Geometry::POINT:
            {
               RG = new RefinedGeometry(1, 1, 0);
               RG->Times = 1;
               RG->ETimes = 0;
               RG->Type = Type;
               RG->RefPts.IntPoint(0).x = cp[0];
               RG->RefGeoms[0] = 0;

               RGeom[Geometry::POINT].Append(RG);
            }
            break;

            case Geometry::SEGMENT:
            {
               RG = new RefinedGeometry(Times+1, 2*Times, 0);
               RG->Times = Times;
               RG->ETimes = 0;
               RG->Type = Type;
               for (i = 0; i <= Times; i++)
               {
                  IntegrationPoint &ip = RG->RefPts.IntPoint(i);
                  ip.x = cp[i];
               }
               Array<int> &G = RG->RefGeoms;
               for (i = 0; i < Times; i++)
               {
                  G[2*i+0] = i;
                  G[2*i+1] = i+1;
               }

               RGeom[Geometry::SEGMENT].Append(RG);
            }
            break;

            case Geometry::TRIANGLE:
            {
               RG = new RefinedGeometry((Times+1)*(Times+2)/2, 3*Times*Times,
                                        3*Times*(ETimes+1), 3*Times);
               RG->Times = Times;
               RG->ETimes = ETimes;
               RG->Type = Type;
               for (k = j = 0; j <= Times; j++)
               {
                  for (i = 0; i <= Times-j; i++, k++)
                  {
                     IntegrationPoint &ip = RG->RefPts.IntPoint(k);
                     ip.x = cp[i]/(cp[i] + cp[j] + cp[Times-i-j]);
                     ip.y = cp[j]/(cp[i] + cp[j] + cp[Times-i-j]);
                  }
               }
               Array<int> &G = RG->RefGeoms;
               for (l = k = j = 0; j < Times; j++, k++)
               {
                  for (i = 0; i < Times-j; i++, k++)
                  {
                     G[l++] = k;
                     G[l++] = k+1;
                     G[l++] = k+Times-j+1;
                     if (i+j+1 < Times)
                     {
                        G[l++] = k+1;
                        G[l++] = k+Times-j+2;
                        G[l++] = k+Times-j+1;
                     }
                  }
               }
               Array<int> &E = RG->RefEdges;
               int lb = 0, li = 2*RG->NumBdrEdges;
               // horizontal edges
               for (k = 0; k < Times; k += Times/ETimes)
               {
                  int &lt = (k == 0) ? lb : li;
                  j = k*(Times+1)-((k-1)*k)/2;
                  for (i = 0; i < Times-k; i++)
                  {
                     E[lt++] = j; j++;
                     E[lt++] = j;
                  }
               }
               // diagonal edges
               for (k = Times; k > 0; k -= Times/ETimes)
               {
                  int &lt = (k == Times) ? lb : li;
                  j = k;
                  for (i = 0; i < k; i++)
                  {
                     E[lt++] = j; j += Times-i;
                     E[lt++] = j;
                  }
               }
               // vertical edges
               for (k = 0; k < Times; k += Times/ETimes)
               {
                  int &lt = (k == 0) ? lb : li;
                  j = k;
                  for (i = 0; i < Times-k; i++)
                  {
                     E[lt++] = j; j += Times-i+1;
                     E[lt++] = j;
                  }
               }

               RGeom[Geometry::TRIANGLE].Append(RG);
            }
            break;

            case Geometry::SQUARE:
            {
               RG = new RefinedGeometry((Times+1)*(Times+1), 4*Times*Times,
                                        4*(ETimes+1)*Times, 4*Times);
               RG->Times = Times;
               RG->ETimes = ETimes;
               RG->Type = Type;
               for (k = j = 0; j <= Times; j++)
               {
                  for (i = 0; i <= Times; i++, k++)
                  {
                     IntegrationPoint &ip = RG->RefPts.IntPoint(k);
                     ip.x = cp[i];
                     ip.y = cp[j];
                  }
               }
               Array<int> &G = RG->RefGeoms;
               for (l = k = j = 0; j < Times; j++, k++)
               {
                  for (i = 0; i < Times; i++, k++)
                  {
                     G[l++] = k;
                     G[l++] = k+1;
                     G[l++] = k+Times+2;
                     G[l++] = k+Times+1;
                  }
               }
               Array<int> &E = RG->RefEdges;
               int lb = 0, li = 2*RG->NumBdrEdges;
               // horizontal edges
               for (k = 0; k <= Times; k += Times/ETimes)
               {
                  int &lt = (k == 0 || k == Times) ? lb : li;
                  for (i = 0, j = k*(Times+1); i < Times; i++)
                  {
                     E[lt++] = j; j++;
                     E[lt++] = j;
                  }
               }
               // vertical edges (in right-to-left order)
               for (k = Times; k >= 0; k -= Times/ETimes)
               {
                  int &lt = (k == Times || k == 0) ? lb : li;
                  for (i = 0, j = k; i < Times; i++)
                  {
                     E[lt++] = j; j += Times+1;
                     E[lt++] = j;
                  }
               }

               RGeom[Geometry::SQUARE].Append(RG);
            }
            break;

            case Geometry::CUBE:
            {
               RG = new RefinedGeometry ((Times+1)*(Times+1)*(Times+1),
                                         8*Times*Times*Times, 0);
               RG->Times = Times;
               RG->ETimes = ETimes;
               RG->Type = Type;
               for (l = k = 0; k <= Times; k++)
               {
                  for (j = 0; j <= Times; j++)
                  {
                     for (i = 0; i <= Times; i++, l++)
                     {
                        IntegrationPoint &ip = RG->RefPts.IntPoint(l);
                        ip.x = cp[i];
                        ip.y = cp[j];
                        ip.z = cp[k];
                     }
                  }
               }
               Array<int> &G = RG->RefGeoms;
               for (l = k = 0; k < Times; k++)
               {
                  for (j = 0; j < Times; j++)
                  {
                     for (i = 0; i < Times; i++)
                     {
                        G[l++] = i+0 + (j+0 + (k+0) * (Times+1)) * (Times+1);
                        G[l++] = i+1 + (j+0 + (k+0) * (Times+1)) * (Times+1);
                        G[l++] = i+1 + (j+1 + (k+0) * (Times+1)) * (Times+1);
                        G[l++] = i+0 + (j+1 + (k+0) * (Times+1)) * (Times+1);
                        G[l++] = i+0 + (j+0 + (k+1) * (Times+1)) * (Times+1);
                        G[l++] = i+1 + (j+0 + (k+1) * (Times+1)) * (Times+1);
                        G[l++] = i+1 + (j+1 + (k+1) * (Times+1)) * (Times+1);
                        G[l++] = i+0 + (j+1 + (k+1) * (Times+1)) * (Times+1);
                     }
                  }
               }

               RGeom[Geometry::CUBE].Append(RG);
            }
            break;

            case Geometry::TETRAHEDRON:
            {
               // subdivide the tetrahedron with vertices
               // (0,0,0), (0,0,1), (1,1,1), (0,1,1)

               // vertices: 0 <= i <= j <= k <= Times
               // (3-combination with repetitions)
               // number of vertices: (n+3)*(n+2)*(n+1)/6, n = Times

               // elements: the vertices are: v1=(i,j,k), v2=v1+u1, v3=v2+u2, v4=v3+u3
               // where 0 <= i <= j <= k <= n-1 and
               // u1,u2,u3 is a permutation of (1,0,0),(0,1,0),(0,0,1)
               // such that all v2,v3,v4 have non-decreasing components
               // number of elements: n^3

               const int n = Times;
               RG = new RefinedGeometry((n+3)*(n+2)*(n+1)/6, 4*n*n*n, 0);
               RG->Times = Times;
               RG->ETimes = ETimes;
               RG->Type = Type;
               // enumerate and define the vertices
               Array<int> vi((n+1)*(n+1)*(n+1));
               vi = -1;
               m = 0;

               // vertices are given in lexicographic ordering on the reference
               // element
               for (int kk = 0; kk <= n; kk++)
               {
                  for (int jj = 0; jj <= n-kk; jj++)
                  {
                     for (int ii = 0; ii <= n-jj-kk; ii++)
                     {
                        IntegrationPoint &ip = RG->RefPts.IntPoint(m);
                        real_t w = cp[ii] + cp[jj] + cp[kk] + cp[Times-ii-jj-kk];
                        ip.x = cp[ii]/w;
                        ip.y = cp[jj]/w;
                        ip.z = cp[kk]/w;
                        // (ii,jj,kk) are coordinates in the reference tetrahedron,
                        // transform to coordinates (i,j,k) in the auxiliary
                        // tetrahedron defined by (0,0,0), (0,0,1), (1,1,1), (0,1,1)
                        i = jj;
                        j = jj+kk;
                        k = ii+jj+kk;
                        l = i + (j + k * (n+1)) * (n+1);
                        // map from linear Cartesian hex index in the auxiliary tet
                        // to lexicographic in the reference tet
                        vi[l] = m;
                        m++;
                     }
                  }
               }

               if (m != (n+3)*(n+2)*(n+1)/6)
               {
                  MFEM_ABORT("GeometryRefiner::Refine() for TETRAHEDRON #1");
               }
               // elements
               Array<int> &G = RG->RefGeoms;
               m = 0;
               for (k = 0; k < n; k++)
               {
                  for (j = 0; j <= k; j++)
                  {
                     for (i = 0; i <= j; i++)
                     {
                        // the ordering of the vertices is chosen to ensure:
                        // 1) correct orientation
                        // 2) the x,y,z edges are in the set of edges
                        //    {(0,1),(2,3), (0,2),(1,3)}
                        //    (goal is to ensure that subsequent refinement using
                        //    this procedure preserves the six tetrahedral shapes)

                        // zyx: (i,j,k)-(i,j,k+1)-(i+1,j+1,k+1)-(i,j+1,k+1)
                        G[m++] = vi[i+0 + (j+0 + (k+0) * (n+1)) * (n+1)];
                        G[m++] = vi[i+0 + (j+0 + (k+1) * (n+1)) * (n+1)];
                        G[m++] = vi[i+1 + (j+1 + (k+1) * (n+1)) * (n+1)];
                        G[m++] = vi[i+0 + (j+1 + (k+1) * (n+1)) * (n+1)];
                        if (j < k)
                        {
                           // yzx: (i,j,k)-(i+1,j+1,k+1)-(i,j+1,k)-(i,j+1,k+1)
                           G[m++] = vi[i+0 + (j+0 + (k+0) * (n+1)) * (n+1)];
                           G[m++] = vi[i+1 + (j+1 + (k+1) * (n+1)) * (n+1)];
                           G[m++] = vi[i+0 + (j+1 + (k+0) * (n+1)) * (n+1)];
                           G[m++] = vi[i+0 + (j+1 + (k+1) * (n+1)) * (n+1)];
                           // yxz: (i,j,k)-(i,j+1,k)-(i+1,j+1,k+1)-(i+1,j+1,k)
                           G[m++] = vi[i+0 + (j+0 + (k+0) * (n+1)) * (n+1)];
                           G[m++] = vi[i+0 + (j+1 + (k+0) * (n+1)) * (n+1)];
                           G[m++] = vi[i+1 + (j+1 + (k+1) * (n+1)) * (n+1)];
                           G[m++] = vi[i+1 + (j+1 + (k+0) * (n+1)) * (n+1)];
                        }
                        if (i < j)
                        {
                           // xzy: (i,j,k)-(i+1,j,k)-(i+1,j+1,k+1)-(i+1,j,k+1)
                           G[m++] = vi[i+0 + (j+0 + (k+0) * (n+1)) * (n+1)];
                           G[m++] = vi[i+1 + (j+0 + (k+0) * (n+1)) * (n+1)];
                           G[m++] = vi[i+1 + (j+1 + (k+1) * (n+1)) * (n+1)];
                           G[m++] = vi[i+1 + (j+0 + (k+1) * (n+1)) * (n+1)];
                           if (j < k)
                           {
                              // xyz: (i,j,k)-(i+1,j+1,k+1)-(i+1,j,k)-(i+1,j+1,k)
                              G[m++] = vi[i+0 + (j+0 + (k+0) * (n+1)) * (n+1)];
                              G[m++] = vi[i+1 + (j+1 + (k+1) * (n+1)) * (n+1)];
                              G[m++] = vi[i+1 + (j+0 + (k+0) * (n+1)) * (n+1)];
                              G[m++] = vi[i+1 + (j+1 + (k+0) * (n+1)) * (n+1)];
                           }
                           // zxy: (i,j,k)-(i+1,j+1,k+1)-(i,j,k+1)-(i+1,j,k+1)
                           G[m++] = vi[i+0 + (j+0 + (k+0) * (n+1)) * (n+1)];
                           G[m++] = vi[i+1 + (j+1 + (k+1) * (n+1)) * (n+1)];
                           G[m++] = vi[i+0 + (j+0 + (k+1) * (n+1)) * (n+1)];
                           G[m++] = vi[i+1 + (j+0 + (k+1) * (n+1)) * (n+1)];
                        }
                     }
                  }
               }
               if (m != 4*n*n*n)
               {
                  MFEM_ABORT("GeometryRefiner::Refine() for TETRAHEDRON #2");
               }
               for (i = 0; i < m; i++)
               {
                  if (G[i] < 0)
                  {
                     MFEM_ABORT("GeometryRefiner::Refine() for TETRAHEDRON #3");
                  }
               }

               RGeom[Geometry::TETRAHEDRON].Append(RG);
            }
            break;

            case Geometry::PYRAMID:
            {
               const int n = Times;
               RG = new RefinedGeometry ((n+1)*(n+2)*(2*n+3)/6,
                                         5*n*(2*n-1)*(2*n+1)/3, 0);
               RG->Times = Times;
               RG->ETimes = ETimes;
               RG->Type = Type;
               // enumerate and define the vertices
               m = 0;
               for (k = 0; k <= n; k++)
               {
                  const real_t *cpij =
                     poly1d.GetPoints(Times - k, BasisType::GetNodalBasis(Type));
                  for (j = 0; j <= n - k; j++)
                  {
                     for (i = 0; i <= n - k; i++)
                     {
                        IntegrationPoint &ip = RG->RefPts.IntPoint(m);
                        if (Type == 0)
                        {
                           ip.x = (n > k) ? (real_t(i) / (n - k)) : 0.0;
                           ip.y = (n > k) ? (real_t(j) / (n - k)) : 0.0;
                           ip.z = real_t(k) / n;
                        }
                        else
                        {
                           ip.x = cpij[i] * (1.0 - cp[k]);
                           ip.y = cpij[j] * (1.0 - cp[k]);
                           ip.z = cp[k];
                        }
                        m++;
                     }
                  }
               }
               if (m != (n+1)*(n+2)*(2*n+3)/6)
               {
                  MFEM_ABORT("GeometryRefiner::Refine() for PYRAMID #1");
               }
               // elements
               Array<int> &G = RG->RefGeoms;
               m = 0;
               for (k = 0; k < n; k++)
               {
                  int lk = k * (k * (2 * k - 6 * n - 9) + 6 * n * (n + 3) + 13) / 6;
                  int lkp1 = (k + 1) *
                             (k * (2 * k - 6 * n -5) + 6 * n * (n + 2) + 6) / 6;
                  for (j = 0; j < n - k; j++)
                  {
                     for (i = 0; i < n - k; i++)
                     {
                        G[m++] = lk + j * (n - k + 1) + i;
                        G[m++] = lk + j * (n - k + 1) + i + 1;
                        G[m++] = lk + (j + 1) * (n - k + 1) + i + 1;
                        G[m++] = lk + (j + 1) * (n - k + 1) + i;
                        G[m++] = lkp1 + j * (n - k) + i;
                     }
                  }
                  for (j = 0; j < n - k - 1; j++)
                  {
                     for (i = 0; i < n - k - 1; i++)
                     {
                        G[m++] = lkp1 + j * (n - k) + i;
                        G[m++] = lkp1 + (j + 1) * (n - k) + i;
                        G[m++] = lkp1 + (j + 1) * (n - k) + i + 1;
                        G[m++] = lkp1 + j * (n - k) + i + 1;
                        G[m++] = lk + (j + 1) * (n - k + 1) + i + 1;
                     }
                  }
                  for (j = 0; j < n - k; j++)
                  {
                     for (i = 0; i < n - k - 1; i++)
                     {
                        G[m++] = lk + j * (n - k + 1) + i + 1;
                        G[m++] = lk + (j + 1) * (n - k + 1) + i + 1;
                        G[m++] = lkp1 + j * (n - k) + i;
                        G[m++] = lkp1 + j * (n - k) + i + 1;
                        G[m++] = -1;
                     }
                  }
                  for (j = 0; j < n - k - 1; j++)
                  {
                     for (i = 0; i < n - k; i++)
                     {
                        G[m++] = lk + (j + 1) * (n - k + 1) + i;
                        G[m++] = lk + (j + 1) * (n - k + 1) + i + 1;
                        G[m++] = lkp1 + (j + 1) * (n - k) + i;
                        G[m++] = lkp1 + j * (n - k) + i;
                        G[m++] = -1;
                     }
                  }
               }
               if (m != 5*n*(2*n-1)*(2*n+1)/3)
               {
                  MFEM_ABORT("GeometryRefiner::Refine() for PYRAMID #2");
               }

               RGeom[Geometry::PYRAMID].Append(RG);
            }
            break;

            case Geometry::PRISM:
            {
               const int n = Times;
               RG = new RefinedGeometry ((n+1)*(n+1)*(n+2)/2, 6*n*n*n, 0);
               RG->Times = Times;
               RG->ETimes = ETimes;
               RG->Type = Type;
               // enumerate and define the vertices
               m = 0;
               for (l = k = 0; k <= n; k++)
               {
                  for (j = 0; j <= n; j++)
                  {
                     for (i = 0; i <= n-j; i++, l++)
                     {
                        IntegrationPoint &ip = RG->RefPts.IntPoint(l);
                        ip.x = cp[i]/(cp[i] + cp[j] + cp[n-i-j]);
                        ip.y = cp[j]/(cp[i] + cp[j] + cp[n-i-j]);
                        ip.z = cp[k];
                        m++;
                     }
                  }
               }
               if (m != (n+1)*(n+1)*(n+2)/2)
               {
                  MFEM_ABORT("GeometryRefiner::Refine() for PRISM #1");
               }
               // elements
               Array<int> &G = RG->RefGeoms;
               m = 0;
               for (m = k = 0; k < n; k++)
               {
                  for (l = j = 0; j < n; j++, l++)
                  {
                     for (i = 0; i < n-j; i++, l++)
                     {
                        G[m++] = l + (k+0) * (n+1) * (n+2) / 2;
                        G[m++] = l + 1 + (k+0) * (n+1) * (n+2) / 2;
                        G[m++] = l - j + (2 + (k+0) * (n+2)) * (n+1) / 2;
                        G[m++] = l + (k+1) * (n+1) * (n+2) / 2;
                        G[m++] = l + 1 + (k+1) * (n+1) * (Times+2) / 2;
                        G[m++] = l - j + (2 + (k+1) * (n+2)) * (n+1) / 2;
                        if (i+j+1 < n)
                        {
                           G[m++] = l + 1 + (k+0) * (n+1) * (n+2)/2;
                           G[m++] = l - j + (2 + (k+0) * (n+1)) * (n+2) / 2;
                           G[m++] = l - j + (2 + (k+0) * (n+2)) * (n+1) / 2;
                           G[m++] = l + 1 + (k+1) * (n+1) * (n+2) / 2;
                           G[m++] = l - j + (2 + (k+1) * (n+1)) * (n+2) / 2;
                           G[m++] = l - j + (2 + (k+1) * (n+2)) * (n+1) / 2;
                        }
                     }
                  }
               }
               if (m != 6*n*n*n)
               {
                  MFEM_ABORT("GeometryRefiner::Refine() for PRISM #2");
               }
               for (i = 0; i < m; i++)
               {
                  if (G[i] < 0)
                  {
                     MFEM_ABORT("GeometryRefiner::Refine() for PRISM #3");
                  }
               }

               RGeom[Geometry::PRISM].Append(RG);
            }
            break;

            case Geometry::INVALID:
            case Geometry::NUM_GEOMETRIES:
               MFEM_ABORT("Unknown type of reference element!");
         }
      }
   }

   return RG;
}

const IntegrationRule *GeometryRefiner::RefineInterior(Geometry::Type Geom,
                                                       int Times)
{
   IntegrationRule *ir = NULL;

   switch (Geom)
   {
      case Geometry::SEGMENT:
      {
         if (Times < 2)
         {
            return NULL;
         }
#if defined(MFEM_THREAD_SAFE) && defined(MFEM_USE_OPENMP)
         #pragma omp critical (RefineInterior)
#endif
         {
            ir = FindInIntPts(Geometry::SEGMENT, Times-1);
            if (!ir)
            {
               ir = new IntegrationRule(Times-1);
               for (int i = 1; i < Times; i++)
               {
                  IntegrationPoint &ip = ir->IntPoint(i-1);
                  ip.x = real_t(i) / Times;
                  ip.y = ip.z = 0.0;
               }

               IntPts[Geometry::SEGMENT].Append(ir);
            }
         }
      }
      break;

      case Geometry::TRIANGLE:
      {
         if (Times < 3)
         {
            return NULL;
         }
#if defined(MFEM_THREAD_SAFE) && defined(MFEM_USE_OPENMP)
         #pragma omp critical (RefineInterior)
#endif
         {
            ir = FindInIntPts(Geometry::TRIANGLE, ((Times-1)*(Times-2))/2);
            if (!ir)
            {
               ir = new IntegrationRule(((Times-1)*(Times-2))/2);
               for (int k = 0, j = 1; j < Times-1; j++)
               {
                  for (int i = 1; i < Times-j; i++, k++)
                  {
                     IntegrationPoint &ip = ir->IntPoint(k);
                     ip.x = real_t(i) / Times;
                     ip.y = real_t(j) / Times;
                     ip.z = 0.0;
                  }
               }

               IntPts[Geometry::TRIANGLE].Append(ir);
            }
         }
      }
      break;

      case Geometry::SQUARE:
      {
         if (Times < 2)
         {
            return NULL;
         }
#if defined(MFEM_THREAD_SAFE) && defined(MFEM_USE_OPENMP)
         #pragma omp critical (RefineInterior)
#endif
         {
            ir = FindInIntPts(Geometry::SQUARE, (Times-1)*(Times-1));
            if (!ir)
            {
               ir = new IntegrationRule((Times-1)*(Times-1));
               for (int k = 0, j = 1; j < Times; j++)
               {
                  for (int i = 1; i < Times; i++, k++)
                  {
                     IntegrationPoint &ip = ir->IntPoint(k);
                     ip.x = real_t(i) / Times;
                     ip.y = real_t(j) / Times;
                     ip.z = 0.0;
                  }
               }

               IntPts[Geometry::SQUARE].Append(ir);
            }
         }
      }
      break;

      case Geometry::POINT:
      case Geometry::TETRAHEDRON:
      case Geometry::CUBE:
      case Geometry::PYRAMID:
      case Geometry::PRISM:
         MFEM_ABORT("Reference element type is not supported!");
      case Geometry::INVALID:
      case Geometry::NUM_GEOMETRIES:
         MFEM_ABORT("Unknown type of reference element!");
   }

   return ir;
}

// static method
int GeometryRefiner::GetRefinementLevelFromPoints(Geometry::Type geom, int Npts)
{
   switch (geom)
   {
      case Geometry::POINT:
      {
         return -1;
      }
      case Geometry::SEGMENT:
      {
         return Npts -1;
      }
      case Geometry::TRIANGLE:
      {
         for (int n = 0, np = 0; (n < 15) && (np < Npts) ; n++)
         {
            np = (n+1)*(n+2)/2;
            if (np == Npts) { return n; }
         }
         return -1;
      }
      case Geometry::SQUARE:
      {
         for (int n = 0, np = 0; (n < 15) && (np < Npts) ; n++)
         {
            np = (n+1)*(n+1);
            if (np == Npts) { return n; }
         }
         return -1;
      }
      case Geometry::CUBE:
      {
         for (int n = 0, np = 0; (n < 15) && (np < Npts) ; n++)
         {
            np = (n+1)*(n+1)*(n+1);
            if (np == Npts) { return n; }
         }
         return -1;
      }
      case Geometry::TETRAHEDRON:
      {
         for (int n = 0, np = 0; (n < 15) && (np < Npts) ; n++)
         {
            np = (n+3)*(n+2)*(n+1)/6;
            if (np == Npts) { return n; }
         }
         return -1;
      }
      case Geometry::PRISM:
      {
         for (int n = 0, np = 0; (n < 15) && (np < Npts) ; n++)
         {
            np = (n+1)*(n+1)*(n+2)/2;
            if (np == Npts) { return n; }
         }
         return -1;
      }
      case Geometry::PYRAMID:
         MFEM_ABORT("Reference element type is not supported!");
      case Geometry::INVALID:
      case Geometry::NUM_GEOMETRIES:
         MFEM_ABORT("Unknown type of reference element!");
   }

   return -1;
}

// static method
int GeometryRefiner::GetRefinementLevelFromElems(Geometry::Type geom, int Nels)
{
   switch (geom)
   {
      case Geometry::POINT:
      {
         return -1;
      }
      case Geometry::SEGMENT:
      {
         return Nels;
      }
      case Geometry::TRIANGLE:
      case Geometry::SQUARE:
      {
         for (int n = 0; (n < 15) && (n*n < Nels+1) ; n++)
         {
            if (n*n == Nels) { return n-1; }
         }
         return -1;
      }
      case Geometry::CUBE:
      case Geometry::TETRAHEDRON:
      case Geometry::PRISM:
      {
         for (int n = 0; (n < 15) && (n*n*n < Nels+1) ; n++)
         {
            if (n*n*n == Nels) { return n-1; }
         }
         return -1;
      }
      case Geometry::PYRAMID:
         MFEM_ABORT("Reference element type is not supported!");
      case Geometry::INVALID:
      case Geometry::NUM_GEOMETRIES:
         MFEM_ABORT("Unknown type of reference element!");
   }

   return -1;
}


GeometryRefiner GlobGeometryRefiner;

}<|MERGE_RESOLUTION|>--- conflicted
+++ resolved
@@ -17,20 +17,13 @@
 {
 
 const char *Geometry::Name[NumGeom] =
-<<<<<<< HEAD
-{ "Point", "Segment", "Triangle", "Square", "Tetrahedron", "Cube", "Prism", "Pentatope", "Tesseract" };
-
-const double Geometry::Volume[NumGeom] =
-{ 1.0, 1.0, 0.5, 1.0, 1./6, 1.0, 0.5, 1./24., 1.0 };
-=======
 {
    "Point", "Segment", "Triangle", "Square", "Tetrahedron", "Cube", "Prism",
-   "Pyramid"
+   "Pyramid", "Pentatope", "Tesseract"
 };
 
 const real_t Geometry::Volume[NumGeom] =
-{ 1.0, 1.0, 0.5, 1.0, 1./6, 1.0, 0.5, 1./3 };
->>>>>>> c3eb769a
+{ 1.0, 1.0, 0.5, 1.0, 1./6, 1.0, 0.5, 1./3, 1./24., 1.0 };
 
 Geometry::Geometry()
 {
@@ -150,42 +143,15 @@
    GeomVert[6]->IntPoint(5).y = 1.0;
    GeomVert[6]->IntPoint(5).z = 1.0;
 
-<<<<<<< HEAD
-   // Vertices for Geometry::PENTATOPE
-=======
    // Vertices for Geometry::PYRAMID
->>>>>>> c3eb769a
    GeomVert[7] = new IntegrationRule(5);
    GeomVert[7]->IntPoint(0).x = 0.0;
    GeomVert[7]->IntPoint(0).y = 0.0;
    GeomVert[7]->IntPoint(0).z = 0.0;
-<<<<<<< HEAD
-   GeomVert[7]->IntPoint(0).t = 0.0;
-=======
->>>>>>> c3eb769a
 
    GeomVert[7]->IntPoint(1).x = 1.0;
    GeomVert[7]->IntPoint(1).y = 0.0;
    GeomVert[7]->IntPoint(1).z = 0.0;
-<<<<<<< HEAD
-   GeomVert[7]->IntPoint(1).t = 0.0;
-
-   GeomVert[7]->IntPoint(2).x = 0.0;
-   GeomVert[7]->IntPoint(2).y = 1.0;
-   GeomVert[7]->IntPoint(2).z = 0.0;
-   GeomVert[7]->IntPoint(2).t = 0.0;
-
-   GeomVert[7]->IntPoint(3).x = 0.0;
-   GeomVert[7]->IntPoint(3).y = 0.0;
-   GeomVert[7]->IntPoint(3).z = 1.0;
-   GeomVert[7]->IntPoint(3).t = 0.0;
-
-   GeomVert[7]->IntPoint(4).x = 0.0;
-   GeomVert[7]->IntPoint(4).y = 0.0;
-   GeomVert[7]->IntPoint(4).z = 0.0;
-   GeomVert[7]->IntPoint(4).t = 1.0;
-
-=======
 
    GeomVert[7]->IntPoint(2).x = 1.0;
    GeomVert[7]->IntPoint(2).y = 1.0;
@@ -198,7 +164,36 @@
    GeomVert[7]->IntPoint(4).x = 0.0;
    GeomVert[7]->IntPoint(4).y = 0.0;
    GeomVert[7]->IntPoint(4).z = 1.0;
->>>>>>> c3eb769a
+
+   // Vertices for Geometry::PENTATOPE
+   GeomVert[8] = new IntegrationRule(5);
+   GeomVert[8]->IntPoint(0).x = 0.0;
+   GeomVert[8]->IntPoint(0).y = 0.0;
+   GeomVert[8]->IntPoint(0).z = 0.0;
+   GeomVert[8]->IntPoint(0).t = 0.0;
+
+   GeomVert[8]->IntPoint(1).x = 1.0;
+   GeomVert[8]->IntPoint(1).y = 0.0;
+   GeomVert[8]->IntPoint(1).z = 0.0;
+   GeomVert[8]->IntPoint(1).t = 0.0;
+
+   GeomVert[8]->IntPoint(2).x = 0.0;
+   GeomVert[8]->IntPoint(2).y = 1.0;
+   GeomVert[8]->IntPoint(2).z = 0.0;
+   GeomVert[8]->IntPoint(2).t = 0.0;
+
+   GeomVert[8]->IntPoint(3).x = 0.0;
+   GeomVert[8]->IntPoint(3).y = 0.0;
+   GeomVert[8]->IntPoint(3).z = 1.0;
+   GeomVert[8]->IntPoint(3).t = 0.0;
+
+   GeomVert[8]->IntPoint(4).x = 0.0;
+   GeomVert[8]->IntPoint(4).y = 0.0;
+   GeomVert[8]->IntPoint(4).z = 0.0;
+   GeomVert[8]->IntPoint(4).t = 1.0;
+
+   // Vertices for Geometry::TESSERACT
+   // TODO
 
    GeomCenter[POINT].x = 0.0;
    GeomCenter[POINT].y = 0.0;
@@ -228,16 +223,17 @@
    GeomCenter[PRISM].y = 1.0 / 3.0;
    GeomCenter[PRISM].z = 0.5;
 
-<<<<<<< HEAD
+   GeomCenter[PYRAMID].x = 0.375;
+   GeomCenter[PYRAMID].y = 0.375;
+   GeomCenter[PYRAMID].z = 0.25;
+
    GeomCenter[PENTATOPE].x = 0.2;
    GeomCenter[PENTATOPE].y = 0.2;
    GeomCenter[PENTATOPE].z = 0.2;
    GeomCenter[PENTATOPE].t = 0.2;
-=======
-   GeomCenter[PYRAMID].x = 0.375;
-   GeomCenter[PYRAMID].y = 0.375;
-   GeomCenter[PYRAMID].z = 0.25;
->>>>>>> c3eb769a
+
+   // GeomCenter[TESSERACT]
+   // TODO
 
    GeomToPerfGeomJac[POINT]       = NULL;
    GeomToPerfGeomJac[SEGMENT]     = new DenseMatrix(1);
@@ -246,11 +242,8 @@
    GeomToPerfGeomJac[TETRAHEDRON] = new DenseMatrix(3);
    GeomToPerfGeomJac[CUBE]        = new DenseMatrix(3);
    GeomToPerfGeomJac[PRISM]       = new DenseMatrix(3);
-<<<<<<< HEAD
+   GeomToPerfGeomJac[PYRAMID]     = new DenseMatrix(3);
    GeomToPerfGeomJac[PENTATOPE]   = new DenseMatrix(4);
-=======
-   GeomToPerfGeomJac[PYRAMID]     = new DenseMatrix(3);
->>>>>>> c3eb769a
 
    PerfGeomToGeomJac[POINT]       = NULL;
    PerfGeomToGeomJac[SEGMENT]     = NULL;
@@ -259,11 +252,8 @@
    PerfGeomToGeomJac[TETRAHEDRON] = new DenseMatrix(3);
    PerfGeomToGeomJac[CUBE]        = NULL;
    PerfGeomToGeomJac[PRISM]       = new DenseMatrix(3);
-<<<<<<< HEAD
+   PerfGeomToGeomJac[PYRAMID]     = new DenseMatrix(3);
    PerfGeomToGeomJac[PENTATOPE]   = new DenseMatrix(4);
-=======
-   PerfGeomToGeomJac[PYRAMID]     = new DenseMatrix(3);
->>>>>>> c3eb769a
 
    GeomToPerfGeomJac[SEGMENT]->Diag(1.0, 1);
    {
@@ -293,24 +283,22 @@
       CalcInverse(pri_T.Jacobian(), *PerfGeomToGeomJac[PRISM]);
    }
    {
-<<<<<<< HEAD
-      Linear4DFiniteElement PentFE;
-      IsoparametricTransformation pent_T;
-      pent_T.SetFE(&PentFE);
-      GetPerfPointMat (PENTATOPE, pent_T.GetPointMat());
-      pent_T.FinalizeTransformation();
-      pent_T.SetIntPoint(&GeomCenter[PENTATOPE]);
-      *GeomToPerfGeomJac[PENTATOPE] = pent_T.Jacobian();
-      CalcInverse(pent_T.Jacobian(), *PerfGeomToGeomJac[PENTATOPE]);
-   }
-
-=======
       IsoparametricTransformation pyr_T;
       pyr_T.SetFE(&PyramidFE);
       GetPerfPointMat (PYRAMID, pyr_T.GetPointMat());
       pyr_T.SetIntPoint(&GeomCenter[PYRAMID]);
       *GeomToPerfGeomJac[PYRAMID] = pyr_T.Jacobian();
       CalcInverse(pyr_T.Jacobian(), *PerfGeomToGeomJac[PYRAMID]);
+   }
+   {
+      Linear4DFiniteElement PentFE;
+      IsoparametricTransformation pent_T;
+      pent_T.SetFE(&PentFE);
+      GetPerfPointMat (PENTATOPE, pent_T.GetPointMat());
+      // pent_T.FinalizeTransformation();
+      pent_T.SetIntPoint(&GeomCenter[PENTATOPE]);
+      *GeomToPerfGeomJac[PENTATOPE] = pent_T.Jacobian();
+      CalcInverse(pent_T.Jacobian(), *PerfGeomToGeomJac[PENTATOPE]);
    }
 }
 
@@ -340,7 +328,6 @@
       default:
          MFEM_ABORT("Geometry type does not have inverse orientations");
    }
->>>>>>> c3eb769a
 }
 
 Geometry::~Geometry()
@@ -364,16 +351,12 @@
       case Geometry::TETRAHEDRON: return GeomVert[4];
       case Geometry::CUBE:        return GeomVert[5];
       case Geometry::PRISM:       return GeomVert[6];
-<<<<<<< HEAD
-      case Geometry::PENTATOPE:   return GeomVert[7];
-      default:
-         mfem_error ("Geometry::GetVertices(...)");
-=======
       case Geometry::PYRAMID:     return GeomVert[7];
+      case Geometry::PENTATOPE:   return GeomVert[8];
+      case Geometry::TESSERACT:   return GeomVert[9];
       case Geometry::INVALID:
       case Geometry::NUM_GEOMETRIES:
          mfem_error("Geometry::GetVertices(...)");
->>>>>>> c3eb769a
    }
    // make some compilers happy.
    return GeomVert[0];
@@ -468,6 +451,45 @@
             ip.x = 1.0 - z;
          }
          break;
+      case Geometry::PENTATOPE:
+         ip.x = real_t(rand()) / real_t(RAND_MAX);
+         ip.y = real_t(rand()) / real_t(RAND_MAX);
+         ip.z = real_t(rand()) / real_t(RAND_MAX);
+         ip.t = real_t(rand()) / real_t(RAND_MAX);
+         // map to the triangular 4D wedge obtained by extruding the reference
+         // tetrahedron in t direction
+         // needs to be updated
+         // if (ip.x + ip.y > 1.0)
+         // {
+         //    ip.x = 1.0 - ip.x;
+         //    ip.y = 1.0 - ip.y;
+         // }
+         // // split the prism into 3 parts: 1 is the reference tet, and the
+         // // other two tets (as given below) are mapped to the reference tet
+         // if (ip.x + ip.z > 1.0)
+         // {
+         //    // tet with vertices: (0,0,1),(1,0,1),(0,1,1),(1,0,0)
+         //    ip.x = ip.x + ip.z - 1.0;
+         //    // ip.y = ip.y;
+         //    ip.z = 1.0 - ip.z;
+         //    // mapped to: (0,0,0),(1,0,0),(0,1,0),(0,0,1)
+         // }
+         // else if (ip.x + ip.y + ip.z > 1.0)
+         // {
+         //    // tet with vertices: (0,1,1),(0,1,0),(0,0,1),(1,0,0)
+         //    real_t x = ip.x;
+         //    ip.x = 1.0 - x - ip.z;
+         //    ip.y = 1.0 - x - ip.y;
+         //    ip.z = x;
+         //    // mapped to: (0,0,0),(1,0,0),(0,1,0),(0,0,1)
+         // }
+         // break;
+      case Geometry::TESSERACT:
+         ip.x = real_t(rand()) / real_t(RAND_MAX);
+         ip.y = real_t(rand()) / real_t(RAND_MAX);
+         ip.z = real_t(rand()) / real_t(RAND_MAX);
+         ip.t = real_t(rand()) / real_t(RAND_MAX);
+         break;
       case Geometry::INVALID:
       case Geometry::NUM_GEOMETRIES:
          MFEM_ABORT("Unknown type of reference element!");
@@ -533,6 +555,14 @@
       case Geometry::PYRAMID:
          if (ip.x < 0.0 || ip.y < 0.0 || ip.x+ip.z > 1.0 || ip.y+ip.z > 1.0 ||
              ip.z < 0.0 || ip.z > 1.0) { return false; }
+         break;
+      case Geometry::PENTATOPE:
+         if (ip.x < 0.0 || ip.y < 0.0 || ip.z < 0.0 || ip.t < 0 ||
+             ip.x+ip.y+ip.z+ip.t > 1.0) { return false; }
+         break;
+      case Geometry::TESSERACT:
+         if (ip.x < 0.0 || ip.x > 1.0 || ip.y < 0.0 || ip.y > 1.0 ||
+             ip.z < 0.0 || ip.z > 1.0 || ip.t < 0.0 || ip.t > 1.0) { return false; }
          break;
       case Geometry::INVALID:
       case Geometry::NUM_GEOMETRIES:
@@ -617,6 +647,29 @@
             return false;
          }
          break;
+      case Geometry::PENTATOPE:
+         if ( internal::FuzzyLT(ip.x, 0.0, eps)
+              || internal::FuzzyLT(ip.y, 0.0, eps)
+              || internal::FuzzyLT(ip.z, 0.0, eps)
+              || internal::FuzzyLT(ip.t, 0.0, eps)
+              || internal::FuzzyGT(ip.x+ip.y+ip.z+ip.t, 1.0, eps) )
+         {
+            return false;
+         }
+         break;
+      case Geometry::TESSERACT:
+         if ( internal::FuzzyLT(ip.x, 0.0, eps)
+              || internal::FuzzyGT(ip.x, 1.0, eps)
+              || internal::FuzzyLT(ip.y, 0.0, eps)
+              || internal::FuzzyGT(ip.y, 1.0, eps)
+              || internal::FuzzyLT(ip.z, 0.0, eps)
+              || internal::FuzzyGT(ip.z, 1.0, eps)
+              || internal::FuzzyLT(ip.t, 0.0, eps)
+              || internal::FuzzyGT(ip.t, 1.0, eps) )
+         {
+            return false;
+         }
+         break;
       case Geometry::INVALID:
       case Geometry::NUM_GEOMETRIES:
          MFEM_ABORT("Unknown type of reference element!");
@@ -707,6 +760,48 @@
       y += l4_3;
       internal::ProjectTriangle(x, y);
       z = 1.0-x-y;
+      return false;
+   }
+   return true;
+}
+
+inline bool ProjectPentatope(double &x, double &y, double &z, double &t)
+{
+   if (t < 0.0)
+   {
+      t = 0.0;
+      internal::ProjectTetrahedron(x, y, z);
+      return false;
+   }
+   if (z < 0.0)
+   {
+      z = 0.0;
+      internal::ProjectTetrahedron(x, y, t);
+      return false;
+   }
+   if (y < 0.0)
+   {
+      y = 0.0;
+      internal::ProjectTetrahedron(x, z, t);
+      return false;
+   }
+   if (x < 0.0)
+   {
+      x = 0.0;
+      internal::ProjectTetrahedron(y, z, t);
+      return false;
+   }
+   const double l5 = 1.0-x-y-z-t;
+   if (l5 < 0.0)
+   {
+      const double l5_4 = l5/4;
+      // TODO
+      // In Geometry::ProjectPoint 4d origianlly had const double l5_4 = l5/5
+      x += l5_4;
+      y += l5_4;
+      z += l5_4;
+      internal::ProjectTetrahedron(x, y, z);
+      t = 1.0-x-y-z;
       return false;
    }
    return true;
@@ -767,16 +862,6 @@
          real_t lbeg[5] = { beg.x, beg.y, beg.z, fone-beg.x-beg.y, fone-beg.z };
          return internal::IntersectSegment<5,3>(lbeg, lend, end);
       }
-<<<<<<< HEAD
-      case Geometry::PENTATOPE:
-      {
-         double lend[5] = { end.x, end.y, end.z, end.t, 1.0-end.x-end.y-end.z-end.t };
-         double lbeg[5] = { beg.x, beg.y, beg.z, beg.t, 1.0-beg.x-beg.y-beg.z-beg.t };
-         return internal::IntersectSegment<5,4>(lbeg,lend,end);
-      }
-
-      default:
-=======
       case Geometry::PYRAMID:
       {
          real_t lend[6] = { end.x, end.y, end.z,
@@ -787,9 +872,24 @@
                           };
          return internal::IntersectSegment<6,3>(lbeg, lend, end);
       }
+      case Geometry::PENTATOPE:
+      {
+         real_t lend[5] = { end.x, end.y, end.z, end.t, fone-end.x-end.y-end.z-end.t };
+         real_t lbeg[5] = { beg.x, beg.y, beg.z, beg.t, fone-beg.x-beg.y-beg.z-beg.t };
+         return internal::IntersectSegment<5,4>(lbeg,lend,end);
+      }
+      case Geometry::TESSERACT:
+      {
+         real_t lend[8] = { end.x, end.y, end.z, end.t,
+                            fone-end.x, fone-end.y, fone-end.z, fone-end.t
+                          };
+         real_t lbeg[8] = { beg.x, beg.y, beg.z, beg.t,
+                            fone-beg.x, fone-beg.y, fone-beg.z, fone-beg.t
+                          };
+         return internal::IntersectSegment<8,3>(lbeg, lend, end);
+      }
       case Geometry::INVALID:
       case Geometry::NUM_GEOMETRIES:
->>>>>>> c3eb769a
          MFEM_ABORT("Unknown type of reference element!");
    }
    return true;
@@ -831,56 +931,6 @@
       case TETRAHEDRON:
       {
          return internal::ProjectTetrahedron(ip.x, ip.y, ip.z);
-      }
-
-      case PENTATOPE:
-      {
-         if (ip.t < 0.0)
-         {
-            ip.t = 0.0;
-            internal::ProjectTetrahedron(ip.x,ip.y,ip.z);
-         }
-         if (ip.z < 0.0)
-         {
-            ip.z = 0.0;
-            internal::ProjectTetrahedron(ip.x, ip.y, ip.t);
-            return false;
-         }
-         if (ip.y < 0.0)
-         {
-            ip.y = 0.0;
-            internal::ProjectTetrahedron(ip.x, ip.z, ip.t);
-            return false;
-         }
-         if (ip.x < 0.0)
-         {
-            ip.x = 0.0;
-            internal::ProjectTetrahedron(ip.y, ip.z, ip.t);
-            return false;
-         }
-<<<<<<< HEAD
-         const double l5 = 1.0-ip.x-ip.y-ip.z-ip.t;
-         if (l5 < 0.0)
-         {
-            const double l5_4 = l5/5;
-            ip.x += l5_4;
-            ip.y += l5_4;
-            ip.z += l5_4;
-            internal::ProjectTetrahedron(ip.x, ip.y, ip.z);
-            ip.t = 1.0-ip.x-ip.y-ip.z;
-=======
-         const real_t l4 = 1.0-ip.x-ip.y-ip.z;
-         if (l4 < 0.0)
-         {
-            const real_t l4_3 = l4/3;
-            ip.x += l4_3;
-            ip.y += l4_3;
-            internal::ProjectTriangle(ip.x, ip.y);
-            ip.z = 1.0-ip.x-ip.y;
->>>>>>> c3eb769a
-            return false;
-         }
-         return true;
       }
 
       case CUBE:
@@ -945,6 +995,29 @@
          }
       }
 
+      case PENTATOPE:
+      {
+         return internal::ProjectPentatope(ip.x, ip.y, ip.z, ip.t);
+      }
+
+      case TESSERACT:
+      {
+         bool in_x, in_y, in_z, in_t;
+         if (ip.x < 0.0)      { in_x = false; ip.x = 0.0; }
+         else if (ip.x > 1.0) { in_x = false; ip.x = 1.0; }
+         else                 { in_x = true; }
+         if (ip.y < 0.0)      { in_y = false; ip.y = 0.0; }
+         else if (ip.y > 1.0) { in_y = false; ip.y = 1.0; }
+         else                 { in_y = true; }
+         if (ip.z < 0.0)      { in_z = false; ip.z = 0.0; }
+         else if (ip.z > 1.0) { in_z = false; ip.z = 1.0; }
+         else                 { in_z = true; }
+         if (ip.t < 0.0)      { in_t = false; ip.t = 0.0; }
+         else if (ip.t > 1.0) { in_t = false; ip.t = 1.0; }
+         else                 { in_t = true; }
+         return in_x && in_y && in_z && in_t;
+      }
+
       case Geometry::POINT:
          MFEM_ABORT("Reference element type is not supported!");
       case Geometry::INVALID:
@@ -1022,7 +1095,17 @@
       }
       break;
 
-<<<<<<< HEAD
+      case Geometry::PYRAMID:
+      {
+         pm.SetSize (3, 5);
+         pm(0,0) = 0.0;  pm(1,0) = 0.0;  pm(2,0) = 0.0;
+         pm(0,1) = 1.0;  pm(1,1) = 0.0;  pm(2,1) = 0.0;
+         pm(0,2) = 1.0;  pm(1,2) = 1.0;  pm(2,2) = 0.0;
+         pm(0,3) = 0.0;  pm(1,3) = 1.0;  pm(2,3) = 0.0;
+         pm(0,4) = 0.5;  pm(1,4) = 0.5;  pm(2,4) = 0.7071067811865475;
+      }
+      break;
+
       case Geometry::PENTATOPE:
       {
          pm.SetSize(4,5);
@@ -1036,17 +1119,26 @@
       }
       break;
 
-      default:
-         mfem_error ("Geometry::GetPerfPointMat (...)");
-=======
-      case Geometry::PYRAMID:
-      {
-         pm.SetSize (3, 5);
-         pm(0,0) = 0.0;  pm(1,0) = 0.0;  pm(2,0) = 0.0;
-         pm(0,1) = 1.0;  pm(1,1) = 0.0;  pm(2,1) = 0.0;
-         pm(0,2) = 1.0;  pm(1,2) = 1.0;  pm(2,2) = 0.0;
-         pm(0,3) = 0.0;  pm(1,3) = 1.0;  pm(2,3) = 0.0;
-         pm(0,4) = 0.5;  pm(1,4) = 0.5;  pm(2,4) = 0.7071067811865475;
+      case Geometry::TESSERACT:
+      {
+         pm.SetSize (4, 16);
+         pm(0,0)  = 0.0;  pm(1,0)  = 0.0;  pm(2,0)  = 0.0; pm(4,0)  = 0.0;
+         pm(0,1)  = 1.0;  pm(1,1)  = 0.0;  pm(2,1)  = 0.0; pm(4,1)  = 0.0;
+         pm(0,2)  = 1.0;  pm(1,2)  = 1.0;  pm(2,2)  = 0.0; pm(4,2)  = 0.0;
+         pm(0,3)  = 0.0;  pm(1,3)  = 1.0;  pm(2,3)  = 0.0; pm(4,3)  = 0.0;
+         pm(0,4)  = 0.0;  pm(1,4)  = 0.0;  pm(2,4)  = 1.0; pm(4,4)  = 0.0;
+         pm(0,5)  = 1.0;  pm(1,5)  = 0.0;  pm(2,5)  = 1.0; pm(4,5)  = 0.0;
+         pm(0,6)  = 1.0;  pm(1,6)  = 1.0;  pm(2,6)  = 1.0; pm(4,6)  = 0.0;
+         pm(0,7)  = 0.0;  pm(1,7)  = 1.0;  pm(2,7)  = 1.0; pm(4,7)  = 0.0;
+
+         pm(0,8)  = 0.0;  pm(1,8)  = 0.0;  pm(2,8)  = 0.0; pm(4,8)  = 1.0;
+         pm(0,9)  = 1.0;  pm(1,9)  = 0.0;  pm(2,9)  = 0.0; pm(4,9)  = 1.0;
+         pm(0,10) = 1.0;  pm(1,10) = 1.0;  pm(2,10) = 0.0; pm(4,10) = 1.0;
+         pm(0,11) = 0.0;  pm(1,11) = 1.0;  pm(2,11) = 0.0; pm(4,11) = 1.0;
+         pm(0,12) = 0.0;  pm(1,12) = 0.0;  pm(2,12) = 1.0; pm(4,12) = 1.0;
+         pm(0,13) = 1.0;  pm(1,13) = 0.0;  pm(2,13) = 1.0; pm(4,13) = 1.0;
+         pm(0,14) = 1.0;  pm(1,14) = 1.0;  pm(2,14) = 1.0; pm(4,14) = 1.0;
+         pm(0,15) = 0.0;  pm(1,15) = 1.0;  pm(2,15) = 1.0; pm(4,15) = 1.0;
       }
       break;
 
@@ -1055,7 +1147,6 @@
       case Geometry::INVALID:
       case Geometry::NUM_GEOMETRIES:
          MFEM_ABORT("Unknown type of reference element!");
->>>>>>> c3eb769a
    }
 }
 
@@ -1072,23 +1163,13 @@
    }
 }
 
-<<<<<<< HEAD
-const int Geometry::NumBdrArray[NumGeom] = { 0, 2, 3, 4, 4, 6, 5, 5, 24 };
-const int Geometry::Dimension[NumGeom] = { 0, 1, 2, 2, 3, 3, 3, 4, 4 };
-const int Geometry::DimStart[MaxDim+2] =
+const int Geometry::NumBdrArray[NumGeom] = { 0, 2, 3, 4, 4,  6, 5, 5,  5, 24 };
+const int Geometry::Dimension[NumGeom]   = { 0, 1, 2, 2, 3,  3, 3, 3,  4,  4 };
+const int Geometry::DimStart[MaxDim+2]   =
 { POINT, SEGMENT, TRIANGLE, TETRAHEDRON, PENTATOPE, NUM_GEOMETRIES };
-const int Geometry::NumVerts[NumGeom] = { 1, 2, 3, 4, 4, 8, 6, 5, 16 };
-const int Geometry::NumEdges[NumGeom] = { 0, 1, 3, 4, 6, 12, 9, 10, 32 };
-const int Geometry::NumFaces[NumGeom] = { 0, 0, 1, 1, 4, 6, 5, 5, 24 };
-=======
-const int Geometry::NumBdrArray[NumGeom] = { 0, 2, 3, 4, 4, 6, 5, 5 };
-const int Geometry::Dimension[NumGeom] = { 0, 1, 2, 2, 3, 3, 3, 3 };
-const int Geometry::DimStart[MaxDim+2] =
-{ POINT, SEGMENT, TRIANGLE, TETRAHEDRON, NUM_GEOMETRIES };
-const int Geometry::NumVerts[NumGeom] = { 1, 2, 3, 4, 4, 8, 6, 5 };
-const int Geometry::NumEdges[NumGeom] = { 0, 1, 3, 4, 6, 12, 9, 8 };
-const int Geometry::NumFaces[NumGeom] = { 0, 0, 1, 1, 4, 6, 5, 5 };
->>>>>>> c3eb769a
+const int Geometry::NumVerts[NumGeom]    = { 1, 2, 3, 4, 4,  8, 6, 5,  5, 16 };
+const int Geometry::NumEdges[NumGeom]    = { 0, 1, 3, 4, 6, 12, 9, 8, 10, 32 };
+const int Geometry::NumFaces[NumGeom]    = { 0, 0, 1, 1, 4,  6, 5, 5,  5, 24 };
 
 const int Geometry::
 Constants<Geometry::POINT>::Orient[1][1] = {{0}};
@@ -1236,7 +1317,30 @@
 };
 
 const int Geometry::
-<<<<<<< HEAD
+Constants<Geometry::PYRAMID>::Edges[8][2] =
+{{0, 1}, {1, 2}, {3, 2}, {0, 3}, {0, 4}, {1, 4}, {2, 4}, {3, 4}};
+const int Geometry::
+Constants<Geometry::PYRAMID>::FaceTypes[5] =
+{
+   Geometry::SQUARE,
+   Geometry::TRIANGLE, Geometry::TRIANGLE,
+   Geometry::TRIANGLE, Geometry::TRIANGLE
+};
+const int Geometry::
+Constants<Geometry::PYRAMID>::FaceVert[5][4] =
+{{3, 2, 1, 0}, {0, 1, 4, -1}, {1, 2, 4, -1}, {2, 3, 4, -1}, {3, 0, 4, -1}};
+const int Geometry::
+Constants<Geometry::PYRAMID>::VertToVert::I[5] = {0, 3, 5, 7, 8};
+const int Geometry::
+Constants<Geometry::PYRAMID>::VertToVert::J[8][2] =
+{
+   {1, 0}, {3, 3}, {4, 4}, // 0,1:0   0,3:3  0,4:4
+   {2, 1}, {4, 5},         // 1,2:1   1,4:5
+   {3,-3}, {4, 6},         // 2,3:-3  2,4:6
+   {4, 7}                  // 3,4:7
+};
+
+const int Geometry::
 Constants<Geometry::PENTATOPE>::Edges[10][2] =
 {{0, 1}, {0, 2}, {0, 3}, {0, 4}, {1, 2}, {1, 3}, {1, 4}, {2, 3}, {2, 4}, {3, 4}};
 const int Geometry::
@@ -1291,33 +1395,6 @@
    {4,5,6,7,12,13,14,15},  //z top
    {0,1,2,3,4,5,6,7},      //t botom
    {12,13,14,15,8,9,10,11} //t top
-};
-
-
-GeometryRefiner::GeometryRefiner()
-=======
-Constants<Geometry::PYRAMID>::Edges[8][2] =
-{{0, 1}, {1, 2}, {3, 2}, {0, 3}, {0, 4}, {1, 4}, {2, 4}, {3, 4}};
-const int Geometry::
-Constants<Geometry::PYRAMID>::FaceTypes[5] =
->>>>>>> c3eb769a
-{
-   Geometry::SQUARE,
-   Geometry::TRIANGLE, Geometry::TRIANGLE,
-   Geometry::TRIANGLE, Geometry::TRIANGLE
-};
-const int Geometry::
-Constants<Geometry::PYRAMID>::FaceVert[5][4] =
-{{3, 2, 1, 0}, {0, 1, 4, -1}, {1, 2, 4, -1}, {2, 3, 4, -1}, {3, 0, 4, -1}};
-const int Geometry::
-Constants<Geometry::PYRAMID>::VertToVert::I[5] = {0, 3, 5, 7, 8};
-const int Geometry::
-Constants<Geometry::PYRAMID>::VertToVert::J[8][2] =
-{
-   {1, 0}, {3, 3}, {4, 4}, // 0,1:0   0,3:3  0,4:4
-   {2, 1}, {4, 5},         // 1,2:1   1,4:5
-   {3,-3}, {4, 6},         // 2,3:-3  2,4:6
-   {4, 7}                  // 3,4:7
 };
 
 
@@ -1880,7 +1957,9 @@
                RGeom[Geometry::PRISM].Append(RG);
             }
             break;
-
+            case Geometry::PENTATOPE:
+            case Geometry::TESSERACT:
+                MFEM_ABORT("Reference element type is not supported!");
             case Geometry::INVALID:
             case Geometry::NUM_GEOMETRIES:
                MFEM_ABORT("Unknown type of reference element!");
@@ -1992,6 +2071,8 @@
       case Geometry::CUBE:
       case Geometry::PYRAMID:
       case Geometry::PRISM:
+      case Geometry::PENTATOPE:
+      case Geometry::TESSERACT:
          MFEM_ABORT("Reference element type is not supported!");
       case Geometry::INVALID:
       case Geometry::NUM_GEOMETRIES:
@@ -2061,6 +2142,24 @@
       }
       case Geometry::PYRAMID:
          MFEM_ABORT("Reference element type is not supported!");
+      case Geometry::PENTATOPE:
+      {
+         for (int n = 0, np = 0; (n < 15) && (np < Npts) ; n++)
+         {
+            np = (n+4)*(n+3)*(n+2)*(n+1)/24;
+            if (np == Npts) { return n; }
+         }
+         return -1;
+      }
+      case Geometry::TESSERACT:
+      {
+         for (int n = 0, np = 0; (n < 15) && (np < Npts) ; n++)
+         {
+            np = (n+1)*(n+1)*(n+1)*(n+1);
+            if (np == Npts) { return n; }
+         }
+         return -1;
+      }
       case Geometry::INVALID:
       case Geometry::NUM_GEOMETRIES:
          MFEM_ABORT("Unknown type of reference element!");
@@ -2103,6 +2202,15 @@
       }
       case Geometry::PYRAMID:
          MFEM_ABORT("Reference element type is not supported!");
+      case Geometry::PENTATOPE:
+      case Geometry::TESSERACT:
+      {
+         for (int n = 0; (n < 15) && (n*n*n*n < Nels+1) ; n++)
+         {
+            if (n*n*n*n == Nels) { return n-1; }
+         }
+         return -1;
+      }
       case Geometry::INVALID:
       case Geometry::NUM_GEOMETRIES:
          MFEM_ABORT("Unknown type of reference element!");
