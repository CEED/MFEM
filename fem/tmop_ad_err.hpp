#ifndef TMOP_AD_ERR_HPP
#define TMOP_AD_ERR_HPP

#include "bilinearform.hpp"
#include "pbilinearform.hpp"
#include "linearform.hpp"
#include "plinearform.hpp"
#include "nonlinearform.hpp"
#include "pnonlinearform.hpp"
#include "pgridfunc.hpp"
#include "pfespace.hpp"
// #include "tmop.hpp"
//#include "gslib.hpp"
#include "../linalg/mma.hpp"
#include "datacollection.hpp"


namespace mfem{
void IdentityMatrix(int dim, mfem::DenseMatrix &I);

void Vectorize(const mfem::DenseMatrix &A, mfem::Vector &a);

double MatrixInnerProduct(const mfem::DenseMatrix &A, const mfem::DenseMatrix &B);

void ConjugationProduct(const mfem::DenseMatrix &A, const mfem::DenseMatrix &B, const mfem::DenseMatrix &C, mfem::DenseMatrix &D);

void KroneckerProduct(const mfem::DenseMatrix &A, const mfem::DenseMatrix &B, mfem::DenseMatrix &C);

void IsotropicStiffnessMatrix(int dim, double mu, double lambda, mfem::DenseMatrix &C);

void IsotropicStiffnessMatrix3D(double E, double v, mfem::DenseMatrix &C);

void FourthOrderSymmetrizer(int dim, mfem::DenseMatrix &S);

void FourthOrderIdentity(int dim, mfem::DenseMatrix &I4);

void FourthOrderTranspose(int dim, mfem::DenseMatrix &T);

void VectorOuterProduct(const mfem::Vector &a, const mfem::Vector &b, mfem::DenseMatrix &C);
void   UnitStrain(int dim, int i, int j, mfem::DenseMatrix &E);
void   UnitStrain(int dim, int i, int j, mfem::Vector &E);
void   MatrixConjugationProduct(const mfem::DenseMatrix &A, const mfem::DenseMatrix &B, mfem::DenseMatrix &C);


enum QoIType
{
  L2_ERROR,
  H1S_ERROR,
  ZZ_ERROR,
  AVG_ERROR,
  ENERGY,
  GZZ_ERROR,
  H1_ERROR
};

class QoIBaseCoefficient : public mfem::Coefficient {
public:
  QoIBaseCoefficient() {};

  virtual ~QoIBaseCoefficient() {};

  virtual const mfem::DenseMatrix &explicitSolutionDerivative
      (mfem::ElementTransformation &T, const mfem::IntegrationPoint &ip) = 0;

  virtual const mfem::DenseMatrix &explicitSolutionGradientDerivative(mfem::ElementTransformation &T,
      const mfem::IntegrationPoint &ip)
    = 0;

  virtual const mfem::DenseMatrix &gradTimesexplicitSolutionGradientDerivative(mfem::ElementTransformation &T,
      const mfem::IntegrationPoint &ip)
    = 0;

  virtual const mfem::DenseMatrix &explicitShapeDerivative(mfem::ElementTransformation &T, const mfem::IntegrationPoint &ip) = 0;

    virtual const mfem::Vector DerivativeExactWRTX(mfem::ElementTransformation &T, const mfem::IntegrationPoint &ip) {
    Vector vec(T.GetSpaceDim());
    vec = 0.0;
    return vec;
  }
private:
};

class Error_QoI : public QoIBaseCoefficient
{
public:
  Error_QoI(mfem::ParGridFunction * solutionField, mfem::Coefficient * trueSolution, mfem::VectorCoefficient * trueSolutionGrad)
    : solutionField_(solutionField), trueSolution_(trueSolution), trueSolutionGrad_(trueSolutionGrad), Dim_(trueSolutionGrad->GetVDim())
  {};

  ~Error_QoI() {};

  double Eval(mfem::ElementTransformation &T, const mfem::IntegrationPoint &ip) override
  {
    double fieldVal = solutionField_->GetValue( T, ip );
    double trueVal = trueSolution_->Eval( T, ip );

    double squaredError = std::pow(fieldVal-trueVal, 2.0);

    return squaredError;
  };

  const mfem::DenseMatrix &explicitSolutionDerivative(mfem::ElementTransformation & T, const mfem::IntegrationPoint & ip) override
  {
    dtheta_dU.SetSize(1);
    double fieldVal = solutionField_->GetValue( T, ip );
    double trueVal = trueSolution_->Eval( T, ip );

    double val = 2.0* (fieldVal-trueVal);

    double & matVal = dtheta_dU.Elem(0,0);
    matVal = val;
    return dtheta_dU;
  };

  const mfem::DenseMatrix &explicitSolutionGradientDerivative(mfem::ElementTransformation & /*T*/,
      const mfem::IntegrationPoint & /*ip*/) override
  {
    dtheta_dGradU.SetSize(1, Dim_);
    dtheta_dGradU = 0.0;

    return dtheta_dGradU;
  };

  const mfem::DenseMatrix &explicitShapeDerivative(mfem::ElementTransformation &T, const mfem::IntegrationPoint &ip) override
  {
    dtheta_dX.SetSize(1, Dim_);
    dtheta_dX = 0.0;

    return dtheta_dX;
  };

  virtual const mfem::DenseMatrix &gradTimesexplicitSolutionGradientDerivative(mfem::ElementTransformation &T,
      const mfem::IntegrationPoint &ip) override
  {
    dtheta_dX.SetSize(Dim_, Dim_);
    dtheta_dX = 0.0;

    return dtheta_dX;
  };

  // 2(u-u*)(-du*/dx_a)
  virtual const mfem::Vector DerivativeExactWRTX(mfem::ElementTransformation &T, const mfem::IntegrationPoint &ip) override
  {
    mfem::Vector trueGrad;
    trueSolutionGrad_->Eval(trueGrad, T, ip);

    double fieldVal = solutionField_->GetValue( T, ip );
    double trueVal = trueSolution_->Eval( T, ip );
    trueGrad *= -2.0*(fieldVal-trueVal);
    return trueGrad;

    // mfem::Vector grad;
    // solutionField_->GetGradient (T, grad);
    // grad *= 2.0*(fieldVal-trueVal);
    // grad += trueGrad;
    // return grad;
  }
private:

  mfem::ParGridFunction * solutionField_;
  mfem::Coefficient * trueSolution_;
  mfem::VectorCoefficient * trueSolutionGrad_;

  int Dim_;

  double theta = 0.0;
  mfem::DenseMatrix dtheta_dX;
  mfem::DenseMatrix dtheta_dU;
  mfem::DenseMatrix dtheta_dGradU;
};

class H1SemiError_QoI : public QoIBaseCoefficient {
public:
  H1SemiError_QoI(mfem::ParGridFunction * solutionField,
              mfem::VectorCoefficient * trueSolution,
              mfem::MatrixCoefficient * trueSolutionHess)
    : solutionField_(solutionField), trueSolution_(trueSolution), trueSolutionHess_(trueSolutionHess), trueSolutionHessV_(nullptr) {};

  H1SemiError_QoI(mfem::ParGridFunction * solutionField,
              mfem::VectorCoefficient * trueSolution,
              mfem::VectorCoefficient * trueSolutionHessV)
    : solutionField_(solutionField), trueSolution_(trueSolution), trueSolutionHess_(nullptr), trueSolutionHessV_(trueSolutionHessV)
  {};

  ~H1SemiError_QoI() {};

  double Eval(mfem::ElementTransformation &T, const mfem::IntegrationPoint &ip) override
  {
    mfem::Vector grad;
    mfem::Vector trueGrad;
    trueSolution_->Eval (trueGrad, T, ip);
    solutionField_->GetGradient (T, grad);

    grad -= trueGrad;

    double val = grad.Norml2();
    val = val * val;

    return val;
  };

  const mfem::DenseMatrix &explicitSolutionDerivative(mfem::ElementTransformation & /*T*/, const mfem::IntegrationPoint & /*ip*/) override
  {
    dtheta_dU.SetSize(1);
    dtheta_dU = 0.0;

    return dtheta_dU;
  };

  const mfem::DenseMatrix &explicitSolutionGradientDerivative(mfem::ElementTransformation & T,
      const mfem::IntegrationPoint & ip) override
  {
    mfem::Vector grad(Dim_);
    mfem::Vector trueGrad(Dim_);
    mfem::Vector gradMinusTrueGrad(Dim_);
    trueSolution_->Eval (trueGrad, T, ip);
    solutionField_->GetGradient (T, grad);
    gradMinusTrueGrad = grad;
    gradMinusTrueGrad -= trueGrad;
    gradMinusTrueGrad *= 2.0;

    dtheta_dGradU.SetSize(1, Dim_);
    dtheta_dGradU = 0.0;

    dtheta_dGradU(0,0) = gradMinusTrueGrad[0];
    dtheta_dGradU(0,1) = gradMinusTrueGrad[1];


    return dtheta_dGradU;
  };

  const mfem::DenseMatrix &explicitShapeDerivative(mfem::ElementTransformation & /*T*/, const mfem::IntegrationPoint &/*ip*/) override
  {
    dtheta_dX.SetSize(1, Dim_);
    dtheta_dX = 0.0;

    return dtheta_dX;
  };

  virtual const mfem::DenseMatrix &gradTimesexplicitSolutionGradientDerivative(mfem::ElementTransformation &T,
      const mfem::IntegrationPoint &ip) override
  {
    mfem::Vector grad(Dim_);
    mfem::Vector trueGrad(Dim_);
    mfem::Vector gradMinusTrueGrad(Dim_);
    trueSolution_->Eval (trueGrad, T, ip);
    solutionField_->GetGradient (T, grad);
    gradMinusTrueGrad = grad;
    gradMinusTrueGrad -= trueGrad;
    gradMinusTrueGrad *= 2.0;

    dUXdtheta_dGradU.SetSize(Dim_, Dim_);
    dUXdtheta_dGradU = 0.0;

    dUXdtheta_dGradU(0,0) =  grad[0] * gradMinusTrueGrad[0];
    dUXdtheta_dGradU(1,0) =  grad[1] * gradMinusTrueGrad[0];
    dUXdtheta_dGradU(0,1) =  grad[0] * gradMinusTrueGrad[1];
    dUXdtheta_dGradU(1,1) =  grad[1] * gradMinusTrueGrad[1];

    dUXdtheta_dGradU.Transpose();


    return dUXdtheta_dGradU;
  };

//  -2(\grad u - \grad u*)^T.[nabla^2 u]
  virtual const mfem::Vector DerivativeExactWRTX(mfem::ElementTransformation &T, const mfem::IntegrationPoint &ip) override
  {
    mfem::Vector grad;
    mfem::Vector trueGrad;
    trueSolution_->Eval (trueGrad, T, ip);
    solutionField_->GetGradient (T, grad);

    DenseMatrix Hess;
    if (trueSolutionHess_)
    {
      trueSolutionHess_->Eval(Hess, T, ip);
    }
    else
    {
      Vector HessV;
      trueSolutionHessV_->Eval(HessV, T, ip);
      Hess = HessV.GetData();
    }

    grad -= trueGrad;
    Vector HessTgrad(grad.Size());
    Hess.MultTranspose(grad, HessTgrad);
    return HessTgrad;
  }
private:


  mfem::ParGridFunction * solutionField_;
  mfem::VectorCoefficient * trueSolution_;
  mfem::MatrixCoefficient * trueSolutionHess_ = nullptr;
  mfem::VectorCoefficient * trueSolutionHessV_ = nullptr;

  int Dim_ = 2;

  double theta = 0.0;
  mfem::DenseMatrix dtheta_dX;
  mfem::DenseMatrix dtheta_dU;
  mfem::DenseMatrix dtheta_dGradU;
  mfem::DenseMatrix dUXdtheta_dGradU;
};

<<<<<<< HEAD
class ZZH1Error_QoI : public QoIBaseCoefficient {
public:
  ZZH1Error_QoI(mfem::ParGridFunction * solutionField,
              mfem::VectorCoefficient * trueSolution)
    : solutionField_(solutionField), trueSolution_(trueSolution) {};

  ~ZZH1Error_QoI() {};

  double Eval(mfem::ElementTransformation &T, const mfem::IntegrationPoint &ip)
  {
    mfem::Vector grad;
    mfem::Vector trueGrad;
    trueSolution_->Eval (trueGrad, T, ip);
    solutionField_->GetGradient (T, grad);

    grad -= trueGrad;

    double val = grad.Norml2();
    val = 0.5 * val * val;

    return val;
  };

  const mfem::DenseMatrix &explicitSolutionDerivative(mfem::ElementTransformation & /*T*/, const mfem::IntegrationPoint & /*ip*/)
  {
    dtheta_dU.SetSize(1);
    dtheta_dU = 0.0;

    return dtheta_dU;
  };

  const mfem::DenseMatrix &explicitSolutionGradientDerivative(mfem::ElementTransformation & T,
      const mfem::IntegrationPoint & ip)
  {
    mfem::Vector grad(Dim_);
    mfem::Vector trueGrad(Dim_);
    mfem::Vector gradMinusTrueGrad(Dim_);
    trueSolution_->Eval (trueGrad, T, ip);
    solutionField_->GetGradient (T, grad);
    gradMinusTrueGrad = grad;
    gradMinusTrueGrad -= trueGrad;

    dtheta_dGradU.SetSize(1, Dim_);
    dtheta_dGradU = 0.0;

    dtheta_dGradU(0,0) = gradMinusTrueGrad[0];
    dtheta_dGradU(0,1) = gradMinusTrueGrad[1];


    return dtheta_dGradU;
  };

  const mfem::DenseMatrix &explicitShapeDerivative(mfem::ElementTransformation & /*T*/, const mfem::IntegrationPoint &/*ip*/)
  {
    dtheta_dX.SetSize(1, Dim_);
    dtheta_dX = 0.0;
=======
class H1Error_QoI : public QoIBaseCoefficient {
public:
  H1Error_QoI(Error_QoI *l2error, H1SemiError_QoI *h1semierror)
    : l2error_(l2error), h1semierror_(h1semierror)
  {};

  ~H1Error_QoI() {};

  Error_QoI *l2error_;
  H1SemiError_QoI *h1semierror_;
  mfem::DenseMatrix dtheta_dX;
  mfem::DenseMatrix dtheta_dU;
  mfem::DenseMatrix dtheta_dGradU;
  mfem::DenseMatrix dUXdtheta_dGradU;
  int Dim_ = 2;
  double h1weight = 1.0/60.0;

  double Eval(mfem::ElementTransformation &T, const mfem::IntegrationPoint &ip) override
  {
    return l2error_->Eval(T, ip) + h1weight*h1semierror_->Eval(T, ip);
  };

  const mfem::DenseMatrix &explicitSolutionDerivative(mfem::ElementTransformation & T, const mfem::IntegrationPoint & ip) override
  {
    dtheta_dU.SetSize(1);
    DenseMatrix tempM(1);

    dtheta_dU = l2error_->explicitSolutionDerivative(T, ip);
    tempM = h1semierror_->explicitSolutionDerivative(T, ip);
    tempM *= h1weight;
    dtheta_dU += tempM;
    return dtheta_dU;
  };

  const mfem::DenseMatrix &explicitSolutionGradientDerivative(mfem::ElementTransformation &T,
      const mfem::IntegrationPoint &ip) override
  {
    dtheta_dGradU.SetSize(1, Dim_);
    DenseMatrix tempM(1, Dim_);

    dtheta_dGradU = l2error_->explicitSolutionGradientDerivative(T, ip);
    tempM = h1semierror_->explicitSolutionGradientDerivative(T, ip);
    tempM *= h1weight;
    dtheta_dGradU += tempM;
    return dtheta_dGradU;
  };

  const mfem::DenseMatrix &explicitShapeDerivative(mfem::ElementTransformation &T, const mfem::IntegrationPoint &ip) override
  {
    dtheta_dX.SetSize(1, Dim_);
    DenseMatrix tempM(1, Dim_);

    dtheta_dX = l2error_->explicitSolutionGradientDerivative(T, ip);
    tempM = h1semierror_->explicitSolutionGradientDerivative(T, ip);
    tempM *= h1weight;
    dtheta_dX += tempM;
>>>>>>> 4ff3aad8

    return dtheta_dX;
  };

  virtual const mfem::DenseMatrix &gradTimesexplicitSolutionGradientDerivative(mfem::ElementTransformation &T,
<<<<<<< HEAD
      const mfem::IntegrationPoint &ip)
  {
    mfem::Vector grad(Dim_);
    mfem::Vector trueGrad(Dim_);
    mfem::Vector gradMinusTrueGrad(Dim_);
    trueSolution_->Eval (trueGrad, T, ip);
    solutionField_->GetGradient (T, grad);
    gradMinusTrueGrad = grad;
    gradMinusTrueGrad -= trueGrad;
    gradMinusTrueGrad *= 2.0;

    dUXdtheta_dGradU.SetSize(Dim_, Dim_);
    dUXdtheta_dGradU = 0.0;

    dUXdtheta_dGradU(0,0) =  grad[0] * gradMinusTrueGrad[0];
    dUXdtheta_dGradU(1,0) =  grad[1] * gradMinusTrueGrad[0];
    dUXdtheta_dGradU(0,1) =  grad[0] * gradMinusTrueGrad[1];
    dUXdtheta_dGradU(1,1) =  grad[1] * gradMinusTrueGrad[1];

    dUXdtheta_dGradU.Transpose();


    return dUXdtheta_dGradU;
  };

//  -2(\grad u - \grad u*)^T.[nabla^2 u]
  virtual const mfem::Vector DerivativeExactWRTX(mfem::ElementTransformation &T, const mfem::IntegrationPoint &ip) override
  {
    Vector HessTgrad(Dim_); HessTgrad = 0.0;
    return HessTgrad;
  }
private:


  mfem::ParGridFunction * solutionField_;
  mfem::VectorCoefficient * trueSolution_;
  mfem::MatrixCoefficient * trueSolutionHess_ = nullptr;
  mfem::VectorCoefficient * trueSolutionHessV_ = nullptr;

  int Dim_ = 2;

  double theta = 0.0;
  mfem::DenseMatrix dtheta_dX;
  mfem::DenseMatrix dtheta_dU;
  mfem::DenseMatrix dtheta_dGradU;
  mfem::DenseMatrix dUXdtheta_dGradU;
=======
      const mfem::IntegrationPoint &ip) override
  {
    dtheta_dX.SetSize(Dim_, Dim_);
    DenseMatrix tempM(Dim_, Dim_);

    dtheta_dX = l2error_->gradTimesexplicitSolutionGradientDerivative(T, ip);
    tempM = h1semierror_->gradTimesexplicitSolutionGradientDerivative(T, ip);
    tempM *= h1weight;
    dtheta_dX += tempM;

    return dtheta_dX;
  };

  // 2(u-u*)(-du*/dx_a)
  virtual const mfem::Vector DerivativeExactWRTX(mfem::ElementTransformation &T, const mfem::IntegrationPoint &ip) override
  {
    Vector dustar_dx, temp;
    dustar_dx = l2error_->DerivativeExactWRTX(T, ip);
    temp = h1semierror_->DerivativeExactWRTX(T, ip);
    temp *= h1weight;
    dustar_dx += temp;
    return dustar_dx;
  }
>>>>>>> 4ff3aad8
};

class ZZError_QoI : public QoIBaseCoefficient {
public:
  ZZError_QoI(mfem::ParGridFunction * solutionField, mfem::VectorCoefficient * trueSolution)
    : solutionField_(solutionField), trueSolution_(trueSolution)
  {};

  ~ZZError_QoI() {};

  double Eval(mfem::ElementTransformation &T, const mfem::IntegrationPoint &ip) override
  {
    mfem::Vector grad;
    mfem::Vector trueGrad;
    trueSolution_->Eval (trueGrad, T, ip);
    solutionField_->GetGradient (T, grad);

    grad -= trueGrad;

    double val = grad.Norml2();
    val = val * val;

    return val;
  };

  const mfem::DenseMatrix &explicitSolutionDerivative(mfem::ElementTransformation &T, const mfem::IntegrationPoint &ip) override
  {
    dtheta_dU.SetSize(1);
    dtheta_dU = 0.0;

    return dtheta_dU;
  };

  const mfem::DenseMatrix &explicitSolutionGradientDerivative(mfem::ElementTransformation & T,
      const mfem::IntegrationPoint & ip) override
  {
    mfem::Vector grad(Dim_);
    mfem::Vector trueGrad(Dim_);
    mfem::Vector gradMinusTrueGrad(Dim_);
    trueSolution_->Eval (trueGrad, T, ip);
    solutionField_->GetGradient (T, grad);
    gradMinusTrueGrad = grad;
    gradMinusTrueGrad -= trueGrad;
    gradMinusTrueGrad *= 2.0;

    dtheta_dGradU.SetSize(1, Dim_);
    dtheta_dGradU = 0.0;

    dtheta_dGradU(0,0) = gradMinusTrueGrad[0];
    dtheta_dGradU(0,1) = gradMinusTrueGrad[1];


    return dtheta_dGradU;
  };

  const mfem::DenseMatrix &explicitShapeDerivative(mfem::ElementTransformation &T, const mfem::IntegrationPoint &ip) override
  {
    dtheta_dX.SetSize(1, Dim_);
    dtheta_dX = 0.0;

    return dtheta_dX;
  };

  virtual const mfem::DenseMatrix &gradTimesexplicitSolutionGradientDerivative(mfem::ElementTransformation &T,
      const mfem::IntegrationPoint &ip) override
  {
    mfem::Vector grad(Dim_);
    mfem::Vector trueGrad(Dim_);
    mfem::Vector gradMinusTrueGrad(Dim_);
    trueSolution_->Eval (trueGrad, T, ip);
    solutionField_->GetGradient (T, grad);
    gradMinusTrueGrad = grad;
    gradMinusTrueGrad -= trueGrad;
    gradMinusTrueGrad *= 2.0;

    dUXdtheta_dGradU.SetSize(Dim_, Dim_);
    dUXdtheta_dGradU = 0.0;

    dUXdtheta_dGradU(0,0) =  grad[0] * gradMinusTrueGrad[0];
    dUXdtheta_dGradU(1,0) =  grad[1] * gradMinusTrueGrad[0];
    dUXdtheta_dGradU(0,1) =  grad[0] * gradMinusTrueGrad[1];
    dUXdtheta_dGradU(1,1) =  grad[1] * gradMinusTrueGrad[1];

    dUXdtheta_dGradU.Transpose();


    return dUXdtheta_dGradU;
  };
private:


  mfem::ParGridFunction * solutionField_;
  mfem::VectorCoefficient * trueSolution_;

  int Dim_ = 2;

  double theta = 0.0;
  mfem::DenseMatrix dtheta_dX;
  mfem::DenseMatrix dtheta_dU;
  mfem::DenseMatrix dtheta_dGradU;
  mfem::DenseMatrix dUXdtheta_dGradU;
};

class AvgError_QoI : public QoIBaseCoefficient {
public:
  AvgError_QoI(mfem::ParGridFunction * solutionField, mfem::Coefficient * trueSolution)
    : solutionField_(solutionField), trueSolution_(trueSolution)
  {};

  ~AvgError_QoI() {};

  double Eval( mfem::ElementTransformation &T, const mfem::IntegrationPoint &ip) override
  {
    double fieldVal = solutionField_->GetValue( T, ip );
    double trueVal = trueSolution_->Eval( T, ip );

    double squaredError = std::pow( fieldVal-trueVal, 2.0);

    return squaredError;
  };

  const mfem::DenseMatrix &explicitSolutionDerivative( mfem::ElementTransformation & T, const mfem::IntegrationPoint & ip) override
  {
    dtheta_dU.SetSize(1);

    double val = 2.0* (solutionField_->GetValue( T, ip ) - trueSolution_->Eval( T, ip ));

    double & matVal = dtheta_dU.Elem(0,0);
    matVal = val;
    return dtheta_dU;
  };

  const mfem::DenseMatrix &explicitSolutionGradientDerivative( mfem::ElementTransformation & /*T*/,
      const mfem::IntegrationPoint & /*ip*/) override
  {
    dtheta_dGradU.SetSize(1, Dim_);
    dtheta_dGradU = 0.0;

    return dtheta_dGradU;
  };

  const mfem::DenseMatrix &explicitShapeDerivative( mfem::ElementTransformation &T, const mfem::IntegrationPoint &ip) override
  {
    dtheta_dX.SetSize(1, Dim_);
    dtheta_dX = 0.0;

    return dtheta_dX;
  };

  virtual const mfem::DenseMatrix &gradTimesexplicitSolutionGradientDerivative( mfem::ElementTransformation &T,
      const mfem::IntegrationPoint &ip) override
  {
    dtheta_dX.SetSize(Dim_, Dim_);
    dtheta_dX = 0.0;

    return dtheta_dX;
  };

private:

  mfem::ParGridFunction * solutionField_;
  mfem::Coefficient * trueSolution_;

  int Dim_ = 2;

  double theta = 0.0;
  mfem::DenseMatrix dtheta_dX;
  mfem::DenseMatrix dtheta_dU;
  mfem::DenseMatrix dtheta_dGradU;
};

class Energy_QoI : public QoIBaseCoefficient {
public:
  Energy_QoI(mfem::ParGridFunction * solutionField, mfem::Coefficient * force)
    : solutionField_(solutionField), force_(force)
  {};

  ~Energy_QoI() {};

  double Eval( mfem::ElementTransformation &T, const mfem::IntegrationPoint &ip) override
  {
    double fieldVal = solutionField_->GetValue( T, ip );
    double Val = force_->Eval( T, ip );

    double energy = fieldVal*Val;
    return energy;
  };

  const mfem::DenseMatrix &explicitSolutionDerivative( mfem::ElementTransformation & T, const mfem::IntegrationPoint & ip) override
  {
    dtheta_dU.SetSize(1);

    double Val = force_->Eval( T, ip );
    double & matVal = dtheta_dU.Elem(0,0);
    matVal = Val;
    return dtheta_dU;
  };

  const mfem::DenseMatrix &explicitSolutionGradientDerivative( mfem::ElementTransformation & /*T*/,
      const mfem::IntegrationPoint & /*ip*/) override
  {
    dtheta_dGradU.SetSize(1, Dim_);
    dtheta_dGradU = 0.0;

    return dtheta_dGradU;
  };

  const mfem::DenseMatrix &explicitShapeDerivative( mfem::ElementTransformation &T, const mfem::IntegrationPoint &ip) override
  {
    dtheta_dX.SetSize(1, Dim_);
    dtheta_dX = 0.0;

    return dtheta_dX;
  };

  virtual const mfem::DenseMatrix &gradTimesexplicitSolutionGradientDerivative( mfem::ElementTransformation &T,
      const mfem::IntegrationPoint &ip) override
  {
    dtheta_dX.SetSize(Dim_, Dim_);
    dtheta_dX = 0.0;

    return dtheta_dX;
  };

private:

  mfem::ParGridFunction * solutionField_;
  mfem::Coefficient * force_;

  int Dim_ = 2;

  double theta = 0.0;
  mfem::DenseMatrix dtheta_dX;
  mfem::DenseMatrix dtheta_dU;
  mfem::DenseMatrix dtheta_dGradU;
};


class LFNodeCoordinateSensitivityIntegrator : public mfem::LinearFormIntegrator {
public:
  LFNodeCoordinateSensitivityIntegrator( int IntegrationOrder = INT_MAX);
  ~LFNodeCoordinateSensitivityIntegrator() {};
  void AssembleRHSElementVect(const mfem::FiniteElement &el, mfem::ElementTransformation &T, mfem::Vector &elvect);
  void SetQoI(std::shared_ptr<QoIBaseCoefficient> QoI) { QoI_ = QoI; };
  void SetGLLVec(Array<double> &gllvec) { gllvec_ = gllvec;}
  void SetNqptsPerEl(int nqp) { nqptsperel = nqp; }
private:
  std::shared_ptr<QoIBaseCoefficient> QoIFactoryFunction(const int dim);

  const int IntegrationOrder_;

  std::shared_ptr<QoIBaseCoefficient> QoI_ = nullptr;

  Array<double> gllvec_;
  int nqptsperel;
};

class LFAvgErrorNodeCoordinateSensitivityIntegrator : public mfem::LinearFormIntegrator {
public:
  LFAvgErrorNodeCoordinateSensitivityIntegrator(
     mfem::ParGridFunction * solutionField, GridFunctionCoefficient * elementVol,
     int IntegrationOrder = INT_MAX);
  ~LFAvgErrorNodeCoordinateSensitivityIntegrator() {};
  void AssembleRHSElementVect(const mfem::FiniteElement &el, mfem::ElementTransformation &T, mfem::Vector &elvect);
  void SetQoI(std::shared_ptr<QoIBaseCoefficient> QoI) { QoI_ = QoI; };
private:
  std::shared_ptr<QoIBaseCoefficient> QoIFactoryFunction(const int dim);

  mfem::ParGridFunction * solutionField_ = nullptr;
  GridFunctionCoefficient * elementVol_ = nullptr;
  const int IntegrationOrder_;

  std::shared_ptr<QoIBaseCoefficient> QoI_ = nullptr;
};

class LFErrorIntegrator : public mfem::LinearFormIntegrator {
public:
  LFErrorIntegrator( int IntegrationOrder = INT_MAX);
  ~LFErrorIntegrator() {};
  void AssembleRHSElementVect(const mfem::FiniteElement &el, mfem::ElementTransformation &T, mfem::Vector &elvect);
  void SetQoI(std::shared_ptr<QoIBaseCoefficient> QoI) { QoI_ = QoI; };
    void SetGLLVec(Array<double> &gllvec) { gllvec_ = gllvec;}
    void SetNqptsPerEl(int nqp) { nqptsperel = nqp; }
private:
  std::shared_ptr<QoIBaseCoefficient> QoIFactoryFunction(const int dim);

  const int IntegrationOrder_;

  std::shared_ptr<QoIBaseCoefficient> QoI_ = nullptr;
    Array<double> gllvec_;
    int nqptsperel;
};

class LFErrorDerivativeIntegrator : public mfem::LinearFormIntegrator {
public:
  LFErrorDerivativeIntegrator( );
  ~LFErrorDerivativeIntegrator() {};
  void AssembleRHSElementVect(const mfem::FiniteElement &el, mfem::ElementTransformation &T, mfem::Vector &elvect);
  void SetQoI(std::shared_ptr<QoIBaseCoefficient> QoI) { QoI_ = QoI; };
private:
  std::shared_ptr<QoIBaseCoefficient> QoIFactoryFunction(const int dim);

  std::shared_ptr<QoIBaseCoefficient> QoI_ = nullptr;
};

class LFErrorDerivativeIntegrator_2 : public mfem::LinearFormIntegrator {
public:
  LFErrorDerivativeIntegrator_2( ParFiniteElementSpace * fespace, Array<int> count, int IntegrationOrder = INT_MAX);
  ~LFErrorDerivativeIntegrator_2() {};
  void AssembleRHSElementVect(const mfem::FiniteElement &el, mfem::ElementTransformation &T, mfem::Vector &elvect);
  void SetQoI(std::shared_ptr<QoIBaseCoefficient> QoI) { QoI_ = QoI; };
private:
  std::shared_ptr<QoIBaseCoefficient> QoIFactoryFunction(const int dim);

  ParFiniteElementSpace * fespace_ = nullptr;
  Array<int> count_;
  const int IntegrationOrder_;

  std::shared_ptr<QoIBaseCoefficient> QoI_ = nullptr;
};

class LFFilteredFieldErrorDerivativeIntegrator : public mfem::LinearFormIntegrator {
public:
  LFFilteredFieldErrorDerivativeIntegrator( );
  ~LFFilteredFieldErrorDerivativeIntegrator() {};
  void AssembleRHSElementVect(const mfem::FiniteElement &el, mfem::ElementTransformation &T, mfem::Vector &elvect);
  void SetQoI(std::shared_ptr<QoIBaseCoefficient> QoI) { QoI_ = QoI; };
private:
  std::shared_ptr<QoIBaseCoefficient> QoIFactoryFunction(const int dim);

  std::shared_ptr<QoIBaseCoefficient> QoI_ = nullptr;
};

class LFAverageErrorDerivativeIntegrator : public mfem::LinearFormIntegrator {
public:
  LFAverageErrorDerivativeIntegrator( ParFiniteElementSpace * fespace, GridFunctionCoefficient * elementVol, int IntegrationOrder = INT_MAX);
  ~LFAverageErrorDerivativeIntegrator() {};
  void AssembleRHSElementVect(const mfem::FiniteElement &el, mfem::ElementTransformation &T, mfem::Vector &elvect);
  void SetQoI(std::shared_ptr<QoIBaseCoefficient> QoI) { QoI_ = QoI; };
private:
  std::shared_ptr<QoIBaseCoefficient> QoIFactoryFunction(const int dim);

  ParFiniteElementSpace * fespace_ = nullptr;
  Array<int> count_;
  const int IntegrationOrder_;

  GridFunctionCoefficient * elementVol_ = nullptr;
  std::shared_ptr<QoIBaseCoefficient> QoI_ = nullptr;
};

class ThermalConductivityShapeSensitivityIntegrator : public mfem::LinearFormIntegrator {
public:
  ThermalConductivityShapeSensitivityIntegrator(mfem::Coefficient &conductivity, const mfem::ParGridFunction &t_primal,
      const mfem::ParGridFunction &t_adjoint);
  void AssembleRHSElementVect(const mfem::FiniteElement &el, mfem::ElementTransformation &T, mfem::Vector &elvect);
private:
  mfem::Coefficient *k_;
  const mfem::ParGridFunction *t_primal_;
  const mfem::ParGridFunction *t_adjoint_;
};

class ThermalConductivityShapeSensitivityIntegrator_new : public mfem::LinearFormIntegrator {
public:
  ThermalConductivityShapeSensitivityIntegrator_new(mfem::Coefficient &conductivity, const mfem::ParGridFunction &t_primal,
      const mfem::ParGridFunction &t_adjoint);
  void AssembleRHSElementVect(const mfem::FiniteElement &el, mfem::ElementTransformation &T, mfem::Vector &elvect);
private:
  mfem::Coefficient *k_;
  const mfem::ParGridFunction *t_primal_;
  const mfem::ParGridFunction *t_adjoint_;
};

class PenaltyMassShapeSensitivityIntegrator : public mfem::LinearFormIntegrator {
public:
  PenaltyMassShapeSensitivityIntegrator(mfem::Coefficient &penalty, const mfem::ParGridFunction &t_primal,
      const mfem::ParGridFunction &t_adjoint);
  void AssembleRHSElementVect(const mfem::FiniteElement &el, mfem::ElementTransformation &T, mfem::Vector &elvect);
private:
  mfem::Coefficient *penalty_;
  const mfem::ParGridFunction *t_primal_;
  const mfem::ParGridFunction *t_adjoint_;
};

class PenaltyShapeSensitivityIntegrator : public mfem::LinearFormIntegrator {
public:
  PenaltyShapeSensitivityIntegrator(Coefficient &t_primal, const ParGridFunction &t_adjoint, Coefficient &t_penalty, mfem::VectorCoefficient *SolGrad_= nullptr, int oa = 2, int ob = 2);
  void AssembleRHSElementVect(const mfem::FiniteElement &el, mfem::ElementTransformation &T, mfem::Vector &elvect);
private:
  mfem::Coefficient *t_primal_ = nullptr;
  mfem::Coefficient *t_penalty_ = nullptr;
  mfem::VectorCoefficient *SolGradCoeff_= nullptr;
  const mfem::ParGridFunction *t_adjoint_;
  int oa_, ob_;
};

class ThermalHeatSourceShapeSensitivityIntegrator : public mfem::LinearFormIntegrator {
public:
  ThermalHeatSourceShapeSensitivityIntegrator(mfem::Coefficient &heatSource, const mfem::ParGridFunction &t_adjoint, int oa = 2,
      int ob = 2);
  void AssembleRHSElementVect(const mfem::FiniteElement &el, mfem::ElementTransformation &T, mfem::Vector &elvect);
private:
  mfem::Coefficient *Q_;
  const mfem::ParGridFunction *t_adjoint_;
  int oa_, ob_;
};

class ThermalHeatSourceShapeSensitivityIntegrator_new : public mfem::LinearFormIntegrator {
public:
  ThermalHeatSourceShapeSensitivityIntegrator_new(mfem::Coefficient &heatSource, const mfem::ParGridFunction &t_adjoint, int oa = 2,
      int ob = 2);
  void AssembleRHSElementVect(const mfem::FiniteElement &el, mfem::ElementTransformation &T, mfem::Vector &elvect);
  void SetLoadGrad(mfem::VectorCoefficient *LoadGrad) { LoadGrad_ = LoadGrad; };
private:
  mfem::Coefficient *Q_;
  const mfem::ParGridFunction *t_adjoint_;
  int oa_, ob_;
  mfem::VectorCoefficient *LoadGrad_;
};

class GradProjectionShapeSensitivityIntegrator : public mfem::LinearFormIntegrator {
public:
  GradProjectionShapeSensitivityIntegrator(const ParGridFunction &t_primal, const ParGridFunction &t_adjoin, VectorCoefficient & tempCoeff);
  void AssembleRHSElementVect(const mfem::FiniteElement &el, mfem::ElementTransformation &T, mfem::Vector &elvect);
private:
  const mfem::ParGridFunction *t_primal_;
  const mfem::ParGridFunction *t_adjoint_;
  mfem::VectorCoefficient *tempCoeff_;
};

class ElasticityStiffnessShapeSensitivityIntegrator : public mfem::LinearFormIntegrator
{
public:
    ElasticityStiffnessShapeSensitivityIntegrator(mfem::Coefficient &lambda, mfem::Coefficient &mu,
            const mfem::ParGridFunction &u_primal, const mfem::ParGridFunction &u_adjoint);
    void AssembleRHSElementVect(const mfem::FiniteElement &el, mfem::ElementTransformation &T, mfem::Vector &elvect);
private:
    mfem::Coefficient       *lambda_;
    mfem::Coefficient       *mu_;
    const mfem::ParGridFunction *u_primal_;
    const mfem::ParGridFunction *u_adjoint_;
};

class QuantityOfInterest
{
public:
    QuantityOfInterest(mfem::ParMesh* mesh_, enum QoIType qoiType, int order_=1)
    : pmesh(mesh_), qoiType_(qoiType)
    {
        int dim=pmesh->Dimension();

        pmesh->GetNodes(X0_);

        fec = new H1_FECollection(order_,dim);
        temp_fes_ = new ParFiniteElementSpace(pmesh,fec);
        coord_fes_ = new ParFiniteElementSpace(pmesh,fec,dim);
        hess_fes_ = new ParFiniteElementSpace(pmesh,fec,dim*dim);

        solgf_.SetSpace(temp_fes_);

        dQdu_ = new mfem::ParLinearForm(temp_fes_);
        dQdx_ = new mfem::ParLinearForm(coord_fes_);

        true_solgf_.SetSpace(temp_fes_);
        true_solgradgf_.SetSpace(coord_fes_);
        true_solhessgf_.SetSpace(hess_fes_);
        true_solgf_coeff_.SetGridFunction(&true_solgf_);
        true_solgradgf_coeff_.SetGridFunction(&true_solgradgf_);
        true_solhessgf_coeff_.SetGridFunction(&true_solhessgf_);

        // debug_pdc = new ParaViewDataCollection("DebugQoI", temp_fes_->GetParMesh());
        // debug_pdc->SetLevelsOfDetail(1);
        // debug_pdc->SetDataFormat(VTKFormat::BINARY);
        // debug_pdc->SetHighOrderOutput(true);
        // debug_pdc->SetCycle(0);
        // debug_pdc->SetTime(0.0);
        // debug_pdc->RegisterField("sol",&solgf_);
        // debug_pdc->RegisterField("true_sol",&true_solgf_);
        // debug_pdc->RegisterField("true_sol_grad",&true_solgradgf_);
    }

    ~QuantityOfInterest()
    {
        delete temp_fes_;
        delete coord_fes_;
        delete fec;

        delete dQdu_;
        delete dQdx_;
    }

    void setTrueSolCoeff( mfem::Coefficient * trueSolution ){ trueSolution_ = trueSolution; };
    void setTrueSolGradCoeff( mfem::VectorCoefficient * trueSolutionGrad ){ trueSolutionGrad_ = trueSolutionGrad; };
    void setTrueSolHessCoeff( mfem::MatrixCoefficient * trueSolutionHess ){ trueSolutionHess_ = trueSolutionHess; };
    void setTrueSolHessCoeff( mfem::VectorCoefficient * trueSolutionHessV ){ trueSolutionHessV_ = trueSolutionHessV; };
    void SetDesign( mfem::Vector & design){ designVar = design; };
    void SetNodes( mfem::Vector & coords){ X0_ = coords; };
    void SetDesignVarFromUpdatedLocations( mfem::Vector & design)
    {
        designVar = design;
        designVar -= X0_;
    };
    void SetDiscreteSol( mfem::ParGridFunction & sol){ solgf_ = sol; };
    void UpdateMesh(mfem::Vector const &U);
    double EvalQoI();
    void EvalQoIGrad();
    mfem::ParLinearForm * GetDQDu(){ return dQdu_; };
    mfem::ParLinearForm * GetDQDx(){ return dQdx_; };
    void SetGLLVec(Array<double> &gllvec) { gllvec_ = gllvec;}
    void SetNqptsPerEl(int nqp) { nqptsperel = nqp; }
    void SetIntegrationRules(IntegrationRules *irule_, int quad_order_) { irules = irule_; quad_order = quad_order_; }
private:
    mfem::Coefficient * trueSolution_ = nullptr;
    mfem::VectorCoefficient * trueSolutionGrad_ = nullptr;
    mfem::MatrixCoefficient * trueSolutionHess_ = nullptr;
    mfem::VectorCoefficient * trueSolutionHessV_ = nullptr;

    mfem::ParMesh* pmesh;
    enum QoIType qoiType_;

    mfem::Vector X0_;
    mfem::Vector designVar;

    mfem::FiniteElementCollection *fec;
    mfem::ParFiniteElementSpace	  *temp_fes_;
    mfem::ParFiniteElementSpace	  *coord_fes_;
    mfem::ParFiniteElementSpace	  *hess_fes_;

    mfem::ParLinearForm * dQdu_;
    mfem::ParLinearForm * dQdx_;

    mfem::ParGridFunction solgf_;
    mfem::ParGridFunction true_solgf_, true_solgradgf_, true_solhessgf_;
    mfem::GridFunctionCoefficient true_solgf_coeff_;
    mfem::VectorGridFunctionCoefficient true_solgradgf_coeff_;
    mfem::VectorGridFunctionCoefficient true_solhessgf_coeff_;

    ParaViewDataCollection *debug_pdc;
    int pdc_cycle = 0;

    std::shared_ptr<QoIBaseCoefficient> ErrorCoefficient_ = nullptr;
    Array<double> gllvec_;
    int nqptsperel;

    IntegrationRules *irules;
    int quad_order;
};

class Diffusion_Solver
{
public:
    Diffusion_Solver(mfem::ParMesh* mesh_, std::vector<std::pair<int, double>> ess_bdr, int order_=2, Coefficient *truesolfunc = nullptr, bool weakBC = false, VectorCoefficient *loadFuncGrad = nullptr)
    {
        weakBC_ = weakBC;
        pmesh=mesh_;
        int dim=pmesh->Dimension();

        pmesh->GetNodes(X0_);

        fec = new H1_FECollection(order_,dim);
        temp_fes_ = new ParFiniteElementSpace(pmesh,fec);
        coord_fes_ = new ParFiniteElementSpace(pmesh,fec,dim);

        sol.SetSize(temp_fes_->GetTrueVSize()); sol=0.0;
        rhs.SetSize(temp_fes_->GetTrueVSize()); rhs=0.0;
        adj.SetSize(temp_fes_->GetTrueVSize()); adj=0.0;

        solgf.SetSpace(temp_fes_);
        adjgf.SetSpace(temp_fes_);

        dQdu_ = new mfem::ParLinearForm(temp_fes_);
        dQdx_ = new mfem::ParLinearForm(coord_fes_);

        SetLinearSolver();

        // store list of essential dofs
        int maxAttribute = pmesh->bdr_attributes.Max();
        ::mfem::Array<int> bdr_attr_is_ess(maxAttribute);
        ess_tdof_list_.DeleteAll();
        ::mfem::Vector ess_bc(temp_fes_->GetTrueVSize());
        ess_bc = 0.0;

        // loop over input attribute, value pairs
        for (const auto &bc: ess_bdr)
        {
            int attribute = bc.first;

            // get dofs associated with this attribute, component pair
            bdr_attr_is_ess = 0;
            bdr_attr_is_ess[attribute - 1] = 1; // mfem attributes 1-indexed, arrays 0-indexed
            ::mfem::Array<int> temp_tdofs;
            temp_fes_->GetEssentialTrueDofs(bdr_attr_is_ess, temp_tdofs);

            // append to global dof list
            ess_tdof_list_.Append(temp_tdofs);

            // set value in grid function
            double value = bc.second;
            ess_bc.SetSubVector(temp_tdofs, value);
        }
        bcGridFunc_.SetSpace(temp_fes_);
        bcGridFunc_.SetFromTrueDofs(ess_bc);

        ess_bdr_attr.SetSize(maxAttribute);
        ess_bdr_attr = 0;
        for (const auto &bc: ess_bdr)
        {
          int attribute = bc.first;
          ess_bdr_attr[attribute-1] = 1;
        }
        if (truesolfunc)
        {
          bcGridFunc_ = 0.0;
          GridFunction bdrsol(temp_fes_);
          bdrsol.ProjectBdrCoefficient(*truesolfunc, ess_bdr_attr);
          solgf.ProjectBdrCoefficient(*truesolfunc, ess_bdr_attr);
          bcGridFunc_ = bdrsol;
          trueSolCoeff = truesolfunc;
        }
        if (loadFuncGrad)
        {
          loadGradCoef_ = loadFuncGrad;
        }

        trueloadgradgf_.SetSpace(coord_fes_);
        trueloadgradgf_coeff_.SetGridFunction(&trueloadgradgf_);
    }

    ~Diffusion_Solver(){
        delete temp_fes_;
        delete coord_fes_;
        delete fec;

        delete dQdu_;
        delete dQdx_;
    }

    void UpdateMesh(mfem::Vector const &U);

    double Eval_QoI();

    void Eval_QoI_Grad();

    /// Set the Linear Solver
    void SetLinearSolver(double rtol=1e-8, double atol=1e-12, int miter=2000)
    {
        linear_rtol=rtol;
        linear_atol=atol;
        linear_iter=miter;
    }

    /// Solves the forward problem.
    void FSolve();

    void ASolve( mfem::Vector & rhs );

    void SetDesign( mfem::Vector & design)
    {
        designVar = design;
    };

    void SetDesignVarFromUpdatedLocations( mfem::Vector & design)
    {
        designVar = design;
        designVar -= X0_;
    };

    void SetManufacturedSolution( mfem::Coefficient * QCoef )
    {
      QCoef_ = QCoef;
    }

    void setTrueSolGradCoeff( mfem::VectorCoefficient * trueSolutionGradCoef ){ trueSolutionGradCoef_ = trueSolutionGradCoef; };

    /// Returns the solution
    mfem::ParGridFunction& GetSolution(){return solgf;}

    /// Returns the solution vector.
    mfem::Vector& GetSol(){return sol;}

    /// Returns the adjoint solution vector.
    mfem::Vector& GetAdj(){return adj;}

    mfem::ParLinearForm * GetImplicitDqDx(){ return dQdx_; };

private:
    mfem::ParMesh* pmesh;

    mfem::Vector X0_;
    mfem::Vector designVar;

    //solution true vector
    mfem::Vector sol;
    mfem::Vector adj;
    mfem::Vector rhs;
    mfem::ParGridFunction solgf;
    mfem::ParGridFunction adjgf;
    mfem::ParGridFunction bcGridFunc_;

    mfem::ParLinearForm * dQdu_;
    mfem::ParLinearForm * dQdx_;

    mfem::FiniteElementCollection *fec;
    mfem::ParFiniteElementSpace	  *temp_fes_;
    mfem::ParFiniteElementSpace	  *coord_fes_;

    mfem::Coefficient *trueSolCoeff = nullptr;
    Array<int> ess_bdr_attr;

    //Linear solver parameters
    double linear_rtol;
    double linear_atol;
    int linear_iter;

    int print_level = 1;
    int pdc_cycle = 0;

    // holds NBC in coefficient form
    std::map<int, mfem::Coefficient*> ncc;

    mfem::Array<int> ess_tdof_list_;

    mfem::Coefficient * QCoef_ = nullptr;
    mfem::VectorCoefficient *loadGradCoef_ = nullptr;
    mfem::VectorCoefficient *trueSolutionGradCoef_ = nullptr;


    mfem::ParGridFunction trueloadgradgf_;
    mfem::VectorGridFunctionCoefficient trueloadgradgf_coeff_;


    bool weakBC_ = false;
};

class Elasticity_Solver
{
public:
    Elasticity_Solver(mfem::ParMesh* mesh_, std::vector<std::pair<int, double>> ess_bdr, int order_=2)
    {
        pmesh=mesh_;
        int dim=pmesh->Dimension();

        pmesh->GetNodes(X0_);

        fec = new H1_FECollection(order_,dim);
        u_fes_ = new ParFiniteElementSpace(pmesh,fec,dim);
        coord_fes_ = new ParFiniteElementSpace(pmesh,fec,dim);

        sol.SetSize(u_fes_->GetTrueVSize()); sol=0.0;
        rhs.SetSize(u_fes_->GetTrueVSize()); rhs=0.0;
        adj.SetSize(u_fes_->GetTrueVSize()); adj=0.0;

        solgf.SetSpace(u_fes_);
        adjgf.SetSpace(u_fes_);

        dQdu_ = new mfem::ParLinearForm(u_fes_);
        dQdx_ = new mfem::ParLinearForm(coord_fes_);

        SetLinearSolver();

        // store list of essential dofs
        int maxAttribute = pmesh->bdr_attributes.Max();
        ::mfem::Array<int> bdr_attr_is_ess(maxAttribute);
        ess_tdof_list_.DeleteAll();
        ::mfem::Vector ess_bc(u_fes_->GetTrueVSize());
        ess_bc = 0.0;

        // loop over input attribute, value pairs
        for (const auto &bc: ess_bdr)
        {
            int attribute = bc.first;

            // get dofs associated with this attribute, component pair
            bdr_attr_is_ess = 0;
            bdr_attr_is_ess[attribute - 1] = 1; // mfem attributes 1-indexed, arrays 0-indexed
            ::mfem::Array<int> u_tdofs;
            u_fes_->GetEssentialTrueDofs(bdr_attr_is_ess, u_tdofs);

            // append to global dof list
            ess_tdof_list_.Append(u_tdofs);

            // set value in grid function
            double value = bc.second;
            ess_bc.SetSubVector(u_tdofs, value);
        }
        bcGridFunc_.SetSpace(u_fes_);
        bcGridFunc_.SetFromTrueDofs(ess_bc);
    }

    ~Elasticity_Solver(){
        delete u_fes_;
        delete coord_fes_;
        delete fec;

        delete dQdu_;
        delete dQdx_;
    }

    void UpdateMesh(mfem::Vector const &U);

    double Eval_QoI();

    void Eval_QoI_Grad();

    /// Set the Linear Solver
    void SetLinearSolver(double rtol=1e-8, double atol=1e-12, int miter=2000)
    {
        linear_rtol=rtol;
        linear_atol=atol;
        linear_iter=miter;
    }

    /// Solves the forward problem.
    void FSolve();

    void ASolve( mfem::Vector & rhs );

    void SetDesign( mfem::Vector & design)
    {
        designVar = design;
    };

    void SetDesignVarFromUpdatedLocations( mfem::Vector & design)
    {
        designVar = design;
        designVar -= X0_;
    };

    void SetManufacturedSolution( mfem::VectorCoefficient * QCoef )
    {
      QCoef_ = QCoef;
    }

    /// Returns the solution
    mfem::ParGridFunction& GetSolution(){return solgf;}

    /// Returns the solution vector.
    mfem::Vector& GetSol(){return sol;}

    /// Returns the adjoint solution vector.
    mfem::Vector& GetAdj(){return adj;}

    mfem::ParLinearForm * GetImplicitDqDx(){ return dQdx_; };

private:
    mfem::ParMesh* pmesh;

    mfem::Vector X0_;
    mfem::Vector designVar;

    //solution true vector
    mfem::Vector sol;
    mfem::Vector adj;
    mfem::Vector rhs;
    mfem::ParGridFunction solgf;
    mfem::ParGridFunction adjgf;
    mfem::ParGridFunction bcGridFunc_;

    mfem::ParLinearForm * dQdu_;
    mfem::ParLinearForm * dQdx_;

    mfem::FiniteElementCollection *fec;
    mfem::ParFiniteElementSpace	  *u_fes_;
    mfem::ParFiniteElementSpace	  *coord_fes_;

    //Linear solver parameters
    double linear_rtol;
    double linear_atol;
    int linear_iter;

    int print_level = 1;

    // holds NBC in coefficient form
    std::map<int, mfem::Coefficient*> ncc;

    mfem::Array<int> ess_tdof_list_;

    mfem::VectorCoefficient * QCoef_ = nullptr;
};

class VectorHelmholtz
{
public:
    VectorHelmholtz(mfem::ParMesh* mesh_, std::vector<std::pair<int, int>> ess_bdr, real_t radius, int order_=2)
    {

        radius_ = new ConstantCoefficient(radius);
        pmesh=mesh_;
        int dim=pmesh->Dimension();

        pmesh->GetNodes(X0_);

        fec = new H1_FECollection(order_,dim);
        temp_fes_ = new ParFiniteElementSpace(pmesh,fec);
        coord_fes_ = new ParFiniteElementSpace(pmesh,fec,dim);

        sol.SetSize(coord_fes_->GetTrueVSize()); sol=0.0;
        rhs.SetSize(coord_fes_->GetTrueVSize()); rhs=0.0;
        adj.SetSize(coord_fes_->GetTrueVSize()); adj=0.0;

        solgf.SetSpace(coord_fes_);
        adjgf.SetSpace(coord_fes_);

        dQdx_ = new mfem::ParLinearForm(coord_fes_);
        dQdu_ = new mfem::ParLinearForm(temp_fes_);
        dQdxshape_ = new mfem::ParLinearForm(coord_fes_);

        SetLinearSolver();

        // store list of essential dofs
        int maxAttribute = pmesh->bdr_attributes.Max();
        ::mfem::Array<int> bdr_attr_is_ess(maxAttribute);
        ess_tdof_list_.DeleteAll();
        ::mfem::Vector ess_bc(coord_fes_->GetTrueVSize());
        ess_bc = 0.0;

        // loop over input attribute, value pairs
        for (const auto &bc: ess_bdr)
        {
            int attribute = bc.first;
            int component = bc.second;

            // get dofs associated with this attribute, component pair
            bdr_attr_is_ess = 0;
            bdr_attr_is_ess[attribute - 1] = 1; // mfem attributes 1-indexed, arrays 0-indexed
            ::mfem::Array<int> u_tdofs;
            coord_fes_->GetEssentialTrueDofs(bdr_attr_is_ess, u_tdofs, component);

            // append to global dof list
            ess_tdof_list_.Append(u_tdofs);
        }
  
    }

    ~VectorHelmholtz(){
        delete coord_fes_;
        delete temp_fes_;
        delete fec;

        delete dQdx_;
        delete radius_;
        delete dQdu_;
        delete dQdxshape_;

        delete QGF_;
        delete QCoef_;
    }

    /// Set the Linear Solver
    void SetLinearSolver(double rtol=1e-8, double atol=1e-12, int miter=2000)
    {
        linear_rtol=rtol;
        linear_atol=atol;
        linear_iter=miter;
    }

    /// Solves the forward problem.
    void FSolve( );

    void ASolve( mfem::Vector & rhs, bool isGradX = true );

    void setLoadGridFunction( Vector & loadGF)
    {
        if(coeffSet) { mfem_error("coeff already set"); }
        GFSet = true;
        delete QGF_;
        delete QCoef_;
        QGF_ = new mfem::ParGridFunction(coord_fes_);
        QGF_->SetFromTrueDofs(loadGF);
        QCoef_ = new VectorGridFunctionCoefficient(QGF_);
    };

    void setLoadCoeff(mfem::VectorCoefficient * loadCoeff)
    { 
      if(coeffSet) { mfem_error("coeff already set"); }
      coeffSet = true;
      QCoef_ =loadCoeff; };

    /// Returns the solution
    mfem::ParGridFunction& GetSolution(){return solgf;}

    /// Returns the solution vector.
    mfem::Vector& GetSol(){return sol;}

    /// Returns the adjoint solution vector.
    mfem::Vector& GetAdj(){return adj;}

    mfem::ParLinearForm * GetImplicitDqDx(){ return dQdx_; };

    mfem::ParLinearForm * GetImplicitDqDxshape(){ return dQdxshape_; };

    mfem::ParLinearForm * GetImplicitDqDu(){ return dQdu_; };

private:
    mfem::ParMesh* pmesh;

    mfem::Vector X0_;

    //solution true vector
    mfem::Vector sol;
    mfem::Vector adj;
    mfem::Vector rhs;
    mfem::ParGridFunction solgf;
    mfem::ParGridFunction adjgf;
    mfem::ParGridFunction bcGridFunc_;

    mfem::ParLinearForm * dQdx_;
    mfem::ParLinearForm * dQdxshape_;
    mfem::ParLinearForm * dQdu_;

    mfem::FiniteElementCollection *fec;
    mfem::ParFiniteElementSpace	  *temp_fes_;
    mfem::ParFiniteElementSpace	  *coord_fes_;

    //Linear solver parameters
    double linear_rtol;
    double linear_atol;
    int linear_iter;

    int print_level = 1;

    // holds NBC in coefficient form
    std::map<int, mfem::Coefficient*> ncc;

    mfem::Array<int> ess_tdof_list_;

    mfem::ParGridFunction* QGF_ = nullptr;
    mfem::VectorCoefficient * QCoef_ = nullptr;

    Coefficient * radius_;

    bool GFSet = false;
    bool coeffSet = false;
};
}
#endif<|MERGE_RESOLUTION|>--- conflicted
+++ resolved
@@ -305,64 +305,6 @@
   mfem::DenseMatrix dUXdtheta_dGradU;
 };
 
-<<<<<<< HEAD
-class ZZH1Error_QoI : public QoIBaseCoefficient {
-public:
-  ZZH1Error_QoI(mfem::ParGridFunction * solutionField,
-              mfem::VectorCoefficient * trueSolution)
-    : solutionField_(solutionField), trueSolution_(trueSolution) {};
-
-  ~ZZH1Error_QoI() {};
-
-  double Eval(mfem::ElementTransformation &T, const mfem::IntegrationPoint &ip)
-  {
-    mfem::Vector grad;
-    mfem::Vector trueGrad;
-    trueSolution_->Eval (trueGrad, T, ip);
-    solutionField_->GetGradient (T, grad);
-
-    grad -= trueGrad;
-
-    double val = grad.Norml2();
-    val = 0.5 * val * val;
-
-    return val;
-  };
-
-  const mfem::DenseMatrix &explicitSolutionDerivative(mfem::ElementTransformation & /*T*/, const mfem::IntegrationPoint & /*ip*/)
-  {
-    dtheta_dU.SetSize(1);
-    dtheta_dU = 0.0;
-
-    return dtheta_dU;
-  };
-
-  const mfem::DenseMatrix &explicitSolutionGradientDerivative(mfem::ElementTransformation & T,
-      const mfem::IntegrationPoint & ip)
-  {
-    mfem::Vector grad(Dim_);
-    mfem::Vector trueGrad(Dim_);
-    mfem::Vector gradMinusTrueGrad(Dim_);
-    trueSolution_->Eval (trueGrad, T, ip);
-    solutionField_->GetGradient (T, grad);
-    gradMinusTrueGrad = grad;
-    gradMinusTrueGrad -= trueGrad;
-
-    dtheta_dGradU.SetSize(1, Dim_);
-    dtheta_dGradU = 0.0;
-
-    dtheta_dGradU(0,0) = gradMinusTrueGrad[0];
-    dtheta_dGradU(0,1) = gradMinusTrueGrad[1];
-
-
-    return dtheta_dGradU;
-  };
-
-  const mfem::DenseMatrix &explicitShapeDerivative(mfem::ElementTransformation & /*T*/, const mfem::IntegrationPoint &/*ip*/)
-  {
-    dtheta_dX.SetSize(1, Dim_);
-    dtheta_dX = 0.0;
-=======
 class H1Error_QoI : public QoIBaseCoefficient {
 public:
   H1Error_QoI(Error_QoI *l2error, H1SemiError_QoI *h1semierror)
@@ -410,23 +352,73 @@
     return dtheta_dGradU;
   };
 
-  const mfem::DenseMatrix &explicitShapeDerivative(mfem::ElementTransformation &T, const mfem::IntegrationPoint &ip) override
+  const mfem::DenseMatrix &explicitShapeDerivative(mfem::ElementTransformation & /*T*/, const mfem::IntegrationPoint &/*ip*/)
   {
     dtheta_dX.SetSize(1, Dim_);
-    DenseMatrix tempM(1, Dim_);
-
-    dtheta_dX = l2error_->explicitSolutionGradientDerivative(T, ip);
-    tempM = h1semierror_->explicitSolutionGradientDerivative(T, ip);
+    dtheta_dX = 0.0;
+
+    return dtheta_dX;
+  };
+
+  virtual const mfem::DenseMatrix &gradTimesexplicitSolutionGradientDerivative(mfem::ElementTransformation &T,
+      const mfem::IntegrationPoint &ip) override
+  {
+    dtheta_dX.SetSize(Dim_, Dim_);
+    DenseMatrix tempM(Dim_, Dim_);
+
+    dtheta_dX = l2error_->gradTimesexplicitSolutionGradientDerivative(T, ip);
+    tempM = h1semierror_->gradTimesexplicitSolutionGradientDerivative(T, ip);
     tempM *= h1weight;
     dtheta_dX += tempM;
->>>>>>> 4ff3aad8
 
     return dtheta_dX;
   };
 
-  virtual const mfem::DenseMatrix &gradTimesexplicitSolutionGradientDerivative(mfem::ElementTransformation &T,
-<<<<<<< HEAD
-      const mfem::IntegrationPoint &ip)
+  // 2(u-u*)(-du*/dx_a)
+  virtual const mfem::Vector DerivativeExactWRTX(mfem::ElementTransformation &T, const mfem::IntegrationPoint &ip) override
+  {
+    Vector dustar_dx, temp;
+    dustar_dx = l2error_->DerivativeExactWRTX(T, ip);
+    temp = h1semierror_->DerivativeExactWRTX(T, ip);
+    temp *= h1weight;
+    dustar_dx += temp;
+    return dustar_dx;
+  }
+};
+
+class ZZH1Error_QoI : public QoIBaseCoefficient {
+public:
+  ZZH1Error_QoI(mfem::ParGridFunction * solutionField,
+              mfem::VectorCoefficient * trueSolution)
+    : solutionField_(solutionField), trueSolution_(trueSolution) {};
+
+  ~ZZH1Error_QoI() {};
+
+    double Eval(mfem::ElementTransformation &T, const mfem::IntegrationPoint &ip) override
+  {
+    mfem::Vector grad;
+    mfem::Vector trueGrad;
+    trueSolution_->Eval (trueGrad, T, ip);
+    solutionField_->GetGradient (T, grad);
+
+    grad -= trueGrad;
+
+    double val = grad.Norml2();
+    val = 0.5  *val * val;
+
+    return val;
+  };
+
+  const mfem::DenseMatrix &explicitSolutionDerivative(mfem::ElementTransformation & /*T*/, const mfem::IntegrationPoint & /*ip*/) override
+  {
+    dtheta_dU.SetSize(1);
+    dtheta_dU = 0.0;
+
+    return dtheta_dU;
+  };
+
+  const mfem::DenseMatrix &explicitSolutionGradientDerivative(mfem::ElementTransformation & T,
+      const mfem::IntegrationPoint & ip) override
   {
     mfem::Vector grad(Dim_);
     mfem::Vector trueGrad(Dim_);
@@ -435,7 +427,35 @@
     solutionField_->GetGradient (T, grad);
     gradMinusTrueGrad = grad;
     gradMinusTrueGrad -= trueGrad;
-    gradMinusTrueGrad *= 2.0;
+
+    dtheta_dGradU.SetSize(1, Dim_);
+    dtheta_dGradU = 0.0;
+
+    dtheta_dGradU(0,0) = gradMinusTrueGrad[0];
+    dtheta_dGradU(0,1) = gradMinusTrueGrad[1];
+
+
+    return dtheta_dGradU;
+  };
+
+  const mfem::DenseMatrix &explicitShapeDerivative(mfem::ElementTransformation & /*T*/, const mfem::IntegrationPoint &/*ip*/)
+  {
+    dtheta_dX.SetSize(1, Dim_);
+    dtheta_dX = 0.0;
+
+    return dtheta_dX;
+  };
+
+  const mfem::DenseMatrix &gradTimesexplicitSolutionGradientDerivative(mfem::ElementTransformation &T,
+      const mfem::IntegrationPoint &ip)
+  {
+    mfem::Vector grad(Dim_);
+    mfem::Vector trueGrad(Dim_);
+    mfem::Vector gradMinusTrueGrad(Dim_);
+    trueSolution_->Eval (trueGrad, T, ip);
+    solutionField_->GetGradient (T, grad);
+    gradMinusTrueGrad = grad;
+    gradMinusTrueGrad -= trueGrad;
 
     dUXdtheta_dGradU.SetSize(Dim_, Dim_);
     dUXdtheta_dGradU = 0.0;
@@ -452,13 +472,12 @@
   };
 
 //  -2(\grad u - \grad u*)^T.[nabla^2 u]
-  virtual const mfem::Vector DerivativeExactWRTX(mfem::ElementTransformation &T, const mfem::IntegrationPoint &ip) override
+  const mfem::Vector DerivativeExactWRTX(mfem::ElementTransformation &T, const mfem::IntegrationPoint &ip) override
   {
     Vector HessTgrad(Dim_); HessTgrad = 0.0;
     return HessTgrad;
-  }
-private:
-
+  };
+private:
 
   mfem::ParGridFunction * solutionField_;
   mfem::VectorCoefficient * trueSolution_;
@@ -472,31 +491,7 @@
   mfem::DenseMatrix dtheta_dU;
   mfem::DenseMatrix dtheta_dGradU;
   mfem::DenseMatrix dUXdtheta_dGradU;
-=======
-      const mfem::IntegrationPoint &ip) override
-  {
-    dtheta_dX.SetSize(Dim_, Dim_);
-    DenseMatrix tempM(Dim_, Dim_);
-
-    dtheta_dX = l2error_->gradTimesexplicitSolutionGradientDerivative(T, ip);
-    tempM = h1semierror_->gradTimesexplicitSolutionGradientDerivative(T, ip);
-    tempM *= h1weight;
-    dtheta_dX += tempM;
-
-    return dtheta_dX;
-  };
-
-  // 2(u-u*)(-du*/dx_a)
-  virtual const mfem::Vector DerivativeExactWRTX(mfem::ElementTransformation &T, const mfem::IntegrationPoint &ip) override
-  {
-    Vector dustar_dx, temp;
-    dustar_dx = l2error_->DerivativeExactWRTX(T, ip);
-    temp = h1semierror_->DerivativeExactWRTX(T, ip);
-    temp *= h1weight;
-    dustar_dx += temp;
-    return dustar_dx;
-  }
->>>>>>> 4ff3aad8
+
 };
 
 class ZZError_QoI : public QoIBaseCoefficient {
