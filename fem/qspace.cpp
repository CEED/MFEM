// Copyright (c) 2010-2023, Lawrence Livermore National Security, LLC. Produced
// at the Lawrence Livermore National Laboratory. All Rights reserved. See files
// LICENSE and NOTICE for details. LLNL-CODE-806117.
//
// This file is part of the MFEM library. For more information and source code
// availability visit https://mfem.org.
//
// MFEM is free software; you can redistribute it and/or modify it under the
// terms of the BSD-3 license. We welcome feedback and contributions, see file
// CONTRIBUTING.md for details.

#include "qspace.hpp"

namespace mfem
{

QuadratureSpaceBase::QuadratureSpaceBase(Mesh &mesh_, Geometry::Type geom,
                                         const IntegrationRule &ir)
   : mesh(mesh_), order(ir.GetOrder())
{
   for (int g = 0; g < Geometry::NumGeom; g++)
   {
      int_rule[g] = NULL;
   }
   int_rule[geom] = &ir;
}

void QuadratureSpaceBase::ConstructIntRules(int dim)
{
   Array<Geometry::Type> geoms;
   mesh.GetGeometries(dim, geoms);
   for (Geometry::Type geom : geoms)
   {
      int_rule[geom] = &IntRules.Get(geom, order);
   }
}

void QuadratureSpace::ConstructOffsets()
{
   const int num_elem = mesh.GetNE();
   offsets.SetSize(num_elem + 1);
   int offset = 0;
   for (int i = 0; i < num_elem; i++)
   {
      offsets[i] = offset;
      int geom = mesh.GetElementBaseGeometry(i);
      MFEM_ASSERT(int_rule[geom] != NULL, "Missing integration rule.");
      offset += int_rule[geom]->GetNPoints();
   }
   offsets[num_elem] = size = offset;
}

void QuadratureSpace::Construct()
{
   ConstructIntRules(mesh.Dimension());
   ConstructOffsets();
}

QuadratureSpace::QuadratureSpace(Mesh *mesh_, std::istream &in)
   : QuadratureSpaceBase(*mesh_)
{
   const char *msg = "invalid input stream";
   std::string ident;

   in >> ident; MFEM_VERIFY(ident == "QuadratureSpace", msg);
   in >> ident; MFEM_VERIFY(ident == "Type:", msg);
   in >> ident;
   if (ident == "default_quadrature")
   {
      in >> ident; MFEM_VERIFY(ident == "Order:", msg);
      in >> order;
   }
   else
   {
      MFEM_ABORT("unknown QuadratureSpace type: " << ident);
      return;
   }

   Construct();
}

QuadratureSpace::QuadratureSpace(Mesh &mesh_, const IntegrationRule &ir)
   : QuadratureSpaceBase(mesh_, mesh_.GetElementGeometry(0), ir)
{
   MFEM_VERIFY(mesh.GetNumGeometries(mesh.Dimension()) == 1,
               "Constructor not valid for mixed meshes");
   ConstructOffsets();
}

void QuadratureSpace::Save(std::ostream &os) const
{
   os << "QuadratureSpace\n"
      << "Type: default_quadrature\n"
      << "Order: " << order << '\n';
}

FaceQuadratureSpace::FaceQuadratureSpace(Mesh &mesh_, int order_,
                                         FaceType face_type_)
   : QuadratureSpaceBase(mesh_, order_),
     face_type(face_type_),
     num_faces(mesh.GetNFbyType(face_type))
{
   Construct();
}

FaceQuadratureSpace::FaceQuadratureSpace(Mesh &mesh_, const IntegrationRule &ir,
                                         FaceType face_type_)
   : QuadratureSpaceBase(mesh_, mesh_.GetFaceGeometry(0), ir),
     face_type(face_type_),
     num_faces(mesh.GetNFbyType(face_type))
{
   MFEM_VERIFY(mesh.GetNumGeometries(mesh.Dimension() - 1) == 1,
               "Constructor not valid for mixed meshes");
   ConstructOffsets();
}

void FaceQuadratureSpace::ConstructOffsets()
{
   face_indices.SetSize(num_faces);
   offsets.SetSize(num_faces + 1);
   int offset = 0;
   int f_idx = 0;
   for (int i = 0; i < mesh.GetNumFacesWithGhost(); i++)
   {
      const Mesh::FaceInformation face = mesh.GetFaceInformation(i);
      if (face.IsNonconformingCoarse() || !face.IsOfFaceType(face_type))
      {
         continue;
      }
      face_indices[f_idx] = i;
      face_indices_inv[i] = f_idx;
      offsets[f_idx] = offset;
      Geometry::Type geom = mesh.GetFaceGeometry(i);
      MFEM_ASSERT(int_rule[geom] != NULL, "Missing integration rule");
      offset += int_rule[geom]->GetNPoints();

      f_idx++;
   }
   offsets[num_faces] = size = offset;
}

void FaceQuadratureSpace::Construct()
{
   ConstructIntRules(mesh.Dimension() - 1);
   ConstructOffsets();
}

int FaceQuadratureSpace::GetPermutedIndex(int idx, int iq) const
{
   const int f_idx = face_indices[idx];
   if (Geometry::IsTensorProduct(GetGeometry(idx)))
   {
      const int dim = mesh.Dimension();
      const IntegrationRule &ir = GetIntRule(idx);
      const int q1d = (int)floor(pow(ir.GetNPoints(), 1.0/(dim-1)) + 0.5);
      const Mesh::FaceInformation face = mesh.GetFaceInformation(f_idx);
      return ToLexOrdering(dim, face.element[0].local_face_id, q1d, iq);
   }
   else
   {
      return iq;
   }
}

int FaceQuadratureSpace::GetEntityIndex(const ElementTransformation &T) const
{
   auto get_face_index = [this](const int idx)
   {
      const auto it = face_indices_inv.find(idx);
      if (it == face_indices_inv.end()) { return -1; }
      else { return it->second; }
   };

   switch (T.ElementType)
   {
      case ElementTransformation::FACE:
         return get_face_index(T.ElementNo);
      case ElementTransformation::BDR_ELEMENT:
      case ElementTransformation::BDR_FACE:
<<<<<<< HEAD
         return face_indices_inv.at(mesh.GetBdrElementFaceIndex(T.ElementNo));
=======
         return get_face_index(mesh.GetBdrElementEdgeIndex(T.ElementNo));
>>>>>>> b6506122
      default:
         MFEM_ABORT("Invalid element type.");
         return -1;
   }
}

void FaceQuadratureSpace::Save(std::ostream &os) const
{
   os << "FaceQuadratureSpace\n"
      << "Type: default_quadrature\n"
      << "Order: " << order << '\n';
}

} // namespace mfem<|MERGE_RESOLUTION|>--- conflicted
+++ resolved
@@ -177,11 +177,7 @@
          return get_face_index(T.ElementNo);
       case ElementTransformation::BDR_ELEMENT:
       case ElementTransformation::BDR_FACE:
-<<<<<<< HEAD
-         return face_indices_inv.at(mesh.GetBdrElementFaceIndex(T.ElementNo));
-=======
          return get_face_index(mesh.GetBdrElementEdgeIndex(T.ElementNo));
->>>>>>> b6506122
       default:
          MFEM_ABORT("Invalid element type.");
          return -1;
