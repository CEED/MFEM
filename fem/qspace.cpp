--- conflicted
+++ resolved
@@ -97,17 +97,10 @@
 
 void QuadratureSpace::ConstructOffsets()
 {
-<<<<<<< HEAD
-   const int num_elem = mesh.GetNE();
-   ne = num_elem;
-
-   if (mesh.GetNumGeometries(mesh.Dimension()) == 1)
-=======
    const int num_elem = ne;
 
    if (storage == QSpaceStorage::COMPRESSED &&
        mesh.GetNumGeometries(mesh.Dimension()) == 1)
->>>>>>> 1efc5e78
    {
       Array<Geometry::Type> geoms;
       mesh.GetGeometries(mesh.Dimension(), geoms);
@@ -130,15 +123,6 @@
       offsets[num_elem] = offset;
       size = offsets.Last();
    }
-<<<<<<< HEAD
-}
-
-void QuadratureSpace::Construct()
-{
-   ConstructIntRules(mesh.Dimension());
-   ConstructOffsets();
-=======
->>>>>>> 1efc5e78
 }
 
 QuadratureSpace::QuadratureSpace(Mesh *mesh_, std::istream &in,
@@ -225,14 +209,6 @@
 
 void FaceQuadratureSpace::ConstructOffsets()
 {
-<<<<<<< HEAD
-   face_indices.SetSize(num_faces);
-   offsets.SetSize(num_faces + 1);
-   ne = num_faces;
-   int offset = 0;
-   int f_idx = 0;
-   for (int i = 0; i < mesh.GetNumFacesWithGhost(); i++)
-=======
    if (storage == QSpaceStorage::COMPRESSED &&
        mesh.GetNumGeometries(mesh.Dimension() - 1) == 1)
    {
@@ -244,7 +220,6 @@
       size = ne * offsets[0];
    }
    else
->>>>>>> 1efc5e78
    {
       offsets.SetSize(face_indices.Size() + 1);
       int offset = 0;
