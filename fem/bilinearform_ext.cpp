--- conflicted
+++ resolved
@@ -610,7 +610,8 @@
    const int iFISz = intFaceIntegrators.Size();
    if (int_face_restrict_lex && iFISz > 0)
    {
-<<<<<<< HEAD
+      MFEM_ASSERT(!useAbs, "AbsMult not implemented for face integrators!")
+
       const int int_face_sz = int_face_restrict_lex->Height();
       Vector int_face_X = Vector::NewTemporary(int_face_sz);
       Vector int_face_Y = Vector::NewTemporary(int_face_sz);
@@ -619,9 +620,6 @@
       Vector int_face_dXdn = Vector::NewTemporary(dn_int_sz);
       Vector int_face_dYdn = Vector::NewTemporary(dn_int_sz);
 
-=======
-      MFEM_ASSERT(!useAbs, "AbsMult not implemented for face integrators!")
->>>>>>> 597cba8d
       // When assembling interior face integrators for DG spaces, we need to
       // exchange the face-neighbor information. This happens inside member
       // functions of the 'int_face_restrict_lex'. To avoid repeated calls to
@@ -683,7 +681,8 @@
    const bool has_bdr_integs = (n_bdr_face_integs > 0 || n_bdr_integs > 0);
    if (bdr_face_restrict_lex && has_bdr_integs)
    {
-<<<<<<< HEAD
+      MFEM_ASSERT(!useAbs, "AbsMult not implemented for bdr integrators!")
+
       const int bdr_face_sz = bdr_face_restrict_lex->Height();
       Vector bdr_face_X = Vector::NewTemporary(bdr_face_sz);
       Vector bdr_face_Y = Vector::NewTemporary(bdr_face_sz);
@@ -692,9 +691,6 @@
       Vector bdr_face_dXdn = Vector::NewTemporary(dn_bdr_sz);
       Vector bdr_face_dYdn = Vector::NewTemporary(dn_bdr_sz);
 
-=======
-      MFEM_ASSERT(!useAbs, "AbsMult not implemented for bdr integrators!")
->>>>>>> 597cba8d
       Array<Array<int>*> &bdr_markers = *a->GetBBFI_Marker();
       Array<Array<int>*> &bdr_face_markers = *a->GetBFBFI_Marker();
       bdr_face_restrict_lex->Mult(x, bdr_face_X);
@@ -1167,13 +1163,11 @@
    const int iFISz = intFaceIntegrators.Size();
    if (int_face_restrict_lex && iFISz>0)
    {
-<<<<<<< HEAD
+      MFEM_VERIFY(!useAbs, "AbsMult not implemented with Face integrators!")
+
       Vector int_face_X = Vector::NewTemporary(int_face_restrict_lex->Height());
       Vector int_face_Y = Vector::NewTemporary(int_face_restrict_lex->Height());
 
-=======
-      MFEM_VERIFY(!useAbs, "AbsMult not implemented with Face integrators!")
->>>>>>> 597cba8d
       // Apply the Interior Face Restriction
       int_face_restrict_lex->Mult(x, int_face_X);
       if (int_face_X.Size()>0)
@@ -1290,13 +1284,11 @@
    // Treatment of boundary faces
    if (!factorize_face_terms && bdr_face_restrict_lex && ea_data_bdr.Size() > 0)
    {
-<<<<<<< HEAD
+      MFEM_ASSERT(!useAbs, "AbsMult not implemented with Face integrators!")
+
       Vector bdr_face_X = Vector::NewTemporary(bdr_face_restrict_lex->Height());
       Vector bdr_face_Y = Vector::NewTemporary(bdr_face_restrict_lex->Height());
 
-=======
-      MFEM_ASSERT(!useAbs, "AbsMult not implemented with Face integrators!")
->>>>>>> 597cba8d
       // Apply the Boundary Face Restriction
       // TODO: AbsMult if needed
       bdr_face_restrict_lex->Mult(x, bdr_face_X);
@@ -1345,15 +1337,6 @@
 void EABilinearFormExtension::GetElementMatrices(
    DenseTensor &element_matrices, ElementDofOrdering ordering, bool add_bdr)
 {
-<<<<<<< HEAD
-   // Apply the Element Restriction
-   const bool useRestrict = !DeviceCanUseCeed() && elem_restrict;
-
-   Vector localX = Vector::NewTemporary(useRestrict?elem_restrict->Height():0);
-   Vector localY = Vector::NewTemporary(useRestrict?elem_restrict->Height():0);
-
-   if (!useRestrict)
-=======
    // Ensure the EA data is assembled
    if (ea_data.Size() == 0) { Assemble(); }
 
@@ -1369,7 +1352,6 @@
    const int *d_dof_map = nullptr;
    Array<int> dof_map;
    if (ordering == ElementDofOrdering::NATIVE)
->>>>>>> 597cba8d
    {
       const TensorBasisElement* tbe =
          dynamic_cast<const TensorBasisElement*>(trial_fes->GetFE(0));
@@ -1413,21 +1395,6 @@
 
    if (add_bdr && ea_data_bdr.Size() > 0)
    {
-<<<<<<< HEAD
-      Vector int_face_X = Vector::NewTemporary(int_face_restrict_lex->Height());
-      Vector int_face_Y = Vector::NewTemporary(int_face_restrict_lex->Height());
-
-      // Apply the Interior Face Restriction
-      int_face_restrict_lex->Mult(x, int_face_X);
-      if (int_face_X.Size()>0)
-      {
-         int_face_Y = 0.0;
-         // Apply the interior face matrices transposed
-         const int NDOFS = faceDofs;
-         auto X = Reshape(int_face_X.Read(), NDOFS, 2, nf_int);
-         auto Y = Reshape(int_face_Y.ReadWrite(), NDOFS, 2, nf_int);
-         if (!factorize_face_terms)
-=======
       const int ndof_face = faceDofs;
       const auto d_ea_bdr = Reshape(ea_data_bdr.Read(),
                                     ndof_face, ndof_face, nf_bdr);
@@ -1443,7 +1410,6 @@
          Array<int> face_map(ndof_face);
          trial_fes->GetFE(0)->GetFaceMap(lf_i, face_map);
          for (int i = 0; i < ndof_face; ++i)
->>>>>>> 597cba8d
          {
             face_maps[i + lf_i*ndof_face] = face_map[i];
          }
@@ -1462,26 +1428,12 @@
          }
       }
 
-<<<<<<< HEAD
-   // Treatment of boundary faces
-   Array<BilinearFormIntegrator*> &bdrFaceIntegrators = *a->GetBFBFI();
-   const int bFISz = bdrFaceIntegrators.Size();
-   if (!factorize_face_terms && bdr_face_restrict_lex && bFISz>0)
-   {
-      Vector bdr_face_X = Vector::NewTemporary(bdr_face_restrict_lex->Height());
-      Vector bdr_face_Y = Vector::NewTemporary(bdr_face_restrict_lex->Height());
-
-      // Apply the Boundary Face Restriction
-      bdr_face_restrict_lex->Mult(x, bdr_face_X);
-      if (bdr_face_X.Size()>0)
-=======
       const auto d_face_maps = Reshape(face_maps.Read(), ndof_face, n_faces_per_el);
       const auto d_face_info = Reshape(face_info.Read(), 2, nf_bdr);
 
       const bool reorder = (ordering == ElementDofOrdering::NATIVE);
 
       mfem::forall_2D(nf_bdr, ndof_face, ndof_face, [=] MFEM_HOST_DEVICE (int f)
->>>>>>> 597cba8d
       {
          const int lf_i = d_face_info(0, f);
          const int e = d_face_info(1, f);
