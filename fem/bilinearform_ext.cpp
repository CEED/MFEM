--- conflicted
+++ resolved
@@ -464,11 +464,8 @@
    const int n_bdr_integs = bdr_integs.Size();
    if (bdr_face_restrict_lex && n_bdr_integs > 0)
    {
-<<<<<<< HEAD
+      Array<Array<int>*> &bdr_markers = *a->GetBBFI_Marker();
       auto bdr_face_Y = Workspace::NewVector(bdr_face_restrict_lex->Height());
-=======
-      Array<Array<int>*> &bdr_markers = *a->GetBBFI_Marker();
->>>>>>> 8c2212c4
       bdr_face_Y = 0.0;
       for (int i = 0; i < n_bdr_integs; ++i)
       {
