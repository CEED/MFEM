// Copyright (c) 2010-2025, Lawrence Livermore National Security, LLC. Produced
// at the Lawrence Livermore National Laboratory. All Rights reserved. See files
// LICENSE and NOTICE for details. LLNL-CODE-806117.
//
// This file is part of the MFEM library. For more information and source code
// availability visit https://mfem.org.
//
// MFEM is free software; you can redistribute it and/or modify it under the
// terms of the BSD-3 license. We welcome feedback and contributions, see file
// CONTRIBUTING.md for details.

#include "gslib.hpp"
#include "geom.hpp"
#include "../mesh/bb_grid_map.hpp"

#ifdef MFEM_USE_GSLIB

// Ignore warnings from the gslib header (GCC version)
#ifdef MFEM_HAVE_GCC_PRAGMA_DIAGNOSTIC
#pragma GCC diagnostic push
#pragma GCC diagnostic ignored "-Wunused-function"
#endif

#define CODE_INTERNAL 0
#define CODE_BORDER 1
#define CODE_NOT_FOUND 2

// External GSLIB header (the MFEM header is gslib.hpp)
namespace gslib
{
#include "gslib.h"
#ifndef GSLIB_RELEASE_VERSION //gslib v1.0.7
#define GSLIB_RELEASE_VERSION 10007
#endif
extern "C" {
   struct hash_data_3
   {
      ulong hash_n;
      struct dbl_range bnd[3];
      double fac[3];
      uint *offset;
   };

   struct hash_data_2
   {
      ulong hash_n;
      struct dbl_range bnd[2];
      double fac[2];
      uint *offset;
   };

   struct findpts_dummy_ms_data
   {
      unsigned int *nsid;
      double       *distfint;
   };

   struct findpts_data_3
   {
      struct crystal cr;
      struct findpts_local_data_3 local;
      struct hash_data_3 hash;
      struct array savpt;
      struct findpts_dummy_ms_data fdms;
      uint   fevsetup;
   };

   struct findpts_data_2
   {
      struct crystal cr;
      struct findpts_local_data_2 local;
      struct hash_data_2 hash;
      struct array savpt;
      struct findpts_dummy_ms_data fdms;
      uint   fevsetup;
   };
} //extern C

} //namespace gslib

#ifdef MFEM_HAVE_GCC_PRAGMA_DIAGNOSTIC
#pragma GCC diagnostic pop
#endif

namespace mfem
{

FindPointsGSLIB::FindPointsGSLIB()
<<<<<<< HEAD
   : mesh(NULL),
     fec_map_lin(NULL),
     fdataD(NULL), cr(NULL), gsl_comm(NULL),
     dim(-1), spacedim(-1), points_cnt(-1), setupflag(false),
     default_interp_value(0),
=======
   : mesh(nullptr),
     fec_map_lin(nullptr),
     fdataD(nullptr), cr(nullptr), gsl_comm(nullptr),
     dim(-1), points_cnt(-1), setupflag(false), default_interp_value(0),
>>>>>>> 73afff37
     avgtype(AvgType::ARITHMETIC), bdr_tol(1e-8)
{
   mesh_split.SetSize(4);
   ir_split.SetSize(4);
   fes_rst_map.SetSize(4);
   gf_rst_map.SetSize(4);
   for (int i = 0; i < mesh_split.Size(); i++)
   {
      mesh_split[i] = nullptr;
      ir_split[i] = nullptr;
      fes_rst_map[i] = nullptr;
      gf_rst_map[i] = nullptr;
   }

   gsl_comm = new gslib::comm;
   cr       = new gslib::crystal;
#ifdef MFEM_USE_MPI
   int initialized = 0;
   MPI_Initialized(&initialized);
   if (!initialized) { MPI_Init(NULL, NULL); }
   MPI_Comm comm = MPI_COMM_WORLD;
   comm_init(gsl_comm, comm);
#else
   comm_init(gsl_comm, 0);
#endif
   crystal_init(cr, gsl_comm);
}

FindPointsGSLIB::FindPointsGSLIB(Mesh &mesh_in, const double bb_t,
                                 const double newt_tol, const int npt_max)
   : FindPointsGSLIB()
{
   Setup(mesh_in, bb_t, newt_tol, npt_max);
}

FindPointsGSLIB::~FindPointsGSLIB()
{
   FreeData();
#ifdef MFEM_USE_MPI
   if (!Mpi::IsFinalized())  // currently segfaults inside gslib otherwise
#endif
   {
      crystal_free(cr);
      comm_free(gsl_comm);
      delete gsl_comm;
      delete cr;
   }
   for (int i = 0; i < mesh_split.Size(); i++)
   {
      if (mesh_split[i]) { delete mesh_split[i]; mesh_split[i] = nullptr; }
      if (ir_split[i]) { delete ir_split[i]; ir_split[i] = nullptr; }
      if (fes_rst_map[i]) { delete fes_rst_map[i]; fes_rst_map[i] = nullptr; }
      if (gf_rst_map[i]) { delete gf_rst_map[i]; gf_rst_map[i] = nullptr; }
   }
   if (fec_map_lin) { delete fec_map_lin; fec_map_lin = nullptr; }
}

#ifdef MFEM_USE_MPI
FindPointsGSLIB::FindPointsGSLIB(MPI_Comm comm_)
<<<<<<< HEAD
   : mesh(NULL),
     fec_map_lin(NULL),
     fdataD(NULL), cr(NULL), gsl_comm(NULL),
     dim(-1), spacedim(-1), points_cnt(-1), setupflag(false),
     default_interp_value(0),
=======
   : mesh(nullptr),
     fec_map_lin(nullptr),
     fdataD(nullptr), cr(nullptr), gsl_comm(nullptr),
     dim(-1), points_cnt(-1), setupflag(false), default_interp_value(0),
>>>>>>> 73afff37
     avgtype(AvgType::ARITHMETIC), bdr_tol(1e-8)
{
   mesh_split.SetSize(4);
   ir_split.SetSize(4);
   fes_rst_map.SetSize(4);
   gf_rst_map.SetSize(4);
   for (int i = 0; i < mesh_split.Size(); i++)
   {
      mesh_split[i] = nullptr;
      ir_split[i] = nullptr;
      fes_rst_map[i] = nullptr;
      gf_rst_map[i] = nullptr;
   }

   gsl_comm = new gslib::comm;
   cr      = new gslib::crystal;
   comm_init(gsl_comm, comm_);
   crystal_init(cr, gsl_comm);
}

FindPointsGSLIB::FindPointsGSLIB(ParMesh &mesh_in, const double bb_t,
                                 const double newt_tol, const int npt_max)
   : FindPointsGSLIB(mesh_in.GetComm())
{
   Setup(mesh_in, bb_t, newt_tol, npt_max);
}
#endif

void FindPointsGSLIB::Setup(Mesh &m, const double bb_t, const double newt_tol,
                            const int npt_max)
{
   MFEM_VERIFY(m.GetNodes() != NULL, "Mesh nodes are required.");
   MFEM_VERIFY(m.SpaceDimension() == m.Dimension(),
               "Mesh spatial dimension and reference element dimension must be the same");
   const int meshOrder = m.GetNodes()->FESpace()->GetMaxElementOrder();

   // call FreeData if FindPointsGSLIB::Setup has been called already
   if (m.Dimension() != m.SpaceDimension())
   {
      SetupSurf(m, bb_t, newt_tol, npt_max);
      return;
   }
   if (setupflag) { FreeData(); }

   mesh = &m;
   dim  = mesh->Dimension();
<<<<<<< HEAD
   spacedim = dim;
   unsigned dof1D = meshOrder + 1;
=======
   const unsigned int dof1D = meshOrder+1;
>>>>>>> 73afff37

   SetupSplitMeshesAndIntegrationRules(meshOrder);

   GetNodalValues(mesh->GetNodes(), gsl_mesh);

   mesh_points_cnt = gsl_mesh.Size()/dim;

   DEV.local_hash_size = mesh_points_cnt;
   DEV.dof1d = (int)dof1D;
   if (dim == 2)
   {
      unsigned nr[2] = { dof1D, dof1D };
      unsigned mr[2] = { 2*dof1D, 2*dof1D };
      double * const elx[2] =
      {
         mesh_points_cnt == 0 ? nullptr : &gsl_mesh(0),
         mesh_points_cnt == 0 ? nullptr : &gsl_mesh(mesh_points_cnt)
      };
      fdataD = findpts_setup_2(gsl_comm, elx, nr, NE_split_total, mr, bb_t,
                               DEV.local_hash_size,
                               mesh_points_cnt, npt_max, newt_tol);
   }
   else
   {
      unsigned nr[3] = { dof1D, dof1D, dof1D };
      unsigned mr[3] = { 2*dof1D, 2*dof1D, 2*dof1D };
      double * const elx[3] =
      {
         mesh_points_cnt == 0 ? nullptr : &gsl_mesh(0),
         mesh_points_cnt == 0 ? nullptr : &gsl_mesh(mesh_points_cnt),
         mesh_points_cnt == 0 ? nullptr : &gsl_mesh(2*mesh_points_cnt)
      };
      fdataD = findpts_setup_3(gsl_comm, elx, nr, NE_split_total, mr, bb_t,
                               DEV.local_hash_size,
                               mesh_points_cnt, npt_max, newt_tol);
   }
   setupflag = true;
}


/* Calculates the diagonal length of the bounding box and expands its bounds by
 * 0.5*len*tol at both its min and max values.
 * Returns the length of the diagonal (could be used for expanding obboxes).
 */
double dbl_range_diag_expand_2(struct gslib::dbl_range *b, double tol)
{
   double l[2] = { b[0].max-b[0].min, b[1].max-b[1].min };
   double len = sqrt(l[0]*l[0] + l[1]*l[1])*0.5*tol;
   for (int i=0; i<2; i++)
   {
      b[i].min = b[i].min - len;
      b[i].max = b[i].max + len;
   }
   return len;
}

double dbl_range_diag_expand_3(struct gslib::dbl_range *b, double tol)
{
   double l[3] = { b[0].max-b[0].min, b[1].max-b[1].min, b[2].max-b[2].min };
   double len = sqrt(l[0]*l[0] + l[1]*l[1] + l[2]*l[2])*0.5*tol;
   for (int i=0; i<3; i++)
   {
      b[i].min = b[i].min - len;
      b[i].max = b[i].max + len;
   }
   return len;
}

static void bbox_2_tfm(double *out, const double x0[2], const double Ji[4],
                       const double *x, const double *y, unsigned n)
{
   unsigned i;
   for (i=0; i<n; ++i)
   {
      const double dx = x[i]-x0[0], dy = y[i]-x0[1];
      out[  i] = Ji[0]*dx + Ji[1]*dy;
      out[n+i] = Ji[2]*dx + Ji[3]*dy;
   }
}

static void bbox_3_tfm(double *out, const double x0[3], const double Ji[9],
                       const double *x, const double *y, const double *z,
                       unsigned n)
{
   unsigned i;
   for (i=0; i<n; ++i)
   {
      const double dx = x[i]-x0[0], dy = y[i]-x0[1], dz = z[i]-x0[2];
      out[    i] = Ji[0]*dx + Ji[1]*dy + Ji[2]*dz;
      out[  n+i] = Ji[3]*dx + Ji[4]*dy + Ji[5]*dz;
      out[2*n+i] = Ji[6]*dx + Ji[7]*dy + Ji[8]*dz;
   }
}

static struct gslib::dbl_range dbl_range_expand(struct gslib::dbl_range b,
                                                double tol)
{
   double a = (b.min+b.max)/2, l = (b.max-b.min)*(1+tol)/2;
   struct gslib::dbl_range m;
   m.min = a-l, m.max = a+l;
   return m;
}

void obboxsurf_calc_3(Vector &bb,
                      const double *const elx[3],
                      const unsigned n,
                      uint nel,
                      const unsigned m,
                      const double tol)
{
   const double *x = elx[0], *y = elx[1], *z = elx[2];
   const unsigned nr = n, ns = n;
   const unsigned mr = m, ms = m;
   const int n_el_ents = 18; // 3(c0) + 3(aabb_min) + 3(aabb_max) + 9(A)

   const unsigned nrs = nr*ns;
   const unsigned lbsize0 = gslib::lob_bnd_size(nr,mr),
                  lbsize1 = gslib::lob_bnd_size(ns,ms);

   unsigned wsize = std::max(3*nr*ns+2*mr*(ns+ms+1),2*nr*ns+3*nr);
   wsize = std::max(wsize, gslib::gll_lag_size(nr));
   wsize = std::max(wsize, gslib::gll_lag_size(ns));

   Vector datavec(2*(nr+ns)+lbsize0+lbsize1+wsize);
   double *data = datavec.GetData();

   {
      double *const I0r            = data;
      double *const I0s            = I0r  + 2*nr;
      double *const lob_bnd_data_r = data + 2*(nr+ns);
      double *const lob_bnd_data_s = data + 2*(nr+ns) + lbsize0;
      double *const work           = data + 2*(nr+ns) + lbsize0 + lbsize1;

#define SETUP_DIR(r) do { \
      gslib::lagrange_fun *const lag = gslib::gll_lag_setup(work, n##r); \
      lag(I0##r, work,n##r,1, 0); \
      gslib::lob_bnd_setup(lob_bnd_data_##r, n##r,m##r); \
    } while(0)
      SETUP_DIR(r);
      SETUP_DIR(s);
#undef SETUP_DIR

      for (int ie = 0; ie < nel; ie++,x+=nrs,y+=nrs,z+=nrs)
      {
         struct gslib::dbl_range ab[3];
         struct gslib::dbl_range tb[3];
         double x0[3], tv[9], A[9];

         /*
          * Find the center of the element (r=0 ref. coord.) in physical space
          * and store in x0.
          * tv[0], tv[1], tv[2]: kept empty at this point for convenience.
          * tv[3], tv[4]: dx/dr, dx/ds
          * tv[5], tv[6]: dy/dr, dy/ds
          * tv[7], tv[8]: dz/dr, dz/ds
          */
         x0[0] = gslib::tensor_ig2(tv+3, I0r,nr, I0s,ns, x, work);
         x0[1] = gslib::tensor_ig2(tv+5, I0r,nr, I0s,ns, y, work);
         x0[2] = gslib::tensor_ig2(tv+7, I0r,nr, I0s,ns, z, work);

         // tangent vector 1 moved to tv[0], tv[1], tv[2]
         tv[0] = tv[3], tv[1] = tv[5], tv[2] = tv[7];
         // tangent vector 2 moved to tv[3], tv[4], tv[5]
         tv[3] = tv[4], tv[4] = tv[6], tv[5] = tv[8];
         // normal vector to the plane formed by t1 and t2 (cross product)
         // is stored in tv[6], tv[7], tv[8]
         tv[6] = tv[1]*tv[5] - tv[2]*tv[4];
         tv[7] = tv[2]*tv[3] - tv[0]*tv[5];
         tv[8] = tv[0]*tv[4] - tv[1]*tv[3];
         // normalize the normal vector
         const double nmag  = sqrt(tv[6]*tv[6] + tv[7]*tv[7] + tv[8]*tv[8]);
         tv[6] = tv[6]/nmag;
         tv[7] = tv[7]/nmag;
         tv[8] = tv[8]/nmag;

         // Rodrigues formula to compute the rotation matrix
         // Axis of rotation is n x [0,0,1] = [n_2, -n_1, 0], and we must
         // normalize it
         double nmag2 = tv[6]*tv[6] + tv[7]*tv[7];
         if (nmag2 > 0)
         {
            nmag2 = sqrt(nmag2);
            tv[7] = tv[7]/nmag2;
            tv[6] = tv[6]/nmag2;
         }
         double kx = tv[7];
         double ky = -tv[6];
         double kz = 0.0;

         double ct = tv[8];
         double st = nmag2; //1.0 - ct*ct;

         // row-major
         A[0] = 1.0 + st*0.0 + (1.0-ct)*(-ky*ky-kz*kz);
         A[1] = 0.0 + st*(0.0) + (1.0-ct)*(kx*ky);
         A[2] = 0.0 + st*(ky) + (1.0-ct)*(kx*kz);

         A[3] = 0.0 + st*(0.0) + (1.0-ct)*(kx*ky);
         A[4] = 1.0 + st*(0.0) + (1.0-ct)*(-kx*kx-kz*kz);
         A[5] = 0.0 + st*(-kx) + (1.0-ct)*(ky*kz);

         A[6] = 0.0 + st*(-ky) + (1.0-ct)*(kx*kz);
         A[7] = 0.0 + st*(kx) + (1.0-ct)*(ky*kz);
         A[8] = 1.0 + st*(0.0) + (1.0-ct)*(-kx*kx-ky*ky);

         /* double work[2*m##r*(n##s+m##s+1)] */
#define DO_BOUND(bnd,r,s,x,work) do { \
        bnd = gslib::lob_bnd_2(lob_bnd_data_##r,n##r,m##r, \
                        lob_bnd_data_##s,n##s,m##s, \
                        x, work); \
      } while(0)

         DO_BOUND(ab[0],r,s,x,work);
         DO_BOUND(ab[1],r,s,y,work);
         DO_BOUND(ab[2],r,s,z,work);
         // expand bounding box based on (tol*diagonal_length) in each direction
         // to avoid 0 extent in 1 direction.
         double aabb_diag_len = dbl_range_diag_expand_3(ab, tol);
         bb[n_el_ents*ie + 3] = ab[0].min;
         bb[n_el_ents*ie + 4] = ab[1].min;
         bb[n_el_ents*ie + 5] = ab[2].min;
         bb[n_el_ents*ie + 6] = ab[0].max;
         bb[n_el_ents*ie + 7] = ab[1].max;
         bb[n_el_ents*ie + 8] = ab[2].max;

         Array<double> xtfm(3*nrs);
         bbox_3_tfm(xtfm.GetData(), x0,A, x,y,z,nrs);
         // The rotated z-coords are used to calculate z-bounds.
         DO_BOUND(tb[2],r,s,xtfm.GetData()+2*nrs,work);

         tb[2].min -= aabb_diag_len;
         tb[2].max += aabb_diag_len;

         // Also apply A to the tangent vectors, which allows us to
         // calculate the Jacobian matrix at the rotated element center.
         // NOTE that the z components of the rotated tangent vectors will
         // become zero, since the normal vector is aligned with the z-axis.
         double J[4], Ji[4];
         J[0] = A[0]*tv[0] + A[1]*tv[1] + A[2]*tv[2]; // rotated dx/dr
         J[1] = A[0]*tv[3] + A[1]*tv[4] + A[2]*tv[5]; // rotated dx/ds
         J[2] = A[3]*tv[0] + A[4]*tv[1] + A[5]*tv[2]; // rotated dy/dr
         J[3] = A[3]*tv[3] + A[4]*tv[4] + A[5]*tv[5]; // rotated dy/ds
         DenseMatrix JM(J, 2, 2);
         DenseMatrix JiM(Ji, 2, 2);
         CalcInverse(JM, JiM);

         // Now transform the already rotated x,y coordinates according to Ji to
         // their reference space.
         // Important to note that the nodes used here already have the element
         // center at (0,0). Hence, Ji can be directly applied to them.
         for (unsigned i=0; i<nrs; ++i)
         {
            const double xt = xtfm[i], yt = xtfm[nrs+i];
            xtfm[    i] = Ji[0]*xt + Ji[1]*yt;
            xtfm[nrs+i] = Ji[2]*xt + Ji[3]*yt;
         }
         // Bound these reference space xy coordinates
         DO_BOUND(tb[0],r,s,xtfm,work);
         DO_BOUND(tb[1],r,s,xtfm+nrs,work);
         // Expand the bounds based on the tol
         tb[0] = dbl_range_expand(tb[0],tol);
         tb[1] = dbl_range_expand(tb[1],tol);
#undef DO_BOUND

         /* We now have a BB whose bounds represent bounds of a OBB around the
          * original element.
          *
          * We calculate the center of the OBB in physical space by calculating
          * the center of this BB, which is the same as the displacement needed
          * to move from the element center in the transformed space to the BB center. This displacement is then untransformed by applying (Ji.A)^-1
          * to it, and added to known physical element center.
          *
          * This BB does not necessarily have known fixed size like [-1,1].
          * So, we premultiply a length scaling matrix, say L, to Ji.A to
          * L.Ji.A. This is the total transformation needed to move a physical
          * location that is inside the physical OBB to a location within [-1,1]^3. Any transformed point not in [-1,1]^3 is outside the OBB.
          *
          * It must be noted: this transformation matrix is only applied to
          * points that have been translated by the physical OBB center.
          */
         {
            // The center of the BB in the transformed space
            const double av0 = (tb[0].min+tb[0].max)/2,
                         av1 = (tb[1].min+tb[1].max)/2,
                         av2 = (tb[2].min+tb[2].max)/2;
            // First untransform the x,y coordinates by J to obtain all
            // components in the rotated space
            const double Jav0 = J[0]*av0 + J[1]*av1,
                         Jav1 = J[2]*av0 + J[3]*av1;
            // The physical displacement needed to move from the element center
            // to the OBB center is calculated by "un"rotating {Jav0,Jav1,av2}
            // by applying inverse of A.
            // The physical untransformed OBB center can then be obtained.

            bb[n_el_ents*ie + 0] = x0[0] + A[0]*Jav0 + A[3]*Jav1 + A[6]*av2;
            bb[n_el_ents*ie + 1] = x0[1] + A[1]*Jav0 + A[4]*Jav1 + A[7]*av2;
            bb[n_el_ents*ie + 2] = x0[2] + A[2]*Jav0 + A[5]*Jav1 + A[8]*av2;
         }

         // Finally, obtain (L.Ji.A) and store it in out->A
         {
            // The scaling matrix L's diagonal terms, needed to scale the
            // transformation to [-1,1]^3.
            const double di0 = 2/(tb[0].max-tb[0].min),
                         di1 = 2/(tb[1].max-tb[1].min),
                         di2 = 2/(tb[2].max-tb[2].min);

            // We finally construct the final transformation matrix A=L.Ji.A.
            // This maps a position relative to OBB center to a position in
            // [-1,1]^3, if the position is inside the OBB.
            bb[n_el_ents*ie + 9 ]=di0*(Ji[0]*A[0] + Ji[1]*A[3]);
            bb[n_el_ents*ie + 10]=di0*(Ji[0]*A[1] + Ji[1]*A[4]);
            bb[n_el_ents*ie + 11]=di0*(Ji[0]*A[2] + Ji[1]*A[5]);
            bb[n_el_ents*ie + 12]=di1*(Ji[2]*A[0] + Ji[3]*A[3]);
            bb[n_el_ents*ie + 13]=di1*(Ji[2]*A[1] + Ji[3]*A[4]);
            bb[n_el_ents*ie + 14]=di1*(Ji[2]*A[2] + Ji[3]*A[5]);
            bb[n_el_ents*ie + 15]=di2*A[6],
                                  bb[n_el_ents*ie + 16]=di2*A[7],
                                                        bb[n_el_ents*ie + 17]=di2*A[8];
         }
      }
   }
}

void obboxedge_calc_2(Vector &bb,
                      const double *const elx[2],
                      const unsigned nr,
                      uint nel,
                      const unsigned mr,
                      const double tol)
{
   const double *x   = elx[0];
   const double *y   = elx[1];
   const int n_el_ents = 10; // 2(c0) + 2(aabb_min) + 2(aabb_max) + 4(A)

   const unsigned lbsize0 = gslib::lob_bnd_size(nr,mr);

   unsigned wsize = std::max(2*nr+2*mr, gslib::gll_lag_size(nr));

   Vector datavec(2*nr + lbsize0 + wsize);
   double *data = datavec.GetData();

   double *const I0r = data;
   double *const lob_bnd_data_r = data + 2*nr;
   double *const work = data + 2*nr + lbsize0;

#define SETUP_DIR(r) do { \
      gslib::lagrange_fun *const lag = gslib::gll_lag_setup(work, n##r); \
      lag(I0##r, work,n##r,1, 0); \
      gslib::lob_bnd_setup(lob_bnd_data_##r, n##r,m##r); \
    } while(0)

   SETUP_DIR(r);
#undef SETUP_DIR

   for (int ie = 0; ie < nel; ie++,x+=nr,y+=nr)
   {
      double x0[2], A[4];
      struct gslib::dbl_range ab[2], tb[2];

      x0[0] = gslib::tensor_ig1(A,I0r,nr,x);
      x0[1] = gslib::tensor_ig1(A+1,I0r,nr,y);
      //
      A[2] = sqrt(A[0]*A[0] + A[1]*A[1]);
      A[0] = A[0]/A[2];
      A[1] = A[1]/A[2];
      A[2] = -A[1];
      A[3] =  A[0];

      /* double work[2*m##r]
       * Find the bounds along a specific physical dimension.
       */
#define DO_BOUND(bnd,r,x,work) do { \
        bnd = gslib::lob_bnd_1(lob_bnd_data_##r,n##r,m##r, x, work); \
      } while(0)

      /* double work[2*n##r + 2*m##r] */
#define DO_EDGE(r,x,y,work) do { \
        DO_BOUND(ab[0],r,x,work); \
        DO_BOUND(ab[1],r,y,work); \
        bbox_2_tfm(work, x0,A, x,y,n##r); \
        DO_BOUND(tb[0],r,(work),(work)+2*n##r); \
        DO_BOUND(tb[1],r,(work)+n##r,(work)+2*n##r); \
      } while(0)
      DO_EDGE(r,x,y,work);
#undef DO_EDGE
#undef DO_BOUND

      double aabb_diag_len = dbl_range_diag_expand_2(ab, tol);

      const double av0 = (tb[0].min+tb[0].max)/2,
                   av1 = (tb[1].min+tb[1].max)/2;
      const double dx0 =  A[0]*av0 - A[1]*av1,
                   dx1 = -A[2]*av0 + A[3]*av1;
      bb[n_el_ents*ie + 0] = x0[0] + dx0;
      bb[n_el_ents*ie + 1] = x0[1] + dx1;
      bb[n_el_ents*ie + 2] = ab[0].min;
      bb[n_el_ents*ie + 3] = ab[1].min;
      bb[n_el_ents*ie + 4] = ab[0].max;
      bb[n_el_ents*ie + 5] = ab[1].max;

      // Expand by aabb_diag_len
      tb[0].min -= aabb_diag_len;
      tb[0].max += aabb_diag_len;
      tb[1].min -= aabb_diag_len;
      tb[1].max += aabb_diag_len;
      const double di0 = 2/(tb[0].max-tb[0].min),
                   di1 = 2/(tb[1].max-tb[1].min);
      bb[n_el_ents*ie + 6]=di0*A[0];
      bb[n_el_ents*ie + 7]=di0*A[1];
      bb[n_el_ents*ie + 8]=di1*A[2];
      bb[n_el_ents*ie + 9]=di1*A[3];
   }
}

void obboxedge_calc_3(Vector &bb,
                      const double *const elx[3],
                      const unsigned nr,
                      uint nel,
                      const unsigned mr,
                      const double tol)
{
   const double *x   = elx[0];
   const double *y   = elx[1];
   const double *z   = elx[2];
   const int n_el_ents = 18; // 3(c0) + 3(aabb_min) + 3(aabb_max) + 9(A)

   const unsigned lbsize0 = gslib::lob_bnd_size(nr,mr);
   unsigned wsize = std::max(4*nr+2*mr, gslib::gll_lag_size(nr));

   Vector datavec(2*nr + lbsize0 + wsize);
   double *data = datavec.GetData();

   {
      double *const I0r = data;                         // 2*nr doubles
      double *const lob_bnd_data_r = data + 2*nr;        // lbsize0 doubles
      double *const work = data + 2*nr + lbsize0;        // wsize doubles

#define SETUP_DIR(r) do { \
      gslib::lagrange_fun *const lag = gslib::gll_lag_setup(work, n##r); \
      lag(I0##r, work,n##r,1, 0); \
      gslib::lob_bnd_setup(lob_bnd_data_##r, n##r,m##r); \
    } while(0)

      SETUP_DIR(r);
#undef SETUP_DIR

      for (int ie = 0; ie < nel; ie++,x+=nr,y+=nr,z+=nr)
      {
         double x0[3], A[9], Ai[9];
         struct gslib::dbl_range ab[3], tb[3];

         x0[0] = gslib::tensor_ig1(A,I0r,nr,x);
         x0[1] = gslib::tensor_ig1(A+1,I0r,nr,y);
         x0[2] = gslib::tensor_ig1(A+2,I0r,nr,z);

         // normalize the normal vector
         double nmag  = A[0]*A[0] + A[1]*A[1] + A[2]*A[2];
         if (nmag > 0)
         {
            nmag = sqrt(nmag);
            A[0] = A[0]/nmag;
            A[1] = A[1]/nmag;
            A[2] = A[2]/nmag;
         }

         double nmag2 = A[0]*A[0] + A[1]*A[1];
         if (nmag2 > 0)
         {
            nmag2 = sqrt(nmag2);
            A[1] = A[1]/nmag2;
            A[0] = A[0]/nmag2;
         }
         double kx = A[1];
         double ky = -A[0];
         double kz = 0.0;

         double ct = A[2];
         double st = nmag2; //1.0 - ct*ct;

         // row-major rotation matrix to align the tangent with x-axis
         A[0] = 1.0 + st*0.0 + (1.0-ct)*(-ky*ky-kz*kz);
         A[1] = 0.0 + st*(0.0) + (1.0-ct)*(kx*ky);
         A[2] = 0.0 + st*(ky) + (1.0-ct)*(kx*kz);

         A[3] = 0.0 + st*(0.0) + (1.0-ct)*(kx*ky);
         A[4] = 1.0 + st*(0.0) + (1.0-ct)*(-kx*kx-kz*kz);
         A[5] = 0.0 + st*(-kx) + (1.0-ct)*(ky*kz);

         A[6] = 0.0 + st*(-ky) + (1.0-ct)*(kx*kz);
         A[7] = 0.0 + st*(kx) + (1.0-ct)*(ky*kz);
         A[8] = 1.0 + st*(0.0) + (1.0-ct)*(-kx*kx-ky*ky);

         DenseMatrix AM(A, 3, 3);
         DenseMatrix AiM(Ai, 3, 3);
         CalcInverse(AM, AiM);

#define DO_BOUND(bnd,r,x,work) do { \
        bnd = gslib::lob_bnd_1(lob_bnd_data_##r,n##r,m##r, x, work); \
      } while(0)

         /* double work[2*n##r + 2*m##r] */
#define DO_EDGE(r,x,y,z,work) do { \
        DO_BOUND(ab[0],r,x,work); \
        DO_BOUND(ab[1],r,y,work); \
        DO_BOUND(ab[2],r,z,work); \
        bbox_3_tfm(work, x0, A, x,y,z,n##r); \
        DO_BOUND(tb[0],r,(work),(work)+3*n##r); \
        DO_BOUND(tb[1],r,(work)+n##r,(work)+3*n##r); \
        DO_BOUND(tb[2],r,(work)+2*n##r,(work)+3*n##r); \
      } while(0)
         DO_EDGE(r,x,y,z,work);
#undef DO_EDGE
#undef DO_BOUND

         double aabb_diag_len = dbl_range_diag_expand_3(ab, tol);

         {
            const double av0 = (tb[0].min+tb[0].max)/2,
                         av1 = (tb[1].min+tb[1].max)/2,
                         av2 = (tb[2].min+tb[2].max)/2;
            bb[n_el_ents*ie + 0] = x0[0] + Ai[0]*av0 + Ai[1]*av1 + Ai[2]*av2;
            bb[n_el_ents*ie + 1] = x0[1] + Ai[3]*av0 + Ai[4]*av1 + Ai[5]*av2;
            bb[n_el_ents*ie + 2] = x0[2] + Ai[6]*av0 + Ai[7]*av1 + Ai[8]*av2;
            bb[n_el_ents*ie + 3] = ab[0].min;
            bb[n_el_ents*ie + 4] = ab[1].min;
            bb[n_el_ents*ie + 5] = ab[2].min;
            bb[n_el_ents*ie + 6] = ab[0].max;
            bb[n_el_ents*ie + 7] = ab[1].max;
            bb[n_el_ents*ie + 8] = ab[2].max;
         }

         tb[0].min -= aabb_diag_len;
         tb[0].max += aabb_diag_len;
         tb[1].min -= aabb_diag_len;
         tb[1].max += aabb_diag_len;
         tb[2].min -= aabb_diag_len;
         tb[2].max += aabb_diag_len;
         {
            const double di0 = 2/((1+tol)*(tb[0].max-tb[0].min)),
                         di1 = 2/((1+tol)*(tb[1].max-tb[1].min)),
                         di2 = 2/((1+tol)*(tb[2].max-tb[2].min));
            bb[n_el_ents*ie + 9 ]=di0*A[0];
            bb[n_el_ents*ie + 10]=di0*A[1];
            bb[n_el_ents*ie + 11]=di0*A[2];
            bb[n_el_ents*ie + 12]=di1*A[3];
            bb[n_el_ents*ie + 13]=di1*A[4];
            bb[n_el_ents*ie + 14]=di1*A[5];
            bb[n_el_ents*ie + 15]=di2*A[6];
            bb[n_el_ents*ie + 16]=di2*A[7];
            bb[n_el_ents*ie + 17]=di2*A[8];
         }
      }
   }
}

void FindPointsGSLIB::findptssurf_setup_3(DEV_STRUCT &devs,
                                          const double *const elx[3],
                                          const unsigned n,
                                          const uint nel,
                                          const unsigned m,
                                          const double bbox_tol,
                                          const uint local_hash_size,
                                          const uint global_hash_size,
                                          const int rD)
{
   // compute element bounding boxes.
   int n_box_ents = 18;
   devs.bb.SetSize(nel*n_box_ents);
   if (rD == 1)
   {
      obboxedge_calc_3(devs.bb,elx,n,nel,m,bbox_tol);
   }
   else if (rD == 2)
   {
      obboxsurf_calc_3(devs.bb,elx,n,nel,m,bbox_tol);
   }
   else
   {
      MFEM_ABORT("FindPointsGSLIB::findptssurf_setup_3: rD must be 1 or 2");
   }

   Vector elmin(3*nel), elmax(3*nel);
   for (uint i = 0; i < nel; i++)
   {
      elmin(i) = devs.bb(n_box_ents*i + 3); // xmin
      elmin(i + nel) = devs.bb(n_box_ents*i + 4); // ymin
      elmin(i + 2*nel) = devs.bb(n_box_ents*i + 5); // zmin
      elmax(i) = devs.bb(n_box_ents*i + 6); // xmax
      elmax(i + nel) = devs.bb(n_box_ents*i + 7); // ymax
      elmax(i + 2*nel) = devs.bb(n_box_ents*i + 8); // zmax
   }
   MPI_Barrier(MPI_COMM_WORLD);

   // build local map
   BoundingBoxTensorGridMap bbmap(elmin, elmax, local_hash_size, nel, true);
   devs.lh_min = bbmap.GetHashMin();
   devs.lh_fac = bbmap.GetHashFac();
   devs.lh_offset = bbmap.GetHashMap();
   devs.lh_nx = bbmap.GetHashN()[0];

   // build global map
   GlobalBoundingBoxTensorGridMap gbbmap(gsl_comm->c, elmin, elmax,
                                         global_hash_size, nel, true);
   devs.gh_min = gbbmap.GetHashMin();
   devs.gh_fac = gbbmap.GetHashFac();
   devs.gh_offset = gbbmap.GetHashMap();
   devs.gh_nx = gbbmap.GetHashN()[0];
}

void FindPointsGSLIB::findptsedge_setup_2(DEV_STRUCT &devs,
                                          const double *const elx[2],
                                          const unsigned n,
                                          const uint nel,
                                          const unsigned m,
                                          const double bbox_tol,
                                          const uint local_hash_size,
                                          const uint global_hash_size)
{
   // compute element bounding boxes.
   int n_box_ents = 10;
   devs.bb.SetSize(nel*n_box_ents);
   obboxedge_calc_2(devs.bb,elx,n,nel,m,bbox_tol);
   Vector elmin(2*nel), elmax(2*nel);
   for (uint i = 0; i < nel; i++)
   {
      elmin(i) = devs.bb(n_box_ents*i + 2); // xmin
      elmin(i + nel) = devs.bb(n_box_ents*i + 3); // ymin
      elmax(i) = devs.bb(n_box_ents*i + 4); // xmax
      elmax(i + nel) = devs.bb(n_box_ents*i + 5); // ymax
   }

   // build local map
   BoundingBoxTensorGridMap bbmap(elmin, elmax, local_hash_size, nel, true);
   devs.lh_min = bbmap.GetHashMin();
   devs.lh_fac = bbmap.GetHashFac();
   devs.lh_offset = bbmap.GetHashMap();
   devs.lh_nx = bbmap.GetHashN()[0];

   // build global map
   GlobalBoundingBoxTensorGridMap gbbmap(gsl_comm->c, elmin, elmax,
                                         global_hash_size, nel, true);
   devs.gh_min = gbbmap.GetHashMin();
   devs.gh_fac = gbbmap.GetHashFac();
   devs.gh_offset = gbbmap.GetHashMap();
   devs.gh_nx = gbbmap.GetHashN()[0];
}

void FindPointsGSLIB::SetupSurf(Mesh &m, const double bb_t,
                                const double newt_tol,
                                const int npt_max)
{
   // EnsureNodes call could be useful if the mesh is 1st order and has no gridfunction defined
   MFEM_VERIFY(m.GetNodes() != NULL, "Mesh nodes are required.");

   // call FreeData if FindPointsGSLIB::Setup has been called already
   if (setupflag) { FreeData(); }

   mesh     = &m;
   dim      = mesh->Dimension();       // This is reference dimension
   spacedim = mesh->SpaceDimension();  // This is physical dimension

   bool tensor_product_only = mesh->GetNE() == 0 ||
                              (mesh->GetNumGeometries(dim) == 1 &&
                               (mesh->GetElementType(0)== Element::SEGMENT ||
                                mesh->GetElementType(0) == Element::QUADRILATERAL));
   MFEM_VERIFY(tensor_product_only,
               "FindPoints only supports tensor-product elements for "
               "surface meshes.");
   MFEM_VERIFY(dim < spacedim,
               "FindPointsGSLIB::SetupSurf only supports surface meshes.");

   const int meshOrder = m.GetNodes()->FESpace()->GetMaxElementOrder();
   unsigned dof1D      = meshOrder + 1;

   SetupSplitMeshes();
   if (dim == 1)
   {
      if (ir_split[0]) { delete ir_split[0]; ir_split[0] = NULL; }
      ir_split[0] = new IntegrationRule(pow(dof1D, dim));
      SetupIntegrationRuleForSplitMesh(mesh_split[0], ir_split[0], meshOrder);
   }
   else if (dim == 2)
   {
      if (ir_split[0]) { delete ir_split[0]; ir_split[0] = NULL; }
      ir_split[0] = new IntegrationRule(3*pow(dof1D, dim));
      SetupIntegrationRuleForSplitMesh(mesh_split[0], ir_split[0], meshOrder);

      if (ir_split[1]) { delete ir_split[1]; ir_split[1] = NULL; }
      ir_split[1] = new IntegrationRule(pow(dof1D, dim));
      SetupIntegrationRuleForSplitMesh(mesh_split[1], ir_split[1], meshOrder);
   }
   else
   {
      MFEM_ABORT("3D surface meshes not supported");
   }

   GetNodalValues(mesh->GetNodes(), gsl_mesh);

   mesh_points_cnt     = gsl_mesh.Size()/spacedim;
   DEV.local_hash_size = mesh_points_cnt;
   DEV.dof1d           = (int)dof1D;
   DEV.tol             = newt_tol;

   unsigned nr = dof1D;
   unsigned mr = 2*dof1D;
   if (spacedim==2)
   {
      double * const elx[2] =
      {
         mesh_points_cnt == 0 ? nullptr : &gsl_mesh(0),
         mesh_points_cnt == 0 ? nullptr : &gsl_mesh(mesh_points_cnt)
      };
      findptsedge_setup_2(DEV,
                          elx,
                          nr,
                          NE_split_total,
                          mr,
                          bb_t,
                          mesh_points_cnt,
                          mesh_points_cnt);
   }
   else if (spacedim==3)
   {
      double * const elx[3] =
      {
         mesh_points_cnt == 0 ? nullptr : &gsl_mesh(0),
         mesh_points_cnt == 0 ? nullptr : &gsl_mesh(mesh_points_cnt),
         mesh_points_cnt == 0 ? nullptr : &gsl_mesh(2*mesh_points_cnt)
      };
      findptssurf_setup_3(DEV,
                          elx,
                          nr,
                          NE_split_total,
                          mr,
                          bb_t,
                          mesh_points_cnt,
                          mesh_points_cnt, dim);
   }

   // Compute avg element size in the mesh to set surface distance tolerance.
   DEV.surf_dist_tol = 0.0;
   for (int e = 0; e < mesh->GetNE(); e++)
   {
      DEV.surf_dist_tol += mesh->GetElementVolume(e);
   }
   int nelem = NE_split_total;
#ifdef MFEM_USE_MPI
   MPI_Allreduce(MPI_IN_PLACE, &DEV.surf_dist_tol, 1, MPI_DOUBLE, MPI_SUM,
                 gsl_comm->c);
   MPI_Allreduce(MPI_IN_PLACE, &nelem, 1, MPI_INT, MPI_SUM, gsl_comm->c);
#endif
   DEV.surf_dist_tol /= nelem;
   DEV.surf_dist_tol *= 1e-10;

   setupflag = true;
}

void FindPointsGSLIB::FindPoints(const Vector &point_pos,
                                 int point_pos_ordering)
{
   MFEM_VERIFY(setupflag, "Use FindPointsGSLIB::Setup before finding points.");
   if (dim != spacedim)
   {
      FindPointsSurf(point_pos, point_pos_ordering);
      return;
   }
   bool dev_mode = (point_pos.UseDevice() && Device::IsEnabled());
   points_cnt = point_pos.Size() / dim;
   gsl_code.SetSize(points_cnt);
   gsl_proc.SetSize(points_cnt);
   gsl_elem.SetSize(points_cnt);
   gsl_ref.SetSize(points_cnt * dim);
   gsl_dist.SetSize(points_cnt);

   bool tensor_product_only = mesh->GetNE() == 0 ||
                              (mesh->GetNumGeometries(dim) == 1 &&
                               (mesh->GetElementType(0)==Element::QUADRILATERAL ||
                                mesh->GetElementType(0) == Element::HEXAHEDRON));
#ifdef MFEM_USE_MPI
   MPI_Allreduce(MPI_IN_PLACE, &tensor_product_only, 1, MFEM_MPI_CXX_BOOL,
                 MPI_LAND, gsl_comm->c);
#endif

   if (dev_mode && tensor_product_only)
   {
#if GSLIB_RELEASE_VERSION == 10007
      if (!gpu_to_cpu_fallback)
      {
         MFEM_ABORT("Either update to gslib v1.0.9 for GPU support "
                    "or use SetGPUtoCPUFallback to use host-functions. See "
                    "INSTALL for instructions to update GSLIB.");
      }
#else
      FindPointsOnDevice(point_pos, point_pos_ordering);
      return;
#endif
   }

   auto pp = point_pos.HostRead();
   auto xvFill = [&](const double *xv_base[], unsigned xv_stride[])
   {
      for (int d = 0; d < dim; d++)
      {
         if (point_pos_ordering == Ordering::byNODES)
         {
            xv_base[d] = pp + d*points_cnt;
            xv_stride[d] = sizeof(double);
         }
         else
         {
            xv_base[d] = pp + d;
            xv_stride[d] = dim*sizeof(double);
         }
      }
   };

   if (dim == 2)
   {
      auto *findptsData = (gslib::findpts_data_2 *)this->fdataD;
      const double *xv_base[2];
      unsigned xv_stride[2];
      xvFill(xv_base, xv_stride);
      findpts_2(gsl_code.GetData(), sizeof(unsigned int),
                gsl_proc.GetData(), sizeof(unsigned int),
                gsl_elem.GetData(), sizeof(unsigned int),
                gsl_ref.GetData(),  sizeof(double) * dim,
                gsl_dist.GetData(), sizeof(double),
                xv_base, xv_stride, points_cnt, findptsData);
   }
   else  // dim == 3
   {
      auto *findptsData = (gslib::findpts_data_3 *)this->fdataD;
      const double *xv_base[3];
      unsigned xv_stride[3];
      xvFill(xv_base, xv_stride);
      findpts_3(gsl_code.GetData(), sizeof(unsigned int),
                gsl_proc.GetData(), sizeof(unsigned int),
                gsl_elem.GetData(), sizeof(unsigned int),
                gsl_ref.GetData(),  sizeof(double) * dim,
                gsl_dist.GetData(), sizeof(double),
                xv_base, xv_stride, points_cnt,
                findptsData);
   }

   // Set the element number and reference position to 0 for points not found
   for (int i = 0; i < points_cnt; i++)
   {
      if (gsl_code[i] == 2 ||
          (gsl_code[i] == 1 && gsl_dist(i) > bdr_tol))
      {
         gsl_elem[i] = 0;
         for (int d = 0; d < dim; d++) { gsl_ref(i*dim + d) = -1.; }
         gsl_code[i] = 2;
      }
   }

   // Map element number for simplices, and ref_pos from [-1,1] to [0,1] for
   // both simplices and quads. Also sets code to 1 for points found on element
   // faces/edges.
   MapRefPosAndElemIndices();
}



void FindPointsGSLIB::FindPointsSurf(const Vector &point_pos,
                                     int point_pos_ordering)
{
#if GSLIB_RELEASE_VERSION < 10009
   MFEM_ABORT("FindPointsGSLIB::FindPoints only supports surface meshes "
              "with GSLIB v1.0.9 or later.");
#endif
   MFEM_VERIFY(setupflag, "Use FindPointsGSLIB::Setup before finding points.");
   MFEM_VERIFY(dim < spacedim, "FindPointsSurf is only for surface meshes.");
   bool tensor_product_only = mesh->GetNE() == 0 ||
                              (mesh->GetNumGeometries(dim) == 1 &&
                               (mesh->GetElementType(0)==Element::SEGMENT ||
                                mesh->GetElementType(0) == Element::QUADRILATERAL));
   MFEM_VERIFY(tensor_product_only,
               "FindPointsSurf currently only supports tensor-product meshes.");

   points_cnt = point_pos.Size()/spacedim;

   gsl_code.SetSize(points_cnt);
   gsl_proc.SetSize(points_cnt);
   gsl_elem.SetSize(points_cnt);
   gsl_ref.SetSize(points_cnt*dim);  // stores best guess ref pos. for each point
   gsl_dist.SetSize(points_cnt);
   gsl_newton.SetSize(points_cnt);

   FindPointsSurfOnDevice(point_pos, point_pos_ordering);

   // Set the element number and reference position to 0 for points not found
   for (int i=0; i<points_cnt; i++)
   {
      if ( gsl_code[i]==2 || (gsl_code[i]==1 && gsl_dist(i)>bdr_tol) )
      {
         gsl_elem[i] = 0;
         for (int d=0; d<dim; d++)
         {
            gsl_ref(i*dim + d) = -1.;
            gsl_mfem_ref(i*dim + d) = -1.;
         }
         gsl_code[i] = 2;
      }
      gsl_mfem_elem[i] = gsl_elem[i];
   }

   // Map element number for simplices, and ref_pos from [-1,1] to [0,1] for
   // both simplices and quads. Also sets code to 1 for points found on element
   // faces/edges.
   // MapRefPosAndElemIndicesSurf();
}

#if GSLIB_RELEASE_VERSION >= 10009

slong lfloor(double x) { return floor(x); }

// Local hash mesh index in 1D for a given point
ulong hash_index_1(double low, double fac, ulong n, double x)
{
   const slong i = lfloor((x - low) * fac);
   return i < 0 ? 0 : (n - 1 < (ulong)i ? n - 1 : (ulong)i);
}

// Local hash mesh index in 3D for a given point
ulong hash_index_3(const gslib::hash_data_3 *p, const double x[3])
{
   const ulong n = p->hash_n;
   return (hash_index_1(p->bnd[2].min, p->fac[2], n, x[2]) * n +
           hash_index_1(p->bnd[1].min, p->fac[1], n, x[1])) *
          n +
          hash_index_1(p->bnd[0].min, p->fac[0], n, x[0]);
}

// Local hash mesh index in 2D for a given point
ulong hash_index_2(const gslib::hash_data_2 *p, const double x[2])
{
   const ulong n = p->hash_n;
   return (hash_index_1(p->bnd[1].min, p->fac[1], n, x[1])) * n
          + hash_index_1(p->bnd[0].min, p->fac[0], n, x[0]);
}

void FindPointsGSLIB::SetupDevice()
{
   auto *findptsData3 = (gslib::findpts_data_3 *)this->fdataD;
   auto *findptsData2 = (gslib::findpts_data_2 *)this->fdataD;

   DEV.newt_tol = dim == 2 ? findptsData2->local.tol : findptsData3->local.tol;
   if (dim == 3)
   {
      DEV.hash3 = &findptsData3->hash;
   }
   else
   {
      DEV.hash2 = &findptsData2->hash;
   }
   DEV.cr = dim == 2 ? &findptsData2->cr : &findptsData3->cr;

   gsl_mesh.UseDevice(true);

   int n_box_ents = 3*dim + dim*dim;
   DEV.bb.UseDevice(true); DEV.bb.SetSize(n_box_ents*NE_split_total);
   auto p_bb = DEV.bb.HostWrite();
   Vector elmin(dim*NE_split_total), elmax(dim*NE_split_total);

   const int dim2 = dim*dim;
   if (dim == 3)
   {
      for (int e = 0; e < NE_split_total; e++)
      {
         auto box = findptsData3->local.obb[e];
         for (int d = 0; d < dim; d++)
         {
            p_bb[n_box_ents*e + d] = box.c0[d];
            p_bb[n_box_ents*e + dim + d] = box.x[d].min;
            p_bb[n_box_ents*e + 2*dim + d] = box.x[d].max;
            elmin(d*NE_split_total + e) = box.x[d].min;
            elmax(d*NE_split_total + e) = box.x[d].max;
         }
         for (int d = 0; d < dim2; ++d)
         {
            p_bb[n_box_ents*e + 3*dim + d] = box.A[d];
         }
      }
   }
   else
   {
      for (int e = 0; e < NE_split_total; e++)
      {
         auto box = findptsData2->local.obb[e];
         for (int d = 0; d < dim; d++)
         {
            p_bb[n_box_ents*e + d] = box.c0[d];
            p_bb[n_box_ents*e + dim + d] = box.x[d].min;
            p_bb[n_box_ents*e + 2*dim + d] = box.x[d].max;
            elmin(d*NE_split_total + e) = box.x[d].min;
            elmax(d*NE_split_total + e) = box.x[d].max;
         }
         for (int d = 0; d < dim2; ++d)
         {
            p_bb[n_box_ents*e + 3*dim + d] = box.A[d];
         }
      }
   }

   DEV.lh_min.UseDevice(true); DEV.lh_min.SetSize(dim);
   DEV.lh_fac.UseDevice(true); DEV.lh_fac.SetSize(dim);
   if (dim == 2)
   {
      auto hash = findptsData2->local.hd;
      auto p_loc_hash_min = DEV.lh_min.HostWrite();
      auto p_loc_hash_fac = DEV.lh_fac.HostWrite();
      for (int d = 0; d < dim; d++)
      {
         p_loc_hash_min[d] = hash.bnd[d].min;
         p_loc_hash_fac[d] = hash.fac[d];
      }
      DEV.lh_nx = hash.hash_n;
   }
   else
   {
      auto hash = findptsData3->local.hd;
      auto p_loc_hash_min = DEV.lh_min.HostWrite();
      auto p_loc_hash_fac = DEV.lh_fac.HostWrite();
      for (int d = 0; d < dim; d++)
      {
         p_loc_hash_min[d] = hash.bnd[d].min;
         p_loc_hash_fac[d] = hash.fac[d];
      }
      DEV.lh_nx = hash.hash_n;
   }

   int h_o_size = dim == 2 ?
                  findptsData2->local.hd.offset[(int)std::pow(DEV.lh_nx, dim)] :
                  findptsData3->local.hd.offset[(int)std::pow(DEV.lh_nx, dim)];

   DEV.lh_offset.SetSize(h_o_size);
   auto p_ou_offset = DEV.lh_offset.HostWrite();
   for (int i = 0; i < h_o_size; i++)
   {
      p_ou_offset[i] = dim == 2 ? findptsData2->local.hd.offset[i] :
                       findptsData3->local.hd.offset[i];
   }

   DEV.wtend.UseDevice(true);
   DEV.wtend.SetSize(6*DEV.dof1d);
   DEV.wtend.HostWrite();
   DEV.wtend = dim == 2 ? findptsData2->local.fed.wtend[0] :
               findptsData3->local.fed.wtend[0];

   // Get gll points
   DEV.gll1d.UseDevice(true);
   DEV.gll1d.SetSize(DEV.dof1d);
   DEV.gll1d.HostWrite();
   DEV.gll1d = dim == 2 ? findptsData2->local.fed.z[0] :
               findptsData3->local.fed.z[0];

   DEV.lagcoeff.UseDevice(true);
   DEV.lagcoeff.SetSize(DEV.dof1d);
   DEV.lagcoeff.HostWrite();
   DEV.lagcoeff = dim == 2 ? findptsData2->local.fed.lag_data[0] :
                  findptsData3->local.fed.lag_data[0];

   DEV.setup_device = true;
}

void FindPointsGSLIB::FindPointsOnDevice(const Vector &point_pos,
                                         int point_pos_ordering)
{
   if (!DEV.setup_device)
   {
      SetupDevice();
   }
   DEV.find_device = true;

   const int id = gsl_comm->id, np = gsl_comm->np;

   gsl_mfem_ref.SetSize(points_cnt * dim);
   gsl_mfem_elem.SetSize(points_cnt);
   gsl_ref.UseDevice(true);
   gsl_dist.UseDevice(true);
   // Initialize arrays for all points (gsl_code is set to not found on device)
   gsl_ref = -1.0;
   gsl_mfem_ref = 0.0;
   gsl_elem = 0;
   gsl_mfem_elem = 0;
   gsl_proc = id;

   if (dim == 2)
   {
      FindPointsLocal2(point_pos, point_pos_ordering, gsl_code, gsl_elem, gsl_ref,
                       gsl_dist, points_cnt);
   }
   else
   {
      FindPointsLocal3(point_pos, point_pos_ordering, gsl_code, gsl_elem, gsl_ref,
                       gsl_dist, points_cnt);
   }

   // Sync from device to host
   gsl_ref.HostReadWrite();
   gsl_dist.HostReadWrite();
   gsl_code.HostReadWrite();
   gsl_elem.HostReadWrite();
   point_pos.HostRead();

   // Tolerance for point to be marked as on element edge/face based on the
   // obtained reference-space coordinates.
   double rbtol = 1e-12; // must match MapRefPosAndElemIndices for consistency

   if (np == 1)
   {
      // Set gsl_mfem_elem using gsl_elem, gsl_mfem_ref using gsl_ref,
      // and gsl_code using element type, gsl_mfem_ref, and gsl_dist.
      for (int index = 0; index < points_cnt; index++)
      {
         if (gsl_code[index] == CODE_NOT_FOUND)
         {
            continue;
         }
         gsl_mfem_elem[index] = gsl_elem[index];
         for (int d = 0; d < dim; d++)
         {
            gsl_mfem_ref(index * dim + d) = 0.5 * (gsl_ref(index * dim + d) + 1.0);
         }
         IntegrationPoint ip;
         if (dim == 2)
         {
            ip.Set2(gsl_mfem_ref.GetData() + index * dim);
         }
         else if (dim == 3)
         {
            ip.Set3(gsl_mfem_ref.GetData() + index * dim);
         }
         // Note: This works for meshes with tensor product element only as
         // otherwise the element index might be invalid.
         const int elem = gsl_elem[index];
         const FiniteElement *fe = mesh->GetNodalFESpace()->GetFE(elem);
         const Geometry::Type gt = fe->GetGeomType(); // assumes quad/hex
         int setcode =
            Geometry::CheckPoint(gt, ip, -rbtol) ? CODE_INTERNAL : CODE_BORDER;
         gsl_code[index] = setcode == CODE_BORDER && gsl_dist(index) > bdr_tol
                           ? CODE_NOT_FOUND
                           : setcode;
      }
      return;
   }

#ifdef MFEM_USE_MPI
   MPI_Barrier(gsl_comm->c);
#endif
   /* send unfound and border points to global hash cells */
   struct gslib::array hash_pt, src_pt, out_pt;

   struct srcPt_t
   {
      double x[3];
      unsigned int index, proc;
   };

   struct outPt_t
   {
      double r[3], dist2;
      unsigned int index, code, el, proc;
   };

   {
      int index;
      struct srcPt_t *pt;

      array_init(struct srcPt_t, &hash_pt, points_cnt);
      pt = (struct srcPt_t *)hash_pt.ptr;

      auto x = new double[dim];
      for (index = 0; index < points_cnt; ++index)
      {
         if (gsl_code[index] != CODE_INTERNAL)
         {
            for (int d = 0; d < dim; ++d)
            {
               int idx = point_pos_ordering == 0 ?
                         index + d*points_cnt :
                         index*dim + d;
               x[d] = point_pos(idx);
            }
            const auto hi = dim == 2 ? hash_index_2(DEV.hash2, x) :
                            hash_index_3(DEV.hash3, x);
            for (int d = 0; d < dim; ++d)
            {
               pt->x[d] = x[d];
            }
            pt->index = index;
            pt->proc = hi % np;
            ++pt;
         }
      }
      delete[] x;
      hash_pt.n = pt - (struct srcPt_t *)hash_pt.ptr;
      sarray_transfer(struct srcPt_t, &hash_pt, proc, 1, DEV.cr);
   }
#ifdef MFEM_USE_MPI
   MPI_Barrier(gsl_comm->c);
#endif

   /* look up points in hash cells, route to possible procs */
   {
      const unsigned int *const hash_offset = dim == 2 ? DEV.hash2->offset :
                                              DEV.hash3->offset;
      int count = 0;
      unsigned int *proc, *proc_p;
      const struct srcPt_t *p = (struct srcPt_t *)hash_pt.ptr,
                            *const pe = p + hash_pt.n;
      struct srcPt_t *q;

      for (; p != pe; ++p)
      {
         const int hi = dim == 2 ? hash_index_2(DEV.hash2, p->x)/np :
                        hash_index_3(DEV.hash3, p->x)/np;
         const int i = hash_offset[hi], ie = hash_offset[hi + 1];
         count += ie - i;
      }

      Array<unsigned int> proc_array(count);
      proc = proc_array.GetData();
      proc_p = proc;
      array_init(struct srcPt_t, &src_pt, count);
      q = (struct srcPt_t *)src_pt.ptr;

      p = (struct srcPt_t *)hash_pt.ptr;
      for (; p != pe; ++p)
      {
         const int hi = dim == 2 ? hash_index_2(DEV.hash2, p->x)/np :
                        hash_index_3(DEV.hash3, p->x)/np;
         int i = hash_offset[hi];
         const int ie = hash_offset[hi + 1];
         for (; i != ie; ++i)
         {
            const int pp = hash_offset[i];
            /* don't send back to where it just came from */
            if (pp == p->proc)
            {
               continue;
            }
            *proc_p++ = pp;
            *q++ = *p;
         }
      }

      array_free(&hash_pt);
      src_pt.n = proc_p - proc;

      sarray_transfer_ext(struct srcPt_t, &src_pt, proc, sizeof(uint), DEV.cr);
   }
#ifdef MFEM_USE_MPI
   MPI_Barrier(gsl_comm->c);
#endif

   /* look for other procs' points, send back */
   {
      int n = src_pt.n;
      const struct srcPt_t *spt;
      struct outPt_t *opt;
      array_init(struct outPt_t, &out_pt, n);
      out_pt.n = n;
      spt = (struct srcPt_t *)src_pt.ptr;
      opt = (struct outPt_t *)out_pt.ptr;
      for (; n; --n, ++spt, ++opt)
      {
         opt->index = spt->index;
         opt->proc = spt->proc;
      }
      spt = (struct srcPt_t *)src_pt.ptr;
      opt = (struct outPt_t *)out_pt.ptr;

      n = out_pt.n;
      Vector gsl_ref_l, gsl_dist_l;
      gsl_ref_l.UseDevice(true); gsl_ref_l.SetSize(n*dim);
      gsl_dist_l.UseDevice(true); gsl_dist_l.SetSize(n);

      Vector point_pos_l;
      point_pos_l.UseDevice(true); point_pos_l.SetSize(n*dim);
      auto pointl = point_pos_l.HostWrite();

      Array<unsigned int> gsl_code_l(n), gsl_elem_l(n);

      for (int point = 0; point < n; ++point)
      {
         for (int d = 0; d < dim; d++)
         {
            int idx = point_pos_ordering == 0 ? point + d*n : point*dim + d;
            pointl[idx] = spt[point].x[d];
         }
      }

      if (dim == 2)
      {
         FindPointsLocal2(point_pos_l, point_pos_ordering, gsl_code_l,
                          gsl_elem_l, gsl_ref_l, gsl_dist_l, n);
      }
      else
      {
         FindPointsLocal3(point_pos_l, point_pos_ordering, gsl_code_l,
                          gsl_elem_l, gsl_ref_l, gsl_dist_l, n);
      }

      gsl_ref_l.HostRead();
      gsl_dist_l.HostRead();
      gsl_code_l.HostRead();
      gsl_elem_l.HostRead();

      // unpack arrays into opt
      for (int point = 0; point < n; point++)
      {
         opt[point].code = AsConst(gsl_code_l)[point];
         if (opt[point].code == CODE_NOT_FOUND)
         {
            continue;
         }
         opt[point].el   = AsConst(gsl_elem_l)[point];
         opt[point].dist2 = AsConst(gsl_dist_l)[point];
         for (int d = 0; d < dim; ++d)
         {
            opt[point].r[d] = AsConst(gsl_ref_l)[dim * point + d];
         }
         // for found points set gsl_code using reference space coords.
         IntegrationPoint ip;
         if (dim == 2)
         {
            ip.Set2(0.5*opt[point].r[0]+0.5, 0.5*opt[point].r[1]+0.5);
         }
         else
         {
            ip.Set3(0.5*opt[point].r[0]+0.5, 0.5*opt[point].r[1]+0.5,
                    0.5*opt[point].r[2]+0.5);
         }
         const FiniteElement *fe = mesh->GetNodalFESpace()->GetFE(opt[point].el);
         const Geometry::Type gt = fe->GetGeomType();
         int setcode = Geometry::CheckPoint(gt, ip, -rbtol) ?
                       CODE_INTERNAL : CODE_BORDER;
         opt[point].code = setcode==CODE_BORDER && opt[point].dist2>bdr_tol ?
                           CODE_NOT_FOUND : setcode;
      }

      array_free(&src_pt);

      /* group by code to eliminate unfound points */
      sarray_sort(struct outPt_t, opt, out_pt.n, code, 0, &DEV.cr->data);

      n = out_pt.n;
      while (n && opt[n - 1].code == CODE_NOT_FOUND)
      {
         --n;
      }
      out_pt.n = n;

      sarray_transfer(struct outPt_t, &out_pt, proc, 1, DEV.cr);
   }
#ifdef MFEM_USE_MPI
   MPI_Barrier(gsl_comm->c);
#endif

   /* merge remote results with user data */
   // For points found on other procs, we set gsl_mfem_elem, gsl_mfem_ref,
   // and gsl_code now.
   {
      int n = out_pt.n;
      struct outPt_t *opt = (struct outPt_t *)out_pt.ptr;
      for (; n; --n, ++opt)
      {
         const int index = opt->index;
         if (gsl_code[index] == CODE_INTERNAL)
         {
            continue;
         }
         if (gsl_code[index] == CODE_NOT_FOUND || opt->code == CODE_INTERNAL ||
             opt->dist2 < gsl_dist[index])
         {
            for (int d = 0; d < dim; ++d)
            {
               gsl_ref(dim * index + d) = opt->r[d];
               gsl_mfem_ref(dim*index + d) = 0.5*(opt->r[d] + 1.);
            }
            gsl_dist[index] = opt->dist2;
            gsl_proc[index] = opt->proc;
            gsl_elem[index] = opt->el;
            gsl_mfem_elem[index]   = opt->el;
            gsl_code[index] = opt->code;
         }
      }
      array_free(&out_pt);
   }

   // For points found locally, we set gsl_mfem_elem, gsl_mfem_ref, and gsl_code.
   for (int index = 0; index < points_cnt; index++)
   {
      if (gsl_code[index] == CODE_NOT_FOUND || gsl_proc[index] != id)
      {
         continue;
      }
      gsl_mfem_elem[index] = gsl_elem[index];
      for (int d = 0; d < dim; d++)
      {
         gsl_mfem_ref(index*dim + d) = 0.5*(gsl_ref(index*dim + d)+1.0);
      }
      IntegrationPoint ip;
      if (dim == 2)
      {
         ip.Set2(gsl_mfem_ref.GetData() + index*dim);
      }
      else if (dim == 3)
      {
         ip.Set3(gsl_mfem_ref.GetData() + index*dim);
      }
      const int elem = gsl_elem[index];
      const FiniteElement *fe = mesh->GetNodalFESpace()->GetFE(elem);
      const Geometry::Type gt = fe->GetGeomType(); // assumes quad/hex
      int setcode = Geometry::CheckPoint(gt, ip, -rbtol) ?
                    CODE_INTERNAL : CODE_BORDER;
      gsl_code[index] = setcode==CODE_BORDER && gsl_dist(index)>bdr_tol ?
                        CODE_NOT_FOUND : setcode;
   }
}

struct evalSrcPt_t
{
   double r[3];
   unsigned int index, proc, el;
};

struct evalOutPt_t
{
   double out;
   unsigned int index, proc;
};

void FindPointsGSLIB::InterpolateOnDevice(const Vector &field_in_evec,
                                          Vector &field_out,
                                          const int nel,
                                          const int ncomp,
                                          const int dof1Dsol,
                                          const int ordering)
{
   field_out.UseDevice(true);
   field_out.SetSize(points_cnt*ncomp);
   field_out = default_interp_value;

   DEV.dof1d_sol =  dof1Dsol;
   DEV.gll1d_sol.UseDevice(true);  DEV.gll1d_sol.SetSize(dof1Dsol);
   DEV.lagcoeff_sol.UseDevice(true); DEV.lagcoeff_sol.SetSize(dof1Dsol);
   if (DEV.dof1d_sol != DEV.dof1d || !DEV.find_device)
   {
      gslib::lobatto_nodes(DEV.gll1d_sol.HostWrite(), dof1Dsol);
      gslib::gll_lag_setup(DEV.lagcoeff_sol.HostWrite(), dof1Dsol);
   }
   else
   {
      DEV.gll1d_sol = DEV.gll1d.HostRead();
      DEV.lagcoeff_sol = DEV.lagcoeff.HostRead();
   }

   field_out.HostReadWrite(); //Reads in default value from device

   struct gslib::array src, outpt;
   int nlocal = 0;
   /* weed out unfound points, send out */
   Array<int> gsl_elem_temp;
   Vector gsl_ref_temp;
   Array<int> index_temp;
   {
      int index;
      const unsigned int *code = gsl_code.GetData(), *proc = gsl_proc.GetData(),
                          *el   = gsl_elem.GetData();
      const double *r = gsl_ref.GetData();

      int numSend = 0;

      for (index = 0; index < points_cnt; ++index)
      {
         numSend += (gsl_code[index] != CODE_NOT_FOUND &&
                     gsl_proc[index] != gsl_comm->id);
         nlocal += (gsl_code[index] != CODE_NOT_FOUND &&
                    gsl_proc[index] == gsl_comm->id);
      }

      gsl_elem_temp.SetSize(nlocal);
      gsl_elem_temp.HostWrite();

      gsl_ref_temp.SetSize(nlocal*dim);
      gsl_ref_temp.UseDevice(true);
      gsl_ref_temp.HostWrite();

      index_temp.SetSize(nlocal);

      evalSrcPt_t *pt;
      array_init(evalSrcPt_t, &src, numSend);
      pt = (evalSrcPt_t *)src.ptr;

      int ctr = 0;
      for (index = 0; index < points_cnt; ++index)
      {
         if (*code != CODE_NOT_FOUND && *proc != gsl_comm->id)
         {
            for (int d = 0; d < dim; ++d)
            {
               pt->r[d] = r[d];
            }
            pt->index = index;
            pt->proc = *proc;
            pt->el = *el;
            ++pt;
         }
         else if (*code != CODE_NOT_FOUND && *proc == gsl_comm->id)
         {
            gsl_elem_temp[ctr] = *el;
            for (int d = 0; d < dim; ++d)
            {
               gsl_ref_temp(dim*ctr+d) = r[d];
            }
            index_temp[ctr] = index;

            ctr++;
         }
         r += dim;
         code++;
         proc++;
         el++;
      }

      src.n = pt - (evalSrcPt_t *)src.ptr;
      sarray_transfer(evalSrcPt_t, &src, proc, 1, cr);
   }

   //evaluate points that are already local
   {
      Vector interp_vals(nlocal*ncomp);
      interp_vals.UseDevice(true);

      if (dim == 2)
      {
         InterpolateLocal2(field_in_evec,
                           gsl_elem_temp,
                           gsl_ref_temp,
                           interp_vals,
                           nlocal, ncomp,
                           nel, dof1Dsol);
      }
      else
      {
         InterpolateLocal3(field_in_evec,
                           gsl_elem_temp,
                           gsl_ref_temp,
                           interp_vals,
                           nlocal, ncomp,
                           nel, dof1Dsol);

      }
#ifdef MFEM_USE_MPI
      MPI_Barrier(gsl_comm->c);
#endif

      interp_vals.HostRead();

      // now put these in correct positions
      int interp_Offset = interp_vals.Size()/ncomp;
      for (int i = 0; i < ncomp; i++)
      {
         for (int j = 0; j < nlocal; j++)
         {
            int pt_index = index_temp[j];
            int idx = ordering == Ordering::byNODES ?
                      pt_index + i*points_cnt :
                      pt_index*ncomp + i;
            field_out(idx) = AsConst(interp_vals)(j + interp_Offset*i);
         }
      }
   }
#ifdef MFEM_USE_MPI
   MPI_Barrier(gsl_comm->c);
#endif

   if (gsl_comm->np == 1)
   {
      array_free(&src);
      return;
   }

   // evaluate points locally
   {
      int n = src.n;
      const evalSrcPt_t *spt;
      evalOutPt_t *opt;
      spt = (evalSrcPt_t *)src.ptr;

      // Copy to host vector
      gsl_elem_temp.SetSize(n);
      gsl_elem_temp.HostWrite();

      gsl_ref_temp.SetSize(n*dim);
      gsl_ref_temp.HostWrite();

      spt = (evalSrcPt_t *)src.ptr;
      //   opt = (evalOutPt_t *)outpt.ptr;
      for (int i = 0; i < n; i++, ++spt)
      {
         gsl_elem_temp[i] = spt->el;
         for (int d = 0; d < dim; d++)
         {
            gsl_ref_temp(i*dim + d) = spt->r[d];
         }
      }

      Vector interp_vals(n*ncomp);
      interp_vals.UseDevice(true);
      if (dim == 2)
      {
         InterpolateLocal2(field_in_evec,
                           gsl_elem_temp,
                           gsl_ref_temp,
                           interp_vals, n, ncomp,
                           nel, dof1Dsol);
      }
      else
      {
         InterpolateLocal3(field_in_evec,
                           gsl_elem_temp,
                           gsl_ref_temp,
                           interp_vals, n, ncomp,
                           nel, dof1Dsol);
      }
#ifdef MFEM_USE_MPI
      MPI_Barrier(gsl_comm->c);
#endif
      interp_vals.HostRead();

      // Now the interpolated values need to be sent back component wise
      int Offset = interp_vals.Size()/ncomp;
      for (int i = 0; i < ncomp; i++)
      {
         spt = (evalSrcPt_t *)src.ptr;
         array_init(evalOutPt_t, &outpt, n);
         outpt.n = n;
         opt = (evalOutPt_t *)outpt.ptr;

         for (int j = 0; j < n; j++)
         {
            opt->index = spt->index;
            opt->proc = spt->proc;
            opt->out = AsConst(interp_vals)(j + Offset*i);
            spt++;
            opt++;
         }

         sarray_transfer(struct evalOutPt_t, &outpt, proc, 1, cr);

         opt = (evalOutPt_t *)outpt.ptr;
         for (int index = 0; index < outpt.n; index++)
         {
            int idx = ordering == Ordering::byNODES ?
                      opt->index + i*points_cnt :
                      opt->index*ncomp + i;
            field_out(idx) = opt->out;
            ++opt;
         }
         array_free(&outpt);
      }
      array_free(&src);
   }
   //finished evaluating points received from other processors.
}

// Hash mesh index in 3D for a given point
ulong hash_index_nd(const Vector &hash_min, const Vector &hash_fac,
                    const int n,  const Vector &x)
{
   const int dim = x.Size();
   if (dim == 2)
   {
      return (hash_index_1(hash_min(1), hash_fac(1), n, x[1])) * n
             + hash_index_1(hash_min(0), hash_fac(0), n, x[0]);
   }
   else if (dim == 3)
   {
      return (hash_index_1(hash_min(2), hash_fac(2), n, x[2]) * n +
              hash_index_1(hash_min(1), hash_fac(1), n, x[1])) * n +
             hash_index_1(hash_min(0), hash_fac(0), n, x[0]);
   }
   else
   {
      MFEM_ABORT("hash_index_nd only supports 2D and 3D cases.");
   }
}

void FindPointsGSLIB::FindPointsSurfOnDevice(const Vector &point_pos,
                                             int point_pos_ordering)
{
   if (!DEV.setup_device)
   {
      SetupSurfDevice();
   }

   gsl_mfem_ref.SetSize(points_cnt * dim);
   gsl_mfem_elem.SetSize(points_cnt);
   gsl_mfem_ref = 0.0;
   gsl_mfem_elem = 0;

<<<<<<< HEAD
   gsl_ref.UseDevice(true);
   gsl_dist.UseDevice(true);


   if (spacedim==2)
   {
      FindPointsEdgeLocal2(point_pos,
                           point_pos_ordering,
                           gsl_code,
                           gsl_elem,
                           gsl_ref,
                           gsl_dist,
                           gsl_newton,
                           points_cnt);
   }
   else
   {
      if (dim == 1)
      {
         FindPointsEdgeLocal3(point_pos,
                              point_pos_ordering,
                              gsl_code,
                              gsl_elem,
                              gsl_ref,
                              gsl_dist,
                              gsl_newton,
                              points_cnt);
      }
      else if (dim == 2)
      {
         FindPointsSurfLocal3(point_pos,
                              point_pos_ordering,
                              gsl_code,
                              gsl_elem,
                              gsl_ref,
                              gsl_dist,
                              gsl_newton,
                              points_cnt);

=======
void FindPointsGSLIB::FreeData()
{
   if (!setupflag) { return; }
#ifdef MFEM_USE_MPI
   if (!Mpi::IsFinalized())  // currently segfaults inside gslib otherwise
#endif
   {
      if (dim == 2)
      {
         findpts_free_2((gslib::findpts_data_2 *)this->fdataD);
      }
      else
      {
         findpts_free_3((gslib::findpts_data_3 *)this->fdataD);
>>>>>>> 73afff37
      }
   }
   gsl_ref.HostReadWrite();
   gsl_dist.HostReadWrite();
   gsl_code.HostReadWrite();
   gsl_elem.HostReadWrite();
   point_pos.HostRead();

   gsl_proc.HostWrite();
   gsl_newton.HostReadWrite();

   // tolerance for point to be marked as on element edge/face
   const int id = gsl_comm->id,
             np = gsl_comm->np;
   for (int i=0; i<points_cnt; i++)
   {
      gsl_proc[i] = id;
   }
   // Tolerance for point to be marked as on element edge/face based on the
   // obtained reference-space coordinates.
   double rbtol = 1e-12; // must match MapRefPosAndElemIndices for consistency

   for (int index = 0; index < points_cnt; index++)
   {
      gsl_mfem_elem[index] = gsl_elem[index];
      for (int d = 0; d < dim; d++)
      {
         gsl_mfem_ref(index * dim + d) = 0.5 * (gsl_ref(index * dim + d) + 1.0);
      }
      // Note: we check if the point is on element border and mark it as
      // such. We do not mark points as CODE_INTERNAL because the found
      // solution could be interior to the element even when the point
      // is not on the edge/surface. This case is handled in the kernels.
      if (dim == 1)
      {
         real_t ipx = gsl_mfem_ref(index);
         if (ipx < rbtol || ipx > 1.0 - rbtol)
         {
            gsl_code[index] = CODE_BORDER;
         }
      }
      else if (dim == 2)
      {
         real_t ipx = gsl_mfem_ref(index * dim + 0);
         real_t ipy = gsl_mfem_ref(index * dim + 1);
         if (ipx < rbtol || ipx > 1.0 - rbtol ||
             ipy < rbtol || ipy > 1.0 - rbtol)
         {
            gsl_code[index] = CODE_BORDER;
         }
      }
   }
   if (np == 1) { return; }

#ifdef MFEM_USE_MPI
   MPI_Barrier(gsl_comm->c);
#endif


   /* send unfound and border points to global hash cells */
   struct gslib::array hash_pt, src_pt, out_pt;

   struct srcPt_t
   {
      double x[3];
      unsigned int index, proc;
   };

   struct outPt_t
   {
      double r[2], dist2;
      unsigned int index, code, el, proc;
      int newton;
   };

   {
      int index;
      struct srcPt_t *pt;

      array_init(struct srcPt_t, &hash_pt, points_cnt);
      pt = (struct srcPt_t *)hash_pt.ptr;

      Vector x(spacedim);
      for (index=0; index<points_cnt; ++index)
      {
         if (gsl_code[index] != CODE_INTERNAL)
         {
            for (int d=0; d<spacedim; ++d)
            {
               int idx = point_pos_ordering == 0 ?
                         index + d*points_cnt :
                         index*spacedim + d;
               x[d] = point_pos(idx);
            }
            const auto hi = hash_index_nd(DEV.gh_min, DEV.gh_fac, DEV.gh_nx, x);
            for (int d=0; d<spacedim; ++d)
            {
               pt->x[d] = x[d];
            }
            pt->index = index;
            pt->proc = hi % np;
            ++pt;
         }
      }
      hash_pt.n = pt - (struct srcPt_t *)hash_pt.ptr;
      sarray_transfer(struct srcPt_t, &hash_pt, proc, 1, DEV.cr);
   }
#ifdef MFEM_USE_MPI
   MPI_Barrier(gsl_comm->c);
#endif

   /* look up points in hash cells, route to possible procs */
   {
      const unsigned int *const hash_offset = DEV.gh_offset.GetData();
      int count = 0;
      unsigned int *proc, *proc_p;
      const struct srcPt_t *p = (struct srcPt_t *)hash_pt.ptr,
                            *const pe = p + hash_pt.n;
      struct srcPt_t *q;
      Vector x(spacedim);

      for (; p!=pe; ++p)
      {
         for (int d = 0; d < spacedim; d++) { x[d] = p->x[d]; }
         const int hi = hash_index_nd(DEV.gh_min, DEV.gh_fac, DEV.gh_nx, x)/np;
         const int i = hash_offset[hi], ie = hash_offset[hi + 1];
         count += ie - i;
      }

      Array<unsigned int> proc_array(count);
      proc = proc_array.GetData();
      proc_p = proc;
      array_init(struct srcPt_t, &src_pt, count);
      q = (struct srcPt_t *)src_pt.ptr;
      p = (struct srcPt_t *)hash_pt.ptr;
      for (; p!=pe; ++p)
      {
         for (int d = 0; d < spacedim; d++) { x[d] = p->x[d]; }
         const int hi = hash_index_nd(DEV.gh_min, DEV.gh_fac, DEV.gh_nx, x)/np;
         int i        = hash_offset[hi];
         const int ie = hash_offset[hi + 1];
         for (; i!=ie; ++i)
         {
            const int pp = hash_offset[i];
            if (pp==p->proc)
            {
               continue;   /* don't send back to source proc */
            }
            *proc_p++ = pp;
            *q++      = *p;
         }
      }

      array_free(&hash_pt);
      src_pt.n = proc_p - proc;

      sarray_transfer_ext(struct srcPt_t, &src_pt, proc, sizeof(uint), DEV.cr);
   }
#ifdef MFEM_USE_MPI
   MPI_Barrier(gsl_comm->c);
#endif

   /* look for other procs' points, send back */
   {
      int n = src_pt.n;
      const struct srcPt_t *spt;
      struct outPt_t *opt;
      array_init(struct outPt_t, &out_pt, n);
      out_pt.n = n;
      spt = (struct srcPt_t *)src_pt.ptr;
      opt = (struct outPt_t *)out_pt.ptr;
      for (; n; --n, ++spt, ++opt)
      {
         opt->index = spt->index;
         opt->proc  = spt->proc;
      }
      spt = (struct srcPt_t *)src_pt.ptr;
      opt = (struct outPt_t *)out_pt.ptr;

      n = out_pt.n;
      Vector gsl_ref_l(n*dim), gsl_dist_l(n);
      gsl_ref_l.UseDevice(true);
      gsl_dist_l.UseDevice(true);

      Vector point_pos_l(n*spacedim);
      point_pos_l.UseDevice(true);
      auto pointl = point_pos_l.HostWrite();

      Array<unsigned int> gsl_code_l(n), gsl_elem_l(n);

      Array<int> gsl_newton_l(n);

      for (int point=0; point<n; ++point)
      {
         for (int d=0; d<spacedim; d++)
         {
            int idx = point_pos_ordering==0 ? point + d*n :
                      point*spacedim + d;
            pointl[idx] = spt[point].x[d];
         }
      }

      if (spacedim==2)
      {
         FindPointsEdgeLocal2(point_pos_l,
                              point_pos_ordering,
                              gsl_code_l,
                              gsl_elem_l,
                              gsl_ref_l,
                              gsl_dist_l,
                              gsl_newton_l,
                              n);
      }
      else
      {
         if (dim == 1)
         {
            FindPointsEdgeLocal3(point_pos_l,
                                 point_pos_ordering,
                                 gsl_code_l,
                                 gsl_elem_l,
                                 gsl_ref_l,
                                 gsl_dist_l,
                                 gsl_newton_l,
                                 n);

         }
         else
         {
            FindPointsSurfLocal3(point_pos_l,
                                 point_pos_ordering,
                                 gsl_code_l,
                                 gsl_elem_l,
                                 gsl_ref_l,
                                 gsl_dist_l,
                                 gsl_newton_l,
                                 n);
         }
      }

      gsl_ref_l.HostRead();
      gsl_dist_l.HostRead();
      gsl_code_l.HostRead();
      gsl_elem_l.HostRead();
      gsl_newton_l.HostRead();

      // unpack arrays into opt
      for (int point=0; point<n; ++point)
      {
         opt[point].code = AsConst(gsl_code_l)[point];
         if (opt[point].code == CODE_NOT_FOUND)
         {
            continue;
         }
         opt[point].el   = AsConst(gsl_elem_l)[point];
         opt[point].dist2 = AsConst(gsl_dist_l)[point];
         for (int d = 0; d < dim; ++d)
         {
            opt[point].r[d] = AsConst(gsl_ref_l)[dim * point + d];
         }
         // Note: we check if the point is on element border and mark it as
         // such. We do not mark points as CODE_INTERNAL because the found
         // solution could be interior to the element even when the point
         // is not on the edge/surface. This case is handled in the kernels.
         if (dim == 1)
         {
            real_t ipx = 0.5*opt[point].r[0]+0.5;
            if (ipx < rbtol || ipx > 1.0 - rbtol)
            {
               opt[point].code = CODE_BORDER;
            }
         }
         else if (dim == 2)
         {
            real_t ipx = 0.5*opt[point].r[0]+0.5;
            real_t ipy = 0.5*opt[point].r[1]+0.5;
            if (ipx < rbtol || ipx > 1.0 - rbtol ||
                ipy < rbtol || ipy > 1.0 - rbtol)
            {
               opt[point].code = CODE_BORDER;
            }
         }
         opt[point].newton = gsl_newton_l[point];
      }
      array_free(&src_pt);

      /* group by code to eliminate unfound points */
      sarray_sort(struct outPt_t, opt, out_pt.n, code, 0, &DEV.cr->data);

      n = out_pt.n;
      while (n && opt[n-1].code == CODE_NOT_FOUND)
      {
         --n;
      }
      out_pt.n = n;

      sarray_transfer(struct outPt_t, &out_pt, proc, 1, DEV.cr);
   }
#ifdef MFEM_USE_MPI
   MPI_Barrier(gsl_comm->c);
#endif

   // /* merge remote results with user data */
   {
      int n = out_pt.n;
      struct outPt_t *opt = (struct outPt_t *)out_pt.ptr;
      for (; n; --n, ++opt)
      {
         const int index = opt->index;
         if (gsl_code[index] == CODE_INTERNAL)
         {
            continue;
         }
         if ( gsl_code[index]==CODE_NOT_FOUND
              || opt->code==CODE_INTERNAL
              || opt->dist2<gsl_dist(index) )
         {
            for (int d=0; d<dim; ++d)
            {
               gsl_ref(dim*index + d) = opt->r[d];
               gsl_mfem_ref(dim*index + d) = 0.5*(opt->r[d] + 1.);
            }
            gsl_dist(index) = opt->dist2;
            gsl_proc[index] = opt->proc;
            gsl_elem[index] = opt->el;
            gsl_code[index] = opt->code;
            gsl_mfem_elem[index] = opt->el;
         }
      }
      array_free(&out_pt);
   }

   MPI_Barrier(gsl_comm->c);
}

void lagrange_eval_second_derivative(double *p0, double x, int i,
                                     const double *z,
                                     const double *lagrangeCoeff,
                                     int pN)
{
   double u0 = 1, u1 = 0, u2 = 0;
   for (int j=0; j<pN; ++j)
   {
      if (i!=j)
      {
         double d_j = 2 * (x-z[j]);
         u2 = d_j * u2 + u1;
         u1 = d_j * u1 + u0;
         u0 = d_j * u0;
      }
   }
   double *p1 = p0 + pN, *p2 = p0 + 2 * pN;
   p0[i] = lagrangeCoeff[i] * u0;
   p1[i] = 2.0 * lagrangeCoeff[i] * u1;
   p2[i] = 8.0 * lagrangeCoeff[i] * u2;
}

void FindPointsGSLIB::SetupSurfDevice()
{
   gsl_mesh.UseDevice(true);

   DEV.bb.UseDevice(true);
   DEV.lh_min.UseDevice(true);
   DEV.lh_fac.UseDevice(true);
   DEV.gh_min.UseDevice(true);
   DEV.gh_fac.UseDevice(true);
   DEV.cr = cr;

   Vector gll1dtemp(DEV.dof1d),
          lagcoefftemp(DEV.dof1d),
          wtendtemp(6*DEV.dof1d);
   gslib::lobatto_nodes(gll1dtemp.GetData(),
                        DEV.dof1d); // Get gll points [-1,1] for the given dof1d
   gslib::gll_lag_setup(lagcoefftemp.GetData(),
                        DEV.dof1d); // Get lagrange coefficients at the gll points
   for (int i=0; i<DEV.dof1d; i++)   // loop through all lagrange polynomials
   {
      lagrange_eval_second_derivative(wtendtemp.GetData(),
                                      -1.0,  // evaluate at -1
                                      i,     // for the ith lagrange polynomial
                                      gll1dtemp.GetData(),
                                      lagcoefftemp.GetData(),
                                      DEV.dof1d);
      lagrange_eval_second_derivative(wtendtemp.GetData()+3*DEV.dof1d,
                                      1.0,  // evaluate at 1
                                      i,    // for the ith lagrange polynomial
                                      gll1dtemp.GetData(),
                                      lagcoefftemp.GetData(),
                                      DEV.dof1d);
   }

   DEV.wtend.UseDevice(true);
   DEV.wtend.SetSize(6*DEV.dof1d);
   DEV.wtend.HostWrite();
   DEV.wtend = wtendtemp.GetData();

   DEV.gll1d.UseDevice(true);
   DEV.gll1d.SetSize(DEV.dof1d);
   DEV.gll1d.HostWrite();
   DEV.gll1d = gll1dtemp.GetData();

   DEV.lagcoeff.UseDevice(true);
   DEV.lagcoeff.SetSize(DEV.dof1d);
   DEV.lagcoeff.HostWrite();
   DEV.lagcoeff = lagcoefftemp.GetData();

   MFEM_DEVICE_SYNC;
}

void FindPointsGSLIB::InterpolateSurfBase(const Vector &field_in,
                                          Vector &field_out,
                                          const int nel,
                                          const int ncomp,
                                          const int dof1Dsol,
                                          const int gf_ordering)
{
   field_out.HostWrite();
   struct gslib::array src, outpt;
   int nlocal = 0;
   /* weed out unfound points, send out */
   Array<int> gsl_elem_temp;
   Vector gsl_ref_temp;
   Array<int> index_temp;
   {
      int index;
      const unsigned int *code = gsl_code.GetData(),
                          *proc = gsl_proc.GetData(),
                           *el  = gsl_elem.GetData();
      const real_t *r = gsl_ref.GetData();

      int numSend = 0;

      for (index=0; index<points_cnt; ++index)
      {
         numSend += (gsl_code[index] != CODE_NOT_FOUND &&
                     gsl_proc[index] != gsl_comm->id);
         nlocal += (gsl_code[index] != CODE_NOT_FOUND &&
                    gsl_proc[index] == gsl_comm->id);
      }

      gsl_elem_temp.SetSize(nlocal);
      gsl_elem_temp.HostWrite();

      gsl_ref_temp.SetSize(nlocal*dim);
      gsl_ref_temp.UseDevice(true);
      gsl_ref_temp.HostWrite();

      index_temp.SetSize(nlocal);

      evalSrcPt_t *pt;
      array_init(evalSrcPt_t, &src, numSend);
      pt = (evalSrcPt_t *)src.ptr;

      int ctr = 0;
      for (index=0; index<points_cnt; ++index)
      {
         if (*code!=CODE_NOT_FOUND && *proc!=gsl_comm->id)
         {
            for (int d=0; d<dim; ++d)
            {
               pt->r[d] = r[d];
            }
            pt->index = index;
            pt->proc = *proc;
            pt->el = *el;
            ++pt;
         }
         else if (*code!=CODE_NOT_FOUND && *proc==gsl_comm->id)
         {
            gsl_elem_temp[ctr] = *el;
            for (int d=0; d<dim; ++d)
            {
               gsl_ref_temp(dim*ctr+d) = r[d];
            }
            index_temp[ctr] = index;

            ctr++;
         }
         r += dim;
         code++;
         proc++;
         el++;
      }

      src.n = pt - (evalSrcPt_t *)src.ptr;
      sarray_transfer(evalSrcPt_t, &src, proc, 1, cr);
   }

   //evaluate points that are already local
   {
      Vector interp_vals(nlocal*ncomp);
      interp_vals.UseDevice(true);

      if (dim == 1)
      {
         InterpolateLocal1(field_in, gsl_elem_temp, gsl_ref_temp,
                           interp_vals, nlocal, ncomp, nel, dof1Dsol);
      }
      else if (dim == 2)
      {
         InterpolateLocal2(field_in, gsl_elem_temp, gsl_ref_temp,
                           interp_vals, nlocal, ncomp, nel, dof1Dsol);

      }
      MPI_Barrier(gsl_comm->c);

      interp_vals.HostReadWrite();

      // now put these in correct positions
      int interp_Offset = interp_vals.Size()/ncomp;
      for (int i=0; i<ncomp; i++)
      {
         for (int j=0; j<nlocal; j++)
         {
            int pt_index = index_temp[j];
            int idx = gf_ordering == Ordering::byNODES ?
                      pt_index + i*points_cnt :
                      pt_index*ncomp + i;
            field_out(idx) = interp_vals(j + interp_Offset*i);
         }
      }
   }
   MPI_Barrier(gsl_comm->c);

   if (gsl_comm->np == 1)
   {
      array_free(&src);
      return;
   }

   // evaluate points locally
   {
      int n = src.n;
      const evalSrcPt_t *spt;
      evalOutPt_t *opt;
      spt = (evalSrcPt_t *)src.ptr;

      // Copy to host vector
      gsl_elem_temp.SetSize(n);
      gsl_elem_temp.HostWrite();

      gsl_ref_temp.SetSize(n*dim);
      gsl_ref_temp.HostWrite();

      spt = (evalSrcPt_t *)src.ptr;
      //   opt = (evalOutPt_t *)outpt.ptr;
      for (int i=0; i<n; i++, ++spt)
      {
         gsl_elem_temp[i] = spt->el;
         for (int d=0; d<dim; d++)
         {
            gsl_ref_temp(i*dim + d) = spt->r[d];
         }
      }

      Vector interp_vals(n*ncomp);
      interp_vals.UseDevice(true);
      if (dim == 1)
      {
         InterpolateLocal1(field_in, gsl_elem_temp, gsl_ref_temp,
                           interp_vals, n, ncomp, nel, dof1Dsol);
      }
      else if (dim == 2)
      {
         InterpolateLocal2(field_in, gsl_elem_temp, gsl_ref_temp,
                           interp_vals, n, ncomp, nel, dof1Dsol);
      }
      MPI_Barrier(gsl_comm->c);
      interp_vals.HostReadWrite();

      // Now the interpolated values need to be sent back component wise
      int Offset = interp_vals.Size()/ncomp;
      for (int i=0; i<ncomp; i++)
      {
         spt = (evalSrcPt_t *)src.ptr;
         array_init(evalOutPt_t, &outpt, n);
         outpt.n = n;
         opt = (evalOutPt_t *)outpt.ptr;

         for (int j=0; j<n; j++)
         {
            opt->index = spt->index;
            opt->proc = spt->proc;
            opt->out = interp_vals(j + Offset*i);
            spt++;
            opt++;
         }

         sarray_transfer(struct evalOutPt_t, &outpt, proc, 1, cr);

         opt = (evalOutPt_t *)outpt.ptr;
         for (int index = 0; index < outpt.n; index++)
         {
            int idx = gf_ordering == Ordering::byNODES ?
                      opt->index + i*points_cnt :
                      opt->index*ncomp + i;
            field_out(idx) = opt->out;
            ++opt;
         }
         array_free(&outpt);
      }
      array_free(&src);
   }
   //finished evaluating points received from other processors.
}

#else
void FindPointsGSLIB::SetupDevice() {};
void FindPointsGSLIB::FindPointsOnDevice(const Vector &point_pos,
                                         int point_pos_ordering) {};
void FindPointsGSLIB::InterpolateOnDevice(const Vector &field_in_evec,
                                          Vector &field_out,
                                          const int nel, const int ncomp,
                                          const int dof1dsol,
                                          const int ordering) {};

void FindPointsGSLIB::FindPointsSurfOnDevice(const Vector &point_pos,
                                             int point_pos_ordering) {};
void FindPointsGSLIB::SetupSurfDevice() {};
void FindPointsGSLIB::InterpolateSurfBase(const Vector &field_in_evec,
                                          Vector &field_out,
                                          const int nel, const int ncomp,
                                          const int dof1dsol,
                                          const int ordering) {};
#endif

void FindPointsGSLIB::FindPoints(Mesh &m, const Vector &point_pos,
                                 int point_pos_ordering, const double bb_t,
                                 const double newt_tol, const int npt_max)
{
   if (!setupflag || (mesh != &m))
   {
      Setup(m, bb_t, newt_tol, npt_max);
   }
   FindPoints(point_pos, point_pos_ordering);
}

void FindPointsGSLIB::Interpolate(const Vector &point_pos,
                                  const GridFunction &field_in, Vector &field_out,
                                  int point_pos_ordering)
{
   FindPoints(point_pos, point_pos_ordering);
   Interpolate(field_in, field_out);
}

void FindPointsGSLIB::Interpolate(Mesh &m, const Vector &point_pos,
                                  const GridFunction &field_in, Vector &field_out,
                                  int point_pos_ordering)
{
   FindPoints(m, point_pos, point_pos_ordering);
   Interpolate(field_in, field_out);
}

void FindPointsGSLIB::FreeData()
{
   if (!setupflag) { return; }
   if (dim == spacedim)
   {
      if (dim == 2)
      {
         findpts_free_2((gslib::findpts_data_2 *)this->fdataD);
      }
      else
      {
         findpts_free_3((gslib::findpts_data_3 *)this->fdataD);
      }
   }
   gsl_code.DeleteAll();
   gsl_proc.DeleteAll();
   gsl_elem.DeleteAll();
   gsl_mesh.Destroy();
   gsl_ref.Destroy();
   gsl_dist.Destroy();
   for (int i = 0; i < 4; i++)
   {
      if (mesh_split[i]) { delete mesh_split[i]; mesh_split[i] = NULL; }
      if (ir_split[i]) { delete ir_split[i]; ir_split[i] = NULL; }
      if (fes_rst_map[i]) { delete fes_rst_map[i]; fes_rst_map[i] = NULL; }
      if (gf_rst_map[i]) { delete gf_rst_map[i]; gf_rst_map[i] = NULL; }
   }
   if (fec_map_lin) { delete fec_map_lin; fec_map_lin = NULL; }
   setupflag = false;
   DEV.setup_device = false;
   DEV.find_device  = false;
   points_cnt = -1;
}

void FindPointsGSLIB::SetupSplitMeshes()
{
<<<<<<< HEAD
   fec_map_lin = new H1_FECollection(1, dim);
   if (mesh->Dimension() == 1)
   {
      mesh_split[0] = new Mesh(Mesh::MakeCartesian1D(1, Element::SEGMENT));
   }
   else if (mesh->Dimension() == 2)
=======
   if (fec_map_lin == nullptr) { fec_map_lin = new H1_FECollection(1, dim); }
   if (dim == 2)
>>>>>>> 73afff37
   {
      int Nvert = 7;
      int NEsplit = 3;
      mesh_split[0] = new Mesh(2, Nvert, NEsplit, 0, 2);

      const double quad_v[7][2] =
      {
         {0, 0}, {0.5, 0}, {1, 0}, {0, 0.5},
         {1./3., 1./3.}, {0.5, 0.5}, {0, 1}
      };
      const int quad_e[3][4] =
      {
         {0, 1, 4, 3}, {1, 2, 5, 4}, {3, 4, 5, 6}
      };

      for (int j = 0; j < Nvert; j++)
      {
         mesh_split[0]->AddVertex(quad_v[j]);
      }
      for (int j = 0; j < NEsplit; j++)
      {
         int attribute = j + 1;
         mesh_split[0]->AddQuad(quad_e[j], attribute);
      }
      mesh_split[0]->FinalizeQuadMesh(1, 1, true);

      fes_rst_map[0] = new FiniteElementSpace(mesh_split[0], fec_map_lin, dim);
      gf_rst_map[0] = new GridFunction(fes_rst_map[0]);
      gf_rst_map[0]->UseDevice(false);
      const int npt = gf_rst_map[0]->Size()/dim;
      for (int k = 0; k < dim; k++)
      {
         for (int j = 0; j < npt; j++)
         {
            (*gf_rst_map[0])(j+k*npt) = quad_v[j][k];
         }
      }

      mesh_split[1] = new Mesh(Mesh::MakeCartesian2D(1, 1,
                                                     Element::QUADRILATERAL));
   }
   else if (dim == 3)
   {
      mesh_split[0] = new Mesh(Mesh::MakeCartesian3D(1, 1, 1,
                                                     Element::HEXAHEDRON));
      // Tetrahedron
      {
         int Nvert = 15;
         int NEsplit = 4;
         mesh_split[1] = new Mesh(3, Nvert, NEsplit, 0, 3);

         const double hex_v[15][3] =
         {
            {0, 0, 0.}, {1, 0., 0.}, {0., 1., 0.}, {0, 0., 1.},
            {0.5, 0., 0.}, {0.5, 0.5, 0.}, {0., 0.5, 0.},
            {0., 0., 0.5}, {0.5, 0., 0.5}, {0., 0.5, 0.5},
            {1./3., 0., 1./3.}, {1./3., 1./3., 1./3.}, {0, 1./3., 1./3.},
            {1./3., 1./3., 0}, {0.25, 0.25, 0.25}
         };
         const int hex_e[4][8] =
         {
            {7, 10, 4, 0, 12, 14, 13, 6},
            {10, 8, 1, 4, 14, 11, 5, 13},
            {14, 11, 5, 13, 12, 9, 2, 6},
            {7, 3, 8, 10, 12, 9, 11, 14}
         };

         for (int j = 0; j < Nvert; j++)
         {
            mesh_split[1]->AddVertex(hex_v[j]);
         }
         for (int j = 0; j < NEsplit; j++)
         {
            int attribute = j + 1;
            mesh_split[1]->AddHex(hex_e[j], attribute);
         }
         mesh_split[1]->FinalizeHexMesh(1, 1, true);

         fes_rst_map[1] = new FiniteElementSpace(mesh_split[1], fec_map_lin, dim);
         gf_rst_map[1] = new GridFunction(fes_rst_map[1]);
         gf_rst_map[1]->UseDevice(false);
         const int npt = gf_rst_map[1]->Size()/dim;
         for (int k = 0; k < dim; k++)
         {
            for (int j = 0; j < npt; j++)
            {
               (*gf_rst_map[1])(j+k*npt) = hex_v[j][k];
            }
         }
      }
      // Prism
      {
         int Nvert = 14;
         int NEsplit = 3;
         mesh_split[2] = new Mesh(3, Nvert, NEsplit, 0, 3);

         const double hex_v[14][3] =
         {
            {0, 0, 0}, {0.5, 0, 0}, {1, 0, 0}, {0, 0.5, 0},
            {1./3., 1./3., 0}, {0.5, 0.5, 0}, {0, 1, 0},
            {0, 0, 1}, {0.5, 0, 1}, {1, 0, 1}, {0, 0.5, 1},
            {1./3., 1./3., 1}, {0.5, 0.5, 1}, {0, 1, 1}
         };
         const int hex_e[3][8] =
         {
            {0, 1, 4, 3, 7, 8, 11, 10},
            {1, 2, 5, 4, 8, 9, 12, 11},
            {3, 4, 5, 6, 10, 11, 12, 13}
         };

         for (int j = 0; j < Nvert; j++)
         {
            mesh_split[2]->AddVertex(hex_v[j]);
         }
         for (int j = 0; j < NEsplit; j++)
         {
            int attribute = j + 1;
            mesh_split[2]->AddHex(hex_e[j], attribute);
         }
         mesh_split[2]->FinalizeHexMesh(1, 1, true);

         fes_rst_map[2] = new FiniteElementSpace(mesh_split[2], fec_map_lin, dim);
         gf_rst_map[2] = new GridFunction(fes_rst_map[2]);
         gf_rst_map[2]->UseDevice(false);
         const int npt = gf_rst_map[2]->Size()/dim;
         for (int k = 0; k < dim; k++)
         {
            for (int j = 0; j < npt; j++)
            {
               (*gf_rst_map[2])(j+k*npt) = hex_v[j][k];
            }
         }
      }
      // Pyramid
      {
         int Nvert = 23;
         int NEsplit = 8;
         mesh_split[3] = new Mesh(3, Nvert, NEsplit, 0, 3);

         const double hex_v[23][3] =
         {
            {0.0000, 0.0000, 0.0000}, {0.5000, 0.0000, 0.0000},
            {0.0000, 0.0000, 0.5000}, {0.3333, 0.0000, 0.3333},
            {0.0000, 0.5000, 0.0000}, {0.3333, 0.3333, 0.0000},
            {0.0000, 0.3333, 0.3333}, {0.2500, 0.2500, 0.2500},
            {1.0000, 0.0000, 0.0000}, {0.5000, 0.0000, 0.5000},
            {0.5000, 0.5000, 0.0000}, {0.3333, 0.3333, 0.3333},
            {0.0000, 1.0000, 0.0000}, {0.0000, 0.5000, 0.5000},
            {0.0000, 0.0000, 1.0000}, {1.0000, 0.5000, 0.0000},
            {0.6667, 0.3333, 0.3333}, {0.6667, 0.6667, 0.0000},
            {0.5000, 0.5000, 0.2500}, {1.0000, 1.0000, 0.0000},
            {0.5000, 0.5000, 0.5000}, {0.5000, 1.0000, 0.0000},
            {0.3333, 0.6667, 0.3333}
         };
         const int hex_e[8][8] =
         {
            {2, 3, 1, 0, 6, 7, 5, 4}, {3, 9, 8, 1, 7, 11, 10, 5},
            {7, 11, 10, 5, 6, 13, 12, 4}, {2, 14, 9, 3, 6, 13, 11, 7},
            {9, 16, 15, 8, 11, 18, 17, 10}, {16, 20, 19, 15, 18, 22, 21, 17},
            {18, 22, 21, 17, 11, 13, 12, 10}, {9, 14, 20, 16, 11, 13, 22, 18}
         };

         for (int j = 0; j < Nvert; j++)
         {
            mesh_split[3]->AddVertex(hex_v[j]);
         }
         for (int j = 0; j < NEsplit; j++)
         {
            int attribute = j + 1;
            mesh_split[3]->AddHex(hex_e[j], attribute);
         }
         mesh_split[3]->FinalizeHexMesh(1, 1, true);

         fes_rst_map[3] = new FiniteElementSpace(mesh_split[3], fec_map_lin, dim);
         gf_rst_map[3] = new GridFunction(fes_rst_map[3]);
         gf_rst_map[3]->UseDevice(false);
         const int npt = gf_rst_map[3]->Size()/dim;
         for (int k = 0; k < dim; k++)
         {
            for (int j = 0; j < npt; j++)
            {
               (*gf_rst_map[3])(j+k*npt) = hex_v[j][k];
            }
         }
      }
   }
<<<<<<< HEAD

   NE_split_total = 0;
   split_element_map.SetSize(0);
   split_element_index.SetSize(0);
   int NEsplit = 0;
   for (int e = 0; e < mesh->GetNE(); e++)
   {
      const Geometry::Type gt   = mesh->GetElement(e)->GetGeometryType();
      if (gt == Geometry::TRIANGLE || gt == Geometry::PRISM)
      {
         NEsplit = 3;
      }
      else if (gt == Geometry::TETRAHEDRON)
      {
         NEsplit = 4;
      }
      else if (gt == Geometry::PYRAMID)
      {
         NEsplit = 8;
      }
      else if (gt == Geometry::SEGMENT || gt == Geometry::SQUARE ||
               gt == Geometry::CUBE)
      {
         NEsplit = 1;
      }
      else
      {
         MFEM_ABORT("Unsupported geometry type.");
      }
      NE_split_total += NEsplit;
      for (int i = 0; i < NEsplit; i++)
      {
         split_element_map.Append(e);
         split_element_index.Append(i);
      }
   }
=======
>>>>>>> 73afff37
}

void FindPointsGSLIB::SetupIntegrationRuleForSplitMesh(Mesh *meshin,
                                                       IntegrationRule *irule,
                                                       int order)
{
   H1_FECollection fec(order, dim);
   FiniteElementSpace nodal_fes(meshin, &fec, dim);
   meshin->SetNodalFESpace(&nodal_fes);
   const int NEsplit = meshin->GetNE();

   const int dof_cnt = nodal_fes.GetTypicalFE()->GetDof(),
             pts_cnt = NEsplit * dof_cnt;
   Vector irlist(dim * pts_cnt);

   const TensorBasisElement *tbe =
      dynamic_cast<const TensorBasisElement *>(nodal_fes.GetTypicalFE());
   MFEM_VERIFY(tbe != NULL, "TensorBasis FiniteElement expected.");
   const Array<int> &dof_map = tbe->GetDofMap();

   DenseMatrix pos(dof_cnt, dim);
   Vector posV(pos.Data(), dof_cnt * dim);
   Array<int> xdofs(dof_cnt * dim);

   // Create an IntegrationRule on the nodes of the reference submesh.
   MFEM_ASSERT(irule->GetNPoints() == pts_cnt, "IntegrationRule does not have"
               "the correct number of points.");
   GridFunction *nodesplit = meshin->GetNodes();
   int pt_id = 0;
   for (int i = 0; i < NEsplit; i++)
   {
      nodal_fes.GetElementVDofs(i, xdofs);
      nodesplit->GetSubVector(xdofs, posV);
      for (int j = 0; j < dof_cnt; j++)
      {
         for (int d = 0; d < dim; d++)
         {
            irlist(pts_cnt * d + pt_id) = pos(dof_map[j], d);
         }
         irule->IntPoint(pt_id).x = irlist(pt_id);
         if (dim >= 2)
         {
            irule->IntPoint(pt_id).y = irlist(pts_cnt + pt_id);
         }
         if (dim == 3)
         {
            irule->IntPoint(pt_id).z = irlist(2*pts_cnt + pt_id);
         }
         pt_id++;
      }
   }
}

void FindPointsGSLIB::SetupSplitMeshesAndIntegrationRules(const int order)
{
   MFEM_VERIFY(mesh, "Setup FindPointsGSLIB with mesh first.");
   const int dof1D = order+1;
   const int dim = mesh->Dimension();

   SetupSplitMeshes();
   if (dim == 2)
   {
      if (ir_split[0]) { delete ir_split[0]; ir_split[0] = NULL; }
      ir_split[0] = new IntegrationRule(3*pow(dof1D, dim));
      SetupIntegrationRuleForSplitMesh(mesh_split[0], ir_split[0], order);

      if (ir_split[1]) { delete ir_split[1]; ir_split[1] = NULL; }
      ir_split[1] = new IntegrationRule(pow(dof1D, dim));
      SetupIntegrationRuleForSplitMesh(mesh_split[1], ir_split[1], order);
   }
   else if (dim == 3)
   {
      if (ir_split[0]) { delete ir_split[0]; ir_split[0] = NULL; }
      ir_split[0] = new IntegrationRule(pow(dof1D, dim));
      SetupIntegrationRuleForSplitMesh(mesh_split[0], ir_split[0], order);

      if (ir_split[1]) { delete ir_split[1]; ir_split[1] = NULL; }
      ir_split[1] = new IntegrationRule(4*pow(dof1D, dim));
      SetupIntegrationRuleForSplitMesh(mesh_split[1], ir_split[1], order);

      if (ir_split[2]) { delete ir_split[2]; ir_split[2] = NULL; }
      ir_split[2] = new IntegrationRule(3*pow(dof1D, dim));
      SetupIntegrationRuleForSplitMesh(mesh_split[2], ir_split[2], order);

      if (ir_split[3]) { delete ir_split[3]; ir_split[3] = NULL; }
      ir_split[3] = new IntegrationRule(8*pow(dof1D, dim));
      SetupIntegrationRuleForSplitMesh(mesh_split[3], ir_split[3], order);
   }

   // Setup map for non tensor-product elements
   NE_split_total = 0;
   split_element_map.SetSize(0);
   split_element_index.SetSize(0);
   int NEsplit = 0;
   for (int e = 0; e < mesh->GetNE(); e++)
   {
      const Geometry::Type gt   = mesh->GetElement(e)->GetGeometryType();
      if (gt == Geometry::TRIANGLE || gt == Geometry::PRISM)
      {
         NEsplit = 3;
      }
      else if (gt == Geometry::TETRAHEDRON)
      {
         NEsplit = 4;
      }
      else if (gt == Geometry::PYRAMID)
      {
         NEsplit = 8;
      }
      else if (gt == Geometry::SQUARE || gt == Geometry::CUBE)
      {
         NEsplit = 1;
      }
      else
      {
         MFEM_ABORT("Unsupported geometry type.");
      }
      NE_split_total += NEsplit;
      for (int i = 0; i < NEsplit; i++)
      {
         split_element_map.Append(e);
         split_element_index.Append(i);
      }
   }
}

void FindPointsGSLIB::GetNodalValues(const GridFunction *gf_in,
                                     Vector &node_vals)
{
   const GridFunction *nodes     = gf_in;
   const FiniteElementSpace *fes = nodes->FESpace();
   const int NE                  = mesh->GetNE();
   const int vdim                = fes->GetVDim();

   IntegrationRule *ir_split_temp = NULL;

   const int maxOrder = fes->GetMaxElementOrder();
   const int dof_1D =  maxOrder+1;
   const int pts_el = std::pow(dof_1D, dim);
   const int pts_cnt = NE_split_total * pts_el;
   node_vals.SetSize(vdim * pts_cnt);

   if (node_vals.UseDevice())
   {
      node_vals.HostWrite();
   }

   int gsl_mesh_pt_index = 0;

   for (int e = 0; e < NE; e++)
   {
      const FiniteElement *fe   = fes->GetFE(e);
      const Geometry::Type gt   = fe->GetGeomType();
      bool el_to_split = true;
      if (gt == Geometry::TRIANGLE)
      {
         ir_split_temp = ir_split[0];
      }
      else if (gt == Geometry::TETRAHEDRON)
      {
         ir_split_temp = ir_split[1];
      }
      else if (gt == Geometry::PRISM)
      {
         ir_split_temp = ir_split[2];
      }
      else if (gt == Geometry::PYRAMID)
      {
         ir_split_temp = ir_split[3];
      }
      else if (gt == Geometry::SQUARE)
      {
         ir_split_temp = ir_split[1];
         // "split" if input mesh is not a tensor basis or has mixed order
         el_to_split =
            gf_in->FESpace()->IsVariableOrder() ||
            dynamic_cast<const TensorBasisElement *>(fes->GetFE(e)) == nullptr;
      }
      else if (gt == Geometry::SEGMENT || gt == Geometry::CUBE)
      {
         ir_split_temp = ir_split[0];
         // "split" if input mesh is not a tensor basis or has mixed order
         el_to_split =
            gf_in->FESpace()->IsVariableOrder() ||
            dynamic_cast<const TensorBasisElement *>(fes->GetFE(e)) == nullptr;
      }
      else
      {
         MFEM_ABORT("Unsupported geometry type.");
      }

      if (el_to_split) // Triangle/Tet/Prism or Quads/Hex but variable order
      {
         // Fill gsl_mesh with location of split points.
         Vector locval(vdim);
         for (int i = 0; i < ir_split_temp->GetNPoints(); i++)
         {
            const IntegrationPoint &ip = ir_split_temp->IntPoint(i);
            nodes->GetVectorValue(e, ip, locval);
            for (int d = 0; d < vdim; d++)
            {
               node_vals(pts_cnt*d + gsl_mesh_pt_index) = locval(d);
            }
            gsl_mesh_pt_index++;
         }
      }
      else // Quad/Hex and constant polynomial order
      {
         const int dof_cnt_split = fe->GetDof();

         const TensorBasisElement *tbe =
            dynamic_cast<const TensorBasisElement *>(fes->GetFE(e));
         MFEM_VERIFY(tbe != NULL, "TensorBasis FiniteElement expected.");
         Array<int> dof_map(dof_cnt_split);
         const Array<int> &dm = tbe->GetDofMap();
         if (dm.Size() > 0) { dof_map = dm; }
         else { for (int i = 0; i < dof_cnt_split; i++) { dof_map[i] = i; } }

         DenseMatrix pos(dof_cnt_split, vdim);
         Vector posV(pos.Data(), dof_cnt_split * vdim);
         Array<int> xdofs(dof_cnt_split * vdim);

         fes->GetElementVDofs(e, xdofs);
         nodes->GetSubVector(xdofs, posV);
         for (int j = 0; j < dof_cnt_split; j++)
         {
            for (int d = 0; d < vdim; d++)
            {
               node_vals(pts_cnt * d + gsl_mesh_pt_index) = pos(dof_map[j], d);
            }
            gsl_mesh_pt_index++;
         }
      }
   }
}

void FindPointsGSLIB::MapRefPosAndElemIndices()
{
   gsl_mfem_ref.SetSize(points_cnt*dim);
   gsl_mfem_elem.SetSize(points_cnt);
   gsl_mfem_ref = gsl_ref.HostRead();
   gsl_mfem_elem = gsl_elem;

   gsl_mfem_ref += 1.;  // map  [-1, 1] to [0, 2] to [0, 1]
   gsl_mfem_ref *= 0.5;

   int nptorig = points_cnt,
       npt = points_cnt;

   // Tolerance for point to be marked as on element edge/face based on the
   // obtained reference-space coordinates.
   double rbtol = 1e-12;

   GridFunction *gf_rst_map_temp = NULL;
   int nptsend = 0;

   for (int index = 0; index < npt; index++)
   {
      if (gsl_code[index] != 2 && gsl_proc[index] != gsl_comm->id)
      {
         nptsend +=1;
      }
   }

   // Pack data to send via crystal router
   struct gslib::array *outpt = new gslib::array;
   struct out_pt { double r[3]; uint index, el, proc, code; };
   struct out_pt *pt;
   array_init(struct out_pt, outpt, nptsend);
   outpt->n=nptsend;
   pt = (struct out_pt *)outpt->ptr;
   for (int index = 0; index < npt; index++)
   {
      if (gsl_code[index] == 2 || gsl_proc[index] == gsl_comm->id)
      {
         continue;
      }
      for (int d = 0; d < dim; ++d)
      {
         pt->r[d]= gsl_mfem_ref(index*dim + d);
      }
      pt->index = index;
      pt->proc  = gsl_proc[index];
      pt->el    = gsl_elem[index];
      pt->code  = gsl_code[index];
      ++pt;
   }

   // Transfer data to target MPI ranks
   sarray_transfer(struct out_pt, outpt, proc, 1, cr);

   // Map received points
   npt = outpt->n;
   pt = (struct out_pt *)outpt->ptr;
   for (int index = 0; index < npt; index++)
   {
      IntegrationPoint ip;
      ip.Set3(&pt->r[0]);
      const int elem = pt->el;
      const int mesh_elem = split_element_map[elem];
      const FiniteElement *fe = mesh->GetNodalFESpace()->GetFE(mesh_elem);

      const Geometry::Type gt = fe->GetGeomType();
      pt->el = mesh_elem;

      if (gt == Geometry::SQUARE || gt == Geometry::CUBE)
      {
         // check if it is on element boundary
         pt->code = Geometry::CheckPoint(gt, ip, -rbtol) ? 0 : 1;
         ++pt;
         continue;
      }
      else if (gt == Geometry::TRIANGLE)
      {
         gf_rst_map_temp = gf_rst_map[0];
      }
      else if (gt == Geometry::TETRAHEDRON)
      {
         gf_rst_map_temp = gf_rst_map[1];
      }
      else if (gt == Geometry::PRISM)
      {
         gf_rst_map_temp = gf_rst_map[2];
      }
      else if (gt == Geometry::PYRAMID)
      {
         gf_rst_map_temp = gf_rst_map[3];
      }

      int local_elem = split_element_index[elem];
      Vector mfem_ref(dim);
      // map to rst of macro element
      gf_rst_map_temp->GetVectorValue(local_elem, ip, mfem_ref);

      for (int d = 0; d < dim; d++)
      {
         pt->r[d] = mfem_ref(d);
      }

      // check if point is on element boundary
      ip.Set3(&pt->r[0]);
      pt->code = Geometry::CheckPoint(gt, ip, -rbtol) ? 0 : 1;
      ++pt;
   }

   // Transfer data back to source MPI rank
   sarray_transfer(struct out_pt, outpt, proc, 1, cr);
   npt = outpt->n;

   // First copy mapped information for points on other procs
   pt = (struct out_pt *)outpt->ptr;
   for (int index = 0; index < npt; index++)
   {
      gsl_mfem_elem[pt->index] = pt->el;
      for (int d = 0; d < dim; d++)
      {
         gsl_mfem_ref(d + pt->index*dim) = pt->r[d];
      }
      gsl_code[pt->index] = pt->code;
      ++pt;
   }
   array_free(outpt);
   delete outpt;

   // Now map information for points on the same proc
   for (int index = 0; index < nptorig; index++)
   {
      if (gsl_code[index] != 2 && gsl_proc[index] == gsl_comm->id)
      {

         IntegrationPoint ip;
         Vector mfem_ref(gsl_mfem_ref.GetData()+index*dim, dim);
         ip.Set2(mfem_ref.GetData());
         if (dim == 3) { ip.z = mfem_ref(2); }

         const int elem = gsl_elem[index];
         const int mesh_elem = split_element_map[elem];
         const FiniteElement *fe = mesh->GetNodalFESpace()->GetFE(mesh_elem);
         const Geometry::Type gt = fe->GetGeomType();
         gsl_mfem_elem[index] = mesh_elem;
         if (gt == Geometry::SQUARE || gt == Geometry::CUBE)
         {
            gsl_code[index] = Geometry::CheckPoint(gt, ip, -rbtol) ? 0 : 1;
            continue;
         }
         else if (gt == Geometry::TRIANGLE)
         {
            gf_rst_map_temp = gf_rst_map[0];
         }
         else if (gt == Geometry::TETRAHEDRON)
         {
            gf_rst_map_temp = gf_rst_map[1];
         }
         else if (gt == Geometry::PRISM)
         {
            gf_rst_map_temp = gf_rst_map[2];
         }
         else if (gt == Geometry::PYRAMID)
         {
            gf_rst_map_temp = gf_rst_map[3];
         }

         int local_elem = split_element_index[elem];
         gf_rst_map_temp->GetVectorValue(local_elem, ip, mfem_ref);

         // Check if the point is on element boundary
         ip.Set2(mfem_ref.GetData());
         if (dim == 3) { ip.z = mfem_ref(2); }
         gsl_code[index]  = Geometry::CheckPoint(gt, ip, -rbtol) ? 0 : 1;
      }
   }
}

void FindPointsGSLIB::Interpolate(const GridFunction &field_in,
                                  Vector &field_out)
{
   MFEM_VERIFY(setupflag, "FindPointsGSLIB::Setup must be called first.");
   if (dim != spacedim)
   {
      InterpolateSurf(field_in, field_out);
      return;
   }
   const int  gf_order   = field_in.FESpace()->GetMaxElementOrder(),
              mesh_order = mesh->GetNodalFESpace()->GetMaxElementOrder();

   const FiniteElementCollection *fec_in =  field_in.FESpace()->FEColl();
   const H1_FECollection *fec_h1 = dynamic_cast<const H1_FECollection *>(fec_in);
   const L2_FECollection *fec_l2 = dynamic_cast<const L2_FECollection *>(fec_in);

   bool tensor_product_only = mesh->GetNE() == 0 ||
                              (mesh->GetNumGeometries(dim) == 1 &&
                               (mesh->GetElementType(0)==Element::QUADRILATERAL ||
                                mesh->GetElementType(0) == Element::HEXAHEDRON));
#ifdef MFEM_USE_MPI
   MPI_Allreduce(MPI_IN_PLACE, &tensor_product_only, 1, MFEM_MPI_CXX_BOOL,
                 MPI_LAND, gsl_comm->c);
#endif

   if (Device::IsEnabled() && field_in.UseDevice() && fec_h1 &&
       !field_in.FESpace()->IsVariableOrder() && tensor_product_only)
   {
#if GSLIB_RELEASE_VERSION == 10007
      if (!gpu_to_cpu_fallback)
      {
         MFEM_ABORT("Either update to gslib v1.0.9 for GPU support "
                    "or use SetGPUtoCPUFallback to use host-functions. See "
                    "INSTALL for instructions to update GSLIB");
      }
#else
      MFEM_VERIFY(fec_h1->GetBasisType() == BasisType::GaussLobatto,
                  "basis not supported");
      Vector node_vals;
      const ElementDofOrdering ordering = ElementDofOrdering::LEXICOGRAPHIC;
      const Operator *R = field_in.FESpace()->GetElementRestriction(ordering);
      node_vals.UseDevice(true);
      node_vals.SetSize(R->Height(), Device::GetMemoryType());
      R->Mult(field_in, node_vals);
      // GetNodalValues(&field_in, node_vals);

      const int ncomp  = field_in.FESpace()->GetVDim();
      const int maxOrder = field_in.FESpace()->GetMaxElementOrder();

      InterpolateOnDevice(node_vals, field_out, NE_split_total, ncomp,
                          maxOrder+1, field_in.FESpace()->GetOrdering());
      return;
#endif
   }
   field_in.HostRead();
   field_out.HostWrite();

   if (fec_h1 && gf_order == mesh_order &&
       fec_h1->GetBasisType() == BasisType::GaussLobatto &&
       field_in.FESpace()->IsVariableOrder() ==
       mesh->GetNodalFESpace()->IsVariableOrder())
   {
      InterpolateH1(field_in, field_out);
      return;
   }
   else
   {
      InterpolateGeneral(field_in, field_out);
      if (!fec_l2 || avgtype == AvgType::NONE) { return; }
   }

   // For points on element borders, project the L2 GridFunction to H1 and
   // re-interpolate.
   if (fec_l2)
   {
      Array<int> indl2;
      for (int i = 0; i < points_cnt; i++)
      {
         if (gsl_code[i] == 1) { indl2.Append(i); }
      }
      int borderPts = indl2.Size();
#ifdef MFEM_USE_MPI
      MPI_Allreduce(MPI_IN_PLACE, &borderPts, 1, MPI_INT, MPI_SUM, gsl_comm->c);
#endif
      if (borderPts == 0) { return; } // no points on element borders

      Vector field_out_l2(field_out.Size());
      VectorGridFunctionCoefficient field_in_dg(&field_in);
      int gf_order_h1 = std::max(gf_order, 1); // H1 should be at least order 1
      H1_FECollection fec(gf_order_h1, dim);
      const int ncomp = field_in.FESpace()->GetVDim();
      FiniteElementSpace fes(mesh, &fec, ncomp,
                             field_in.FESpace()->GetOrdering());
      GridFunction field_in_h1(&fes);
      field_in_h1.UseDevice(false);

      if (avgtype == AvgType::ARITHMETIC)
      {
         field_in_h1.ProjectDiscCoefficient(field_in_dg, GridFunction::ARITHMETIC);
      }
      else if (avgtype == AvgType::HARMONIC)
      {
         field_in_h1.ProjectDiscCoefficient(field_in_dg, GridFunction::HARMONIC);
      }
      else
      {
         MFEM_ABORT("Invalid averaging type.");
      }

      if (gf_order_h1 == mesh_order) // basis is GaussLobatto by default
      {
         InterpolateH1(field_in_h1, field_out_l2);
      }
      else
      {
         InterpolateGeneral(field_in_h1, field_out_l2);
      }

      // Copy interpolated values for the points on element border
      for (int j = 0; j < ncomp; j++)
      {
         for (int i = 0; i < indl2.Size(); i++)
         {
            int idx = field_in_h1.FESpace()->GetOrdering() == Ordering::byNODES?
                      indl2[i] + j*points_cnt:
                      indl2[i]*ncomp + j;
            field_out(idx) = field_out_l2(idx);
         }
      }
   }
}

void FindPointsGSLIB::InterpolateSurf(const GridFunction &field_in,
                                      Vector &field_out)
{
#if GSLIB_RELEASE_VERSION < 10009
   MFEM_ABORT("Update to gslib v1.0.9 for surface mesh support.");
#endif
   const FiniteElementCollection *fec_in =  field_in.FESpace()->FEColl();
   const H1_FECollection *fec_h1 = dynamic_cast<const H1_FECollection *>
                                   (fec_in);
   // const L2_FECollection *fec_l2 = dynamic_cast<const L2_FECollection *
   // (fec_in);
   MFEM_VERIFY(fec_h1,"Only h1 functions supported on device right now.");
   MFEM_VERIFY(fec_h1->GetBasisType() == BasisType::GaussLobatto,
               "basis not supported");

   bool tensor_product_only = mesh->GetNE() == 0 ||
                              (mesh->GetNumGeometries(dim) == 1 &&
                               (mesh->GetElementType(0)== Element::SEGMENT ||
                                mesh->GetElementType(0) == Element::QUADRILATERAL));
#ifdef MFEM_USE_MPI
   MPI_Allreduce(MPI_IN_PLACE, &tensor_product_only, 1, MFEM_MPI_CXX_BOOL,
                 MPI_LAND, gsl_comm->c);
#endif
   MFEM_VERIFY(tensor_product_only,
               "FindPoints only supports tensor-product elements for "
               "surface meshes.");
   MFEM_VERIFY(dim < spacedim,
               "FindPointsGSLIB::SetupSurf only supports surface meshes.");

   bool device_mode = field_in.UseDevice();

   if (!field_in.FESpace()->IsVariableOrder())
   {
      Vector node_vals;
      node_vals.UseDevice(device_mode);

      const ElementDofOrdering ord = ElementDofOrdering::LEXICOGRAPHIC;
      const Operator *R            = field_in.FESpace()->GetElementRestriction(ord);
      node_vals.SetSize(R->Height());
      R->Mult(field_in, node_vals); //orders fields (N^D x VDIM x NEL)

      const int ncomp    = field_in.FESpace()->GetVDim();
      const int maxOrder = field_in.FESpace()->GetMaxElementOrder();
      DEV.dof1d_sol      =  maxOrder+1;
      DEV.gll1d_sol.UseDevice(device_mode);
      DEV.gll1d_sol.SetSize(DEV.dof1d_sol);
      DEV.lagcoeff_sol.UseDevice(device_mode);
      DEV.lagcoeff_sol.SetSize(DEV.dof1d_sol);
      DEV.gll1d_sol.HostWrite();
      DEV.lagcoeff_sol.HostWrite();
      if (DEV.dof1d_sol != DEV.dof1d)
      {
         Vector temp(DEV.dof1d_sol);
         gslib::lobatto_nodes(temp.GetData(), DEV.dof1d_sol);
         DEV.gll1d_sol = temp.GetData();
         MFEM_DEVICE_SYNC;

         gslib::gll_lag_setup(temp.GetData(), DEV.dof1d_sol);
         DEV.lagcoeff_sol = temp.GetData();
         MFEM_DEVICE_SYNC;
      }
      else
      {
         DEV.gll1d_sol    = DEV.gll1d.HostRead();
         DEV.lagcoeff_sol = DEV.lagcoeff.HostRead();
      }
      MFEM_DEVICE_SYNC;

      field_out.SetSize(points_cnt*ncomp);
      field_out.UseDevice(device_mode);

      InterpolateSurfBase(node_vals, field_out, NE_split_total, ncomp,
                          DEV.dof1d_sol, field_in.FESpace()->GetOrdering());
      return;
   }
   else
   {
      MFEM_ABORT("In else branch of GSLIB::InterpolateSurf!");
   }
}

void FindPointsGSLIB::InterpolateH1(const GridFunction &field_in,
                                    Vector &field_out)
{
   FiniteElementSpace ind_fes(mesh, field_in.FESpace()->FEColl());
   if (field_in.FESpace()->IsVariableOrder())
   {
      for (int e = 0; e < ind_fes.GetMesh()->GetNE(); e++)
      {
         ind_fes.SetElementOrder(e, field_in.FESpace()->GetElementOrder(e));
      }
      ind_fes.Update(false);
   }
   GridFunction field_in_scalar(&ind_fes);
   field_in_scalar.UseDevice(false);
   Vector node_vals;

   const int ncomp      = field_in.FESpace()->GetVDim(),
             points_fld = field_in.Size() / ncomp;
   MFEM_VERIFY(points_cnt == gsl_code.Size(),
               "FindPointsGSLIB::InterpolateH1: Inconsistent size of gsl_code");

   field_out.SetSize(points_cnt*ncomp);
   field_out = default_interp_value;
   field_out.HostReadWrite();

   for (int i = 0; i < ncomp; i++)
   {
      const int dataptrin  = i*points_fld,
                dataptrout = i*points_cnt;
      if (field_in.FESpace()->GetOrdering() == Ordering::byNODES)
      {
         field_in_scalar.NewDataAndSize(field_in.GetData()+dataptrin, points_fld);
      }
      else
      {
         for (int j = 0; j < points_fld; j++)
         {
            field_in_scalar(j) = field_in(i + j*ncomp);
         }
      }
      GetNodalValues(&field_in_scalar, node_vals);

      if (dim==2)
      {
         findpts_eval_2(field_out.GetData()+dataptrout, sizeof(double),
                        gsl_code.GetData(),       sizeof(unsigned int),
                        gsl_proc.GetData(),    sizeof(unsigned int),
                        gsl_elem.GetData(),    sizeof(unsigned int),
                        gsl_ref.GetData(),     sizeof(double) * dim,
                        points_cnt, node_vals.GetData(),
                        (gslib::findpts_data_2 *)this->fdataD);
      }
      else
      {
         findpts_eval_3(field_out.GetData()+dataptrout, sizeof(double),
                        gsl_code.GetData(),       sizeof(unsigned int),
                        gsl_proc.GetData(),    sizeof(unsigned int),
                        gsl_elem.GetData(),    sizeof(unsigned int),
                        gsl_ref.GetData(),     sizeof(double) * dim,
                        points_cnt, node_vals.GetData(),
                        (gslib::findpts_data_3 *)this->fdataD);
      }
   }
   if (field_in.FESpace()->GetOrdering() == Ordering::byVDIM)
   {
      Vector field_out_temp = field_out;
      for (int i = 0; i < ncomp; i++)
      {
         for (int j = 0; j < points_cnt; j++)
         {
            field_out(i + j*ncomp) = field_out_temp(j + i*points_cnt);
         }
      }
   }
}

void FindPointsGSLIB::InterpolateGeneral(const GridFunction &field_in,
                                         Vector &field_out)
{
   int ncomp   = field_in.VectorDim(),
       nptorig = points_cnt,
       npt     = points_cnt;

   field_out.SetSize(points_cnt*ncomp);
   field_out = default_interp_value;
   field_out.HostReadWrite();

   if (gsl_comm->np == 1) // serial
   {
      for (int index = 0; index < npt; index++)
      {
         if (gsl_code[index] == 2) { continue; }
         IntegrationPoint ip;
         ip.Set2(gsl_mfem_ref.GetData()+index*dim);
         if (dim == 3) { ip.z = gsl_mfem_ref(index*dim + 2); }
         Vector localval(ncomp);
         field_in.GetVectorValue(gsl_mfem_elem[index], ip, localval);
         if (field_in.FESpace()->GetOrdering() == Ordering::byNODES)
         {
            for (int i = 0; i < ncomp; i++)
            {
               field_out(index + i*npt) = localval(i);
            }
         }
         else //byVDIM
         {
            for (int i = 0; i < ncomp; i++)
            {
               field_out(index*ncomp + i) = localval(i);
            }
         }
      }
   }
   else // parallel
   {
      // Determine number of points to be sent
      int nptsend = 0;
      for (int index = 0; index < npt; index++)
      {
         if (gsl_code[index] != 2) { nptsend +=1; }
      }

      // Pack data to send via crystal router
      struct gslib::array *outpt = new gslib::array;
      struct out_pt { double r[3], ival; uint index, el, proc; };
      struct out_pt *pt;
      array_init(struct out_pt, outpt, nptsend);
      outpt->n=nptsend;
      pt = (struct out_pt *)outpt->ptr;
      for (int index = 0; index < npt; index++)
      {
         if (gsl_code[index] == 2) { continue; }
         for (int d = 0; d < dim; ++d) { pt->r[d]= gsl_mfem_ref(index*dim + d); }
         pt->index = index;
         pt->proc  = gsl_proc[index];
         pt->el    = gsl_mfem_elem[index];
         ++pt;
      }

      // Transfer data to target MPI ranks
      sarray_transfer(struct out_pt, outpt, proc, 1, cr);

      if (ncomp == 1)
      {
         // Interpolate the grid function
         npt = outpt->n;
         pt = (struct out_pt *)outpt->ptr;
         for (int index = 0; index < npt; index++)
         {
            IntegrationPoint ip;
            ip.Set3(&pt->r[0]);
            pt->ival = field_in.GetValue(pt->el, ip, 1);
            ++pt;
         }

         // Transfer data back to source MPI rank
         sarray_transfer(struct out_pt, outpt, proc, 1, cr);
         npt = outpt->n;
         pt = (struct out_pt *)outpt->ptr;
         for (int index = 0; index < npt; index++)
         {
            field_out(pt->index) = pt->ival;
            ++pt;
         }
         array_free(outpt);
         delete outpt;
      }
      else // ncomp > 1
      {
         // Interpolate data and store in a Vector
         npt = outpt->n;
         pt = (struct out_pt *)outpt->ptr;
         Vector vec_int_vals(npt*ncomp);
         for (int index = 0; index < npt; index++)
         {
            IntegrationPoint ip;
            ip.Set3(&pt->r[0]);
            Vector localval(vec_int_vals.GetData()+index*ncomp, ncomp);
            field_in.GetVectorValue(pt->el, ip, localval);
            ++pt;
         }

         // Save index and proc data in a struct
         struct gslib::array *savpt = new gslib::array;
         struct sav_pt { uint index, proc; };
         struct sav_pt *spt;
         array_init(struct sav_pt, savpt, npt);
         savpt->n=npt;
         spt = (struct sav_pt *)savpt->ptr;
         pt  = (struct out_pt *)outpt->ptr;
         for (int index = 0; index < npt; index++)
         {
            spt->index = pt->index;
            spt->proc  = pt->proc;
            ++pt; ++spt;
         }

         array_free(outpt);
         delete outpt;

         // Copy data from save struct to send struct and send component wise
         struct gslib::array *sendpt = new gslib::array;
         struct send_pt { double ival; uint index, proc; };
         struct send_pt *sdpt;
         for (int j = 0; j < ncomp; j++)
         {
            array_init(struct send_pt, sendpt, npt);
            sendpt->n=npt;
            spt  = (struct sav_pt *)savpt->ptr;
            sdpt = (struct send_pt *)sendpt->ptr;
            for (int index = 0; index < npt; index++)
            {
               sdpt->index = spt->index;
               sdpt->proc  = spt->proc;
               sdpt->ival  = vec_int_vals(j + index*ncomp);
               ++sdpt; ++spt;
            }

            sarray_transfer(struct send_pt, sendpt, proc, 1, cr);
            sdpt = (struct send_pt *)sendpt->ptr;
            for (int index = 0; index < static_cast<int>(sendpt->n); index++)
            {
               int idx = field_in.FESpace()->GetOrdering() == Ordering::byNODES ?
                         sdpt->index + j*nptorig :
                         sdpt->index*ncomp + j;
               field_out(idx) = sdpt->ival;
               ++sdpt;
            }
            array_free(sendpt);
         }
         array_free(savpt);
         delete sendpt;
         delete savpt;
      } // ncomp > 1
   } // parallel
}

Array<unsigned int> FindPointsGSLIB::GetPointsNotFoundIndices() const
{
   Array<unsigned int> nf_idxs;
   for (int i = 0; i < gsl_code.Size(); i++)
   {
      if (gsl_code[i] == 2)
      {
         nf_idxs.Append(i);
      }
   }
   return nf_idxs;
}

void FindPointsGSLIB::DistributePointInfoToOwningMPIRanks(
   Array<unsigned int> &recv_elem, Vector &recv_ref,
   Array<unsigned int> &recv_code)
{
   MFEM_VERIFY(points_cnt >= 0,
               "Invalid size. Please make sure to call FindPoints method "
               "before calling this function.");

   // Pack data to send via crystal router
   struct gslib::array *outpt = new gslib::array;

   struct out_pt { double rst[3]; uint index, elem, proc, code; };
   struct out_pt *pt;
   array_init(struct out_pt, outpt, points_cnt);
   outpt->n=points_cnt;
   pt = (struct out_pt *)outpt->ptr;

   for (int index = 0; index < points_cnt; index++)
   {
      pt->index = index;
      pt->elem = gsl_mfem_elem[index];
      pt->proc  = gsl_proc[index];
      pt->code = gsl_code[index];
      for (int d = 0; d < dim; ++d)
      {
         pt->rst[d]= gsl_mfem_ref(index*dim + d);
      }
      ++pt;
   }

   // Transfer data to target MPI ranks
   sarray_transfer(struct out_pt, outpt, proc, 1, cr);

   // Store received data
   const int points_recv = outpt->n;
   recv_proc.SetSize(points_recv);
   recv_elem.SetSize(points_recv);
   recv_index.SetSize(points_recv);
   recv_code.SetSize(points_recv);
   recv_ref.SetSize(points_recv*dim);

   pt = (struct out_pt *)outpt->ptr;
   for (int index = 0; index < points_recv; index++)
   {
      recv_index[index] = pt->index;
      recv_elem[index] = pt->elem;
      recv_proc[index] = pt->proc;
      recv_code[index] = pt->code;
      for (int d = 0; d < dim; ++d)
      {
         recv_ref(index*dim + d)= pt->rst[d];
      }
      ++pt;
   }

   array_free(outpt);
   delete outpt;
}

void FindPointsGSLIB::DistributeInterpolatedValues(const Vector &int_vals,
                                                   const int vdim,
                                                   const int ordering,
                                                   Vector &field_out) const
{
   const int points_recv = recv_index.Size();;
   MFEM_VERIFY(points_recv == 0 ||
               int_vals.Size() % points_recv == 0,
               "Incompatible size. Please return interpolated values"
               "corresponding to points received using"
               "SendCoordinatesToOwningProcessors.");
   field_out.SetSize(points_cnt*vdim);

   for (int v = 0; v < vdim; v++)
   {
      // Pack data to send via crystal router
      struct gslib::array *outpt = new gslib::array;
      struct out_pt { double val; uint index, proc; };
      struct out_pt *pt;
      array_init(struct out_pt, outpt, points_recv);
      outpt->n=points_recv;
      pt = (struct out_pt *)outpt->ptr;
      for (int index = 0; index < points_recv; index++)
      {
         pt->index = recv_index[index];
         pt->proc  = recv_proc[index];
         pt->val = ordering == Ordering::byNODES ?
                   int_vals(index + v*points_recv) :
                   int_vals(index*vdim + v);
         ++pt;
      }

      // Transfer data to target MPI ranks
      sarray_transfer(struct out_pt, outpt, proc, 1, cr);

      // Store received data
      MFEM_VERIFY(outpt->n == points_cnt, "Incompatible size. Number of points "
                  "received does not match the number of points originally "
                  "found using FindPoints.");

      pt = (struct out_pt *)outpt->ptr;
      for (int index = 0; index < points_cnt; index++)
      {
         int idx = ordering == Ordering::byNODES ?
                   pt->index + v*points_cnt :
                   pt->index*vdim + v;
         field_out(idx) = pt->val;
         ++pt;
      }

      array_free(outpt);
      delete outpt;
   }
}

void FindPointsGSLIB::GetAxisAlignedBoundingBoxes(Vector &aabb)
{
   MFEM_VERIFY(setupflag, "Call FindPointsGSLIB::Setup method first");
   auto *findptsData3 = (gslib::findpts_data_3 *)this->fdataD;
   auto *findptsData2 = (gslib::findpts_data_2 *)this->fdataD;
   int nve   = spacedim == 2 ? 4 : 8;
   int nel = NE_split_total;
   aabb.SetSize(spacedim*nve*nel);

   if (spacedim == 3)
   {
      for (int e = 0; e < nel; e++)
      {
         Vector minn(spacedim), maxx(spacedim);
         if (dim == spacedim)
         {
            auto box = findptsData3->local.obb[e];
            for (int d = 0; d < spacedim; d++)
            {
               minn[d] = box.x[d].min;
               maxx[d] = box.x[d].max;
            }
         }
         else
         {
            int n_el_ents = 18;
            for (int d = 0; d < spacedim; d++)
            {
               minn[d] = DEV.bb(e*n_el_ents + spacedim + d);
               maxx[d] = DEV.bb(e*n_el_ents + 2*spacedim + d);
            }
         }
         int c = 0;
         aabb(e*nve*spacedim + c++) = minn[0]; /* first vertex - x */
         aabb(e*nve*spacedim + c++) = minn[1]; /* y */
         aabb(e*nve*spacedim + c++) = minn[2]; /* z */
         aabb(e*nve*spacedim + c++) = maxx[0]; /* second vertex - x */
         aabb(e*nve*spacedim + c++) = minn[1]; /* . */
         aabb(e*nve*spacedim + c++) = minn[2]; /* . */
         aabb(e*nve*spacedim + c++) = maxx[0];
         aabb(e*nve*spacedim + c++) = maxx[1];
         aabb(e*nve*spacedim + c++) = minn[2];
         aabb(e*nve*spacedim + c++) = minn[0];
         aabb(e*nve*spacedim + c++) = maxx[1];
         aabb(e*nve*spacedim + c++) = minn[2];
         aabb(e*nve*spacedim + c++) = minn[0];
         aabb(e*nve*spacedim + c++) = minn[1];
         aabb(e*nve*spacedim + c++) = maxx[2];
         aabb(e*nve*spacedim + c++) = maxx[0];
         aabb(e*nve*spacedim + c++) = minn[1];
         aabb(e*nve*spacedim + c++) = maxx[2];
         aabb(e*nve*spacedim + c++) = maxx[0];
         aabb(e*nve*spacedim + c++) = maxx[1];
         aabb(e*nve*spacedim + c++) = maxx[2];
         aabb(e*nve*spacedim + c++) = minn[0];
         aabb(e*nve*spacedim + c++) = maxx[1];
         aabb(e*nve*spacedim + c++) = maxx[2];
      }
   }
   else // spacedim = 2
   {
      for (int e = 0; e < nel; e++)
      {
         Vector minn(spacedim), maxx(spacedim);
         if (dim == spacedim)
         {
            auto box = findptsData2->local.obb[e];
            for (int d = 0; d < spacedim; d++)
            {
               minn[d] = box.x[d].min;
               maxx[d] = box.x[d].max;
            }
         }
         else
         {
            int n_el_ents = 10;
            for (int d = 0; d < spacedim; d++)
            {
               minn[d] = DEV.bb(e*n_el_ents + spacedim + d);
               maxx[d] = DEV.bb(e*n_el_ents + 2*spacedim + d);
            }
         }
         aabb(e*nve*spacedim + 0) = minn[0]; /* first vertex - x */
         aabb(e*nve*spacedim + 1) = minn[1]; /* y */
         aabb(e*nve*spacedim + 2) = maxx[0]; /* second vertex - x */
         aabb(e*nve*spacedim + 3) = minn[1]; /* . */
         aabb(e*nve*spacedim + 4) = maxx[0]; /* . */
         aabb(e*nve*spacedim + 5) = maxx[1];
         aabb(e*nve*spacedim + 6) = minn[0];
         aabb(e*nve*spacedim + 7) = maxx[1];
      }
   }
}

Mesh* FindPointsGSLIB::GetBoundingBoxMesh(int type)
{
   MFEM_VERIFY(setupflag, "Call FindPointsGSLIB::Setup method first");
   int save_rank = 0;
   int myid = gsl_comm->id;
   Vector bbvert;
   if (type == 0)
   {
      GetAxisAlignedBoundingBoxes(bbvert);
   }
   else
   {
      DenseTensor obbA;
      Vector obbC;
      GetOrientedBoundingBoxes(obbA, obbC, bbvert);
   }
   int nve   = spacedim == 2 ? 4 : 8;
   int nel = NE_split_total;
   int ne_glob = nel;
#ifdef MFEM_USE_MPI
   MPI_Allreduce(&nel, &ne_glob, 1, MPI_INT, MPI_SUM, gsl_comm->c);
#endif


   int nverts = nve*ne_glob;
   Mesh *meshbb = NULL;
   if (gsl_comm->id == save_rank)
   {
      meshbb = new Mesh(spacedim, nverts, ne_glob, 0, spacedim);
   }

   int nsend = nel*nve*spacedim;
   MFEM_VERIFY(nsend == bbvert.Size(),
               "Inconsistent size of bounding box vertices");
   int nrecv = 0;
   MPI_Status status;
   int vidx = 0;
   int eidx = 0;
   if (myid == save_rank)
   {
      for (int p = 0; p < gsl_comm->np; p++)
      {
         if (p != save_rank)
         {
            MPI_Recv(&nrecv, 1, MPI_INT, p, 444, gsl_comm->c, &status);
            bbvert.SetSize(nrecv);
            if (nrecv)
            {
               MPI_Recv(bbvert.GetData(), nrecv, MPI_DOUBLE, p, 445, gsl_comm->c, &status);
            }
         }
         else
         {
            nrecv = nsend;
         }
         int nel_recv = nrecv/(spacedim*nve);
         for (int e = 0; e < nel_recv; e++)
         {
            for (int j = 0; j < nve; j++)
            {
               Vector ver(bbvert.GetData() + e*nve*spacedim + j*spacedim, spacedim);
               meshbb->AddVertex(ver);
            }

            if (spacedim == 2)
            {
               const int inds[4] = {vidx++, vidx++, vidx++, vidx++};
               int attr = eidx+1;
               meshbb->AddQuad(inds, attr);
               eidx++;
            }
            else
            {
               const int inds[8] = {vidx++, vidx++, vidx++, vidx++,
                                    vidx++, vidx++, vidx++, vidx++
                                   };
               meshbb->AddHex(inds, (eidx++)+1);
            }
         }
      }
      if (spacedim == 2)
      {
         meshbb->FinalizeQuadMesh(1, 1, true);
      }
      else
      {
         meshbb->FinalizeHexMesh(1, 1, true);
      }
   }
   else
   {
      MPI_Send(&nsend, 1, MPI_INT, save_rank, 444, gsl_comm->c);
      if (nsend)
      {
         MPI_Send(bbvert.GetData(), nsend, MPI_DOUBLE, save_rank, 445, gsl_comm->c);
      }
   }
   MPI_Barrier(gsl_comm->c);

   return meshbb;
}

void FindPointsGSLIB::GetOrientedBoundingBoxes(DenseTensor &obbA, Vector &obbC,
                                               Vector &obbV)
{
   MFEM_VERIFY(setupflag, "Call FindPointsGSLIB::Setup method first");
   auto *findptsData3 = (gslib::findpts_data_3 *)this->fdataD;
   auto *findptsData2 = (gslib::findpts_data_2 *)this->fdataD;
   int nve   = spacedim == 2 ? 4 : 8;
   int nel = NE_split_total;

   obbA.SetSize(spacedim, spacedim, nel);
   obbC.SetSize(spacedim*nel);
   obbV.SetSize(spacedim*nve*nel);
   if (spacedim == 3)
   {
      for (int e = 0; e < nel; e++)
      {
         double *Ad = obbA.GetData(e);
         if (dim == spacedim)
         {
            auto box = findptsData3->local.obb[e];
            for (int d = 0; d < spacedim; d++)
            {
               obbC(e*spacedim + d) = box.c0[d];
            }
            for (int i = 0; i < spacedim; i++)
            {
               for (int j = 0; j < spacedim; j++)
               {
                  Ad[i*spacedim + j] = box.A[i + j*spacedim]; // GSLIB uses row-major storage
               }
            }
         }
         else
         {
            int n_el_ents = 18;
            for (int d = 0; d < spacedim; d++)
            {
               obbC(e*spacedim + d) = DEV.bb(n_el_ents*e + d);
            }
            for (int i = 0; i < spacedim; i++)
            {
               for (int j = 0; j < spacedim; j++)
               {
                  Ad[i*spacedim + j] = DEV.bb[n_el_ents*e + 9 + j*spacedim+i];
               }
            }
         }

         DenseMatrix Amat = obbA(e);
         Amat.Invert();
         Vector center(obbC.GetData() + e*spacedim, spacedim);

         Vector v1(spacedim);
         Vector temp;
         v1(0) = -1.0; v1(1) = -1.0; v1(2) = -1.0;
         temp.SetDataAndSize(obbV.GetData() + e*nve*spacedim + 0, spacedim);
         Amat.Mult(v1, temp);
         temp += center;
         v1(0) = 1.0; v1(1) = -1.0; v1(2) = -1.0;
         temp.SetDataAndSize(obbV.GetData() + e*nve*spacedim + 3, spacedim);
         Amat.Mult(v1, temp);
         temp += center;
         v1(0) = 1.0; v1(1) = 1.0; v1(2) = -1.0;
         temp.SetDataAndSize(obbV.GetData() + e*nve*spacedim + 6, spacedim);
         Amat.Mult(v1, temp);
         temp += center;
         v1(0) = -1.0; v1(1) = 1.0; v1(2) = -1.0;
         temp.SetDataAndSize(obbV.GetData() + e*nve*spacedim + 9, spacedim);
         Amat.Mult(v1, temp);
         temp += center;
         v1(0) = -1.0; v1(1) = -1.0; v1(2) = 1.0;
         temp.SetDataAndSize(obbV.GetData() + e*nve*spacedim + 12, spacedim);
         Amat.Mult(v1, temp);
         temp += center;
         v1(0) = 1.0; v1(1) = -1.0; v1(2) = 1.0;
         temp.SetDataAndSize(obbV.GetData() + e*nve*spacedim + 15, spacedim);
         Amat.Mult(v1, temp);
         temp += center;
         v1(0) = 1.0; v1(1) = 1.0; v1(2) = 1.0;
         temp.SetDataAndSize(obbV.GetData() + e*nve*spacedim + 18, spacedim);
         Amat.Mult(v1, temp);
         temp += center;
         v1(0) = -1.0; v1(1) = 1.0; v1(2) = 1.0;
         temp.SetDataAndSize(obbV.GetData() + e*nve*spacedim + 21, spacedim);
         Amat.Mult(v1, temp);
         temp += center;
      }
   }
   else // spacedim = 2
   {
      for (int e = 0; e < nel; e++)
      {
         double *Ad = obbA.GetData(e);
         if (dim == spacedim)
         {
            auto box = findptsData2->local.obb[e];
            for (int d = 0; d < spacedim; d++)
            {
               obbC(e*spacedim + d) = box.c0[d];
            }
            for (int i = 0; i < spacedim; i++)
            {
               for (int j = 0; j < spacedim; j++)
               {
                  Ad[i*spacedim + j] = box.A[i + j*spacedim]; // GSLIB uses row-major storage
               }
            }
         }
         else
         {
            int n_el_ents = 10;
            for (int d = 0; d < spacedim; d++)
            {
               obbC(e*spacedim + d) = DEV.bb(n_el_ents*e + d);
            }
            for (int i = 0; i < spacedim; i++)
            {
               for (int j = 0; j < spacedim; j++)
               {
                  Ad[i*spacedim + j] = DEV.bb[n_el_ents*e + 6 + j*spacedim+i];
               }
            }
         }


         DenseMatrix Amat = obbA(e);
         Amat.Invert();
         Vector center(obbC.GetData() + e*spacedim, spacedim);

         Vector v1(spacedim);
         Vector temp;
         v1(0) = -1.0; v1(1) = -1.0;
         temp.SetDataAndSize(obbV.GetData() + e*nve*spacedim + 0, spacedim);
         Amat.Mult(v1, temp);
         temp += center;
         v1(0) = 1.0; v1(1) = -1.0;
         temp.SetDataAndSize(obbV.GetData() + e*nve*spacedim + 2, spacedim);
         Amat.Mult(v1, temp);
         temp += center;
         v1(0) = 1.0; v1(1) = 1.0;
         temp.SetDataAndSize(obbV.GetData() + e*nve*spacedim + 4, spacedim);
         Amat.Mult(v1, temp);
         temp += center;
         v1(0) = -1.0; v1(1) = 1.0;
         temp.SetDataAndSize(obbV.GetData() + e*nve*spacedim + 6, spacedim);
         Amat.Mult(v1, temp);
         temp += center;
      }
   }
}

void OversetFindPointsGSLIB::Setup(Mesh &m, const int meshid,
                                   GridFunction *gfmax,
                                   const double bb_t, const double newt_tol,
                                   const int npt_max)
{
   MFEM_VERIFY(m.GetNodes() != NULL, "Mesh nodes are required.");
   const int meshOrder = m.GetNodes()->FESpace()->GetMaxElementOrder();
   const int gfOrder = gfmax ? gfmax->FESpace()->GetMaxElementOrder() :
                       meshOrder;
   MFEM_VERIFY(meshOrder == gfOrder,
               "Mesh order must match gfmax order in OversetFindPointsGSLIB.");

   // FreeData if OversetFindPointsGSLIB::Setup has been called already
   if (setupflag) { FreeData(); }

   mesh = &m;
   dim  = mesh->Dimension();
   const FiniteElement *fe = mesh->GetNodalFESpace()->GetTypicalFE();
   unsigned dof1D = fe->GetOrder() + 1;

   SetupSplitMeshesAndIntegrationRules(meshOrder);

   GetNodalValues(mesh->GetNodes(), gsl_mesh);

   MFEM_ASSERT(meshid>=0, " The ID should be greater than or equal to 0.");

   const int pts_cnt = gsl_mesh.Size()/dim,
             NEtot = pts_cnt/(int)pow(dof1D, dim);

   distfint.SetSize(pts_cnt);
   if (!gfmax)
   {
      distfint = 0.0;
   }
   else
   {
      GetNodalValues(gfmax, distfint);
   }
   u_meshid = (unsigned int)meshid;

   if (dim == 2)
   {
      unsigned nr[2] = { dof1D, dof1D };
      unsigned mr[2] = { 2*dof1D, 2*dof1D };
      double * const elx[2] =
      {
         pts_cnt == 0 ? nullptr : &gsl_mesh(0),
         pts_cnt == 0 ? nullptr : &gsl_mesh(pts_cnt)
      };
      fdataD = findptsms_setup_2(gsl_comm, elx, nr, NEtot, mr, bb_t,
                                 pts_cnt, pts_cnt, npt_max, newt_tol,
                                 &u_meshid, &distfint(0));
   }
   else
   {
      unsigned nr[3] = { dof1D, dof1D, dof1D };
      unsigned mr[3] = { 2*dof1D, 2*dof1D, 2*dof1D };
      double * const elx[3] =
      {
         pts_cnt == 0 ? nullptr : &gsl_mesh(0),
         pts_cnt == 0 ? nullptr : &gsl_mesh(pts_cnt),
         pts_cnt == 0 ? nullptr : &gsl_mesh(2*pts_cnt)
      };
      fdataD = findptsms_setup_3(gsl_comm, elx, nr, NEtot, mr, bb_t,
                                 pts_cnt, pts_cnt, npt_max, newt_tol,
                                 &u_meshid, &distfint(0));
   }
   setupflag = true;
   overset   = true;
}

void OversetFindPointsGSLIB::FindPoints(const Vector &point_pos,
                                        Array<unsigned int> &point_id,
                                        int point_pos_ordering)
{
   MFEM_VERIFY(setupflag, "Use OversetFindPointsGSLIB::Setup before "
               "finding points.");
   MFEM_VERIFY(overset, "Please use OversetFindPoints for overlapping grids.");
   points_cnt = point_pos.Size() / dim;
   unsigned int match = 0; // Don't find points in the mesh if point_id=mesh_id

   gsl_code.SetSize(points_cnt);
   gsl_proc.SetSize(points_cnt);
   gsl_elem.SetSize(points_cnt);
   gsl_ref.SetSize(points_cnt * dim);
   gsl_dist.SetSize(points_cnt);

   auto xvFill = [&](const double *xv_base[], unsigned xv_stride[])
   {
      for (int d = 0; d < dim; d++)
      {
         if (point_pos_ordering == Ordering::byNODES)
         {
            xv_base[d] = point_pos.GetData() + d*points_cnt;
            xv_stride[d] = sizeof(double);
         }
         else
         {
            xv_base[d] = point_pos.GetData() + d;
            xv_stride[d] = dim*sizeof(double);
         }
      }
   };
   if (dim == 2)
   {
      auto *findptsData = (gslib::findpts_data_2 *)this->fdataD;
      const double *xv_base[2];
      unsigned xv_stride[2];
      xvFill(xv_base, xv_stride);
      findptsms_2(gsl_code.GetData(), sizeof(unsigned int),
                  gsl_proc.GetData(), sizeof(unsigned int),
                  gsl_elem.GetData(), sizeof(unsigned int),
                  gsl_ref.GetData(),  sizeof(double) * dim,
                  gsl_dist.GetData(), sizeof(double),
                  xv_base,            xv_stride,
                  point_id.GetData(), sizeof(unsigned int), &match,
                  points_cnt, findptsData);
   }
   else  // dim == 3
   {
      auto *findptsData = (gslib::findpts_data_3 *)this->fdataD;
      const double *xv_base[3];
      unsigned xv_stride[3];
      xvFill(xv_base, xv_stride);
      findptsms_3(gsl_code.GetData(), sizeof(unsigned int),
                  gsl_proc.GetData(), sizeof(unsigned int),
                  gsl_elem.GetData(), sizeof(unsigned int),
                  gsl_ref.GetData(),  sizeof(double) * dim,
                  gsl_dist.GetData(), sizeof(double),
                  xv_base,            xv_stride,
                  point_id.GetData(), sizeof(unsigned int), &match,
                  points_cnt, findptsData);
   }

   // Set the element number and reference position to 0 for points not found
   for (int i = 0; i < points_cnt; i++)
   {
      if (gsl_code[i] == 2 ||
          (gsl_code[i] == 1 && gsl_dist(i) > bdr_tol))
      {
         gsl_elem[i] = 0;
         for (int d = 0; d < dim; d++) { gsl_ref(i*dim + d) = -1.; }
         gsl_code[i] = 2;
      }
   }

   // Map element number for simplices, and ref_pos from [-1,1] to [0,1] for both
   // simplices and quads.
   MapRefPosAndElemIndices();
}

void OversetFindPointsGSLIB::Interpolate(const Vector &point_pos,
                                         Array<unsigned int> &point_id,
                                         const GridFunction &field_in,
                                         Vector &field_out,
                                         int point_pos_ordering)
{
   FindPoints(point_pos, point_id, point_pos_ordering);
   Interpolate(field_in, field_out);
}

GSOPGSLIB::GSOPGSLIB(Array<long long> &ids)
{
   gsl_comm = new gslib::comm;
   cr       = new gslib::crystal;
#ifdef MFEM_USE_MPI
   int initialized;
   MPI_Initialized(&initialized);
   if (!initialized) { MPI_Init(NULL, NULL); }
   MPI_Comm comm = MPI_COMM_WORLD;
   comm_init(gsl_comm, comm);
#else
   comm_init(gsl_comm, 0);
#endif
   crystal_init(cr, gsl_comm);
   UpdateIdentifiers(ids);
}

#ifdef MFEM_USE_MPI
GSOPGSLIB::GSOPGSLIB(MPI_Comm comm_, Array<long long> &ids)
   : cr(NULL), gsl_comm(NULL)
{
   gsl_comm = new gslib::comm;
   cr      = new gslib::crystal;
   comm_init(gsl_comm, comm_);
   crystal_init(cr, gsl_comm);
   UpdateIdentifiers(ids);
}
#endif

GSOPGSLIB::~GSOPGSLIB()
{
   crystal_free(cr);
   gslib_gs_free(gsl_data);
   comm_free(gsl_comm);
   delete gsl_comm;
   delete cr;
}

void GSOPGSLIB::UpdateIdentifiers(const Array<long long> &ids)
{
   long long minval = ids.Min();
#ifdef MFEM_USE_MPI
   MPI_Allreduce(MPI_IN_PLACE, &minval, 1, MPI_LONG_LONG_INT,
                 MPI_MIN, gsl_comm->c);
#endif
   MFEM_VERIFY(minval >= 0, "Unique identifier cannot be negative.");
   if (gsl_data != NULL) { gslib_gs_free(gsl_data); }
   num_ids = ids.Size();
   gsl_data = gslib_gs_setup(ids.GetData(),
                             ids.Size(),
                             gsl_comm, 0,
                             gslib::gs_crystal_router, 0);
}

void GSOPGSLIB::GS(Vector &senddata, GSOp op)
{
   MFEM_VERIFY(senddata.Size() == num_ids,
               "Incompatible setup and GOP operation.");
   if (op == GSOp::ADD)
   {
      gslib_gs(senddata.GetData(),gslib::gs_double,gslib::gs_add,0,gsl_data,0);
   }
   else if (op == GSOp::MUL)
   {
      gslib_gs(senddata.GetData(),gslib::gs_double,gslib::gs_mul,0,gsl_data,0);
   }
   else if (op == GSOp::MAX)
   {
      gslib_gs(senddata.GetData(),gslib::gs_double,gslib::gs_max,0,gsl_data,0);
   }
   else if (op == GSOp::MIN)
   {
      gslib_gs(senddata.GetData(),gslib::gs_double,gslib::gs_min,0,gsl_data,0);
   }
   else
   {
      MFEM_ABORT("Invalid GSOp operation.");
   }
}

// Get Hash Range
static void GetHashRange(const int d, const Array<int> &lh_n,
                         const Vector &lh_fac,
                         const Vector &lh_bnd_min, const Vector &lh_bnd_max,
                         const double &xmin, const double &xmax,
                         int &imin, int &imax)
{
   int i0 = floor( (xmin - lh_bnd_min[d]) * lh_fac[d] );
   int i1 = ceil ( (xmax - lh_bnd_min[d]) * lh_fac[d] );
   imin = i0 < 0 ? 0 : i0;
   imax = i1 < lh_n[d] ? i1 : lh_n[d];
   if (imax == imin) { ++imax; }
}


static void SetHashFac(Vector &lh_fac, const Array<int> &nx,
                       const Vector &lh_bnd_min, const Vector &lh_bnd_max)
{
   int dim = lh_bnd_min.Size();
   for (int d = 0; d < dim; d++)
   {
      lh_fac[d] = nx[d] / (lh_bnd_max[d] - lh_bnd_min[d]);
   }
}


// Get HashCount
static int GetHashCount(const Array<int> &lh_n, const Vector &lh_fac,
                        const Vector &lh_bnd_min, const Vector &lh_bnd_max,
                        const Vector &elmin, const Vector &elmax,
                        Array<int> &elmin_h, Array<int> &elmax_h)
{
   int count = 0;
   const int dim = lh_bnd_min.Size();
   const int nel = elmin.Size()/dim;
   elmin_h.SetSize(dim * nel);
   elmax_h.SetSize(dim * nel);
   for (int i = 0; i < nel; i++)
   {
      int count_el = 1;
      for (int d = 0; d < dim; d++)
      {
         GetHashRange(d, lh_n, lh_fac, lh_bnd_min, lh_bnd_max,
                      elmin[d*nel + i], elmax[d*nel + i],
                      elmin_h[d*nel + i], elmax_h[d*nel + i]);
         int imax = elmax_h[d*nel + i];
         int imin = elmin_h[d*nel + i];
         count_el *= (imax - imin);
      }
      count += count_el;
   }
   return count;
}

#if defined(MFEM_USE_MPI)
void GlobalBoundingBoxTensorGridMap::SetupCrystal(const MPI_Comm &comm_)
{
   if (cr != nullptr)
   {
      crystal_free(cr);
   }
   if (gsl_comm != nullptr)
   {
      comm_free(gsl_comm);
   }
#if GSLIB_RELEASE_VERSION < 10009
   MFEM_ABORT("GSLIB version 1.0.9 or higher is required.");
#endif

   gsl_comm = new gslib::comm;
   cr      = new gslib::crystal;
   comm_init(gsl_comm, comm_);
   gslib::crystal_init(cr, gsl_comm);
}

GlobalBoundingBoxTensorGridMap::GlobalBoundingBoxTensorGridMap(ParMesh &pmesh,
                                                               int nx)
{
   GridFunction *nodes = pmesh.GetNodes();
   MFEM_VERIFY(nodes != nullptr,
               "BoundingBoxTensorGridMap requires a mesh with nodes defined.");
   const int nel = pmesh.GetNE();
   Vector elmin, elmax;
   int nref = 3;
   nodes->GetElementBounds(elmin, elmax, nref);
   dim = elmin.Size() / nel;
   Array<int> nx_arr(dim);
   nx_arr = nx;
   Setup(pmesh.GetComm(), elmin, elmax, nx_arr, nel);
}

GlobalBoundingBoxTensorGridMap::GlobalBoundingBoxTensorGridMap(
   const MPI_Comm &comm,
   Vector &elmin,
   Vector &elmax,
   int n, int nel,
   bool by_max_size)
{
   dim = elmin.Size() / nel;
   Array<int> nx_arr(dim);
   if (!by_max_size)
   {
      nx_arr = n;
   }
   else
   {
      long long int nx = n;
      MPI_Allreduce(MPI_IN_PLACE, &nx, 1, MPI_LONG_LONG, MPI_SUM, comm);
      nx = ceil(pow((double)nx,1./dim));
      nx_arr = nx;
   }
   Setup(comm, elmin, elmax, nx_arr, nel);
}

GlobalBoundingBoxTensorGridMap::GlobalBoundingBoxTensorGridMap(
   const MPI_Comm &comm,
   Vector &elmin, Vector &elmax,
   Array<int> &nx, int nel)
{
   Setup(comm, elmin, elmax, nx, nel);
}

void GlobalBoundingBoxTensorGridMap::Setup(const MPI_Comm &comm,
                                           Vector &elmin, Vector &elmax,
                                           Array<int> &nx, int nel)
{
   SetupCrystal(comm);
   dim = elmin.Size() / nel;
   gh_bnd_min.SetSize(dim);
   gh_bnd_max.SetSize(dim);
   gh_fac.SetSize(dim);
   gh_n.SetSize(dim);
   gh_n = nx;

   MFEM_VERIFY(nx.Size() == dim,
               "BoundingBoxTensorGridMap requires nx to have the same size as the number of dimensions.");
   for (int d = 0; d < nx.Size(); d++)
   {
      MFEM_VERIFY(nx[d] > 0,
                  "BoundingBoxTensorGridMap requires positive number of divisions in each dimension.");
   }
   for (int d = 0; d < dim; d++)
   {
      Vector elmind(elmin.GetData() + d*nel, nel);
      Vector elmaxd(elmax.GetData() + d*nel, nel);
      gh_bnd_min[d] = elmind.Min();
      gh_bnd_max[d] = elmaxd.Max();
   }

   Vector gh_bnd_min_loc = gh_bnd_min;
   Vector gh_bnd_max_loc = gh_bnd_max;

   MPI_Allreduce(MPI_IN_PLACE, gh_bnd_min.GetData(), dim,
                 MFEM_MPI_REAL_T, MPI_MIN, comm);
   MPI_Allreduce(MPI_IN_PLACE, gh_bnd_max.GetData(), dim,
                 MFEM_MPI_REAL_T, MPI_MAX, comm);

   int rank;
   MPI_Comm_rank(MPI_COMM_WORLD, &rank); // Get rank of the current process
   MPI_Comm_size(MPI_COMM_WORLD, &num_procs);

   SetHashFac(gh_fac, gh_n, gh_bnd_min, gh_bnd_max);

   int gh_nd = gh_n[0];
   for (int d = 1; d < dim; d++)
   {
      gh_nd *= gh_n[d];
   }

   // Hash cell ranges for each element in each dimension
   Array<int> elmin_h, elmax_h;
   int store_size = GetHashCount(gh_n, gh_fac,
                                 gh_bnd_min, gh_bnd_max,
                                 elmin, elmax,
                                 elmin_h, elmax_h);

   Array<int> loc_idx_min(dim), loc_idx_max(dim), lh_n(dim);
   int loc_idx_tot = 1;

   for (int d = 0; d < dim; d++)
   {
      GetHashRange(d, gh_n, gh_fac, gh_bnd_min, gh_bnd_max,
                   gh_bnd_min_loc[d], gh_bnd_max_loc[d],
                   loc_idx_min[d], loc_idx_max[d]);
      lh_n[d] = loc_idx_max[d] - loc_idx_min[d];
      loc_idx_tot *= lh_n[d];
   }

   struct hashInfo_s
   {
      unsigned int index, proc;
   };
   struct gslib::array hashInfo_pt;
   array_init(struct hashInfo_s, &hashInfo_pt, store_size);
   hashInfo_pt.n=store_size;

   struct hashInfo_s *pt = (struct hashInfo_s *)hashInfo_pt.ptr;
   Array<int> marker(loc_idx_tot);
   marker = 0;

   for (int e = 0; e < nel; e++)
   {
      int klim = dim < 3 ? 1 : (elmax_h[2*nel+e]-elmin_h[2*nel+e]);
      int jlim = dim < 2 ? 1 : (elmax_h[1*nel+e]-elmin_h[1*nel+e]);
      int ilim = (elmax_h[0*nel+e]-elmin_h[0*nel+e]);
      for (int k = 0; k < klim; k++)
      {
         int koff = dim < 3 ? 0 : (elmin_h[2*nel + e] + k)* gh_n[0] * gh_n[1];
         int koff_loc = dim < 3 ? 0 :
                        (elmin_h[2*nel+e]+k - loc_idx_min[2])*lh_n[0] * lh_n[1];
         for (int j = 0; j < jlim; j++)
         {
            int joff = dim < 2 ? 0 : (elmin_h[1*nel + e] + j) * gh_n[0];
            int joff_loc = dim < 2 ? 0 :
                           (elmin_h[1*nel+e]+j - loc_idx_min[1])*lh_n[0];
            for (int i = 0; i < ilim; i++)
            {
               int ioff = elmin_h[0*nel + e] + i;
               int ioff_loc = elmin_h[0*nel+e]+i - loc_idx_min[0];
               int idx = ioff + joff + koff;
               int idx_loc = ioff_loc + joff_loc + koff_loc;
               if (marker[idx_loc] == 1) { continue; }
               pt->proc = idx % num_procs;
               pt->index = idx / num_procs;
               marker[idx_loc] = 1;
               ++pt;
            }
         }
      }
   }
   MPI_Barrier(comm);
   int npts = marker.Sum();
   hashInfo_pt.n = npts;

   // transfer info to other ranks and sort by index
#if GSLIB_RELEASE_VERSION >= 10009
   sarray_transfer(struct hashInfo_s, &hashInfo_pt, proc, 1, cr);
   sarray_sort(struct hashInfo_s, hashInfo_pt.ptr, hashInfo_pt.n,
               index, 0, &(cr->data));
#endif

   int nrecv = hashInfo_pt.n;

   n_local_cells = (gh_nd-1)/num_procs+1;
   gh_offset.SetSize(n_local_cells + 1 + nrecv);
   gh_offset = 0;
   Array<int> hash_el_count(n_local_cells);
   hash_el_count = 0;

   pt = (struct hashInfo_s *)hashInfo_pt.ptr;
   for (int i = 0; i < nrecv; i++)
   {
      int idx = pt->index;
      hash_el_count[idx]++;
      ++pt;
   }

   gh_offset[0] = n_local_cells + 1;
   for (int e = 0; e < n_local_cells; e++)
   {
      gh_offset[e + 1] = gh_offset[e] + hash_el_count[e];
   }

   pt = (struct hashInfo_s *)hashInfo_pt.ptr;
   for (int i = 0; i < nrecv; i++)
   {
      int idx = pt->index;
      int proc = pt->proc;
      gh_offset[gh_offset[idx+1]-hash_el_count[idx]]=proc;
      hash_el_count[idx]--;
      ++pt;
   }

   array_free(&hashInfo_pt);
   MPI_Barrier(comm);
}

int GlobalBoundingBoxTensorGridMap::GetGlobalHashCellFromPoint(
   Vector &xyz) const
{
   MFEM_ASSERT(xyz.Size() == dim,
               "Point must have the same dimension as the hash.");
   int sum = 0;
   for (int d = dim-1; d >= 0; --d)
   {
      if (xyz(d) < gh_bnd_min(d) || xyz(d) > gh_bnd_max(d))
      {
         return -1; // Point is outside the bounds of the hash
      }
      sum *= gh_n[d];
      int i = (int)floor((xyz(d) - gh_bnd_min(d)) * gh_fac[d]);
      sum += i < 0 ? 0 : (gh_n[d] - 1 < i ? gh_n[d] - 1 : i);
   }
   return sum;
}

void GlobalBoundingBoxTensorGridMap::GlobalHashCellToProcAndLocalIndex(int i,
                                                                       int &proc, int &idx) const
{
   proc = i % num_procs;
   idx = i / num_procs;
}

void GlobalBoundingBoxTensorGridMap::GetProcAndLocalIndexFromPoint(Vector &xyz,
                                                                   int &proc, int &idx) const
{
   int cell = GetGlobalHashCellFromPoint(xyz);
   if (cell < 0)
   {
      proc = -1;
      idx = -1;
      return; // Point is outside the bounds of the hash
   }
   GlobalHashCellToProcAndLocalIndex(cell, proc, idx);
}

void GlobalBoundingBoxTensorGridMap::MapPointsToProcs(Vector &xyz, int ordering,
                                                      std::map<int, std::vector<int>> &pt_idx_to_procs) const
{
   MFEM_ASSERT(xyz.Size() % dim == 0,
               "Point array size must be a multiple of the hash dimension.");
   int npts = xyz.Size() / dim;
   pt_idx_to_procs.clear();

   // struct to hold point info:
   // info: holds local hash cell index when first sent.
   //       holds proc when returned back.
   // proc: holds the proc that the hash cell info is on.
   // loc_index: local index of the point in the input vector.
   struct ptInfo_s
   {
      unsigned int info, proc, loc_index;
   };
   struct gslib::array ptInfo_pt;
   array_init(struct ptInfo_s, &ptInfo_pt, npts);
   ptInfo_pt.n=npts;
   struct ptInfo_s *pt = (struct ptInfo_s *)ptInfo_pt.ptr;

   for (int i = 0; i < npts; i++)
   {
      Vector pt_xyz(dim);
      for (int d = 0; d < dim; d++)
      {
         pt_xyz(d) = ordering == 0 ? xyz(d*npts + i) : xyz(i*dim + d);
      }

      int cell = GetGlobalHashCellFromPoint(pt_xyz);
      if (cell < 0)
      {
         ++pt;
         continue; // Point is outside the bounds of the hash
      }
      int proc, idx;
      GlobalHashCellToProcAndLocalIndex(cell, proc, idx);
      pt->info = idx;
      pt->proc = proc;
      pt->loc_index = i;
      ++pt;
   }
   MPI_Barrier(MPI_COMM_WORLD);

   // transfer info to ranks that hold each hash cell's info
   sarray_transfer(struct ptInfo_s, &ptInfo_pt, proc, 1, cr);

   int nrecv = ptInfo_pt.n;
   pt = (struct ptInfo_s *)ptInfo_pt.ptr;
   int ncount = 0;
   for (int i = 0; i < nrecv; i++)
   {
      int idx = pt->info;
      int loc_count = gh_offset[idx+1]-gh_offset[idx];
      ncount += loc_count;
      ++pt;
   }

   struct gslib::array sendptInfo_pt;
   array_init(struct ptInfo_s, &sendptInfo_pt, ncount);
   sendptInfo_pt.n=ncount;
   struct ptInfo_s *spt = (struct ptInfo_s *)sendptInfo_pt.ptr;
   pt = (struct ptInfo_s *)ptInfo_pt.ptr;

   for (int i = 0; i < nrecv; i++)
   {
      Array<int> procs = MapCellToProcs(pt->info);
      for (int k = 0; k < procs.Size(); k++)
      {
         spt->info = procs[k];
         spt->proc = pt->proc;
         spt->loc_index = pt->loc_index;
         ++spt;
      }
      ++pt;
   }

   array_free(&ptInfo_pt);
   sarray_transfer(struct ptInfo_s, &sendptInfo_pt, proc, 1, cr);

   nrecv = sendptInfo_pt.n;
   spt = (struct ptInfo_s *)sendptInfo_pt.ptr;

   for (int i =0; i < nrecv; i++)
   {
      int pt_idx = spt->loc_index;
      int proc = spt->info;
      pt_idx_to_procs[pt_idx].push_back(proc);
      ++spt;
   }

   array_free(&sendptInfo_pt);
   MPI_Barrier(MPI_COMM_WORLD);
}

Array<int> GlobalBoundingBoxTensorGridMap::MapCellToProcs(int l_idx) const
{
   MFEM_ASSERT(l_idx >= 0 && l_idx < n_local_cells-1,
               "Access element " << l_idx << " of local hash with cells = "
               << n_local_cells - 1);
   int start = gh_offset[l_idx];
   int end = gh_offset[l_idx + 1];
   Array<int> elements(end - start);
   for (int j = start; j < end; j++)
   {
      elements[j - start] = gh_offset[j];
   }
   return elements;
}

GlobalBoundingBoxTensorGridMap::~GlobalBoundingBoxTensorGridMap()
{
   if (cr != nullptr)
   {
      crystal_free(cr);
      cr = nullptr;
   }
   if (gsl_comm != nullptr)
   {
      comm_free(gsl_comm);
      gsl_comm = nullptr;
   }
}

#endif // defined(MFEM_USE_MPI) && defined(MFEM_USE_GSLIB)

} // namespace mfem
#undef CODE_INTERNAL
#undef CODE_BORDER
#undef CODE_NOT_FOUND

#endif // MFEM_USE_GSLIB<|MERGE_RESOLUTION|>--- conflicted
+++ resolved
@@ -86,18 +86,11 @@
 {
 
 FindPointsGSLIB::FindPointsGSLIB()
-<<<<<<< HEAD
    : mesh(NULL),
      fec_map_lin(NULL),
      fdataD(NULL), cr(NULL), gsl_comm(NULL),
      dim(-1), spacedim(-1), points_cnt(-1), setupflag(false),
      default_interp_value(0),
-=======
-   : mesh(nullptr),
-     fec_map_lin(nullptr),
-     fdataD(nullptr), cr(nullptr), gsl_comm(nullptr),
-     dim(-1), points_cnt(-1), setupflag(false), default_interp_value(0),
->>>>>>> 73afff37
      avgtype(AvgType::ARITHMETIC), bdr_tol(1e-8)
 {
    mesh_split.SetSize(4);
@@ -157,18 +150,11 @@
 
 #ifdef MFEM_USE_MPI
 FindPointsGSLIB::FindPointsGSLIB(MPI_Comm comm_)
-<<<<<<< HEAD
    : mesh(NULL),
      fec_map_lin(NULL),
      fdataD(NULL), cr(NULL), gsl_comm(NULL),
      dim(-1), spacedim(-1), points_cnt(-1), setupflag(false),
      default_interp_value(0),
-=======
-   : mesh(nullptr),
-     fec_map_lin(nullptr),
-     fdataD(nullptr), cr(nullptr), gsl_comm(nullptr),
-     dim(-1), points_cnt(-1), setupflag(false), default_interp_value(0),
->>>>>>> 73afff37
      avgtype(AvgType::ARITHMETIC), bdr_tol(1e-8)
 {
    mesh_split.SetSize(4);
@@ -201,8 +187,6 @@
                             const int npt_max)
 {
    MFEM_VERIFY(m.GetNodes() != NULL, "Mesh nodes are required.");
-   MFEM_VERIFY(m.SpaceDimension() == m.Dimension(),
-               "Mesh spatial dimension and reference element dimension must be the same");
    const int meshOrder = m.GetNodes()->FESpace()->GetMaxElementOrder();
 
    // call FreeData if FindPointsGSLIB::Setup has been called already
@@ -215,12 +199,8 @@
 
    mesh = &m;
    dim  = mesh->Dimension();
-<<<<<<< HEAD
    spacedim = dim;
-   unsigned dof1D = meshOrder + 1;
-=======
-   const unsigned int dof1D = meshOrder+1;
->>>>>>> 73afff37
+   const unsigned dof1D = meshOrder + 1;
 
    SetupSplitMeshesAndIntegrationRules(meshOrder);
 
@@ -882,6 +862,7 @@
    mesh     = &m;
    dim      = mesh->Dimension();       // This is reference dimension
    spacedim = mesh->SpaceDimension();  // This is physical dimension
+   MFEM_VERIFY(dim < 3, "Configuration not supported yet.");
 
    bool tensor_product_only = mesh->GetNE() == 0 ||
                               (mesh->GetNumGeometries(dim) == 1 &&
@@ -896,27 +877,7 @@
    const int meshOrder = m.GetNodes()->FESpace()->GetMaxElementOrder();
    unsigned dof1D      = meshOrder + 1;
 
-   SetupSplitMeshes();
-   if (dim == 1)
-   {
-      if (ir_split[0]) { delete ir_split[0]; ir_split[0] = NULL; }
-      ir_split[0] = new IntegrationRule(pow(dof1D, dim));
-      SetupIntegrationRuleForSplitMesh(mesh_split[0], ir_split[0], meshOrder);
-   }
-   else if (dim == 2)
-   {
-      if (ir_split[0]) { delete ir_split[0]; ir_split[0] = NULL; }
-      ir_split[0] = new IntegrationRule(3*pow(dof1D, dim));
-      SetupIntegrationRuleForSplitMesh(mesh_split[0], ir_split[0], meshOrder);
-
-      if (ir_split[1]) { delete ir_split[1]; ir_split[1] = NULL; }
-      ir_split[1] = new IntegrationRule(pow(dof1D, dim));
-      SetupIntegrationRuleForSplitMesh(mesh_split[1], ir_split[1], meshOrder);
-   }
-   else
-   {
-      MFEM_ABORT("3D surface meshes not supported");
-   }
+   SetupSplitMeshesAndIntegrationRules(meshOrder);
 
    GetNodalValues(mesh->GetNodes(), gsl_mesh);
 
@@ -1927,7 +1888,6 @@
    gsl_mfem_ref = 0.0;
    gsl_mfem_elem = 0;
 
-<<<<<<< HEAD
    gsl_ref.UseDevice(true);
    gsl_dist.UseDevice(true);
 
@@ -1967,22 +1927,6 @@
                               gsl_newton,
                               points_cnt);
 
-=======
-void FindPointsGSLIB::FreeData()
-{
-   if (!setupflag) { return; }
-#ifdef MFEM_USE_MPI
-   if (!Mpi::IsFinalized())  // currently segfaults inside gslib otherwise
-#endif
-   {
-      if (dim == 2)
-      {
-         findpts_free_2((gslib::findpts_data_2 *)this->fdataD);
-      }
-      else
-      {
-         findpts_free_3((gslib::findpts_data_3 *)this->fdataD);
->>>>>>> 73afff37
       }
    }
    gsl_ref.HostReadWrite();
@@ -2641,15 +2585,22 @@
    if (!setupflag) { return; }
    if (dim == spacedim)
    {
-      if (dim == 2)
-      {
-         findpts_free_2((gslib::findpts_data_2 *)this->fdataD);
-      }
-      else
-      {
-         findpts_free_3((gslib::findpts_data_3 *)this->fdataD);
-      }
-   }
+#ifdef MFEM_USE_MPI
+      if (!Mpi::IsFinalized())  // currently segfaults inside gslib otherwise
+#endif
+      {
+         if (dim == 2)
+         {
+            findpts_free_2((gslib::findpts_data_2 *)this->fdataD);
+         }
+         else
+         {
+            findpts_free_3((gslib::findpts_data_3 *)this->fdataD);
+         }
+      }
+#ifdef MFEM_USE_MPI
+   }
+#endif
    gsl_code.DeleteAll();
    gsl_proc.DeleteAll();
    gsl_elem.DeleteAll();
@@ -2672,17 +2623,12 @@
 
 void FindPointsGSLIB::SetupSplitMeshes()
 {
-<<<<<<< HEAD
-   fec_map_lin = new H1_FECollection(1, dim);
+   if (fec_map_lin == nullptr) { fec_map_lin = new H1_FECollection(1, dim); }
    if (mesh->Dimension() == 1)
    {
       mesh_split[0] = new Mesh(Mesh::MakeCartesian1D(1, Element::SEGMENT));
    }
    else if (mesh->Dimension() == 2)
-=======
-   if (fec_map_lin == nullptr) { fec_map_lin = new H1_FECollection(1, dim); }
-   if (dim == 2)
->>>>>>> 73afff37
    {
       int Nvert = 7;
       int NEsplit = 3;
@@ -2869,45 +2815,6 @@
          }
       }
    }
-<<<<<<< HEAD
-
-   NE_split_total = 0;
-   split_element_map.SetSize(0);
-   split_element_index.SetSize(0);
-   int NEsplit = 0;
-   for (int e = 0; e < mesh->GetNE(); e++)
-   {
-      const Geometry::Type gt   = mesh->GetElement(e)->GetGeometryType();
-      if (gt == Geometry::TRIANGLE || gt == Geometry::PRISM)
-      {
-         NEsplit = 3;
-      }
-      else if (gt == Geometry::TETRAHEDRON)
-      {
-         NEsplit = 4;
-      }
-      else if (gt == Geometry::PYRAMID)
-      {
-         NEsplit = 8;
-      }
-      else if (gt == Geometry::SEGMENT || gt == Geometry::SQUARE ||
-               gt == Geometry::CUBE)
-      {
-         NEsplit = 1;
-      }
-      else
-      {
-         MFEM_ABORT("Unsupported geometry type.");
-      }
-      NE_split_total += NEsplit;
-      for (int i = 0; i < NEsplit; i++)
-      {
-         split_element_map.Append(e);
-         split_element_index.Append(i);
-      }
-   }
-=======
->>>>>>> 73afff37
 }
 
 void FindPointsGSLIB::SetupIntegrationRuleForSplitMesh(Mesh *meshin,
@@ -2968,7 +2875,13 @@
    const int dim = mesh->Dimension();
 
    SetupSplitMeshes();
-   if (dim == 2)
+   if (dim == 1)
+   {
+      if (ir_split[0]) { delete ir_split[0]; ir_split[0] = NULL; }
+      ir_split[0] = new IntegrationRule(pow(dof1D, dim));
+      SetupIntegrationRuleForSplitMesh(mesh_split[0], ir_split[0], order);
+   }
+   else if (dim == 2)
    {
       if (ir_split[0]) { delete ir_split[0]; ir_split[0] = NULL; }
       ir_split[0] = new IntegrationRule(3*pow(dof1D, dim));
@@ -3017,7 +2930,9 @@
       {
          NEsplit = 8;
       }
-      else if (gt == Geometry::SQUARE || gt == Geometry::CUBE)
+
+      else if (gt == Geometry::SEGMENT  ||
+               gt == Geometry::SQUARE || gt == Geometry::CUBE)
       {
          NEsplit = 1;
       }
