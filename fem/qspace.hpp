--- conflicted
+++ resolved
@@ -41,23 +41,14 @@
    mutable long nodes_sequence = 0; ///< Nodes counter for cache invalidation.
 
    /// @brief Entity quadrature point offset array.
-<<<<<<< HEAD
    ///
    /// Supports a constant compression scheme for meshes which have a single
    /// geometry type. When compressed, will have a single value. The true offset
    /// can be computed as i * offsets[0], where i is the entity index. Otherwise
    /// has size num_entities + 1.
    ///
-=======
-   ///
-   /// Supports a constant compression scheme for meshes which have a single
-   /// geometry type. When compressed, will have a single value. The true offset
-   /// can be computed as i * offsets[0], where i is the entity index. Otherwise
-   /// has size num_entities + 1.
-   ///
    /// In the non-compressed case, the quadrature point values for entity i are
    /// stored in the indices between offsets[i] and offsets[i+1].
->>>>>>> 144c8c31
    Array<int> offsets;
 
    /// @brief Cached version of the "full" offsets, returned by Offsets() when
@@ -99,26 +90,18 @@
 
    /// @brief Entity quadrature point offset array.
    ///
-<<<<<<< HEAD
-   /// Supports a constant compression scheme for meshes which have a single
-=======
    /// If @a storage is QSpaceOffsetStorage::COMPRESSED, then the returned array
    /// supports a constant compression scheme for meshes which have a single
->>>>>>> 144c8c31
    /// geometry type. When compressed, will have a single value. The true offset
    /// can be computed as i * offsets[0], where i is the entity index. Otherwise
    /// has size num_entities + 1.
    ///
-<<<<<<< HEAD
-   const Array<int> &Offsets() const { return offsets; }
-=======
    /// If @a storage is QSpaceOffsetStorage::FULL, then the array will never be
    /// compressed.
    ///
    /// In the non-compressed case, the quadrature point values for entity i are
    /// stored in the indices between offsets[i] and offsets[i+1].
    const Array<int> &Offsets(QSpaceOffsetStorage storage) const;
->>>>>>> 144c8c31
 
    /// Return the total number of quadrature points.
    int GetSize() const { return size; }
