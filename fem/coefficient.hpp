--- conflicted
+++ resolved
@@ -867,16 +867,12 @@
    double beta;
 
 public:
-<<<<<<< HEAD
-   // Result is _alpha * A + _beta * B
+   /// Constructor with one coefficient.  Result is _alpha * A + _beta * B
    SumCoefficient(double A, Coefficient &B,
                   double _alpha = 1.0, double _beta = 1.0)
       : aConst(A), a(NULL), b(&B), alpha(_alpha), beta(_beta) { }
 
-   // Result is _alpha * A + _beta * B
-=======
-   /// Construct with the two coefficients.  Result is _alpha * A + _beta * B.
->>>>>>> dc4715e0
+   /// Constructor with two coefficients.  Result is _alpha * A + _beta * B.
    SumCoefficient(Coefficient &A, Coefficient &B,
                   double _alpha = 1.0, double _beta = 1.0)
       : aConst(0.0), a(&A), b(&B), alpha(_alpha), beta(_beta) { }
@@ -915,12 +911,11 @@
    Coefficient * b;
 
 public:
-<<<<<<< HEAD
+   /// Constructor with one coefficient.  Result is A * B.
    ProductCoefficient(double A, Coefficient &B)
       : aConst(A), a(NULL), b(&B) { }
-=======
-   /// Construct with the two coefficients.  Result is A * B.
->>>>>>> dc4715e0
+
+   /// Constructor with two coefficients.  Result is A * B.
    ProductCoefficient(Coefficient &A, Coefficient &B)
       : aConst(0.0), a(&A), b(&B) { }
 
@@ -994,25 +989,17 @@
    double p;
 
 public:
-<<<<<<< HEAD
-   /// Result is A^p
-   PowerCoefficient(Coefficient &A, double _p)
-      : a(&A), p(_p) { }
-
-   void SetACoef(Coefficient &A) { a = &A; }
-   Coefficient * GetACoef() const { return a; }
-
-   void SetExponent(double _p) { p = _p; }
-   double GetExponent() const { return p; }
-
-   /// Evaluate the coefficient
-=======
    /// Construct with a coefficient and a constant power @a _p.  Result is A^p.
    PowerCoefficient(Coefficient &A, double _p)
       : a(&A), p(_p) { }
 
+   void SetACoef(Coefficient &A) { a = &A; }
+   Coefficient * GetACoef() const { return a; }
+
+   void SetExponent(double _p) { p = _p; }
+   double GetExponent() const { return p; }
+
    /// Evaluate the coefficient at @a ip.
->>>>>>> dc4715e0
    virtual double Eval(ElementTransformation &T,
                        const IntegrationPoint &ip)
    { return pow(a->Eval(T, ip), p); }
@@ -1032,17 +1019,13 @@
    /// Construct with the two vector coefficients.  Result is \f$ A \cdot B \f$.
    InnerProductCoefficient(VectorCoefficient &A, VectorCoefficient &B);
 
-<<<<<<< HEAD
    void SetACoef(VectorCoefficient &A) { a = &A; }
    VectorCoefficient * GetACoef() const { return a; }
 
    void SetBCoef(VectorCoefficient &B) { b = &B; }
    VectorCoefficient * GetBCoef() const { return b; }
 
-   /// Evaluate the coefficient
-=======
    /// Evaluate the coefficient at @a ip.
->>>>>>> dc4715e0
    virtual double Eval(ElementTransformation &T,
                        const IntegrationPoint &ip);
 };
@@ -1058,19 +1041,16 @@
    mutable Vector vb;
 
 public:
-   /// Construct with the two vector coefficients.  Result is \f$ A_x B_y - A_y * B_x; \f$.
+   /// Constructor with two vector coefficients.  Result is \f$ A_x B_y - A_y * B_x; \f$.
    VectorRotProductCoefficient(VectorCoefficient &A, VectorCoefficient &B);
 
-<<<<<<< HEAD
    void SetACoef(VectorCoefficient &A) { a = &A; }
    VectorCoefficient * GetACoef() const { return a; }
 
    void SetBCoef(VectorCoefficient &B) { b = &B; }
    VectorCoefficient * GetBCoef() const { return b; }
 
-=======
    /// Evaluate the coefficient at @a ip.
->>>>>>> dc4715e0
    virtual double Eval(ElementTransformation &T,
                        const IntegrationPoint &ip);
 };
@@ -1087,14 +1067,10 @@
    /// Construct with the matrix.
    DeterminantCoefficient(MatrixCoefficient &A);
 
-<<<<<<< HEAD
    void SetACoef(MatrixCoefficient &A) { a = &A; }
    MatrixCoefficient * GetACoef() const { return a; }
 
-   /// Evaluate the coefficient
-=======
    /// Evaluate the determinant coefficient at @a ip.
->>>>>>> dc4715e0
    virtual double Eval(ElementTransformation &T,
                        const IntegrationPoint &ip);
 };
@@ -1118,15 +1094,14 @@
    mutable Vector va;
 
 public:
-<<<<<<< HEAD
-   // To be used with the various "Set" methods
+   /// Constructor with no coefficients. To be used with the various "Set" methods
    VectorSumCoefficient(int dim);
 
-   // Result is _alpha * A + _beta * B
+   /// Constructor with two vector coefficients.  Result is _alpha * A + _beta * B
    VectorSumCoefficient(VectorCoefficient &A, VectorCoefficient &B,
                         double _alpha = 1.0, double _beta = 1.0);
 
-   // Result is _alpha * _A + _beta * _B
+   /// Constructor with scalar coefficients. Result is _alpha * _A + _beta * _B
    VectorSumCoefficient(VectorCoefficient &_A, VectorCoefficient &_B,
                         Coefficient &_alpha, Coefficient &_beta);
 
@@ -1154,14 +1129,7 @@
    void SetBeta(double _beta) { beta = _beta; betaCoef = NULL; }
    double GetBeta() const { return beta; }
 
-   /// Evaluate the coefficient
-=======
-   /// Construct with the two vector coefficients.  Result is _alpha * A + _beta * B.
-   VectorSumCoefficient(VectorCoefficient &A, VectorCoefficient &B,
-                        double _alpha = 1.0, double _beta = 1.0);
-
    /// Evaluate the coefficient at @a ip.
->>>>>>> dc4715e0
    virtual void Eval(Vector &V, ElementTransformation &T,
                      const IntegrationPoint &ip);
    using VectorCoefficient::Eval;
@@ -1176,9 +1144,12 @@
    VectorCoefficient * b;
 
 public:
-<<<<<<< HEAD
+   /// Constructor with constant and vector coefficient.  Result is A * B.
    ScalarVectorProductCoefficient(double A, VectorCoefficient &B);
+
+   /// Constructor with two coefficients.  Result is A * B.
    ScalarVectorProductCoefficient(Coefficient &A, VectorCoefficient &B);
+
 
    void SetAConst(double A) { a = NULL; aConst = A; }
    double GetAConst() const { return aConst; }
@@ -1214,12 +1185,7 @@
    void SetACoef(VectorCoefficient &A) { a = &A; }
    VectorCoefficient * GetACoef() const { return a; }
 
-=======
-   /// Construct with the two coefficients.  Result is A * B.
-   ScalarVectorProductCoefficient(Coefficient &A, VectorCoefficient &B);
-
    /// Evaluate the coefficient at @a ip.
->>>>>>> dc4715e0
    virtual void Eval(Vector &V, ElementTransformation &T,
                      const IntegrationPoint &ip);
    using VectorCoefficient::Eval;
@@ -1239,29 +1205,21 @@
    /// Construct with the two coefficients.  Result is A x B.
    VectorCrossProductCoefficient(VectorCoefficient &A, VectorCoefficient &B);
 
-<<<<<<< HEAD
    void SetACoef(VectorCoefficient &A) { a = &A; }
    VectorCoefficient * GetACoef() const { return a; }
 
    void SetBCoef(VectorCoefficient &B) { b = &B; }
    VectorCoefficient * GetBCoef() const { return b; }
 
-=======
    /// Evaluate the coefficient at @a ip.
->>>>>>> dc4715e0
    virtual void Eval(Vector &V, ElementTransformation &T,
                      const IntegrationPoint &ip);
    using VectorCoefficient::Eval;
 };
 
-<<<<<<< HEAD
-/// Vector coefficient defined as a matrix vector product
-class MatrixVectorProductCoefficient : public VectorCoefficient
-=======
 /** @brief Vector coefficient defined as a product of a matrix coefficient and
     a vector coefficient. */
-class MatVecCoefficient : public VectorCoefficient
->>>>>>> dc4715e0
+class MatrixVectorProductCoefficient : public VectorCoefficient
 {
 private:
    MatrixCoefficient * a;
@@ -1271,7 +1229,7 @@
    mutable Vector vb;
 
 public:
-<<<<<<< HEAD
+   /// Constructor with two coefficients.  Result is A*B.
    MatrixVectorProductCoefficient(MatrixCoefficient &A, VectorCoefficient &B);
 
    void SetACoef(MatrixCoefficient &A) { a = &A; }
@@ -1279,10 +1237,6 @@
 
    void SetBCoef(VectorCoefficient &B) { b = &B; }
    VectorCoefficient * GetBCoef() const { return b; }
-=======
-   /// Construct with the two coefficients.  Result is A*B.
-   MatVecCoefficient(MatrixCoefficient &A, VectorCoefficient &B);
->>>>>>> dc4715e0
 
    /// Evaluate the vector coefficient at @a ip.
    virtual void Eval(Vector &V, ElementTransformation &T,
@@ -1290,13 +1244,10 @@
    using VectorCoefficient::Eval;
 };
 
-<<<<<<< HEAD
+/// Convenient alias for the MatrixVectorProductCoefficient
 typedef MatrixVectorProductCoefficient MatVecCoefficient;
 
-/// Matrix coefficient defined as the identity of dimension d
-=======
 /// Constant matrix coefficient defined as the identity of dimension d
->>>>>>> dc4715e0
 class IdentityMatrixCoefficient : public MatrixCoefficient
 {
 private:
@@ -1312,11 +1263,7 @@
                      const IntegrationPoint &ip);
 };
 
-<<<<<<< HEAD
 /// Matrix coefficient defined as the linear combination of two matrices
-=======
-/// Matrix coefficient defined as the sum of two matrix coefficients.
->>>>>>> dc4715e0
 class MatrixSumCoefficient : public MatrixCoefficient
 {
 private:
@@ -1333,7 +1280,6 @@
    MatrixSumCoefficient(MatrixCoefficient &A, MatrixCoefficient &B,
                         double _alpha = 1.0, double _beta = 1.0);
 
-<<<<<<< HEAD
    void SetACoef(MatrixCoefficient &A) { a = &A; }
    MatrixCoefficient * GetACoef() const { return a; }
 
@@ -1346,10 +1292,7 @@
    void SetBeta(double _beta) { beta = _beta; }
    double GetBeta() const { return beta; }
 
-   /// Evaluate the coefficient
-=======
    /// Evaluate the matrix coefficient at @a ip.
->>>>>>> dc4715e0
    virtual void Eval(DenseMatrix &M, ElementTransformation &T,
                      const IntegrationPoint &ip);
 };
@@ -1364,8 +1307,10 @@
    MatrixCoefficient * b;
 
 public:
-<<<<<<< HEAD
+   /// Constructor with one coefficient.  Result is A*B.
    ScalarMatrixProductCoefficient(double A, MatrixCoefficient &B);
+
+   /// Constructor with two coefficients.  Result is A*B.
    ScalarMatrixProductCoefficient(Coefficient &A, MatrixCoefficient &B);
 
    void SetAConst(double A) { a = NULL; aConst = A; }
@@ -1377,12 +1322,7 @@
    void SetBCoef(MatrixCoefficient &B) { b = &B; }
    MatrixCoefficient * GetBCoef() const { return b; }
 
-=======
-   /// Construct with the two coefficients.  Result is A*B.
-   ScalarMatrixProductCoefficient(Coefficient &A, MatrixCoefficient &B);
-
    /// Evaluate the matrix coefficient at @a ip.
->>>>>>> dc4715e0
    virtual void Eval(DenseMatrix &M, ElementTransformation &T,
                      const IntegrationPoint &ip);
 };
@@ -1397,13 +1337,10 @@
    /// Construct with the matrix coefficient.  Result is \f$ A^T \f$.
    TransposeMatrixCoefficient(MatrixCoefficient &A);
 
-<<<<<<< HEAD
    void SetACoef(MatrixCoefficient &A) { a = &A; }
    MatrixCoefficient * GetACoef() const { return a; }
 
-=======
    /// Evaluate the matrix coefficient at @a ip.
->>>>>>> dc4715e0
    virtual void Eval(DenseMatrix &M, ElementTransformation &T,
                      const IntegrationPoint &ip);
 };
@@ -1418,13 +1355,10 @@
    /// Construct with the matrix coefficient.  Result is \f$ A^{-1} \f$.
    InverseMatrixCoefficient(MatrixCoefficient &A);
 
-<<<<<<< HEAD
    void SetACoef(MatrixCoefficient &A) { a = &A; }
    MatrixCoefficient * GetACoef() const { return a; }
 
-=======
    /// Evaluate the matrix coefficient at @a ip.
->>>>>>> dc4715e0
    virtual void Eval(DenseMatrix &M, ElementTransformation &T,
                      const IntegrationPoint &ip);
 };
@@ -1443,13 +1377,13 @@
    /// Construct with two vector coefficients.  Result is \f$ A B^T \f$.
    OuterProductCoefficient(VectorCoefficient &A, VectorCoefficient &B);
 
-<<<<<<< HEAD
    void SetACoef(VectorCoefficient &A) { a = &A; }
    VectorCoefficient * GetACoef() const { return a; }
 
    void SetBCoef(VectorCoefficient &B) { b = &B; }
    VectorCoefficient * GetBCoef() const { return b; }
 
+   /// Evaluate the matrix coefficient at @a ip.
    virtual void Eval(DenseMatrix &M, ElementTransformation &T,
                      const IntegrationPoint &ip);
 };
@@ -1483,9 +1417,7 @@
    void SetKCoef(VectorCoefficient &K) { k = &K; }
    VectorCoefficient * GetKCoef() const { return k; }
 
-=======
    /// Evaluate the matrix coefficient at @a ip.
->>>>>>> dc4715e0
    virtual void Eval(DenseMatrix &M, ElementTransformation &T,
                      const IntegrationPoint &ip);
 };
