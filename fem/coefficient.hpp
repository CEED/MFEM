--- conflicted
+++ resolved
@@ -841,14 +841,10 @@
 class MatrixFunctionCoefficient : public MatrixCoefficient
 {
 private:
-<<<<<<< HEAD
    std::function<void(const Vector &, DenseMatrix &)> Function;
+   std::function<void(const Vector &, Vector &)> SymmFunction;
    std::function<void(const Vector &, double, DenseMatrix &)> TDFunction;
-=======
-   void (*Function)(const Vector &, DenseMatrix &);
-   void (*SymmFunction)(const Vector &, Vector &);
-   void (*TDFunction)(const Vector &, double, DenseMatrix &);
->>>>>>> 1cf578ea
+
    Coefficient *Q;
    DenseMatrix mat;
 
@@ -859,6 +855,13 @@
       typename std::enable_if<std::is_convertible<Callable,
       std::function<void(const Vector &, DenseMatrix &)>>::value, int>::type;
 
+   /// Enables compile-time check if `Callable` is convertable to
+   /// std::function<void(const Vector &, Vector &)>
+   template <typename Callable>
+   using EnableIfCallableSymmF =
+      typename std::enable_if<std::is_convertible<Callable,
+      std::function<void(const Vector &, Vector &)>>::value, int>::type;
+   
    /// Enables compile-time check if `Callable` is convertable to
    /// std::function<void(const Vector &, double, DenseMatrix &)>
    template <typename Callable>
@@ -888,7 +891,7 @@
    MatrixFunctionCoefficient(int dim,
                              Callable F,
                              Coefficient *q = nullptr)
-      : MatrixCoefficient(dim), Function(std::move(F)), Q(q)
+      : MatrixCoefficient(dim), Function(std::move(F)), Q(q), mat(0)
    { }
 
    /// Define a constant matrix coefficient times a scalar Coefficient
@@ -924,13 +927,26 @@
    /// defining a vector function used by EvalSymmetric
    MatrixFunctionCoefficient(int dim, void (*F)(const Vector &, Vector &),
                              Coefficient *q = NULL)
-      : MatrixCoefficient(dim, true), Q(q)
-   {
-      SymmFunction = F;
-      Function = NULL;
-      TDFunction = NULL;
-      mat.SetSize(0);
-   }
+      : MatrixCoefficient(dim, true), SymmFunction(F), Q(q), mat(0)
+   { }
+
+   /// Define a time-dependent square matrix coefficient from any callable
+   /// type
+   /// \tparam Callable - Any callable type (e.g. std::function, lambda)
+   /// \tparam EnableIfCallableSymmF - compile-time check to enable this
+   /// constructor if SymmF is callable with signature:
+   /// (const Vector &, double, DenseMatrix &) -> void
+   /// \param dim - the size of the matrix
+   /// \param SymmF - time-dependent callable object
+   /// \param q - optional scalar Coefficient to scale the matrix coefficient
+   template <typename Callable, EnableIfCallableSymmF<Callable> = 0>
+   MatrixFunctionCoefficient(int dim, 
+                             Callable SymmF,
+                             Coefficient *q = NULL)
+      : MatrixCoefficient(dim, true), SymmFunction(std::move(SymmF)), Q(q), mat(0)
+   { }
+
+   
 
    /// Evaluate the matrix coefficient at @a ip.
    virtual void Eval(DenseMatrix &K, ElementTransformation &T,
