// Copyright (c) 2010-2020, Lawrence Livermore National Security, LLC. Produced
// at the Lawrence Livermore National Laboratory. All Rights reserved. See files
// LICENSE and NOTICE for details. LLNL-CODE-806117.
//
// This file is part of the MFEM library. For more information and source code
// availability visit https://mfem.org.
//
// MFEM is free software; you can redistribute it and/or modify it under the
// terms of the BSD-3 license. We welcome feedback and contributions, see file
// CONTRIBUTING.md for details.

#ifndef MFEM_COEFFICIENT
#define MFEM_COEFFICIENT

#include <functional>

#include "../config/config.hpp"
#include "../linalg/linalg.hpp"
#include "intrules.hpp"
#include "eltrans.hpp"

namespace mfem
{

class Mesh;

#ifdef MFEM_USE_MPI
class ParMesh;
#endif


/** @brief Base class Coefficients that optionally depend on space and time.
    These are used by the BilinearFormIntegrator, LinearFormIntegrator, and
    NonlinearFormIntegrator classes to represent the physical coefficients in
    the PDEs that are being discretized. This class can also be used in a more
    general way to represent functions that don't necessarily belong to a FE
    space, e.g., to project onto GridFunctions to use as initial conditions,
    exact solutions, etc. See, e.g., ex4 or ex22 for these uses. */
class Coefficient
{
protected:
   double time;

public:
   Coefficient() { time = 0.; }

   /// Set the time for time dependent coefficients
   void SetTime(double t) { time = t; }

   /// Get the time for time dependent coefficients
   double GetTime() { return time; }

   /** @brief Evaluate the coefficient in the element described by @a T at the
       point @a ip. */
   /** @note When this method is called, the caller must make sure that the
       IntegrationPoint associated with @a T is the same as @a ip. This can be
       achieved by calling T.SetIntPoint(&ip). */
   virtual double Eval(ElementTransformation &T,
                       const IntegrationPoint &ip) = 0;

   /** @brief Evaluate the derivative of a coefficient in the element
       described by @a T at the point @a ip, with respect to the mesh nodes,
       storing the result in @a PointMat_bar. */
   /** @note When this method is called, the caller must make sure that the
       IntegrationPoint associated with @a T is the same as @a ip. This can be
       achieved by calling T.SetIntPoint(&ip). */
   virtual void EvalRevDiff(const double Q_bar,
                            ElementTransformation &T,
                            const IntegrationPoint &ip,
                            DenseMatrix &PointMat_bar);

   /** @brief Evaluate the coefficient in the element described by @a T at the
       point @a ip at time @a t. */
   /** @note When this method is called, the caller must make sure that the
       IntegrationPoint associated with @a T is the same as @a ip. This can be
       achieved by calling T.SetIntPoint(&ip). */
   double Eval(ElementTransformation &T,
               const IntegrationPoint &ip, double t)
   {
      SetTime(t);
      return Eval(T, ip);
   }

   virtual ~Coefficient() { }
};


/// A coefficient that is constant across space and time
class ConstantCoefficient : public Coefficient
{
public:
   double constant;

   /// c is value of constant function
   explicit ConstantCoefficient(double c = 1.0) { constant=c; }

   /// Evaluate the coefficient at @a ip.
   virtual double Eval(ElementTransformation &T,
                       const IntegrationPoint &ip)
   { return (constant); }

   virtual void EvalRevDiff(const double Q_bar,
                            ElementTransformation &T,
                            const IntegrationPoint &ip,
                            DenseMatrix &PointMat_bar) {};
};

/** @brief A piecewise constant coefficient with the constants keyed
    off the element attribute numbers. */
class PWConstCoefficient : public Coefficient
{
private:
   Vector constants;

public:

   /// Constructs a piecewise constant coefficient in NumOfSubD subdomains
   explicit PWConstCoefficient(int NumOfSubD = 0) : constants(NumOfSubD)
   { constants = 0.0; }

   /// Construct the constant coefficient using a vector of constants.
   /** @a c should be a vector defined by attributes, so for region with
       attribute @a i @a c[i-1] is the coefficient in that region */
   PWConstCoefficient(Vector &c)
   { constants.SetSize(c.Size()); constants=c; }

   /// Update the constants with vector @a c.
   void UpdateConstants(Vector &c) { constants.SetSize(c.Size()); constants=c; }

   /// Return a reference to the i-th constant
   double &operator()(int i) { return constants(i-1); }

   /// Set the constants for all attributes to constant @a c.
   void operator=(double c) { constants = c; }

   /// Returns the number of constants representing different attributes.
   int GetNConst() { return constants.Size(); }

   /// Evaluate the coefficient.
   virtual double Eval(ElementTransformation &T,
                       const IntegrationPoint &ip);
};

<<<<<<< HEAD
/// A general C-function coefficient
=======
/// A general function coefficient
>>>>>>> e03a5aab
class FunctionCoefficient : public Coefficient
{
protected:
   std::function<double(const Vector &)> Function;
   std::function<void(const Vector &,
                      const double,
                      Vector &)> FunctionRevDiff;
<<<<<<< HEAD

   std::function<double(const Vector &, double)> TDFunction;
   std::function<void(const Vector &,
                      double,
                      const double,
                      Vector &)> TDFunctionRevDiff;

   /// Enables compile-time check if `Callable` is convertable to
   /// std::function<double(const Vector &)>
   template <typename Callable>
   using EnableIfCallableF =
      typename std::enable_if<std::is_convertible<Callable,
      std::function<double(const Vector &)>>::value, int>::type;

   /// Enables compile-time check if `Callable` is convertable to
   /// std::function<double(const Vector &, double)>
   template <typename Callable>
   using EnableIfCallableTDF =
      typename std::enable_if<std::is_convertible<Callable,
      std::function<double(const Vector &, double)>>::value, int>::type;

public:
   /// Define a time-independent coefficient from a pointer to a C-function
   FunctionCoefficient(double (*F)(const Vector &))
      : Function(F)
   { }

   /// Define a time-independent coefficient from any callable type
   /// \tparam Callable Any callable type (e.g. std::function, lambda)
   /// \tparam EnableIfCallableF compile-time check to enable this
   /// constructor if F is callable with signature:
   /// (const Vector &) -> double
   /// \param F time-independent callable object
   template <typename Callable, EnableIfCallableF<Callable> = 0>
   FunctionCoefficient(Callable F)
      : Function(std::move(F))
   { }

   /// Define a time-dependent coefficient from a pointer to a C-function
   FunctionCoefficient(double (*TDF)(const Vector &, double))
      : TDFunction(TDF)
   { }

   /// Define a time-dependent coefficient from any callable type
   /// \tparam Callable any callable type (e.g. std::function, lambda)
   /// \tparam EnableIfCallableTDF compile-time check to enable this
   /// constructor if TDF is callable with signature:
   /// (const Vector &, double) -> double
   /// \param TDF time-dependent callable object
   template <typename Callable, EnableIfCallableTDF<Callable> = 0>
   FunctionCoefficient(Callable TDF)
=======

   std::function<double(const Vector &, double)> TDFunction;
   std::function<void(const Vector &,
                      double,
                      const double,
                      Vector &)> TDFunctionRevDiff;

public:
   /// Define a time-independent coefficient from a std function
   /** \param F time-independent std::function */
   FunctionCoefficient(std::function<double(const Vector &)> F)
      : Function(std::move(F))
   { }

   /// Define a time-dependent coefficient from a std function
   /** \param TDF time-dependent function */
   FunctionCoefficient(std::function<double(const Vector &, double)> TDF)
>>>>>>> e03a5aab
      : TDFunction(std::move(TDF))
   { }

   /// Construct time-independent coefficient that can be differentiated
   FunctionCoefficient(std::function<double(const Vector &)> F,
                       std::function<void(const Vector &,
                                          const double,
                                          Vector &)> dF)
      : Function(F), FunctionRevDiff(dF)
   { }

   /// Construct time-dependent coefficient that can be differentiated
   FunctionCoefficient(std::function<double(const Vector &, double)> TDF,
                       std::function<void(const Vector &,
                                          double,
                                          const double,
                                          Vector &)> dTDF)
      : TDFunction(TDF), TDFunctionRevDiff(dTDF)
   { }

   /// (DEPRECATED) Define a time-independent coefficient from a C-function
   /** @deprecated Use the method where the C-function, @a f, uses a const
       Vector argument instead of Vector. */
   MFEM_DEPRECATED FunctionCoefficient(double (*f)(Vector &))
   {
      Function = reinterpret_cast<double(*)(const Vector&)>(f);
      TDFunction = NULL;
   }

   /// (DEPRECATED) Define a time-dependent coefficient from a C-function
   /** @deprecated Use the method where the C-function, @a tdf, uses a const
       Vector argument instead of Vector. */
   MFEM_DEPRECATED FunctionCoefficient(double (*tdf)(Vector &, double))
   {
      Function = NULL;
      TDFunction = reinterpret_cast<double(*)(const Vector&,double)>(tdf);
   }

   /// Evaluate the coefficient at @a ip.
   virtual double Eval(ElementTransformation &T,
                       const IntegrationPoint &ip);

   /// Reverse Diff version of Eval
   /// Q_bar: Derivative of functional with respect to Q
   virtual void EvalRevDiff(const double Q_bar,
                            ElementTransformation &T,
                            const IntegrationPoint &ip,
                            DenseMatrix &PointMat_bar);
};

class GridFunction;

/// Coefficient defined by a GridFunction. This coefficient is mesh dependent.
class GridFunctionCoefficient : public Coefficient
{
private:
   const GridFunction *GridF;
   int Component;

public:
   GridFunctionCoefficient() : GridF(NULL), Component(1) { }
   /** Construct GridFunctionCoefficient from a given GridFunction, and
       optionally specify a component to use if it is a vector GridFunction. */
   GridFunctionCoefficient (const GridFunction *gf, int comp = 1)
   { GridF = gf; Component = comp; }

   /// Set the internal GridFunction
   void SetGridFunction(const GridFunction *gf) { GridF = gf; }

   /// Get the internal GridFunction
   const GridFunction * GetGridFunction() const { return GridF; }

   /// Evaluate the coefficient at @a ip.
   virtual double Eval(ElementTransformation &T,
                       const IntegrationPoint &ip);
};


/** @brief A coefficient that depends on 1 or 2 parent coefficients and a
    transformation rule represented by a C-function.

    \f$ C(x,t) = T(Q1(x,t)) \f$ or \f$ C(x,t) = T(Q1(x,t), Q2(x,t)) \f$

    where T is the transformation rule, and Q1/Q2 are the parent coefficients.*/
class TransformedCoefficient : public Coefficient
{
private:
   Coefficient * Q1;
   Coefficient * Q2;
   double (*Transform1)(double);
   double (*Transform2)(double,double);

public:
   TransformedCoefficient (Coefficient * q,double (*F)(double))
      : Q1(q), Transform1(F) { Q2 = 0; Transform2 = 0; }
   TransformedCoefficient (Coefficient * q1,Coefficient * q2,
                           double (*F)(double,double))
      : Q1(q1), Q2(q2), Transform2(F) { Transform1 = 0; }

   /// Evaluate the coefficient at @a ip.
   virtual double Eval(ElementTransformation &T, const IntegrationPoint &ip);
};

/** @brief Delta function coefficient optionally multiplied by a weight
    coefficient and a scaled time dependent C-function.

    \f$ F(x,t) = w(x,t) s T(t) d(x - xc) \f$

    where w is the optional weight coefficient, @a s is a scale factor
    T is an optional time-dependent function and d is a delta function.

    WARNING this cannot be used as a normal coefficient.  The usual Eval
    method is disabled. */
class DeltaCoefficient : public Coefficient
{
protected:
   double center[3], scale, tol;
   Coefficient *weight;
   int sdim;
   double (*tdf)(double);

public:

   /// Construct a unit delta function centered at (0.0,0.0,0.0)
   DeltaCoefficient()
   {
      center[0] = center[1] = center[2] = 0.; scale = 1.; tol = 1e-12;
      weight = NULL; sdim = 0; tdf = NULL;
   }

   /// Construct a delta function scaled by @a s and centered at (x,0.0,0.0)
   DeltaCoefficient(double x, double s)
   {
      center[0] = x; center[1] = 0.; center[2] = 0.; scale = s; tol = 1e-12;
      weight = NULL; sdim = 1; tdf = NULL;
   }

   /// Construct a delta function scaled by @a s and centered at (x,y,0.0)
   DeltaCoefficient(double x, double y, double s)
   {
      center[0] = x; center[1] = y; center[2] = 0.; scale = s; tol = 1e-12;
      weight = NULL; sdim = 2; tdf = NULL;
   }

   /// Construct a delta function scaled by @a s and centered at (x,y,z)
   DeltaCoefficient(double x, double y, double z, double s)
   {
      center[0] = x; center[1] = y; center[2] = z; scale = s; tol = 1e-12;
      weight = NULL; sdim = 3; tdf = NULL;
   }

   /// Set the center location of the delta function.
   void SetDeltaCenter(const Vector& center);

   /// Set the scale value multiplying the delta function.
   void SetScale(double _s) { scale = _s; }

   /// Set a time-dependent function that multiplies the Scale().
   void SetFunction(double (*f)(double)) { tdf = f; }

   /** @brief Set the tolerance used during projection onto GridFunction to
       identify the Mesh vertex where the Center() of the delta function
       lies. (default 1e-12)*/
   void SetTol(double _tol) { tol = _tol; }

   /// Set a weight Coefficient that multiplies the DeltaCoefficient.
   /** The weight Coefficient multiplies the value returned by EvalDelta() but
       not the value returned by Scale().
       The weight Coefficient is also used as the L2-weight function when
       projecting the DeltaCoefficient onto a GridFunction, so that the weighted
       integral of the projection is exactly equal to the Scale(). */
   void SetWeight(Coefficient *w) { weight = w; }

   /// Return a pointer to a c-array representing the center of the delta
   /// function.
   const double *Center() { return center; }

   /** @brief Return the scale factor times the optional time dependent
       function.  Returns \f$ s T(t) \f$ with \f$ T(t) = 1 \f$ when
       not set by the user. */
   double Scale() { return tdf ? (*tdf)(GetTime())*scale : scale; }

   /// Return the tolerance used to identify the mesh vertices
   double Tol() { return tol; }

   /// See SetWeight() for description of the weight Coefficient.
   Coefficient *Weight() { return weight; }

   /// Write the center of the delta function into @a center.
   void GetDeltaCenter(Vector& center);

   /// The value of the function assuming we are evaluating at the delta center.
   virtual double EvalDelta(ElementTransformation &T, const IntegrationPoint &ip);
   /** @brief A DeltaFunction cannot be evaluated. Calling this method will
       cause an MFEM error, terminating the application. */
   virtual double Eval(ElementTransformation &T, const IntegrationPoint &ip)
   { mfem_error("DeltaCoefficient::Eval"); return 0.; }
   virtual ~DeltaCoefficient() { delete weight; }
};

/** @brief Derived coefficient that takes the value of the parent coefficient
    for the active attributes and is zero otherwise. */
class RestrictedCoefficient : public Coefficient
{
private:
   Coefficient *c;
   Array<int> active_attr;

public:
   /** @brief Construct with a parent coefficient and an array with
       ones marking the attributes on which this coefficient should be
       active. */
   RestrictedCoefficient(Coefficient &_c, Array<int> &attr)
   { c = &_c; attr.Copy(active_attr); }

   /// Evaluate the coefficient at @a ip.
   virtual double Eval(ElementTransformation &T, const IntegrationPoint &ip)
   { return active_attr[T.Attribute-1] ? c->Eval(T, ip, GetTime()) : 0.0; }
};

/// Base class for vector Coefficients that optionally depend on time and space.
class VectorCoefficient
{
protected:
   int vdim;
   double time;

public:
   /// Initialize the VectorCoefficient with vector dimension @a vd.
   VectorCoefficient(int vd) { vdim = vd; time = 0.; }

   /// Set the time for time dependent coefficients
   void SetTime(double t) { time = t; }

   /// Get the time for time dependent coefficients
   double GetTime() { return time; }

   /// Returns dimension of the vector.
   int GetVDim() { return vdim; }

   /** @brief Evaluate the vector coefficient in the element described by @a T
       at the point @a ip, storing the result in @a V. */
   /** @note When this method is called, the caller must make sure that the
       IntegrationPoint associated with @a T is the same as @a ip. This can be
       achieved by calling T.SetIntPoint(&ip). */
   virtual void Eval(Vector &V, ElementTransformation &T,
                     const IntegrationPoint &ip) = 0;

   /** @brief Evaluate the derivative of a vector coefficient in the element
       described by @a T at the point @a ip, with respect to the mesh nodes,
       storing the result in @a PointMat_bar. */
   /** @note When this method is called, the caller must make sure that the
       IntegrationPoint associated with @a T is the same as @a ip. This can be
       achieved by calling T.SetIntPoint(&ip). */
   virtual void EvalRevDiff(const Vector &V_bar, ElementTransformation &T,
                            const IntegrationPoint &ip,
                            DenseMatrix &PointMat_bar);

   /** @brief Evaluate the vector coefficient in the element described by @a T
       at all points of @a ir, storing the result in @a M. */
   /** The dimensions of @a M are GetVDim() by ir.GetNPoints() and they must be
       set by the implementation of this method.

       The general implementation provided by the base class (using the Eval
       method for one IntegrationPoint at a time) can be overloaded for more
       efficient implementation.

       @note The IntegrationPoint associated with @a T is not used, and this
       method will generally modify this IntegrationPoint associated with @a T.
   */
   virtual void Eval(DenseMatrix &M, ElementTransformation &T,
                     const IntegrationRule &ir);

   virtual ~VectorCoefficient() { }
};


/// Vector coefficient that is constant in space and time.
class VectorConstantCoefficient : public VectorCoefficient
{
private:
   Vector vec;
public:
   /// Construct the coefficient with constant vector @a v.
   VectorConstantCoefficient(const Vector &v)
      : VectorCoefficient(v.Size()), vec(v) { }
   using VectorCoefficient::Eval;

   ///  Evaluate the vector coefficient at @a ip.
   virtual void Eval(Vector &V, ElementTransformation &T,
                     const IntegrationPoint &ip) { V = vec; }

   /// Return a reference to the constant vector in this class.
   const Vector& GetVec() { return vec; }
};

/// A general vector function coefficient
class VectorFunctionCoefficient : public VectorCoefficient
{
private:
   std::function<void(const Vector &, Vector &)> Function;
   std::function<void(const Vector &,
                      const Vector &,
                      Vector &)> FunctionRevDiff;

   std::function<void(const Vector &, double, Vector &)> TDFunction;
   std::function<void(const Vector &,
                      double,
                      const Vector &,
                      Vector &)> TDFunctionRevDiff;
   Coefficient *Q;
   // Coefficient *dQ;
<<<<<<< HEAD

   /// Enables compile-time check if `Callable` is convertable to
   /// std::function<void(const Vector &, Vector &)>
   template <typename Callable>
   using EnableIfCallableF =
      typename std::enable_if<std::is_convertible<Callable,
      std::function<void(const Vector &, Vector &)>>::value, int>::type;

   /// Enables compile-time check if `Callable` is convertable to
   /// std::function<void(const Vector &, double, Vector &)>
   template <typename Callable>
   using EnableIfCallableTDF =
      typename std::enable_if<std::is_convertible<Callable,
      std::function<void(const Vector &, double, Vector &)>>::value, int>::type;

public:
   /// Define a time-independent vector coefficient from a pointer to a
   /// C-function
   VectorFunctionCoefficient(int dim,
                             void(*F)(const Vector &, Vector &),
                             Coefficient *q = nullptr)
      : VectorCoefficient(dim), Function(F), Q(q)
   { }

   /// Define a time-independent vector coefficient from any callable type
   /// \tparam Callable - Any callable type (e.g. std::function, lambda)
   /// \tparam EnableIfCallableF - compile-time check to enable this
   /// constructor if F is callable with signature:
   /// (const Vector &, Vector &) -> void
   /// \param dim - the size of the vector
   /// \param F - time-independent callable object
   /// \param q - optional scalar Coefficient to scale the vector coefficient
   template <typename Callable, EnableIfCallableF<Callable> = 0>
   VectorFunctionCoefficient(int dim,
                             Callable F,
                             Coefficient *q = nullptr)
      : VectorCoefficient(dim), Function(std::move(F)), Q(q)
   { }

   /// Define a time-dependent vector coefficient from a pointer to a
   /// C-function
   VectorFunctionCoefficient(int dim,
                             void(*TDF)(const Vector &, double, Vector &),
                             Coefficient *q = nullptr)
      : VectorCoefficient(dim), TDFunction(TDF), Q(q)
   { }

   /// Define a time-dependent vector coefficient from any callable type
   /// \tparam Callable - Any callable type (e.g. std::function, lambda)
   /// \tparam EnableIfCallableTDF - compile-time check to enable this
   /// constructor if TDF is callable with signature:
   /// (const Vector &, double, Vector &) -> void
   /// \param dim - the size of the vector
   /// \param TDF - time-dependent callable object
   /// \param q - optional scalar Coefficient to scale the vector coefficient
   template <typename Callable, EnableIfCallableTDF<Callable> = 0>
   VectorFunctionCoefficient(int dim,
                             Callable TDF,
                             Coefficient *q = nullptr)
      : VectorCoefficient(dim), TDFunction(std::move(TDF)), Q(q)
   { }

   /// Construct time-independent vector coefficient that can be differentiated
   VectorFunctionCoefficient(int dim,
=======

public:
   /// Define a time-independent vector coefficient from a std function
   /** \param dim - the size of the vector
       \param F - time-independent function
       \param q - optional scalar Coefficient to scale the vector coefficient */
   VectorFunctionCoefficient(int dim,
                             std::function<void(const Vector &, Vector &)> F,
                             Coefficient *q = nullptr)
      : VectorCoefficient(dim), Function(std::move(F)), Q(q)
   { }

   /// Define a time-dependent vector coefficient from a std function
   /** \param dim - the size of the vector
       \param TDF - time-dependent function
       \param q - optional scalar Coefficient to scale the vector coefficient */
   VectorFunctionCoefficient(int dim,
                             std::function<void(const Vector &, double, Vector &)> TDF,
                             Coefficient *q = nullptr)
      : VectorCoefficient(dim), TDFunction(std::move(TDF)), Q(q)
   { }

   /// Construct time-independent vector coefficient that can be differentiated
   VectorFunctionCoefficient(int dim,
>>>>>>> e03a5aab
                             std::function<void(const Vector &,
                                                Vector &)> F,
                             std::function<void(const Vector &,
                                                const Vector &,
                                                Vector &)> dF)
      : VectorCoefficient(dim), Function(std::move(F)), 
      FunctionRevDiff(std::move(dF)), Q(NULL)
   { }

   /// Construct time-dependent vector coefficient that can be differentiated
   VectorFunctionCoefficient(int dim,
                             std::function<void(const Vector &,
                                                double,
                                                Vector &)> TDF,
                             std::function<void(const Vector &,
                                                double, const Vector &, Vector &)> dTDF)
      : VectorCoefficient(dim), TDFunction(std::move(TDF)), 
      TDFunctionRevDiff(std::move(dTDF)), Q(NULL)
   { }

   using VectorCoefficient::Eval;
   /// Evaluate the vector coefficient at @a ip.
   virtual void Eval(Vector &V, ElementTransformation &T,
                     const IntegrationPoint &ip);

   /// Reverse-diff version of Eval
   /// @param[in] V_bar - derivative of functional with respect to `V`
   /// @param[in] T - an element transformation
   /// @param[in] ip - defines location in reference space
   /// @param[out] PointMat_bar - derivative of function w.r.t. mesh nodes
   virtual void EvalRevDiff(const Vector &V_bar, ElementTransformation &T,
                            const IntegrationPoint &ip,
                            DenseMatrix &PointMat_bar);

   virtual ~VectorFunctionCoefficient() { }
};

/** @brief Vector coefficient defined by an array of scalar coefficients.
    Coefficients that are not set will evaluate to zero in the vector. This
    object takes ownership of the array of coefficients inside it and deletes
    them at object destruction. */
class VectorArrayCoefficient : public VectorCoefficient
{
private:
   Array<Coefficient*> Coeff;
   Array<bool> ownCoeff;

public:
   /** @brief Construct vector of dim coefficients.  The actual coefficients
       still need to be added with Set(). */
   explicit VectorArrayCoefficient(int dim);

   /// Returns i'th coefficient.
   Coefficient* GetCoeff(int i) { return Coeff[i]; }

   /// Returns the entire array of coefficients.
   Coefficient **GetCoeffs() { return Coeff; }

   /// Sets coefficient in the vector.
   void Set(int i, Coefficient *c, bool own=true);

   /// Evaluates i'th component of the vector of coefficients and returns the
   /// value.
   double Eval(int i, ElementTransformation &T, const IntegrationPoint &ip)
   { return Coeff[i] ? Coeff[i]->Eval(T, ip, GetTime()) : 0.0; }

   using VectorCoefficient::Eval;
   /** @brief Evaluate the coefficient. Each element of vector V comes from the
       associated array of scalar coefficients. */
   virtual void Eval(Vector &V, ElementTransformation &T,
                     const IntegrationPoint &ip);

   /// Destroys vector coefficient.
   virtual ~VectorArrayCoefficient();
};

/// Vector coefficient defined by a vector GridFunction
class VectorGridFunctionCoefficient : public VectorCoefficient
{
protected:
   const GridFunction *GridFunc;

public:
   /** @brief Construct an empty coefficient.  Calling Eval() before the grid
       function is set will cause a segfault. */
   VectorGridFunctionCoefficient() : VectorCoefficient(0), GridFunc(NULL) { }

   /** @brief  Construct the coefficient with grid function @a gf.  The
       grid function is not owned by the coefficient. */
   VectorGridFunctionCoefficient(const GridFunction *gf);

   /** @brief Set the grid function for this coefficient. Also sets the Vector
       dimension to match that of the @a gf. */
   void SetGridFunction(const GridFunction *gf);

   ///  Returns a pointer to the grid function in this Coefficient
   const GridFunction * GetGridFunction() const { return GridFunc; }

   /// Evaluate the vector coefficient at @a ip.
   virtual void Eval(Vector &V, ElementTransformation &T,
                     const IntegrationPoint &ip);

   /** @brief Evaluate the vector coefficients at all of the locations in the
       integration rule and write the vectors into the columns of matrix @a
       M. */
   virtual void Eval(DenseMatrix &M, ElementTransformation &T,
                     const IntegrationRule &ir);

   virtual ~VectorGridFunctionCoefficient() { }
};

/// Vector coefficient defined as the Gradient of a scalar GridFunction
class GradientGridFunctionCoefficient : public VectorCoefficient
{
protected:
   const GridFunction *GridFunc;

public:

   /** @brief Construct the coefficient with a scalar grid function @a gf. The
       grid function is not owned by the coefficient. */
   GradientGridFunctionCoefficient(const GridFunction *gf);

   ///Set the scalar grid function.
   void SetGridFunction(const GridFunction *gf);

   ///Get the scalar grid function.
   const GridFunction * GetGridFunction() const { return GridFunc; }

   /// Evaluate the gradient vector coefficient at @a ip.
   virtual void Eval(Vector &V, ElementTransformation &T,
                     const IntegrationPoint &ip);

   /** @brief Evaluate the gradient vector coefficient at all of the locations
       in the integration rule and write the vectors into columns of matrix @a
       M. */
   virtual void Eval(DenseMatrix &M, ElementTransformation &T,
                     const IntegrationRule &ir);

   virtual ~GradientGridFunctionCoefficient() { }
};

/// Vector coefficient defined as the Curl of a vector GridFunction
class CurlGridFunctionCoefficient : public VectorCoefficient
{
protected:
   const GridFunction *GridFunc;

public:
   /** @brief Construct the coefficient with a vector grid function @a gf. The
       grid function is not owned by the coefficient. */
   CurlGridFunctionCoefficient(const GridFunction *gf);

   /// Set the vector grid function.
   void SetGridFunction(const GridFunction *gf);

   /// Get the vector grid function.
   const GridFunction * GetGridFunction() const { return GridFunc; }

   using VectorCoefficient::Eval;
   /// Evaluate the vector curl coefficient at @a ip.
   virtual void Eval(Vector &V, ElementTransformation &T,
                     const IntegrationPoint &ip);

   virtual ~CurlGridFunctionCoefficient() { }
};

/// Scalar coefficient defined as the Divergence of a vector GridFunction
class DivergenceGridFunctionCoefficient : public Coefficient
{
protected:
   const GridFunction *GridFunc;

public:
   /** @brief Construct the coefficient with a vector grid function @a gf. The
       grid function is not owned by the coefficient. */
   DivergenceGridFunctionCoefficient(const GridFunction *gf);

   /// Set the vector grid function.
   void SetGridFunction(const GridFunction *gf) { GridFunc = gf; }

   /// Get the vector grid function.
   const GridFunction * GetGridFunction() const { return GridFunc; }

   /// Evaluate the scalar divergence coefficient at @a ip.
   virtual double Eval(ElementTransformation &T,
                       const IntegrationPoint &ip);

   virtual ~DivergenceGridFunctionCoefficient() { }
};

/** @brief Vector coefficient defined by a scalar DeltaCoefficient and a
    constant vector direction.

    WARNING this cannot be used as a normal coefficient. The usual Eval method
    is disabled. */
class VectorDeltaCoefficient : public VectorCoefficient
{
protected:
   Vector dir;
   DeltaCoefficient d;

public:
   /// Construct with a vector of dimension @a _vdim.
   VectorDeltaCoefficient(int _vdim)
      : VectorCoefficient(_vdim), dir(_vdim), d() { }

   /** @brief Construct with a Vector object representing the direction and a
       unit delta function centered at (0.0,0.0,0.0) */
   VectorDeltaCoefficient(const Vector& _dir)
      : VectorCoefficient(_dir.Size()), dir(_dir), d() { }

   /** @brief Construct with a Vector object representing the direction and a
       delta function scaled by @a s and centered at (x,0.0,0.0) */
   VectorDeltaCoefficient(const Vector& _dir, double x, double s)
      : VectorCoefficient(_dir.Size()), dir(_dir), d(x,s) { }

   /** @brief Construct with a Vector object representing the direction and a
       delta function scaled by @a s and centered at (x,y,0.0) */
   VectorDeltaCoefficient(const Vector& _dir, double x, double y, double s)
      : VectorCoefficient(_dir.Size()), dir(_dir), d(x,y,s) { }

   /** @brief Construct with a Vector object representing the direction and a
       delta function scaled by @a s and centered at (x,y,z) */
   VectorDeltaCoefficient(const Vector& _dir, double x, double y, double z,
                          double s)
      : VectorCoefficient(_dir.Size()), dir(_dir), d(x,y,z,s) { }

   /// Replace the associated DeltaCoefficient with a new DeltaCoefficient.
   /** The new DeltaCoefficient cannot have a specified weight Coefficient, i.e.
       DeltaCoefficient::Weight() should return NULL. */
   void SetDeltaCoefficient(const DeltaCoefficient& _d) { d = _d; }

   /// Return the associated scalar DeltaCoefficient.
   DeltaCoefficient& GetDeltaCoefficient() { return d; }

   void SetScale(double s) { d.SetScale(s); }
   void SetDirection(const Vector& _d);

   void SetDeltaCenter(const Vector& center) { d.SetDeltaCenter(center); }
   void GetDeltaCenter(Vector& center) { d.GetDeltaCenter(center); }

   /** @brief Return the specified direction vector multiplied by the value
       returned by DeltaCoefficient::EvalDelta() of the associated scalar
       DeltaCoefficient. */
   virtual void EvalDelta(Vector &V, ElementTransformation &T,
                          const IntegrationPoint &ip);

   using VectorCoefficient::Eval;
   /** @brief A VectorDeltaFunction cannot be evaluated. Calling this method
       will cause an MFEM error, terminating the application. */
   virtual void Eval(Vector &V, ElementTransformation &T,
                     const IntegrationPoint &ip)
   { mfem_error("VectorDeltaCoefficient::Eval"); }
   virtual ~VectorDeltaCoefficient() { }
};

/** @brief Derived vector coefficient that has the value of the parent vector
    where it is active and is zero otherwise. */
class VectorRestrictedCoefficient : public VectorCoefficient
{
private:
   VectorCoefficient *c;
   Array<int> active_attr;

public:
   /** @brief Construct with a parent vector coefficient and an array of zeros
       and ones representing the attributes for which this coefficient should be
       active. */
   VectorRestrictedCoefficient(VectorCoefficient &vc, Array<int> &attr)
      : VectorCoefficient(vc.GetVDim())
   { c = &vc; attr.Copy(active_attr); }

   /// Evaluate the vector coefficient at @a ip.
   virtual void Eval(Vector &V, ElementTransformation &T,
                     const IntegrationPoint &ip);

   /** @brief Evaluate the vector coefficient at all of the locations in the
       integration rule and write the vectors into the columns of matrix @a
       M. */
   virtual void Eval(DenseMatrix &M, ElementTransformation &T,
                     const IntegrationRule &ir);
};


/// Base class for Matrix Coefficients that optionally depend on time and space.
class MatrixCoefficient
{
protected:
   int height, width;
   double time;
   bool symmetric;

public:
   /// Construct a dim x dim matrix coefficient.
   explicit MatrixCoefficient(int dim, bool symm=false)
   { height = width = dim; time = 0.; symmetric = symm; }

   /// Construct a h x w matrix coefficient.
   MatrixCoefficient(int h, int w, bool symm=false) :
      height(h), width(w), time(0.), symmetric(symm) { }

   /// Set the time for time dependent coefficients
   void SetTime(double t) { time = t; }

   /// Get the time for time dependent coefficients
   double GetTime() { return time; }

   /// Get the height of the matrix.
   int GetHeight() const { return height; }

   /// Get the width of the matrix.
   int GetWidth() const { return width; }

   /// For backward compatibility get the width of the matrix.
   int GetVDim() const { return width; }

   bool IsSymmetric() const { return symmetric; }

   /** @brief Evaluate the matrix coefficient in the element described by @a T
       at the point @a ip, storing the result in @a K. */
   /** @note When this method is called, the caller must make sure that the
       IntegrationPoint associated with @a T is the same as @a ip. This can be
       achieved by calling T.SetIntPoint(&ip). */
   virtual void Eval(DenseMatrix &K, ElementTransformation &T,
                     const IntegrationPoint &ip) = 0;

   /** @brief Evaluate the upper triangular entries of the matrix coefficient
       in the symmetric case, similarly to Eval. Matrix entry (i,j) is stored
       in K[j - i + os_i] for 0 <= i <= j < width, os_0 = 0,
       os_{i+1} = os_i + width - i. That is, K = {M(0,0), ..., M(0,w-1),
       M(1,1), ..., M(1,w-1), ..., M(w-1,w-1) with w = width. */
   virtual void EvalSymmetric(Vector &K, ElementTransformation &T,
                              const IntegrationPoint &ip)
   { mfem_error("MatrixCoefficient::EvalSymmetric"); }

   virtual ~MatrixCoefficient() { }
};


/// A matrix coefficient that is constant in space and time.
class MatrixConstantCoefficient : public MatrixCoefficient
{
private:
   DenseMatrix mat;
public:
   ///Construct using matrix @a m for the constant.
   MatrixConstantCoefficient(const DenseMatrix &m)
      : MatrixCoefficient(m.Height(), m.Width()), mat(m) { }
   using MatrixCoefficient::Eval;
   /// Evaluate the matrix coefficient at @a ip.
   virtual void Eval(DenseMatrix &M, ElementTransformation &T,
                     const IntegrationPoint &ip) { M = mat; }
};


/** @brief A matrix coefficient with an optional scalar coefficient multiplier
    \a q.  The matrix function can either be represented by a std function or
    a constant matrix provided when constructing this object.  */
class MatrixFunctionCoefficient : public MatrixCoefficient
{
private:
   std::function<void(const Vector &, DenseMatrix &)> Function;
   std::function<void(const Vector &, Vector &)> SymmFunction;
   std::function<void(const Vector &, double, DenseMatrix &)> TDFunction;

   Coefficient *Q;
   DenseMatrix mat;

   /// Enables compile-time check if `Callable` is convertable to
   /// std::function<void(const Vector &, DenseMatrix &)>
   template <typename Callable>
   using EnableIfCallableF =
      typename std::enable_if<std::is_convertible<Callable,
      std::function<void(const Vector &, DenseMatrix &)>>::value, int>::type;

   /// Enables compile-time check if `Callable` is convertable to
   /// std::function<void(const Vector &, Vector &)>
   template <typename Callable>
   using EnableIfCallableSymmF =
      typename std::enable_if<std::is_convertible<Callable,
      std::function<void(const Vector &, Vector &)>>::value, int>::type;

   /// Enables compile-time check if `Callable` is convertable to
   /// std::function<void(const Vector &, double, DenseMatrix &)>
   template <typename Callable>
   using EnableIfCallableTDF =
      typename std::enable_if<std::is_convertible<Callable,
      std::function<void(const Vector &, double, DenseMatrix &)>>::value, int>::type;

public:
<<<<<<< HEAD
   /// Define a time-independent square matrix coefficient from a pointer to a
   /// C-function
   MatrixFunctionCoefficient(int dim,
                             void(*F)(const Vector &, DenseMatrix &),
                             Coefficient *q = nullptr)
      : MatrixCoefficient(dim), Function(F), Q(q), mat(0)
   { }

   /// Define a time-independent square matrix coefficient from any callable
   /// type
   /// \tparam Callable - Any callable type (e.g. std::function, lambda)
   /// \tparam EnableIfCallableF - compile-time check to enable this
   /// constructor if F is callable with signature:
   /// (const Vector &, DenseMatrix &) -> void
   /// \param dim - the size of the matrix
   /// \param F - time-independent callable object
   /// \param q - optional scalar Coefficient to scale the matrix coefficient
   template <typename Callable, EnableIfCallableF<Callable> = 0>
   MatrixFunctionCoefficient(int dim,
                             Callable F,
=======
   /// Define a time-independent square matrix coefficient from a std function
   /** \param dim - the size of the matrix
       \param F - time-independent function
       \param q - optional scalar Coefficient to scale the matrix coefficient */
   MatrixFunctionCoefficient(int dim,
                             std::function<void(const Vector &, DenseMatrix &)> F,
>>>>>>> e03a5aab
                             Coefficient *q = nullptr)
      : MatrixCoefficient(dim), Function(std::move(F)), Q(q), mat(0)
   { }

   /// Define a constant matrix coefficient times a scalar Coefficient
<<<<<<< HEAD
=======
   /** \param m - constant matrix
       \param q - optional scalar Coefficient to scale the matrix coefficient */
>>>>>>> e03a5aab
   MatrixFunctionCoefficient(const DenseMatrix &m, Coefficient &q)
      : MatrixCoefficient(m.Height(), m.Width()), Q(&q), mat(m)
   { }

<<<<<<< HEAD
   /// Define a time-dependent square matrix coefficient from a pointer to a
   /// C-function
   MatrixFunctionCoefficient(int dim,
                             void(*TDF)(const Vector &, double, DenseMatrix &),
                             Coefficient *q = nullptr)
      : MatrixCoefficient(dim), TDFunction(TDF), Q(q)
   { }

   /// Define a time-dependent square matrix coefficient from any callable
   /// type
   /// \tparam Callable - Any callable type (e.g. std::function, lambda)
   /// \tparam EnableIfCallableTDF - compile-time check to enable this
   /// constructor if TDF is callable with signature:
   /// (const Vector &, double, DenseMatrix &) -> void
   /// \param dim - the size of the matrix
   /// \param TDF - time-dependent callable object
   /// \param q - optional scalar Coefficient to scale the matrix coefficient
   template <typename Callable, EnableIfCallableTDF<Callable> = 0>
   MatrixFunctionCoefficient(int dim,
                             Callable TDF,
=======
   /// Define a time-dependent square matrix coefficient from a std function
   /** \param dim - the size of the matrix
       \param TDF - time-dependent function
       \param q - optional scalar Coefficient to scale the matrix coefficient */
   MatrixFunctionCoefficient(int dim,
                             std::function<void(const Vector &, double, DenseMatrix &)> TDF,
>>>>>>> e03a5aab
                             Coefficient *q = nullptr)
      : MatrixCoefficient(dim), TDFunction(std::move(TDF)), Q(q)
   { }

<<<<<<< HEAD
   /// Construct a symmetric square matrix coefficient from a C-function
   /// defining a vector function used by EvalSymmetric
   MatrixFunctionCoefficient(int dim, void (*F)(const Vector &, Vector &),
                             Coefficient *q = NULL)
      : MatrixCoefficient(dim, true), SymmFunction(F), Q(q), mat(0)
   { }

   /// Define a time-independent symmetric square matrix coefficient from any
   /// callable type
   /// \tparam Callable - Any callable type (e.g. std::function, lambda)
   /// \tparam EnableIfCallableSymmF - compile-time check to enable this
   /// constructor if SymmF is callable with signature:
   /// (const Vector &, Vector &) -> void
   /// \param dim - the size of the matrix
   /// \param SymmF - time-independent callable object used by EvalSymmetric
   /// \param q - optional scalar Coefficient to scale the matrix coefficient
   template <typename Callable, EnableIfCallableSymmF<Callable> = 0>
   MatrixFunctionCoefficient(int dim,
                             Callable SymmF,
                             Coefficient *q = NULL)
=======
   /** @brief Define a time-independent symmetric square matrix coefficient from
       a std function */
   /** \param dim - the size of the matrix
       \param SymmF - function used in EvalSymmetric
       \param q - optional scalar Coefficient to scale the matrix coefficient */
   MatrixFunctionCoefficient(int dim,
                             std::function<void(const Vector &, Vector &)> SymmF,
                             Coefficient *q = NULL)
>>>>>>> e03a5aab
      : MatrixCoefficient(dim, true), SymmFunction(std::move(SymmF)), Q(q), mat(0)
   { }

   /// Evaluate the matrix coefficient at @a ip.
   virtual void Eval(DenseMatrix &K, ElementTransformation &T,
                     const IntegrationPoint &ip);

   /// Evaluate the symmetric matrix coefficient at @a ip.
   virtual void EvalSymmetric(Vector &K, ElementTransformation &T,
                              const IntegrationPoint &ip);

   virtual ~MatrixFunctionCoefficient() { }
};



/** @brief Matrix coefficient defined by a matrix of scalar coefficients.
    Coefficients that are not set will evaluate to zero in the vector. The
    coefficient is stored as a flat Array with indexing (i,j) -> i*width+j. */
class MatrixArrayCoefficient : public MatrixCoefficient
{
private:
   Array<Coefficient *> Coeff;
   Array<bool> ownCoeff;

public:
   /** @brief Construct a coefficient matrix of dimensions @a dim * @a dim. The
       actual coefficients still need to be added with Set(). */
   explicit MatrixArrayCoefficient (int dim);

   /// Get the coefficient located at (i,j) in the matrix.
   Coefficient* GetCoeff (int i, int j) { return Coeff[i*width+j]; }

   /** @brief Set the coefficient located at (i,j) in the matrix.  By default by
       default this will take ownership of the Coefficient passed in, but this
       can be overridden with the @a own parameter. */
   void Set(int i, int j, Coefficient * c, bool own=true);

   /// Evaluate coefficient located at (i,j) in the matrix using integration
   /// point @a ip.
   double Eval(int i, int j, ElementTransformation &T, const IntegrationPoint &ip)
   { return Coeff[i*width+j] ? Coeff[i*width+j] -> Eval(T, ip, GetTime()) : 0.0; }

   /// Evaluate the matrix coefficient @a ip.
   virtual void Eval(DenseMatrix &K, ElementTransformation &T,
                     const IntegrationPoint &ip);

   virtual ~MatrixArrayCoefficient();
};


/** @brief Derived matrix coefficient that has the value of the parent matrix
    coefficient where it is active and is zero otherwise. */
class MatrixRestrictedCoefficient : public MatrixCoefficient
{
private:
   MatrixCoefficient *c;
   Array<int> active_attr;

public:
   /** @brief Construct with a parent matrix coefficient and an array of zeros
       and ones representing the attributes for which this coefficient should be
       active. */
   MatrixRestrictedCoefficient(MatrixCoefficient &mc, Array<int> &attr)
      : MatrixCoefficient(mc.GetHeight(), mc.GetWidth())
   { c = &mc; attr.Copy(active_attr); }

   /// Evaluate the matrix coefficient at @a ip.
   virtual void Eval(DenseMatrix &K, ElementTransformation &T,
                     const IntegrationPoint &ip);
};

/// Coefficients based on sums, products, or other functions of coefficients.
///@{
/** @brief Scalar coefficient defined as the linear combination of two scalar
    coefficients or a scalar and a scalar coefficient */
class SumCoefficient : public Coefficient
{
private:
   double aConst;
   Coefficient * a;
   Coefficient * b;

   double alpha;
   double beta;

public:
   /// Constructor with one coefficient.  Result is _alpha * A + _beta * B
   SumCoefficient(double A, Coefficient &B,
                  double _alpha = 1.0, double _beta = 1.0)
      : aConst(A), a(NULL), b(&B), alpha(_alpha), beta(_beta) { }

   /// Constructor with two coefficients.  Result is _alpha * A + _beta * B.
   SumCoefficient(Coefficient &A, Coefficient &B,
                  double _alpha = 1.0, double _beta = 1.0)
      : aConst(0.0), a(&A), b(&B), alpha(_alpha), beta(_beta) { }

   /// Reset the first term in the linear combination as a constant
   void SetAConst(double A) { a = NULL; aConst = A; }
   /// Return the first term in the linear combination
   double GetAConst() const { return aConst; }

   /// Reset the first term in the linear combination
   void SetACoef(Coefficient &A) { a = &A; }
   /// Return the first term in the linear combination
   Coefficient * GetACoef() const { return a; }

   /// Reset the second term in the linear combination
   void SetBCoef(Coefficient &B) { b = &B; }
   /// Return the second term in the linear combination
   Coefficient * GetBCoef() const { return b; }

   /// Reset the factor in front of the first term in the linear combination
   void SetAlpha(double _alpha) { alpha = _alpha; }
   /// Return the factor in front of the first term in the linear combination
   double GetAlpha() const { return alpha; }

   /// Reset the factor in front of the second term in the linear combination
   void SetBeta(double _beta) { beta = _beta; }
   /// Return the factor in front of the second term in the linear combination
   double GetBeta() const { return beta; }

   /// Evaluate the coefficient at @a ip.
   virtual double Eval(ElementTransformation &T,
                       const IntegrationPoint &ip)
   {
      return alpha * ((a == NULL ) ? aConst : a->Eval(T, ip) )
             + beta * b->Eval(T, ip);
   }
};

/** @brief Scalar coefficient defined as the product of two scalar coefficients
    or a scalar and a scalar coefficient. */
class ProductCoefficient : public Coefficient
{
private:
   double aConst;
   Coefficient * a;
   Coefficient * b;

public:
   /// Constructor with one coefficient.  Result is A * B.
   ProductCoefficient(double A, Coefficient &B)
      : aConst(A), a(NULL), b(&B) { }

   /// Constructor with two coefficients.  Result is A * B.
   ProductCoefficient(Coefficient &A, Coefficient &B)
      : aConst(0.0), a(&A), b(&B) { }

   /// Reset the first term in the product as a constant
   void SetAConst(double A) { a = NULL; aConst = A; }
   /// Return the first term in the product
   double GetAConst() const { return aConst; }

   /// Reset the first term in the product
   void SetACoef(Coefficient &A) { a = &A; }
   /// Return the first term in the product
   Coefficient * GetACoef() const { return a; }

   /// Reset the second term in the product
   void SetBCoef(Coefficient &B) { b = &B; }
   /// Return the second term in the product
   Coefficient * GetBCoef() const { return b; }

   /// Evaluate the coefficient at @a ip.
   virtual double Eval(ElementTransformation &T,
                       const IntegrationPoint &ip)
   { return ((a == NULL ) ? aConst : a->Eval(T, ip) ) * b->Eval(T, ip); }
};

/** @brief Scalar coefficient defined as the ratio of two scalars where one or
    both scalars are scalar coefficients. */
class RatioCoefficient : public Coefficient
{
private:
   double aConst;
   double bConst;
   Coefficient * a;
   Coefficient * b;

public:
   /** Initialize a coefficient which returns A / B where @a A is a
       constant and @a B is a scalar coefficient */
   RatioCoefficient(double A, Coefficient &B)
      : aConst(A), bConst(1.0), a(NULL), b(&B) { }
   /** Initialize a coefficient which returns A / B where @a A and @a B are both
       scalar coefficients */
   RatioCoefficient(Coefficient &A, Coefficient &B)
      : aConst(0.0), bConst(1.0), a(&A), b(&B) { }
   /** Initialize a coefficient which returns A / B where @a A is a
       scalar coefficient and @a B is a constant */
   RatioCoefficient(Coefficient &A, double B)
      : aConst(0.0), bConst(B), a(&A), b(NULL) { }

   /// Reset the numerator in the ratio as a constant
   void SetAConst(double A) { a = NULL; aConst = A; }
   /// Return the numerator of the ratio
   double GetAConst() const { return aConst; }

   /// Reset the denominator in the ratio as a constant
   void SetBConst(double B) { b = NULL; bConst = B; }
   /// Return the denominator of the ratio
   double GetBConst() const { return bConst; }

   /// Reset the numerator in the ratio
   void SetACoef(Coefficient &A) { a = &A; }
   /// Return the numerator of the ratio
   Coefficient * GetACoef() const { return a; }

   /// Reset the denominator in the ratio
   void SetBCoef(Coefficient &B) { b = &B; }
   /// Return the denominator of the ratio
   Coefficient * GetBCoef() const { return b; }

   /// Evaluate the coefficient
   virtual double Eval(ElementTransformation &T,
                       const IntegrationPoint &ip)
   {
      double den = (b == NULL ) ? bConst : b->Eval(T, ip);
      MFEM_ASSERT(den != 0.0, "Division by zero in RatioCoefficient");
      return ((a == NULL ) ? aConst : a->Eval(T, ip) ) / den;
   }
};

/// Scalar coefficient defined as a scalar raised to a power
class PowerCoefficient : public Coefficient
{
private:
   Coefficient * a;

   double p;

public:
   /// Construct with a coefficient and a constant power @a _p.  Result is A^p.
   PowerCoefficient(Coefficient &A, double _p)
      : a(&A), p(_p) { }

   /// Reset the base coefficient
   void SetACoef(Coefficient &A) { a = &A; }
   /// Return the base coefficient
   Coefficient * GetACoef() const { return a; }

   /// Reset the exponent
   void SetExponent(double _p) { p = _p; }
   /// Return the exponent
   double GetExponent() const { return p; }

   /// Evaluate the coefficient at @a ip.
   virtual double Eval(ElementTransformation &T,
                       const IntegrationPoint &ip)
   { return pow(a->Eval(T, ip), p); }
};


/// Scalar coefficient defined as the inner product of two vector coefficients
class InnerProductCoefficient : public Coefficient
{
private:
   VectorCoefficient * a;
   VectorCoefficient * b;

   mutable Vector va;
   mutable Vector vb;
public:
   /// Construct with the two vector coefficients.  Result is \f$ A \cdot B \f$.
   InnerProductCoefficient(VectorCoefficient &A, VectorCoefficient &B);

   /// Reset the first vector in the inner product
   void SetACoef(VectorCoefficient &A) { a = &A; }
   /// Return the first vector coefficient in the inner product
   VectorCoefficient * GetACoef() const { return a; }

   /// Reset the second vector in the inner product
   void SetBCoef(VectorCoefficient &B) { b = &B; }
   /// Return the second vector coefficient in the inner product
   VectorCoefficient * GetBCoef() const { return b; }

   /// Evaluate the coefficient at @a ip.
   virtual double Eval(ElementTransformation &T,
                       const IntegrationPoint &ip);
};

/// Scalar coefficient defined as a cross product of two vectors in the xy-plane.
class VectorRotProductCoefficient : public Coefficient
{
private:
   VectorCoefficient * a;
   VectorCoefficient * b;

   mutable Vector va;
   mutable Vector vb;

public:
   /// Constructor with two vector coefficients.  Result is \f$ A_x B_y - A_y * B_x; \f$.
   VectorRotProductCoefficient(VectorCoefficient &A, VectorCoefficient &B);

   /// Reset the first vector in the product
   void SetACoef(VectorCoefficient &A) { a = &A; }
   /// Return the first vector of the product
   VectorCoefficient * GetACoef() const { return a; }

   /// Reset the second vector in the product
   void SetBCoef(VectorCoefficient &B) { b = &B; }
   /// Return the second vector of the product
   VectorCoefficient * GetBCoef() const { return b; }

   /// Evaluate the coefficient at @a ip.
   virtual double Eval(ElementTransformation &T,
                       const IntegrationPoint &ip);
};

/// Scalar coefficient defined as the determinant of a matrix coefficient
class DeterminantCoefficient : public Coefficient
{
private:
   MatrixCoefficient * a;

   mutable DenseMatrix ma;

public:
   /// Construct with the matrix.
   DeterminantCoefficient(MatrixCoefficient &A);

   /// Reset the matrix coefficient
   void SetACoef(MatrixCoefficient &A) { a = &A; }
   /// Return the matrix coefficient
   MatrixCoefficient * GetACoef() const { return a; }

   /// Evaluate the determinant coefficient at @a ip.
   virtual double Eval(ElementTransformation &T,
                       const IntegrationPoint &ip);
};

/// Vector coefficient defined as the linear combination of two vectors
class VectorSumCoefficient : public VectorCoefficient
{
private:
   VectorCoefficient * ACoef;
   VectorCoefficient * BCoef;

   Vector A;
   Vector B;

   Coefficient * alphaCoef;
   Coefficient * betaCoef;

   double alpha;
   double beta;

   mutable Vector va;

public:
   /** Constructor with no coefficients.
       To be used with the various "Set" methods */
   VectorSumCoefficient(int dim);

   /** Constructor with two vector coefficients.
       Result is _alpha * A + _beta * B */
   VectorSumCoefficient(VectorCoefficient &A, VectorCoefficient &B,
                        double _alpha = 1.0, double _beta = 1.0);

   /** Constructor with scalar coefficients.
       Result is _alpha * _A + _beta * _B */
   VectorSumCoefficient(VectorCoefficient &_A, VectorCoefficient &_B,
                        Coefficient &_alpha, Coefficient &_beta);

   /// Reset the first vector coefficient
   void SetACoef(VectorCoefficient &A) { ACoef = &A; }
   /// Return the first vector coefficient
   VectorCoefficient * GetACoef() const { return ACoef; }

   /// Reset the second vector coefficient
   void SetBCoef(VectorCoefficient &B) { BCoef = &B; }
   /// Return the second vector coefficient
   VectorCoefficient * GetBCoef() const { return BCoef; }

   /// Reset the factor in front of the first vector coefficient
   void SetAlphaCoef(Coefficient &A) { alphaCoef = &A; }
   /// Return the factor in front of the first vector coefficient
   Coefficient * GetAlphaCoef() const { return alphaCoef; }

   /// Reset the factor in front of the second vector coefficient
   void SetBetaCoef(Coefficient &B) { betaCoef = &B; }
   /// Return the factor in front of the second vector coefficient
   Coefficient * GetBetaCoef() const { return betaCoef; }

   /// Reset the first vector as a constant
   void SetA(const Vector &_A) { A = _A; ACoef = NULL; }
   /// Return the first vector constant
   const Vector & GetA() const { return A; }

   /// Reset the second vector as a constant
   void SetB(const Vector &_B) { B = _B; BCoef = NULL; }
   /// Return the second vector constant
   const Vector & GetB() const { return B; }

   /// Reset the factor in front of the first vector coefficient as a constant
   void SetAlpha(double _alpha) { alpha = _alpha; alphaCoef = NULL; }
   /// Return the factor in front of the first vector coefficient
   double GetAlpha() const { return alpha; }

   /// Reset the factor in front of the second vector coefficient as a constant
   void SetBeta(double _beta) { beta = _beta; betaCoef = NULL; }
   /// Return the factor in front of the second vector coefficient
   double GetBeta() const { return beta; }

   /// Evaluate the coefficient at @a ip.
   virtual void Eval(Vector &V, ElementTransformation &T,
                     const IntegrationPoint &ip);
   using VectorCoefficient::Eval;
};

/// Vector coefficient defined as a product of scalar and vector coefficients.
class ScalarVectorProductCoefficient : public VectorCoefficient
{
private:
   double aConst;
   Coefficient * a;
   VectorCoefficient * b;

public:
   /// Constructor with constant and vector coefficient.  Result is A * B.
   ScalarVectorProductCoefficient(double A, VectorCoefficient &B);

   /// Constructor with two coefficients.  Result is A * B.
   ScalarVectorProductCoefficient(Coefficient &A, VectorCoefficient &B);

   /// Reset the scalar factor as a constant
   void SetAConst(double A) { a = NULL; aConst = A; }
   /// Return the scalar factor
   double GetAConst() const { return aConst; }

   /// Reset the scalar factor
   void SetACoef(Coefficient &A) { a = &A; }
   /// Return the scalar factor
   Coefficient * GetACoef() const { return a; }

   /// Reset the vector factor
   void SetBCoef(VectorCoefficient &B) { b = &B; }
   /// Return the vector factor
   VectorCoefficient * GetBCoef() const { return b; }

   /// Evaluate the coefficient at @a ip.
   virtual void Eval(Vector &V, ElementTransformation &T,
                     const IntegrationPoint &ip);
   using VectorCoefficient::Eval;
};

/// Vector coefficient defined as a normalized vector field (returns v/|v|)
class NormalizedVectorCoefficient : public VectorCoefficient
{
private:
   VectorCoefficient * a;

   double tol;

public:
   /** @brief Return a vector normalized to a length of one

       This class evaluates the vector coefficient @a A and, if |A| > @a tol,
       returns the normalized vector A / |A|.  If |A| <= @a tol, the zero
       vector is returned.
   */
   NormalizedVectorCoefficient(VectorCoefficient &A, double tol = 1e-6);

   /// Reset the vector coefficient
   void SetACoef(VectorCoefficient &A) { a = &A; }
   /// Return the vector coefficient
   VectorCoefficient * GetACoef() const { return a; }

   /// Evaluate the coefficient at @a ip.
   virtual void Eval(Vector &V, ElementTransformation &T,
                     const IntegrationPoint &ip);
   using VectorCoefficient::Eval;
};

/// Vector coefficient defined as a cross product of two vectors
class VectorCrossProductCoefficient : public VectorCoefficient
{
private:
   VectorCoefficient * a;
   VectorCoefficient * b;

   mutable Vector va;
   mutable Vector vb;

public:
   /// Construct with the two coefficients.  Result is A x B.
   VectorCrossProductCoefficient(VectorCoefficient &A, VectorCoefficient &B);

   /// Reset the first term in the product
   void SetACoef(VectorCoefficient &A) { a = &A; }
   /// Return the first term in the product
   VectorCoefficient * GetACoef() const { return a; }

   /// Reset the second term in the product
   void SetBCoef(VectorCoefficient &B) { b = &B; }
   /// Return the second term in the product
   VectorCoefficient * GetBCoef() const { return b; }

   /// Evaluate the coefficient at @a ip.
   virtual void Eval(Vector &V, ElementTransformation &T,
                     const IntegrationPoint &ip);
   using VectorCoefficient::Eval;
};

/** @brief Vector coefficient defined as a product of a matrix coefficient and
    a vector coefficient. */
class MatrixVectorProductCoefficient : public VectorCoefficient
{
private:
   MatrixCoefficient * a;
   VectorCoefficient * b;

   mutable DenseMatrix ma;
   mutable Vector vb;

public:
   /// Constructor with two coefficients.  Result is A*B.
   MatrixVectorProductCoefficient(MatrixCoefficient &A, VectorCoefficient &B);

   /// Reset the matrix coefficient
   void SetACoef(MatrixCoefficient &A) { a = &A; }
   /// Return the matrix coefficient
   MatrixCoefficient * GetACoef() const { return a; }

   /// Reset the vector coefficient
   void SetBCoef(VectorCoefficient &B) { b = &B; }
   /// Return the vector coefficient
   VectorCoefficient * GetBCoef() const { return b; }

   /// Evaluate the vector coefficient at @a ip.
   virtual void Eval(Vector &V, ElementTransformation &T,
                     const IntegrationPoint &ip);
   using VectorCoefficient::Eval;
};

/// Convenient alias for the MatrixVectorProductCoefficient
typedef MatrixVectorProductCoefficient MatVecCoefficient;

/// Constant matrix coefficient defined as the identity of dimension d
class IdentityMatrixCoefficient : public MatrixCoefficient
{
private:
   int dim;

public:
   /// Construct with the dimension of the square identity matrix.
   IdentityMatrixCoefficient(int d)
      : MatrixCoefficient(d, d), dim(d) { }

   /// Evaluate the matrix coefficient at @a ip.
   virtual void Eval(DenseMatrix &M, ElementTransformation &T,
                     const IntegrationPoint &ip);
};

/// Matrix coefficient defined as the linear combination of two matrices
class MatrixSumCoefficient : public MatrixCoefficient
{
private:
   MatrixCoefficient * a;
   MatrixCoefficient * b;

   double alpha;
   double beta;

   mutable DenseMatrix ma;

public:
   /// Construct with the two coefficients.  Result is _alpha * A + _beta * B.
   MatrixSumCoefficient(MatrixCoefficient &A, MatrixCoefficient &B,
                        double _alpha = 1.0, double _beta = 1.0);

   /// Reset the first matrix coefficient
   void SetACoef(MatrixCoefficient &A) { a = &A; }
   /// Return the first matrix coefficient
   MatrixCoefficient * GetACoef() const { return a; }

   /// Reset the second matrix coefficient
   void SetBCoef(MatrixCoefficient &B) { b = &B; }
   /// Return the second matrix coefficient
   MatrixCoefficient * GetBCoef() const { return b; }

   /// Reset the factor in front of the first matrix coefficient
   void SetAlpha(double _alpha) { alpha = _alpha; }
   /// Return the factor in front of the first matrix coefficient
   double GetAlpha() const { return alpha; }

   /// Reset the factor in front of the second matrix coefficient
   void SetBeta(double _beta) { beta = _beta; }
   /// Return the factor in front of the second matrix coefficient
   double GetBeta() const { return beta; }

   /// Evaluate the matrix coefficient at @a ip.
   virtual void Eval(DenseMatrix &M, ElementTransformation &T,
                     const IntegrationPoint &ip);
};

/** @brief Matrix coefficient defined as a product of a scalar coefficient and a
    matrix coefficient.*/
class ScalarMatrixProductCoefficient : public MatrixCoefficient
{
private:
   double aConst;
   Coefficient * a;
   MatrixCoefficient * b;

public:
   /// Constructor with one coefficient.  Result is A*B.
   ScalarMatrixProductCoefficient(double A, MatrixCoefficient &B);

   /// Constructor with two coefficients.  Result is A*B.
   ScalarMatrixProductCoefficient(Coefficient &A, MatrixCoefficient &B);

   /// Reset the scalar factor as a constant
   void SetAConst(double A) { a = NULL; aConst = A; }
   /// Return the scalar factor
   double GetAConst() const { return aConst; }

   /// Reset the scalar factor
   void SetACoef(Coefficient &A) { a = &A; }
   /// Return the scalar factor
   Coefficient * GetACoef() const { return a; }

   /// Reset the matrix factor
   void SetBCoef(MatrixCoefficient &B) { b = &B; }
   /// Return the matrix factor
   MatrixCoefficient * GetBCoef() const { return b; }

   /// Evaluate the matrix coefficient at @a ip.
   virtual void Eval(DenseMatrix &M, ElementTransformation &T,
                     const IntegrationPoint &ip);
};

/// Matrix coefficient defined as the transpose a matrix coefficient
class TransposeMatrixCoefficient : public MatrixCoefficient
{
private:
   MatrixCoefficient * a;

public:
   /// Construct with the matrix coefficient.  Result is \f$ A^T \f$.
   TransposeMatrixCoefficient(MatrixCoefficient &A);

   /// Reset the matrix coefficient
   void SetACoef(MatrixCoefficient &A) { a = &A; }
   /// Return the matrix coefficient
   MatrixCoefficient * GetACoef() const { return a; }

   /// Evaluate the matrix coefficient at @a ip.
   virtual void Eval(DenseMatrix &M, ElementTransformation &T,
                     const IntegrationPoint &ip);
};

/// Matrix coefficient defined as the inverse a matrix coefficient.
class InverseMatrixCoefficient : public MatrixCoefficient
{
private:
   MatrixCoefficient * a;

public:
   /// Construct with the matrix coefficient.  Result is \f$ A^{-1} \f$.
   InverseMatrixCoefficient(MatrixCoefficient &A);

   /// Reset the matrix coefficient
   void SetACoef(MatrixCoefficient &A) { a = &A; }
   /// Return the matrix coefficient
   MatrixCoefficient * GetACoef() const { return a; }

   /// Evaluate the matrix coefficient at @a ip.
   virtual void Eval(DenseMatrix &M, ElementTransformation &T,
                     const IntegrationPoint &ip);
};

/// Matrix coefficient defined as the outer product of two vector coefficients.
class OuterProductCoefficient : public MatrixCoefficient
{
private:
   VectorCoefficient * a;
   VectorCoefficient * b;

   mutable Vector va;
   mutable Vector vb;

public:
   /// Construct with two vector coefficients.  Result is \f$ A B^T \f$.
   OuterProductCoefficient(VectorCoefficient &A, VectorCoefficient &B);

   /// Reset the first vector in the outer product
   void SetACoef(VectorCoefficient &A) { a = &A; }
   /// Return the first vector coefficient in the outer product
   VectorCoefficient * GetACoef() const { return a; }

   /// Reset the second vector in the outer product
   void SetBCoef(VectorCoefficient &B) { b = &B; }
   /// Return the second vector coefficient in the outer product
   VectorCoefficient * GetBCoef() const { return b; }

   /// Evaluate the matrix coefficient at @a ip.
   virtual void Eval(DenseMatrix &M, ElementTransformation &T,
                     const IntegrationPoint &ip);
};

/** @brief Matrix coefficient defined as -a k x k x, for a vector k and scalar a

    This coefficient returns \f$a * (|k|^2 I - k \otimes k)\f$, where I is
    the identity matrix and \f$\otimes\f$ indicates the outer product.  This
    can be evaluated for vectors of any dimension but in three
    dimensions it corresponds to computing the cross product with k twice.
*/
class CrossCrossCoefficient : public MatrixCoefficient
{
private:
   double aConst;
   Coefficient * a;
   VectorCoefficient * k;

   mutable Vector vk;

public:
   CrossCrossCoefficient(double A, VectorCoefficient &K);
   CrossCrossCoefficient(Coefficient &A, VectorCoefficient &K);

   /// Reset the scalar factor as a constant
   void SetAConst(double A) { a = NULL; aConst = A; }
   /// Return the scalar factor
   double GetAConst() const { return aConst; }

   /// Reset the scalar factor
   void SetACoef(Coefficient &A) { a = &A; }
   /// Return the scalar factor
   Coefficient * GetACoef() const { return a; }

   /// Reset the vector factor
   void SetKCoef(VectorCoefficient &K) { k = &K; }
   /// Return the vector factor
   VectorCoefficient * GetKCoef() const { return k; }

   /// Evaluate the matrix coefficient at @a ip.
   virtual void Eval(DenseMatrix &M, ElementTransformation &T,
                     const IntegrationPoint &ip);
};
///@}

class QuadratureFunction;

/** @brief Vector quadrature function coefficient which requires that the
    quadrature rules used for this vector coefficient be the same as those that
    live within the supplied QuadratureFunction. */
class VectorQuadratureFunctionCoefficient : public VectorCoefficient
{
private:
   const QuadratureFunction &QuadF; //do not own
   int index;

public:
   /// Constructor with a quadrature function as input
   VectorQuadratureFunctionCoefficient(QuadratureFunction &qf);

   /** Set the starting index within the QuadFunc that'll be used to project
       outwards as well as the corresponding length. The projected length should
       have the bounds of 1 <= length <= (length QuadFunc - index). */
   void SetComponent(int _index, int _length);

   const QuadratureFunction& GetQuadFunction() const { return QuadF; }

   using VectorCoefficient::Eval;
   virtual void Eval(Vector &V, ElementTransformation &T,
                     const IntegrationPoint &ip);

   virtual ~VectorQuadratureFunctionCoefficient() { }
};

/** @brief Quadrature function coefficient which requires that the quadrature
    rules used for this coefficient be the same as those that live within the
    supplied QuadratureFunction. */
class QuadratureFunctionCoefficient : public Coefficient
{
private:
   const QuadratureFunction &QuadF;

public:
   /// Constructor with a quadrature function as input
   QuadratureFunctionCoefficient(QuadratureFunction &qf);

   const QuadratureFunction& GetQuadFunction() const { return QuadF; }

   virtual double Eval(ElementTransformation &T, const IntegrationPoint &ip);

   virtual ~QuadratureFunctionCoefficient() { }
};

/** @brief Compute the Lp norm of a function f.
    \f$ \| f \|_{Lp} = ( \int_\Omega | f |^p d\Omega)^{1/p} \f$ */
double ComputeLpNorm(double p, Coefficient &coeff, Mesh &mesh,
                     const IntegrationRule *irs[]);

/** @brief Compute the Lp norm of a vector function f = {f_i}_i=1...N.
    \f$ \| f \|_{Lp} = ( \sum_i \| f_i \|_{Lp}^p )^{1/p} \f$ */
double ComputeLpNorm(double p, VectorCoefficient &coeff, Mesh &mesh,
                     const IntegrationRule *irs[]);

#ifdef MFEM_USE_MPI
/** @brief Compute the global Lp norm of a function f.
    \f$ \| f \|_{Lp} = ( \int_\Omega | f |^p d\Omega)^{1/p} \f$ */
double ComputeGlobalLpNorm(double p, Coefficient &coeff, ParMesh &pmesh,
                           const IntegrationRule *irs[]);

/** @brief Compute the global Lp norm of a vector function f = {f_i}_i=1...N.
    \f$ \| f \|_{Lp} = ( \sum_i \| f_i \|_{Lp}^p )^{1/p} \f$ */
double ComputeGlobalLpNorm(double p, VectorCoefficient &coeff, ParMesh &pmesh,
                           const IntegrationRule *irs[]);
#endif

}

#endif<|MERGE_RESOLUTION|>--- conflicted
+++ resolved
@@ -141,11 +141,7 @@
                        const IntegrationPoint &ip);
 };
 
-<<<<<<< HEAD
-/// A general C-function coefficient
-=======
 /// A general function coefficient
->>>>>>> e03a5aab
 class FunctionCoefficient : public Coefficient
 {
 protected:
@@ -153,7 +149,6 @@
    std::function<void(const Vector &,
                       const double,
                       Vector &)> FunctionRevDiff;
-<<<<<<< HEAD
 
    std::function<double(const Vector &, double)> TDFunction;
    std::function<void(const Vector &,
@@ -161,58 +156,6 @@
                       const double,
                       Vector &)> TDFunctionRevDiff;
 
-   /// Enables compile-time check if `Callable` is convertable to
-   /// std::function<double(const Vector &)>
-   template <typename Callable>
-   using EnableIfCallableF =
-      typename std::enable_if<std::is_convertible<Callable,
-      std::function<double(const Vector &)>>::value, int>::type;
-
-   /// Enables compile-time check if `Callable` is convertable to
-   /// std::function<double(const Vector &, double)>
-   template <typename Callable>
-   using EnableIfCallableTDF =
-      typename std::enable_if<std::is_convertible<Callable,
-      std::function<double(const Vector &, double)>>::value, int>::type;
-
-public:
-   /// Define a time-independent coefficient from a pointer to a C-function
-   FunctionCoefficient(double (*F)(const Vector &))
-      : Function(F)
-   { }
-
-   /// Define a time-independent coefficient from any callable type
-   /// \tparam Callable Any callable type (e.g. std::function, lambda)
-   /// \tparam EnableIfCallableF compile-time check to enable this
-   /// constructor if F is callable with signature:
-   /// (const Vector &) -> double
-   /// \param F time-independent callable object
-   template <typename Callable, EnableIfCallableF<Callable> = 0>
-   FunctionCoefficient(Callable F)
-      : Function(std::move(F))
-   { }
-
-   /// Define a time-dependent coefficient from a pointer to a C-function
-   FunctionCoefficient(double (*TDF)(const Vector &, double))
-      : TDFunction(TDF)
-   { }
-
-   /// Define a time-dependent coefficient from any callable type
-   /// \tparam Callable any callable type (e.g. std::function, lambda)
-   /// \tparam EnableIfCallableTDF compile-time check to enable this
-   /// constructor if TDF is callable with signature:
-   /// (const Vector &, double) -> double
-   /// \param TDF time-dependent callable object
-   template <typename Callable, EnableIfCallableTDF<Callable> = 0>
-   FunctionCoefficient(Callable TDF)
-=======
-
-   std::function<double(const Vector &, double)> TDFunction;
-   std::function<void(const Vector &,
-                      double,
-                      const double,
-                      Vector &)> TDFunctionRevDiff;
-
 public:
    /// Define a time-independent coefficient from a std function
    /** \param F time-independent std::function */
@@ -223,7 +166,6 @@
    /// Define a time-dependent coefficient from a std function
    /** \param TDF time-dependent function */
    FunctionCoefficient(std::function<double(const Vector &, double)> TDF)
->>>>>>> e03a5aab
       : TDFunction(std::move(TDF))
    { }
 
@@ -536,72 +478,6 @@
                       Vector &)> TDFunctionRevDiff;
    Coefficient *Q;
    // Coefficient *dQ;
-<<<<<<< HEAD
-
-   /// Enables compile-time check if `Callable` is convertable to
-   /// std::function<void(const Vector &, Vector &)>
-   template <typename Callable>
-   using EnableIfCallableF =
-      typename std::enable_if<std::is_convertible<Callable,
-      std::function<void(const Vector &, Vector &)>>::value, int>::type;
-
-   /// Enables compile-time check if `Callable` is convertable to
-   /// std::function<void(const Vector &, double, Vector &)>
-   template <typename Callable>
-   using EnableIfCallableTDF =
-      typename std::enable_if<std::is_convertible<Callable,
-      std::function<void(const Vector &, double, Vector &)>>::value, int>::type;
-
-public:
-   /// Define a time-independent vector coefficient from a pointer to a
-   /// C-function
-   VectorFunctionCoefficient(int dim,
-                             void(*F)(const Vector &, Vector &),
-                             Coefficient *q = nullptr)
-      : VectorCoefficient(dim), Function(F), Q(q)
-   { }
-
-   /// Define a time-independent vector coefficient from any callable type
-   /// \tparam Callable - Any callable type (e.g. std::function, lambda)
-   /// \tparam EnableIfCallableF - compile-time check to enable this
-   /// constructor if F is callable with signature:
-   /// (const Vector &, Vector &) -> void
-   /// \param dim - the size of the vector
-   /// \param F - time-independent callable object
-   /// \param q - optional scalar Coefficient to scale the vector coefficient
-   template <typename Callable, EnableIfCallableF<Callable> = 0>
-   VectorFunctionCoefficient(int dim,
-                             Callable F,
-                             Coefficient *q = nullptr)
-      : VectorCoefficient(dim), Function(std::move(F)), Q(q)
-   { }
-
-   /// Define a time-dependent vector coefficient from a pointer to a
-   /// C-function
-   VectorFunctionCoefficient(int dim,
-                             void(*TDF)(const Vector &, double, Vector &),
-                             Coefficient *q = nullptr)
-      : VectorCoefficient(dim), TDFunction(TDF), Q(q)
-   { }
-
-   /// Define a time-dependent vector coefficient from any callable type
-   /// \tparam Callable - Any callable type (e.g. std::function, lambda)
-   /// \tparam EnableIfCallableTDF - compile-time check to enable this
-   /// constructor if TDF is callable with signature:
-   /// (const Vector &, double, Vector &) -> void
-   /// \param dim - the size of the vector
-   /// \param TDF - time-dependent callable object
-   /// \param q - optional scalar Coefficient to scale the vector coefficient
-   template <typename Callable, EnableIfCallableTDF<Callable> = 0>
-   VectorFunctionCoefficient(int dim,
-                             Callable TDF,
-                             Coefficient *q = nullptr)
-      : VectorCoefficient(dim), TDFunction(std::move(TDF)), Q(q)
-   { }
-
-   /// Construct time-independent vector coefficient that can be differentiated
-   VectorFunctionCoefficient(int dim,
-=======
 
 public:
    /// Define a time-independent vector coefficient from a std function
@@ -626,7 +502,6 @@
 
    /// Construct time-independent vector coefficient that can be differentiated
    VectorFunctionCoefficient(int dim,
->>>>>>> e03a5aab
                              std::function<void(const Vector &,
                                                 Vector &)> F,
                              std::function<void(const Vector &,
@@ -996,126 +871,34 @@
    Coefficient *Q;
    DenseMatrix mat;
 
-   /// Enables compile-time check if `Callable` is convertable to
-   /// std::function<void(const Vector &, DenseMatrix &)>
-   template <typename Callable>
-   using EnableIfCallableF =
-      typename std::enable_if<std::is_convertible<Callable,
-      std::function<void(const Vector &, DenseMatrix &)>>::value, int>::type;
-
-   /// Enables compile-time check if `Callable` is convertable to
-   /// std::function<void(const Vector &, Vector &)>
-   template <typename Callable>
-   using EnableIfCallableSymmF =
-      typename std::enable_if<std::is_convertible<Callable,
-      std::function<void(const Vector &, Vector &)>>::value, int>::type;
-
-   /// Enables compile-time check if `Callable` is convertable to
-   /// std::function<void(const Vector &, double, DenseMatrix &)>
-   template <typename Callable>
-   using EnableIfCallableTDF =
-      typename std::enable_if<std::is_convertible<Callable,
-      std::function<void(const Vector &, double, DenseMatrix &)>>::value, int>::type;
-
-public:
-<<<<<<< HEAD
-   /// Define a time-independent square matrix coefficient from a pointer to a
-   /// C-function
-   MatrixFunctionCoefficient(int dim,
-                             void(*F)(const Vector &, DenseMatrix &),
-                             Coefficient *q = nullptr)
-      : MatrixCoefficient(dim), Function(F), Q(q), mat(0)
-   { }
-
-   /// Define a time-independent square matrix coefficient from any callable
-   /// type
-   /// \tparam Callable - Any callable type (e.g. std::function, lambda)
-   /// \tparam EnableIfCallableF - compile-time check to enable this
-   /// constructor if F is callable with signature:
-   /// (const Vector &, DenseMatrix &) -> void
-   /// \param dim - the size of the matrix
-   /// \param F - time-independent callable object
-   /// \param q - optional scalar Coefficient to scale the matrix coefficient
-   template <typename Callable, EnableIfCallableF<Callable> = 0>
-   MatrixFunctionCoefficient(int dim,
-                             Callable F,
-=======
+public:
    /// Define a time-independent square matrix coefficient from a std function
    /** \param dim - the size of the matrix
        \param F - time-independent function
        \param q - optional scalar Coefficient to scale the matrix coefficient */
    MatrixFunctionCoefficient(int dim,
                              std::function<void(const Vector &, DenseMatrix &)> F,
->>>>>>> e03a5aab
                              Coefficient *q = nullptr)
       : MatrixCoefficient(dim), Function(std::move(F)), Q(q), mat(0)
    { }
 
    /// Define a constant matrix coefficient times a scalar Coefficient
-<<<<<<< HEAD
-=======
    /** \param m - constant matrix
        \param q - optional scalar Coefficient to scale the matrix coefficient */
->>>>>>> e03a5aab
    MatrixFunctionCoefficient(const DenseMatrix &m, Coefficient &q)
       : MatrixCoefficient(m.Height(), m.Width()), Q(&q), mat(m)
    { }
 
-<<<<<<< HEAD
-   /// Define a time-dependent square matrix coefficient from a pointer to a
-   /// C-function
-   MatrixFunctionCoefficient(int dim,
-                             void(*TDF)(const Vector &, double, DenseMatrix &),
-                             Coefficient *q = nullptr)
-      : MatrixCoefficient(dim), TDFunction(TDF), Q(q)
-   { }
-
-   /// Define a time-dependent square matrix coefficient from any callable
-   /// type
-   /// \tparam Callable - Any callable type (e.g. std::function, lambda)
-   /// \tparam EnableIfCallableTDF - compile-time check to enable this
-   /// constructor if TDF is callable with signature:
-   /// (const Vector &, double, DenseMatrix &) -> void
-   /// \param dim - the size of the matrix
-   /// \param TDF - time-dependent callable object
-   /// \param q - optional scalar Coefficient to scale the matrix coefficient
-   template <typename Callable, EnableIfCallableTDF<Callable> = 0>
-   MatrixFunctionCoefficient(int dim,
-                             Callable TDF,
-=======
    /// Define a time-dependent square matrix coefficient from a std function
    /** \param dim - the size of the matrix
        \param TDF - time-dependent function
        \param q - optional scalar Coefficient to scale the matrix coefficient */
    MatrixFunctionCoefficient(int dim,
                              std::function<void(const Vector &, double, DenseMatrix &)> TDF,
->>>>>>> e03a5aab
                              Coefficient *q = nullptr)
       : MatrixCoefficient(dim), TDFunction(std::move(TDF)), Q(q)
    { }
 
-<<<<<<< HEAD
-   /// Construct a symmetric square matrix coefficient from a C-function
-   /// defining a vector function used by EvalSymmetric
-   MatrixFunctionCoefficient(int dim, void (*F)(const Vector &, Vector &),
-                             Coefficient *q = NULL)
-      : MatrixCoefficient(dim, true), SymmFunction(F), Q(q), mat(0)
-   { }
-
-   /// Define a time-independent symmetric square matrix coefficient from any
-   /// callable type
-   /// \tparam Callable - Any callable type (e.g. std::function, lambda)
-   /// \tparam EnableIfCallableSymmF - compile-time check to enable this
-   /// constructor if SymmF is callable with signature:
-   /// (const Vector &, Vector &) -> void
-   /// \param dim - the size of the matrix
-   /// \param SymmF - time-independent callable object used by EvalSymmetric
-   /// \param q - optional scalar Coefficient to scale the matrix coefficient
-   template <typename Callable, EnableIfCallableSymmF<Callable> = 0>
-   MatrixFunctionCoefficient(int dim,
-                             Callable SymmF,
-                             Coefficient *q = NULL)
-=======
    /** @brief Define a time-independent symmetric square matrix coefficient from
        a std function */
    /** \param dim - the size of the matrix
@@ -1124,7 +907,6 @@
    MatrixFunctionCoefficient(int dim,
                              std::function<void(const Vector &, Vector &)> SymmF,
                              Coefficient *q = NULL)
->>>>>>> e03a5aab
       : MatrixCoefficient(dim, true), SymmFunction(std::move(SymmF)), Q(q), mat(0)
    { }
 
