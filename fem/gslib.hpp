--- conflicted
+++ resolved
@@ -63,12 +63,9 @@
                             alters performance and memory footprint. */
    void Setup(Mesh &m, const double bb_t = 0.1, const double newt_tol = 1.0e-12,
               const int npt_max = 256);
-<<<<<<< HEAD
    void Setup(Mesh &m, const int idsess, GridFunction &gfmax,
               const double bb_t = 0.1, const double newt_tol = 1.0e-12,
               const int npt_max = 256);
-=======
->>>>>>> 21401db8
 
    /** Searches positions given in physical space by @a point_pos. All output
        Arrays and Vectors are expected to have the correct size.
@@ -88,8 +85,7 @@
                    Array<unsigned int> &proc_ids, Array<unsigned int> &elem_ids,
                    Vector &ref_pos, Vector &dist);
    void FindPoints(const Vector &point_pos);
-<<<<<<< HEAD
-   /** Setup FindPoints and search positions*/
+   /// Setup FindPoints and search positions
    void FindPoints(Mesh &m, const Vector &point_pos, const double bb_t = 0.1,
                    const double newt_tol = 1.0e-12,  const int npt_max = 256);
 
@@ -97,11 +93,6 @@
                    Array<unsigned int> &codes,
                    Array<unsigned int> &proc_ids, Array<unsigned int> &elem_ids,
                    Vector &ref_pos, Vector &dist);
-=======
-   /// Setup FindPoints and search positions
-   void FindPoints(Mesh &m, const Vector &point_pos, const double bb_t = 0.1,
-                   const double newt_tol = 1.0e-12,  const int npt_max = 256);
->>>>>>> 21401db8
 
    /** Interpolation of field values at prescribed reference space positions.
 
@@ -127,15 +118,14 @@
    /** Setup FindPoints, search positions and interpolate */
    void Interpolate(Mesh &m, const Vector &point_pos,
                     const GridFunction &field_in, Vector &field_out);
-<<<<<<< HEAD
 
    /** Cleans up memory allocated internally by gslib.
        Note that in parallel, this must be called before MPI_Finalize(), as
        it calls MPI_Comm_free() for internal gslib communicators. */
    void FreeData();
 
-   /// Return code for each point searched by FindPoints: inside element (0),
-   /// element boundary (1), not found (2).
+   /// Return code for each point searched by FindPoints: inside element (0), on
+   /// element boundary (1), or not found (2).
    const Array<unsigned int> &GetCode() const { return gsl_code; }
    /// Return element number for each point found by FindPoints.
    const Array<unsigned int> &GetElem() const { return gsl_elem; }
@@ -198,8 +188,6 @@
                    Array<unsigned int> &proc_ids, Array<unsigned int> &elem_ids,
                    Vector &ref_pos, Vector &dist);
    void FindPoints(const Vector &point_pos, Array<unsigned int> &point_id);
-=======
->>>>>>> 21401db8
 
    /** Cleans up memory allocated internally by gslib.
        Note that in parallel, this must be called before MPI_Finalize(), as
@@ -212,19 +200,6 @@
                     const GridFunction &field_in, Vector &field_out);
 
    void FreeData();
-
-   /// Return code for each point searched by FindPoints: inside element (0), on
-   /// element boundary (1), or not found (2).
-   const Array<unsigned int> &GetCode() const { return gsl_code; }
-   /// Return element number for each point found by FindPoints.
-   const Array<unsigned int> &GetElem() const { return gsl_elem; }
-   /// Return MPI rank on which each point was found by FindPoints.
-   const Array<unsigned int> &GetProc() const { return gsl_proc; }
-   /// Return reference coordinates for each point found by FindPoints.
-   const Vector &GetReferencePosition() const { return gsl_ref;  }
-   /// Return distance Distance between the sought and the found point
-   /// in physical space, for each point found by FindPoints.
-   const Vector &GetDist()              const { return gsl_dist; }
 };
 
 } // namespace mfem
