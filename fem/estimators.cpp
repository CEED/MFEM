--- conflicted
+++ resolved
@@ -250,7 +250,7 @@
             auto &int_rule = IntRules.Get(FT->FaceGeom, 2 * xfes->GetFaceOrder(fi));
             const auto nip = int_rule.GetNPoints();
 
-            double jump_integral = 0.0;
+            real_t jump_integral = 0.0;
 
             // Integral over local half face on the side of e₁
             // i.e. the numerical integration of ∫ flux ⋅ n dS₁
@@ -286,7 +286,7 @@
                FT->Loc1.Transf.SetIntPoint(&fip);
                FT->Loc1.Transform(fip, ip);
                flux->GetVectorValue(FT->Elem1No, ip, val);
-               double jump = val * normal;
+               real_t jump = val * normal;
 
                // Evaluate flux jump at IP on element 2
                FT->Loc2.Transf.SetIntPoint(&fip);
@@ -297,11 +297,6 @@
                // Finalize integral
                jump_integral += jump*jump*fip.weight * FT->Face->Weight();
             }
-<<<<<<< HEAD
-            auto h_k_face = compute_face_coefficient(mesh, f, false);
-            real_t jump_integral = h_k_face*jumps.Sum();
-=======
->>>>>>> aff51cd7
 
             // A local face is shared between two local elements, so we
             // can get away with integrating the jump only once and add
@@ -366,7 +361,7 @@
       auto &int_rule = IntRules.Get(FT->FaceGeom, 2 * xfes->GetFaceOrder(lfi));
       const auto nip = int_rule.GetNPoints();
 
-      double jump_integral = 0.0;
+      real_t jump_integral = 0.0;
 
       // Integral over local half face on the side of e₁
       // i.e. the numerical integration of ∫ flux ⋅ n dS₁
@@ -402,7 +397,7 @@
          FT->Loc1.Transf.SetIntPoint(&fip);
          FT->Loc1.Transform(fip, ip);
          flux->GetVectorValue(FT->Elem1No, ip, val);
-         double jump = val * normal;
+         real_t jump = val * normal;
 
          // Evaluate flux jump at IP on element 2
          FT->Loc2.Transf.SetIntPoint(&fip);
@@ -413,11 +408,6 @@
          // Finalize integral
          jump_integral += jump*jump*fip.weight * FT->Face->Weight();
       }
-<<<<<<< HEAD
-      auto h_k_face = compute_face_coefficient(mesh, sf, true);
-      real_t jump_integral = h_k_face*jumps.Sum();
-=======
->>>>>>> aff51cd7
 
       auto h_k_face = compute_face_coefficient(mesh, sfi, true);
       error_estimates(FT->Elem1No) += h_k_face*jump_integral;
