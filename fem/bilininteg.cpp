--- conflicted
+++ resolved
@@ -1998,16 +1998,13 @@
   DenseMatrix &elmat )
 {
    int nd = el.GetDof();
-<<<<<<< HEAD
-   int dim = el.GetDim();
+   dim = el.GetDim();
+   // in main
+   // int dimc = el.GetCurlDim();
+   // Taken from 4d_dev:
    int dimc = (dim == 3) ? 3 : 1;
    if (dim==4) { dimc = 6; }
-   double w;
-=======
-   dim = el.GetDim();
-   int dimc = el.GetCurlDim();
    real_t w;
->>>>>>> c3eb769a
 
 #ifdef MFEM_THREAD_SAFE
    Vector D;
@@ -2043,7 +2040,6 @@
 
       Trans.SetIntPoint (&ip);
 
-<<<<<<< HEAD
       if (dim ==4)
       {
          DenseMatrix tSh(4,4);
@@ -2076,26 +2072,11 @@
             curlshape_dFt(dof,4) = tSh(1,3);
             curlshape_dFt(dof,5) = tSh(2,3);
          }
-
-         w = ip.weight * Trans.Weight();
-      }
-      else if ( dim == 3 )
-      {
-         el.CalcCurlShape(ip, curlshape);
-         MultABt(curlshape, Trans.Jacobian(), curlshape_dFt);
-
-         w = ip.weight / Trans.Weight();
       }
       else
-      {
-         el.CalcCurlShape(ip, curlshape_dFt);
-
-         w = ip.weight / Trans.Weight();
-      }
-=======
+            el.CalcPhysCurlShape(Trans, curlshape_dFt);
+
       w = ip.weight * Trans.Weight();
-      el.CalcPhysCurlShape(Trans, curlshape_dFt);
->>>>>>> c3eb769a
 
       if (MQ)
       {
@@ -4621,7 +4602,6 @@
    int nd = el.GetDof();
    int dim = el.GetDim();
    int spaceDim = Trans.GetSpaceDim();
-   bool square = (dim == spaceDim);
    double w;
 
 #ifdef MFEM_THREAD_SAFE
