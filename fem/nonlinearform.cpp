// Copyright (c) 2010-2023, Lawrence Livermore National Security, LLC. Produced
// at the Lawrence Livermore National Laboratory. All Rights reserved. See files
// LICENSE and NOTICE for details. LLNL-CODE-806117.
//
// This file is part of the MFEM library. For more information and source code
// availability visit https://mfem.org.
//
// MFEM is free software; you can redistribute it and/or modify it under the
// terms of the BSD-3 license. We welcome feedback and contributions, see file
// CONTRIBUTING.md for details.

#include "fem.hpp"
#include "../general/forall.hpp"

namespace mfem
{

void NonlinearForm::SetAssemblyLevel(AssemblyLevel assembly_level)
{
   if (ext)
   {
      MFEM_ABORT("the assembly level has already been set!");
   }
   assembly = assembly_level;
   switch (assembly)
   {
      case AssemblyLevel::NONE:
         ext = new MFNonlinearFormExtension(this);
         break;
      case AssemblyLevel::PARTIAL:
         ext = new PANonlinearFormExtension(this);
         break;
      case AssemblyLevel::LEGACY:
         // This is the default
         break;
      default:
         mfem_error("Unknown assembly level for this form.");
   }
}

void NonlinearForm::SetEssentialBC(const Array<int> &bdr_attr_is_ess,
                                   Vector *rhs)
{
   // virtual call, works in parallel too
   fes->GetEssentialTrueDofs(bdr_attr_is_ess, ess_tdof_list);

   if (rhs)
   {
      for (int i = 0; i < ess_tdof_list.Size(); i++)
      {
         (*rhs)(ess_tdof_list[i]) = 0.0;
      }
   }
}

void NonlinearForm::SetEssentialVDofs(const Array<int> &ess_vdofs_list)
{
   if (!P)
   {
      ess_vdofs_list.Copy(ess_tdof_list); // ess_vdofs_list --> ess_tdof_list
   }
   else
   {
      Array<int> ess_vdof_marker, ess_tdof_marker;
      FiniteElementSpace::ListToMarker(ess_vdofs_list, fes->GetVSize(),
                                       ess_vdof_marker);
      if (Serial())
      {
         fes->ConvertToConformingVDofs(ess_vdof_marker, ess_tdof_marker);
      }
      else
      {
#ifdef MFEM_USE_MPI
         ParFiniteElementSpace *pf = dynamic_cast<ParFiniteElementSpace*>(fes);
         ess_tdof_marker.SetSize(pf->GetTrueVSize());
         pf->Dof_TrueDof_Matrix()->BooleanMultTranspose(1, ess_vdof_marker,
                                                        0, ess_tdof_marker);
#else
         MFEM_ABORT("internal MFEM error");
#endif
      }
      FiniteElementSpace::MarkerToList(ess_tdof_marker, ess_tdof_list);
   }
}

double NonlinearForm::GetGridFunctionEnergy(const Vector &x) const
{
   if (ext)
   {
      MFEM_VERIFY(!fnfi.Size(), "Interior faces terms not yet implemented!");
      MFEM_VERIFY(!bfnfi.Size(), "Boundary face terms not yet implemented!");
      return ext->GetGridFunctionEnergy(x);
   }

   Array<int> vdofs;
   Vector el_x;
   const FiniteElement *fe;
   ElementTransformation *T;
   DofTransformation *doftrans;
   Mesh *mesh = fes->GetMesh();
   double energy = 0.0;

   if (dnfi.Size())
   {
      // Which attributes need to be processed?
      Array<int> attr_marker(mesh->attributes.Size() ?
                             mesh->attributes.Max() : 0);
      attr_marker = 0;
      for (int k = 0; k < dnfi.Size(); k++)
      {
         if (dnfi_marker[k] == NULL)
         {
            attr_marker = 1;
            break;
         }
         Array<int> &marker = *dnfi_marker[k];
         MFEM_ASSERT(marker.Size() == attr_marker.Size(),
                     "invalid marker for domain integrator #"
                     << k << ", counting from zero");
         for (int i = 0; i < attr_marker.Size(); i++)
         {
            attr_marker[i] |= marker[i];
         }
      }

      for (int i = 0; i < fes->GetNE(); i++)
      {
<<<<<<< HEAD
         if (ess_elem_marker.Size() > 0 && ess_elem_marker[i] == 1)
         {
            continue;
         }
=======
         const int attr = mesh->GetAttribute(i);
         if (attr_marker[attr-1] == 0) { continue; }

>>>>>>> 110bec15
         fe = fes->GetFE(i);
         doftrans = fes->GetElementVDofs(i, vdofs);
         T = fes->GetElementTransformation(i);
         x.GetSubVector(vdofs, el_x);
         if (doftrans) {doftrans->InvTransformPrimal(el_x); }
         for (int k = 0; k < dnfi.Size(); k++)
         {
            if (dnfi_marker[k] &&
                (*dnfi_marker[k])[attr-1] == 0) { continue; }

            energy += dnfi[k]->GetElementEnergy(*fe, *T, el_x);
         }
      }
   }

   if (fnfi.Size())
   {
      MFEM_ABORT("TODO: add energy contribution from interior face terms");
   }

   if (bfnfi.Size())
   {
      MFEM_ABORT("TODO: add energy contribution from boundary face terms");
   }

   return energy;
}

const Vector &NonlinearForm::Prolongate(const Vector &x) const
{
   MFEM_VERIFY(x.Size() == Width(), "invalid input Vector size");
   if (P)
   {
      aux1.SetSize(P->Height());
      P->Mult(x, aux1);
      return aux1;
   }
   return x;
}

void NonlinearForm::Mult(const Vector &x, Vector &y) const
{
   const Vector &px = Prolongate(x);
   if (P) { aux2.SetSize(P->Height()); }

   // If we are in parallel, ParNonLinearForm::Mult uses the aux2 vector. In
   // serial, place the result directly in y (when there is no P).
   Vector &py = P ? aux2 : y;

   if (ext)
   {
      ext->Mult(px, py);
      if (Serial())
      {
         if (cP) { cP->MultTranspose(py, y); }
         const int N = ess_tdof_list.Size();
         const auto tdof = ess_tdof_list.Read();
         auto Y = y.ReadWrite();
         mfem::forall(N, [=] MFEM_HOST_DEVICE (int i) { Y[tdof[i]] = 0.0; });
      }
      // In parallel, the result is in 'py' which is an alias for 'aux2'.
      return;
   }

   Array<int> vdofs;
   Vector el_x, el_y;
   const FiniteElement *fe;
   ElementTransformation *T;
   DofTransformation *doftrans;
   Mesh *mesh = fes->GetMesh();

   py = 0.0;

   if (dnfi.Size())
   {
      // Which attributes need to be processed?
      Array<int> attr_marker(mesh->attributes.Size() ?
                             mesh->attributes.Max() : 0);
      attr_marker = 0;
      for (int k = 0; k < dnfi.Size(); k++)
      {
         if (dnfi_marker[k] == NULL)
         {
            attr_marker = 1;
            break;
         }
         Array<int> &marker = *dnfi_marker[k];
         MFEM_ASSERT(marker.Size() == attr_marker.Size(),
                     "invalid marker for domain integrator #"
                     << k << ", counting from zero");
         for (int i = 0; i < attr_marker.Size(); i++)
         {
            attr_marker[i] |= marker[i];
         }
      }

      for (int i = 0; i < fes->GetNE(); i++)
      {
<<<<<<< HEAD
         if (ess_elem_marker.Size() > 0 && ess_elem_marker[i] == 1)
         {
            continue;
         }
=======
         const int attr = mesh->GetAttribute(i);
         if (attr_marker[attr-1] == 0) { continue; }

>>>>>>> 110bec15
         fe = fes->GetFE(i);
         doftrans = fes->GetElementVDofs(i, vdofs);
         T = fes->GetElementTransformation(i);
         px.GetSubVector(vdofs, el_x);
         if (doftrans) {doftrans->InvTransformPrimal(el_x); }
         for (int k = 0; k < dnfi.Size(); k++)
         {
            if (dnfi_marker[k] &&
                (*dnfi_marker[k])[attr-1] == 0) { continue; }

            dnfi[k]->AssembleElementVector(*fe, *T, el_x, el_y);
            if (doftrans) {doftrans->TransformDual(el_y); }
            py.AddElementVector(vdofs, el_y);
         }
      }
   }

   if (fnfi.Size())
   {
      FaceElementTransformations *tr;
      const FiniteElement *fe1, *fe2;
      Array<int> vdofs2;

      for (int i = 0; i < mesh->GetNumFaces(); i++)
      {
         tr = mesh->GetInteriorFaceTransformations(i);
         if (tr != NULL)
         {
            fes->GetElementVDofs(tr->Elem1No, vdofs);
            fes->GetElementVDofs(tr->Elem2No, vdofs2);
            vdofs.Append (vdofs2);

            px.GetSubVector(vdofs, el_x);

            fe1 = fes->GetFE(tr->Elem1No);
            fe2 = fes->GetFE(tr->Elem2No);

            for (int k = 0; k < fnfi.Size(); k++)
            {
               fnfi[k]->AssembleFaceVector(*fe1, *fe2, *tr, el_x, el_y);
               py.AddElementVector(vdofs, el_y);
            }
         }
      }
   }

   if (bfnfi.Size())
   {
      FaceElementTransformations *tr;
      const FiniteElement *fe1, *fe2;

      // Which boundary attributes need to be processed?
      Array<int> bdr_attr_marker(mesh->bdr_attributes.Size() ?
                                 mesh->bdr_attributes.Max() : 0);
      bdr_attr_marker = 0;
      for (int k = 0; k < bfnfi.Size(); k++)
      {
         if (bfnfi_marker[k] == NULL)
         {
            bdr_attr_marker = 1;
            break;
         }
         Array<int> &bdr_marker = *bfnfi_marker[k];
         MFEM_ASSERT(bdr_marker.Size() == bdr_attr_marker.Size(),
                     "invalid boundary marker for boundary face integrator #"
                     << k << ", counting from zero");
         for (int i = 0; i < bdr_attr_marker.Size(); i++)
         {
            bdr_attr_marker[i] |= bdr_marker[i];
         }
      }

      for (int i = 0; i < fes -> GetNBE(); i++)
      {
         const int bdr_attr = mesh->GetBdrAttribute(i);
         if (bdr_attr_marker[bdr_attr-1] == 0) { continue; }

         tr = mesh->GetBdrFaceTransformations (i);
         if (tr != NULL)
         {
            fes->GetElementVDofs(tr->Elem1No, vdofs);
            px.GetSubVector(vdofs, el_x);

            fe1 = fes->GetFE(tr->Elem1No);
            // The fe2 object is really a dummy and not used on the boundaries,
            // but we can't dereference a NULL pointer, and we don't want to
            // actually make a fake element.
            fe2 = fe1;
            for (int k = 0; k < bfnfi.Size(); k++)
            {
               if (bfnfi_marker[k] &&
                   (*bfnfi_marker[k])[bdr_attr-1] == 0) { continue; }

               bfnfi[k]->AssembleFaceVector(*fe1, *fe2, *tr, el_x, el_y);
               py.AddElementVector(vdofs, el_y);
            }
         }
      }
   }

   if (Serial())
   {
      if (cP) { cP->MultTranspose(py, y); }

      for (int i = 0; i < ess_tdof_list.Size(); i++)
      {
         y(ess_tdof_list[i]) = 0.0;
      }
      // y(ess_tdof_list[i]) = x(ess_tdof_list[i]);
   }
   // In parallel, the result is in 'py' which is an alias for 'aux2'.
}

Operator &NonlinearForm::GetGradient(const Vector &x) const
{
   if (ext)
   {
      hGrad.Clear();
      Operator &grad = ext->GetGradient(Prolongate(x));
      Operator *Gop;
      grad.FormSystemOperator(ess_tdof_list, Gop);
      hGrad.Reset(Gop);
      // In both serial and parallel, when using extension, we return the final
      // global true-dof gradient with imposed b.c.
      return *hGrad;
   }

   const int skip_zeros = 0;
   Array<int> vdofs;
   Vector el_x;
   DenseMatrix elmat;
   const FiniteElement *fe;
   ElementTransformation *T;
   DofTransformation *doftrans;
   Mesh *mesh = fes->GetMesh();
   const Vector &px = Prolongate(x);

   if (Grad == NULL)
   {
      Grad = new SparseMatrix(fes->GetVSize());
   }
   else
   {

      *Grad = 0.0;
   }

   if (dnfi.Size())
   {
      // Which attributes need to be processed?
      Array<int> attr_marker(mesh->attributes.Size() ?
                             mesh->attributes.Max() : 0);
      attr_marker = 0;
      for (int k = 0; k < dnfi.Size(); k++)
      {
         if (dnfi_marker[k] == NULL)
         {
            attr_marker = 1;
            break;
         }
         Array<int> &marker = *dnfi_marker[k];
         MFEM_ASSERT(marker.Size() == attr_marker.Size(),
                     "invalid marker for domain integrator #"
                     << k << ", counting from zero");
         for (int i = 0; i < attr_marker.Size(); i++)
         {
            attr_marker[i] |= marker[i];
         }
      }

      for (int i = 0; i < fes->GetNE(); i++)
      {
<<<<<<< HEAD
         if (ess_elem_marker.Size() > 0 && ess_elem_marker[i] == 1)
         {
            continue;
         }
=======
         const int attr = mesh->GetAttribute(i);
         if (attr_marker[attr-1] == 0) { continue; }

>>>>>>> 110bec15
         fe = fes->GetFE(i);
         doftrans = fes->GetElementVDofs(i, vdofs);
         T = fes->GetElementTransformation(i);
         px.GetSubVector(vdofs, el_x);
         if (doftrans) {doftrans->InvTransformPrimal(el_x); }
         for (int k = 0; k < dnfi.Size(); k++)
         {
            if (dnfi_marker[k] &&
                (*dnfi_marker[k])[attr-1] == 0) { continue; }

            dnfi[k]->AssembleElementGrad(*fe, *T, el_x, elmat);
            if (doftrans) { doftrans->TransformDual(elmat); }
            Grad->AddSubMatrix(vdofs, vdofs, elmat, skip_zeros);
            // Grad->AddSubMatrix(vdofs, vdofs, elmat, 1);
         }
      }
   }

   if (fnfi.Size())
   {
      FaceElementTransformations *tr;
      const FiniteElement *fe1, *fe2;
      Array<int> vdofs2;

      for (int i = 0; i < mesh->GetNumFaces(); i++)
      {
         tr = mesh->GetInteriorFaceTransformations(i);
         if (tr != NULL)
         {
            fes->GetElementVDofs(tr->Elem1No, vdofs);
            fes->GetElementVDofs(tr->Elem2No, vdofs2);
            vdofs.Append (vdofs2);

            px.GetSubVector(vdofs, el_x);

            fe1 = fes->GetFE(tr->Elem1No);
            fe2 = fes->GetFE(tr->Elem2No);

            for (int k = 0; k < fnfi.Size(); k++)
            {
               fnfi[k]->AssembleFaceGrad(*fe1, *fe2, *tr, el_x, elmat);
               Grad->AddSubMatrix(vdofs, vdofs, elmat, skip_zeros);
            }
         }
      }
   }

   if (bfnfi.Size())
   {
      FaceElementTransformations *tr;
      const FiniteElement *fe1, *fe2;

      // Which boundary attributes need to be processed?
      Array<int> bdr_attr_marker(mesh->bdr_attributes.Size() ?
                                 mesh->bdr_attributes.Max() : 0);
      bdr_attr_marker = 0;
      for (int k = 0; k < bfnfi.Size(); k++)
      {
         if (bfnfi_marker[k] == NULL)
         {
            bdr_attr_marker = 1;
            break;
         }
         Array<int> &bdr_marker = *bfnfi_marker[k];
         MFEM_ASSERT(bdr_marker.Size() == bdr_attr_marker.Size(),
                     "invalid boundary marker for boundary face integrator #"
                     << k << ", counting from zero");
         for (int i = 0; i < bdr_attr_marker.Size(); i++)
         {
            bdr_attr_marker[i] |= bdr_marker[i];
         }
      }

      for (int i = 0; i < fes -> GetNBE(); i++)
      {
         const int bdr_attr = mesh->GetBdrAttribute(i);
         if (bdr_attr_marker[bdr_attr-1] == 0) { continue; }

         tr = mesh->GetBdrFaceTransformations (i);
         if (tr != NULL)
         {
            fes->GetElementVDofs(tr->Elem1No, vdofs);
            px.GetSubVector(vdofs, el_x);

            fe1 = fes->GetFE(tr->Elem1No);
            // The fe2 object is really a dummy and not used on the boundaries,
            // but we can't dereference a NULL pointer, and we don't want to
            // actually make a fake element.
            fe2 = fe1;
            for (int k = 0; k < bfnfi.Size(); k++)
            {
               if (bfnfi_marker[k] &&
                   (*bfnfi_marker[k])[bdr_attr-1] == 0) { continue; }

               bfnfi[k]->AssembleFaceGrad(*fe1, *fe2, *tr, el_x, elmat);
               Grad->AddSubMatrix(vdofs, vdofs, elmat, skip_zeros);
            }
         }
      }
   }

   if (!Grad->Finalized())
   {
      Grad->Finalize(skip_zeros);
   }

   SparseMatrix *mGrad = Grad;
   if (Serial())
   {
      if (cP)
      {
         delete cGrad;
         cGrad = RAP(*cP, *Grad, *cP);
         mGrad = cGrad;
      }
      for (int i = 0; i < ess_tdof_list.Size(); i++)
      {
         mGrad->EliminateRowCol(ess_tdof_list[i]);
      }
   }

   return *mGrad;
}

void NonlinearForm::Update()
{
   if (sequence == fes->GetSequence()) { return; }

   height = width = fes->GetTrueVSize();
   delete cGrad; cGrad = NULL;
   delete Grad; Grad = NULL;
   hGrad.Clear();
   ess_tdof_list.SetSize(0); // essential b.c. will need to be set again
   sequence = fes->GetSequence();
   // Do not modify aux1 and aux2, their size will be set before use.
   P = fes->GetProlongationMatrix();
   cP = dynamic_cast<const SparseMatrix*>(P);

   if (ext) { ext->Update(); }
}

void NonlinearForm::Setup()
{
   if (ext) { ext->Assemble(); }
}

NonlinearForm::~NonlinearForm()
{
   delete cGrad;
   delete Grad;
   for (int i = 0; i <  dnfi.Size(); i++) { delete  dnfi[i]; }
   for (int i = 0; i <  fnfi.Size(); i++) { delete  fnfi[i]; }
   for (int i = 0; i < bfnfi.Size(); i++) { delete bfnfi[i]; }
   delete ext;
}


BlockNonlinearForm::BlockNonlinearForm() :
   fes(0), BlockGrad(NULL)
{
   height = 0;
   width = 0;
}

void BlockNonlinearForm::SetSpaces(Array<FiniteElementSpace *> &f)
{
   delete BlockGrad;
   BlockGrad = NULL;
   for (int i=0; i<Grads.NumRows(); ++i)
   {
      for (int j=0; j<Grads.NumCols(); ++j)
      {
         delete Grads(i,j);
         delete cGrads(i,j);
      }
   }
   for (int i = 0; i < ess_tdofs.Size(); ++i)
   {
      delete ess_tdofs[i];
   }

   height = 0;
   width = 0;
   f.Copy(fes);
   block_offsets.SetSize(f.Size() + 1);
   block_trueOffsets.SetSize(f.Size() + 1);
   block_offsets[0] = 0;
   block_trueOffsets[0] = 0;

   for (int i=0; i<fes.Size(); ++i)
   {
      block_offsets[i+1] = fes[i]->GetVSize();
      block_trueOffsets[i+1] = fes[i]->GetTrueVSize();
   }

   block_offsets.PartialSum();
   block_trueOffsets.PartialSum();

   height = block_trueOffsets[fes.Size()];
   width = block_trueOffsets[fes.Size()];

   Grads.SetSize(fes.Size(), fes.Size());
   Grads = NULL;

   cGrads.SetSize(fes.Size(), fes.Size());
   cGrads = NULL;

   P.SetSize(fes.Size());
   cP.SetSize(fes.Size());
   ess_tdofs.SetSize(fes.Size());
   for (int s = 0; s < fes.Size(); ++s)
   {
      // Retrieve prolongation matrix for each FE space
      P[s] = fes[s]->GetProlongationMatrix();
      cP[s] = dynamic_cast<const SparseMatrix *>(P[s]);

      // If the P Operator exists and its type is not SparseMatrix, this
      // indicates the Operator is part of parallel run.
      if (P[s] && !cP[s])
      {
         is_serial = false;
      }

      // If the P Operator exists and its type is SparseMatrix, this indicates
      // the Operator is serial but needs prolongation on assembly.
      if (cP[s])
      {
         needs_prolongation = true;
      }

      ess_tdofs[s] = new Array<int>;
   }
}

BlockNonlinearForm::BlockNonlinearForm(Array<FiniteElementSpace *> &f) :
   fes(0), BlockGrad(NULL)
{
   SetSpaces(f);
}

void BlockNonlinearForm::SetEssentialBC(
   const Array<Array<int> *> &bdr_attr_is_ess, Array<Vector *> &rhs)
{
   for (int s = 0; s < fes.Size(); ++s)
   {
      ess_tdofs[s]->SetSize(ess_tdofs.Size());

      fes[s]->GetEssentialTrueDofs(*bdr_attr_is_ess[s], *ess_tdofs[s]);

      if (rhs[s])
      {
         rhs[s]->SetSubVector(*ess_tdofs[s], 0.0);
      }
   }
}

double BlockNonlinearForm::GetEnergyBlocked(const BlockVector &bx) const
{
   Array<Array<int> *> vdofs(fes.Size());
   Array<Vector *> el_x(fes.Size());
   Array<const Vector *> el_x_const(fes.Size());
   Array<const FiniteElement *> fe(fes.Size());
   ElementTransformation *T;
   DofTransformation *doftrans;
   Mesh *mesh = fes[0]->GetMesh();
   double energy = 0.0;

   for (int i=0; i<fes.Size(); ++i)
   {
      el_x_const[i] = el_x[i] = new Vector();
      vdofs[i] = new Array<int>;
   }

   if (dnfi.Size())
   {
      // Which attributes need to be processed?
      Array<int> attr_marker(mesh->attributes.Size() ?
                             mesh->attributes.Max() : 0);
      attr_marker = 0;
      for (int k = 0; k < dnfi.Size(); k++)
      {
         if (dnfi_marker[k] == NULL)
         {
            attr_marker = 1;
            break;
         }
         Array<int> &marker = *dnfi_marker[k];
         MFEM_ASSERT(marker.Size() == attr_marker.Size(),
                     "invalid marker for domain integrator #"
                     << k << ", counting from zero");
         for (int i = 0; i < attr_marker.Size(); i++)
         {
            attr_marker[i] |= marker[i];
         }
      }

      for (int i = 0; i < fes[0]->GetNE(); ++i)
      {
         const int attr = mesh->GetAttribute(i);
         if (attr_marker[attr-1] == 0) { continue; }

         T = fes[0]->GetElementTransformation(i);
         for (int s=0; s<fes.Size(); ++s)
         {
            fe[s] = fes[s]->GetFE(i);
            doftrans = fes[s]->GetElementVDofs(i, *vdofs[s]);
            bx.GetBlock(s).GetSubVector(*vdofs[s], *el_x[s]);
            if (doftrans) {doftrans->InvTransformPrimal(*el_x[s]); }
         }

         for (int k = 0; k < dnfi.Size(); ++k)
         {
            if (dnfi_marker[k] &&
                (*dnfi_marker[k])[attr-1] == 0) { continue; }

            energy += dnfi[k]->GetElementEnergy(fe, *T, el_x_const);
         }
      }
   }

   // free the allocated memory
   for (int i = 0; i < fes.Size(); ++i)
   {
      delete el_x[i];
      delete vdofs[i];
   }

   if (fnfi.Size())
   {
      MFEM_ABORT("TODO: add energy contribution from interior face terms");
   }

   if (bfnfi.Size())
   {
      MFEM_ABORT("TODO: add energy contribution from boundary face terms");
   }

   return energy;
}

double BlockNonlinearForm::GetEnergy(const Vector &x) const
{
   xs.Update(const_cast<Vector&>(x), block_offsets);
   return GetEnergyBlocked(xs);
}

void BlockNonlinearForm::MultBlocked(const BlockVector &bx,
                                     BlockVector &by) const
{
   Array<Array<int> *>vdofs(fes.Size());
   Array<Array<int> *>vdofs2(fes.Size());
   Array<Vector *> el_x(fes.Size());
   Array<const Vector *> el_x_const(fes.Size());
   Array<Vector *> el_y(fes.Size());
   Array<const FiniteElement *> fe(fes.Size());
   Array<const FiniteElement *> fe2(fes.Size());
   ElementTransformation *T;
   Array<DofTransformation *> doftrans(fes.Size()); doftrans = nullptr;
   Mesh *mesh = fes[0]->GetMesh();

   by.UseDevice(true);
   by = 0.0;
   by.SyncToBlocks();
   for (int s=0; s<fes.Size(); ++s)
   {
      el_x_const[s] = el_x[s] = new Vector();
      el_y[s] = new Vector();
      vdofs[s] = new Array<int>;
      vdofs2[s] = new Array<int>;
   }

   if (dnfi.Size())
   {
      // Which attributes need to be processed?
      Array<int> attr_marker(mesh->attributes.Size() ?
                             mesh->attributes.Max() : 0);
      attr_marker = 0;
      for (int k = 0; k < dnfi.Size(); k++)
      {
         if (dnfi_marker[k] == NULL)
         {
            attr_marker = 1;
            break;
         }
         Array<int> &marker = *dnfi_marker[k];
         MFEM_ASSERT(marker.Size() == attr_marker.Size(),
                     "invalid marker for domain integrator #"
                     << k << ", counting from zero");
         for (int i = 0; i < attr_marker.Size(); i++)
         {
            attr_marker[i] |= marker[i];
         }
      }

      for (int i = 0; i < fes[0]->GetNE(); ++i)
      {
         const int attr = mesh->GetAttribute(i);
         if (attr_marker[attr-1] == 0) { continue; }

         T = fes[0]->GetElementTransformation(i);
         for (int s = 0; s < fes.Size(); ++s)
         {
            doftrans[s] = fes[s]->GetElementVDofs(i, *(vdofs[s]));
            fe[s] = fes[s]->GetFE(i);
            bx.GetBlock(s).GetSubVector(*(vdofs[s]), *el_x[s]);
            if (doftrans[s]) {doftrans[s]->InvTransformPrimal(*el_x[s]); }
         }

         for (int k = 0; k < dnfi.Size(); ++k)
         {
            if (dnfi_marker[k] &&
                (*dnfi_marker[k])[attr-1] == 0) { continue; }

            dnfi[k]->AssembleElementVector(fe, *T,
                                           el_x_const, el_y);

            for (int s=0; s<fes.Size(); ++s)
            {
               if (el_y[s]->Size() == 0) { continue; }
               if (doftrans[s]) {doftrans[s]->TransformDual(*el_y[s]); }
               by.GetBlock(s).AddElementVector(*(vdofs[s]), *el_y[s]);
            }
         }
      }
   }

   if (fnfi.Size())
   {
      FaceElementTransformations *tr;

      for (int i = 0; i < mesh->GetNumFaces(); ++i)
      {
         tr = mesh->GetInteriorFaceTransformations(i);
         if (tr != NULL)
         {
            for (int s=0; s<fes.Size(); ++s)
            {
               fe[s] = fes[s]->GetFE(tr->Elem1No);
               fe2[s] = fes[s]->GetFE(tr->Elem2No);

               fes[s]->GetElementVDofs(tr->Elem1No, *(vdofs[s]));
               fes[s]->GetElementVDofs(tr->Elem2No, *(vdofs2[s]));

               vdofs[s]->Append(*(vdofs2[s]));

               bx.GetBlock(s).GetSubVector(*(vdofs[s]), *el_x[s]);
            }

            for (int k = 0; k < fnfi.Size(); ++k)
            {

               fnfi[k]->AssembleFaceVector(fe, fe2, *tr, el_x_const, el_y);

               for (int s=0; s<fes.Size(); ++s)
               {
                  if (el_y[s]->Size() == 0) { continue; }
                  by.GetBlock(s).AddElementVector(*(vdofs[s]), *el_y[s]);
               }
            }
         }
      }
   }

   if (bfnfi.Size())
   {
      FaceElementTransformations *tr;

      // Which boundary attributes need to be processed?
      Array<int> bdr_attr_marker(mesh->bdr_attributes.Size() ?
                                 mesh->bdr_attributes.Max() : 0);
      bdr_attr_marker = 0;
      for (int k = 0; k < bfnfi.Size(); ++k)
      {
         if (bfnfi_marker[k] == NULL)
         {
            bdr_attr_marker = 1;
            break;
         }
         Array<int> &bdr_marker = *bfnfi_marker[k];
         MFEM_ASSERT(bdr_marker.Size() == bdr_attr_marker.Size(),
                     "invalid boundary marker for boundary face integrator #"
                     << k << ", counting from zero");
         for (int i = 0; i < bdr_attr_marker.Size(); ++i)
         {
            bdr_attr_marker[i] |= bdr_marker[i];
         }
      }

      for (int i = 0; i < mesh->GetNBE(); ++i)
      {
         const int bdr_attr = mesh->GetBdrAttribute(i);
         if (bdr_attr_marker[bdr_attr-1] == 0) { continue; }

         tr = mesh->GetBdrFaceTransformations(i);
         if (tr != NULL)
         {
            for (int s=0; s<fes.Size(); ++s)
            {
               fe[s] = fes[s]->GetFE(tr->Elem1No);
               fe2[s] = fes[s]->GetFE(tr->Elem1No);

               fes[s]->GetElementVDofs(tr->Elem1No, *(vdofs[s]));
               bx.GetBlock(s).GetSubVector(*(vdofs[s]), *el_x[s]);
            }

            for (int k = 0; k < bfnfi.Size(); ++k)
            {
               if (bfnfi_marker[k] &&
                   (*bfnfi_marker[k])[bdr_attr-1] == 0) { continue; }

               bfnfi[k]->AssembleFaceVector(fe, fe2, *tr, el_x_const, el_y);

               for (int s=0; s<fes.Size(); ++s)
               {
                  if (el_y[s]->Size() == 0) { continue; }
                  by.GetBlock(s).AddElementVector(*(vdofs[s]), *el_y[s]);
               }
            }
         }
      }
   }

   for (int s=0; s<fes.Size(); ++s)
   {
      delete vdofs2[s];
      delete vdofs[s];
      delete el_y[s];
      delete el_x[s];
   }

   by.SyncFromBlocks();
}

const BlockVector &BlockNonlinearForm::Prolongate(const BlockVector &bx) const
{
   MFEM_VERIFY(bx.Size() == Width(), "invalid input BlockVector size");

   if (needs_prolongation)
   {
      aux1.Update(block_offsets);
      for (int s = 0; s < fes.Size(); s++)
      {
         P[s]->Mult(bx.GetBlock(s), aux1.GetBlock(s));
      }
      return aux1;
   }
   return bx;
}

void BlockNonlinearForm::Mult(const Vector &x, Vector &y) const
{
   BlockVector bx(const_cast<Vector&>(x), block_trueOffsets);
   BlockVector by(y, block_trueOffsets);

   const BlockVector &pbx = Prolongate(bx);
   if (needs_prolongation)
   {
      aux2.Update(block_offsets);
   }
   BlockVector &pby = needs_prolongation ? aux2 : by;

   xs.Update(const_cast<BlockVector&>(pbx), block_offsets);
   ys.Update(pby, block_offsets);
   MultBlocked(xs, ys);

   for (int s = 0; s < fes.Size(); s++)
   {
      if (cP[s])
      {
         cP[s]->MultTranspose(pby.GetBlock(s), by.GetBlock(s));
      }
      by.GetBlock(s).SetSubVector(*ess_tdofs[s], 0.0);
   }
}

void BlockNonlinearForm::ComputeGradientBlocked(const BlockVector &bx) const
{
   const int skip_zeros = 0;
   Array<Array<int> *> vdofs(fes.Size());
   Array<Array<int> *> vdofs2(fes.Size());
   Array<Vector *> el_x(fes.Size());
   Array<const Vector *> el_x_const(fes.Size());
   Array2D<DenseMatrix *> elmats(fes.Size(), fes.Size());
   Array<const FiniteElement *>fe(fes.Size());
   Array<const FiniteElement *>fe2(fes.Size());
   ElementTransformation * T;
   Array<DofTransformation *> doftrans(fes.Size()); doftrans = nullptr;
   Mesh *mesh = fes[0]->GetMesh();

   for (int i=0; i<fes.Size(); ++i)
   {
      el_x_const[i] = el_x[i] = new Vector();
      vdofs[i] = new Array<int>;
      vdofs2[i] = new Array<int>;
      for (int j=0; j<fes.Size(); ++j)
      {
         elmats(i,j) = new DenseMatrix();
      }
   }

   for (int i=0; i<fes.Size(); ++i)
   {
      for (int j=0; j<fes.Size(); ++j)
      {
         if (Grads(i,j) != NULL)
         {
            *Grads(i,j) = 0.0;
         }
         else
         {
            Grads(i,j) = new SparseMatrix(fes[i]->GetVSize(),
                                          fes[j]->GetVSize());
         }
      }
   }

   if (dnfi.Size())
   {
      // Which attributes need to be processed?
      Array<int> attr_marker(mesh->attributes.Size() ?
                             mesh->attributes.Max() : 0);
      attr_marker = 0;
      for (int k = 0; k < dnfi.Size(); k++)
      {
         if (dnfi_marker[k] == NULL)
         {
            attr_marker = 1;
            break;
         }
         Array<int> &marker = *dnfi_marker[k];
         MFEM_ASSERT(marker.Size() == attr_marker.Size(),
                     "invalid marker for domain integrator #"
                     << k << ", counting from zero");
         for (int i = 0; i < attr_marker.Size(); i++)
         {
            attr_marker[i] |= marker[i];
         }
      }

      for (int i = 0; i < fes[0]->GetNE(); ++i)
      {
         const int attr = mesh->GetAttribute(i);
         if (attr_marker[attr-1] == 0) { continue; }

         T = fes[0]->GetElementTransformation(i);
         for (int s = 0; s < fes.Size(); ++s)
         {
            fe[s] = fes[s]->GetFE(i);
            doftrans[s] = fes[s]->GetElementVDofs(i, *vdofs[s]);
            bx.GetBlock(s).GetSubVector(*vdofs[s], *el_x[s]);
            if (doftrans[s]) {doftrans[s]->InvTransformPrimal(*el_x[s]); }
         }

         for (int k = 0; k < dnfi.Size(); ++k)
         {
            if (dnfi_marker[k] &&
                (*dnfi_marker[k])[attr-1] == 0) { continue; }

            dnfi[k]->AssembleElementGrad(fe, *T, el_x_const, elmats);

            for (int j=0; j<fes.Size(); ++j)
            {
               for (int l=0; l<fes.Size(); ++l)
               {
                  if (elmats(j,l)->Height() == 0) { continue; }
                  if (doftrans[j] || doftrans[l])
                  {
                     TransformDual(doftrans[j], doftrans[l], *elmats(j,l));
                  }
                  Grads(j,l)->AddSubMatrix(*vdofs[j], *vdofs[l],
                                           *elmats(j,l), skip_zeros);
               }
            }
         }
      }
   }

   if (fnfi.Size())
   {
      FaceElementTransformations *tr;

      for (int i = 0; i < mesh->GetNumFaces(); ++i)
      {
         tr = mesh->GetInteriorFaceTransformations(i);

         for (int s=0; s < fes.Size(); ++s)
         {
            fe[s] = fes[s]->GetFE(tr->Elem1No);
            fe2[s] = fes[s]->GetFE(tr->Elem2No);

            fes[s]->GetElementVDofs(tr->Elem1No, *vdofs[s]);
            fes[s]->GetElementVDofs(tr->Elem2No, *vdofs2[s]);
            vdofs[s]->Append(*(vdofs2[s]));

            bx.GetBlock(s).GetSubVector(*vdofs[s], *el_x[s]);
         }

         for (int k = 0; k < fnfi.Size(); ++k)
         {
            fnfi[k]->AssembleFaceGrad(fe, fe2, *tr, el_x_const, elmats);
            for (int j=0; j<fes.Size(); ++j)
            {
               for (int l=0; l<fes.Size(); ++l)
               {
                  if (elmats(j,l)->Height() == 0) { continue; }
                  Grads(j,l)->AddSubMatrix(*vdofs[j], *vdofs[l],
                                           *elmats(j,l), skip_zeros);
               }
            }
         }
      }
   }

   if (bfnfi.Size())
   {
      FaceElementTransformations *tr;

      // Which boundary attributes need to be processed?
      Array<int> bdr_attr_marker(mesh->bdr_attributes.Size() ?
                                 mesh->bdr_attributes.Max() : 0);
      bdr_attr_marker = 0;
      for (int k = 0; k < bfnfi.Size(); ++k)
      {
         if (bfnfi_marker[k] == NULL)
         {
            bdr_attr_marker = 1;
            break;
         }
         Array<int> &bdr_marker = *bfnfi_marker[k];
         MFEM_ASSERT(bdr_marker.Size() == bdr_attr_marker.Size(),
                     "invalid boundary marker for boundary face integrator #"
                     << k << ", counting from zero");
         for (int i = 0; i < bdr_attr_marker.Size(); ++i)
         {
            bdr_attr_marker[i] |= bdr_marker[i];
         }
      }

      for (int i = 0; i < mesh->GetNBE(); ++i)
      {
         const int bdr_attr = mesh->GetBdrAttribute(i);
         if (bdr_attr_marker[bdr_attr-1] == 0) { continue; }

         tr = mesh->GetBdrFaceTransformations(i);
         if (tr != NULL)
         {
            for (int s = 0; s < fes.Size(); ++s)
            {
               fe[s] = fes[s]->GetFE(tr->Elem1No);
               fe2[s] = fe[s];

               fes[s]->GetElementVDofs(tr->Elem1No, *vdofs[s]);
               bx.GetBlock(s).GetSubVector(*vdofs[s], *el_x[s]);
            }

            for (int k = 0; k < bfnfi.Size(); ++k)
            {
               if (bfnfi_marker[k] &&
                   (*bfnfi_marker[k])[bdr_attr-1] == 0) { continue; }
               bfnfi[k]->AssembleFaceGrad(fe, fe2, *tr, el_x_const, elmats);
               for (int l=0; l<fes.Size(); ++l)
               {
                  for (int j=0; j<fes.Size(); ++j)
                  {
                     if (elmats(j,l)->Height() == 0) { continue; }
                     Grads(j,l)->AddSubMatrix(*vdofs[j], *vdofs[l],
                                              *elmats(j,l), skip_zeros);
                  }
               }
            }
         }
      }
   }

   if (!Grads(0,0)->Finalized())
   {
      for (int i=0; i<fes.Size(); ++i)
      {
         for (int j=0; j<fes.Size(); ++j)
         {
            Grads(i,j)->Finalize(skip_zeros);
         }
      }
   }

   for (int i=0; i<fes.Size(); ++i)
   {
      for (int j=0; j<fes.Size(); ++j)
      {
         delete elmats(i,j);
      }
      delete vdofs2[i];
      delete vdofs[i];
      delete el_x[i];
   }
}

Operator &BlockNonlinearForm::GetGradient(const Vector &x) const
{
   BlockVector bx(const_cast<Vector&>(x), block_trueOffsets);
   const BlockVector &pbx = Prolongate(bx);

   ComputeGradientBlocked(pbx);

   Array2D<SparseMatrix *> mGrads(fes.Size(), fes.Size());
   mGrads = Grads;
   if (needs_prolongation)
   {
      for (int s1 = 0; s1 < fes.Size(); ++s1)
      {
         for (int s2 = 0; s2 < fes.Size(); ++s2)
         {
            delete cGrads(s1, s2);
            cGrads(s1, s2) = RAP(*cP[s1], *Grads(s1, s2), *cP[s2]);
            mGrads(s1, s2) = cGrads(s1, s2);
         }
      }
   }

   for (int s = 0; s < fes.Size(); ++s)
   {
      for (int i = 0; i < ess_tdofs[s]->Size(); ++i)
      {
         for (int j = 0; j < fes.Size(); ++j)
         {
            if (s == j)
            {
               mGrads(s, s)->EliminateRowCol((*ess_tdofs[s])[i],
                                             Matrix::DIAG_ONE);
            }
            else
            {
               mGrads(s, j)->EliminateRow((*ess_tdofs[s])[i]);
               mGrads(j, s)->EliminateCol((*ess_tdofs[s])[i]);
            }
         }
      }
   }

   delete BlockGrad;
   BlockGrad = new BlockOperator(block_trueOffsets);
   for (int i = 0; i < fes.Size(); ++i)
   {
      for (int j = 0; j < fes.Size(); ++j)
      {
         BlockGrad->SetBlock(i, j, mGrads(i, j));
      }
   }
   return *BlockGrad;
}

BlockNonlinearForm::~BlockNonlinearForm()
{
   delete BlockGrad;
   for (int i=0; i<fes.Size(); ++i)
   {
      for (int j=0; j<fes.Size(); ++j)
      {
         delete Grads(i,j);
         delete cGrads(i,j);
      }
      delete ess_tdofs[i];
   }

   for (int i = 0; i < dnfi.Size(); ++i)
   {
      delete dnfi[i];
   }

   for (int i = 0; i < fnfi.Size(); ++i)
   {
      delete fnfi[i];
   }

   for (int i = 0; i < bfnfi.Size(); ++i)
   {
      delete bfnfi[i];
   }

}

}<|MERGE_RESOLUTION|>--- conflicted
+++ resolved
@@ -125,16 +125,8 @@
 
       for (int i = 0; i < fes->GetNE(); i++)
       {
-<<<<<<< HEAD
-         if (ess_elem_marker.Size() > 0 && ess_elem_marker[i] == 1)
-         {
-            continue;
-         }
-=======
          const int attr = mesh->GetAttribute(i);
          if (attr_marker[attr-1] == 0) { continue; }
-
->>>>>>> 110bec15
          fe = fes->GetFE(i);
          doftrans = fes->GetElementVDofs(i, vdofs);
          T = fes->GetElementTransformation(i);
@@ -233,16 +225,8 @@
 
       for (int i = 0; i < fes->GetNE(); i++)
       {
-<<<<<<< HEAD
-         if (ess_elem_marker.Size() > 0 && ess_elem_marker[i] == 1)
-         {
-            continue;
-         }
-=======
          const int attr = mesh->GetAttribute(i);
          if (attr_marker[attr-1] == 0) { continue; }
-
->>>>>>> 110bec15
          fe = fes->GetFE(i);
          doftrans = fes->GetElementVDofs(i, vdofs);
          T = fes->GetElementTransformation(i);
@@ -415,16 +399,8 @@
 
       for (int i = 0; i < fes->GetNE(); i++)
       {
-<<<<<<< HEAD
-         if (ess_elem_marker.Size() > 0 && ess_elem_marker[i] == 1)
-         {
-            continue;
-         }
-=======
          const int attr = mesh->GetAttribute(i);
          if (attr_marker[attr-1] == 0) { continue; }
-
->>>>>>> 110bec15
          fe = fes->GetFE(i);
          doftrans = fes->GetElementVDofs(i, vdofs);
          T = fes->GetElementTransformation(i);
