--- conflicted
+++ resolved
@@ -63,36 +63,9 @@
       const auto MC = const_m0 ? Reshape(mc.Read(), 1, 1, 1, 1)
                       : Reshape(mc.Read(), Q1D, Q1D, Q1D, NE);
 
-<<<<<<< HEAD
-      const auto J = Reshape(ti->PA.Jtr.Read(), DIM, DIM, Q1D, Q1D, Q1D, NE);
-      const auto B = Reshape(ti->PA.maps->B.Read(), Q1D, D1D);
-      const auto G = Reshape(ti->PA.maps->G.Read(), Q1D, D1D);
-      const auto W = Reshape(ti->PA.ir->GetWeights().Read(), Q1D, Q1D, Q1D);
-      const auto X = Reshape(ker.x.Read(), D1D, D1D, D1D, DIM, NE);
-      auto E = Reshape(ti->PA.E.Write(), Q1D, Q1D, Q1D, NE);
-
-      mfem::forall_3D(
-         NE, Q1D, Q1D, Q1D,
-         [=] MFEM_HOST_DEVICE(int e)
-=======
       mfem::forall_2D(NE, Q1D, Q1D, [=] MFEM_HOST_DEVICE(int e)
->>>>>>> 887c53a0
       {
          constexpr int MD1 = T_D1D ? T_D1D : DofQuadLimits::MAX_D1D;
-<<<<<<< HEAD
-         constexpr int MDQ = MQ1 > MD1 ? MQ1 : MD1;
-
-         MFEM_SHARED real_t BG[2][MQ1 * MD1];
-         MFEM_SHARED real_t sm0[9][MDQ * MDQ * MDQ];
-         MFEM_SHARED real_t sm1[9][MDQ * MDQ * MDQ];
-
-         kernels::internal::LoadX_v<MDQ>(e, D1D, X, sm0);
-         kernels::internal::LoadBG<MD1, MQ1>(D1D, Q1D, B, G, BG);
-
-         kernels::internal::GradX<MD1, MQ1>(D1D, Q1D, BG, sm0, sm1);
-         kernels::internal::GradY<MD1, MQ1>(D1D, Q1D, BG, sm1, sm0);
-         kernels::internal::GradZ<MD1, MQ1>(D1D, Q1D, BG, sm0, sm1);
-=======
          constexpr int MQ1 = T_Q1D ? T_Q1D : DofQuadLimits::MAX_Q1D;
 
          MFEM_SHARED real_t smem[MQ1][MQ1];
@@ -104,7 +77,6 @@
 
          LoadDofs3d(e, D1D, X, r0);
          Grad3d(D1D, Q1D, smem, sB, sG, r0, r1);
->>>>>>> 887c53a0
 
          for (int qz = 0; qz < Q1D; ++qz)
          {
@@ -114,35 +86,22 @@
                {
                   const real_t *Jtr = &J(0, 0, qx, qy, qz, e);
                   const real_t detJtr = kernels::Det<3>(Jtr);
-<<<<<<< HEAD
-                  const real_t m_coef =
-                     const_m0 ? MC(0, 0, 0, 0) : MC(qx, qy, qz, e);
-                  const real_t weight =
-                     metric_normal * m_coef * W(qx, qy, qz) * detJtr;
-=======
                   const real_t m_coef = const_m0
                                         ? MC(0, 0, 0, 0)
                                         : MC(qx, qy, qz, e);
                   const real_t weight = metric_normal * m_coef * W(qx, qy, qz) * detJtr;
->>>>>>> 887c53a0
 
                   // Jrt = Jtr^{-1}
                   real_t Jrt[9];
                   kernels::CalcInverse<3>(Jtr, Jrt);
 
                   // Jpr = X^t.DSh
-<<<<<<< HEAD
-                  real_t Jpr[9];
-                  kernels::internal::PullGrad<MDQ>(Q1D, qx, qy, qz, sm1,
-                                                   Jpr);
-=======
                   const real_t Jpr[9] =
                   {
                      r1(0, 0, qz, qy, qx), r1(1, 0, qz, qy, qx), r1(2, 0, qz, qy, qx),
                      r1(0, 1, qz, qy, qx), r1(1, 1, qz, qy, qx), r1(2, 1, qz, qy, qx),
                      r1(0, 2, qz, qy, qx), r1(1, 2, qz, qy, qx), r1(2, 2, qz, qy, qx)
                   };
->>>>>>> 887c53a0
 
                   // Jpt = X^t.DS = (X^t.DSh).Jrt = Jpr.Jrt
                   real_t Jpt[9];
