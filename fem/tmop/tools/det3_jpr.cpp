// Copyright (c) 2010-2025, Lawrence Livermore National Security, LLC. Produced
// at the Lawrence Livermore National Laboratory. All Rights reserved. See files
// LICENSE and NOTICE for details. LLNL-CODE-806117.
//
// This file is part of the MFEM library. For more information and source code
// availability visit https://mfem.org.
//
// MFEM is free software; you can redistribute it and/or modify it under the
// terms of the BSD-3 license. We welcome feedback and contributions, see file
// CONTRIBUTING.md for details.

#include "../pa.hpp"
#include "../../tmop.hpp"
#include "../../tmop_tools.hpp"
#include "../../../general/forall.hpp"
#include "../../../linalg/kernels.hpp"

namespace mfem
{

template <int T_D1D = 0, int T_Q1D = 0>
<<<<<<< HEAD
void TMOP_MinDetJpr_3D(const int NE, const ConstDeviceMatrix &B,
                       const ConstDeviceMatrix &G,
=======
void TMOP_MinDetJpr_3D(const int NE,
                       const real_t *b,
                       const real_t *g,
>>>>>>> 887c53a0
                       const DeviceTensor<5, const real_t> &X,
                       DeviceTensor<4> &E, const int d1d, const int q1d)
{
   const int D1D = T_D1D ? T_D1D : d1d;
   const int Q1D = T_Q1D ? T_Q1D : q1d;

<<<<<<< HEAD
   mfem::forall_3D(
      NE, Q1D, Q1D, Q1D,
      [=] MFEM_HOST_DEVICE(int e)
=======
   mfem::forall_2D(NE, Q1D, Q1D, [=] MFEM_HOST_DEVICE(int e)
>>>>>>> 887c53a0
   {
      constexpr int DIM = 3, VDIM = 3;
      constexpr int MD1 = T_D1D ? T_D1D : DofQuadLimits::MAX_D1D;
<<<<<<< HEAD
      constexpr int MDQ = MQ1 > MD1 ? MQ1 : MD1;

      MFEM_SHARED real_t BG[2][MQ1 * MD1];
      MFEM_SHARED real_t sm0[9][MDQ * MDQ * MDQ];
      MFEM_SHARED real_t sm1[9][MDQ * MDQ * MDQ];

      kernels::internal::LoadX_v<MDQ>(e, D1D, X, sm0);
      kernels::internal::LoadBG<MD1, MQ1>(D1D, Q1D, B, G, BG);

      kernels::internal::GradX<MD1, MQ1>(D1D, Q1D, BG, sm0, sm1);
      kernels::internal::GradY<MD1, MQ1>(D1D, Q1D, BG, sm1, sm0);
      kernels::internal::GradZ<MD1, MQ1>(D1D, Q1D, BG, sm0, sm1);
=======
      constexpr int MQ1 = T_Q1D ? T_Q1D : DofQuadLimits::MAX_Q1D;

      MFEM_SHARED real_t smem[MQ1][MQ1];
      MFEM_SHARED real_t sB[MD1][MQ1], sG[MD1][MQ1];
      regs5d_t<VDIM, DIM, MQ1> r0, r1;

      LoadMatrix(D1D, Q1D, b, sB);
      LoadMatrix(D1D, Q1D, g, sG);

      LoadDofs3d(e, D1D, X, r0);
      Grad3d(D1D, Q1D, smem, sB, sG, r0, r1);
>>>>>>> 887c53a0

      for (int qz = 0; qz < Q1D; ++qz)
      {
         foreach_y_thread(Q1D, [&](int qy)
         {
            foreach_x_thread(Q1D, [&](int qx)
            {
<<<<<<< HEAD
               real_t J[9];
               kernels::internal::PullGrad<MDQ>(Q1D, qx, qy, qz, sm1, J);
=======
               const real_t J[9] =
               {
                  r1(0, 0, qz, qy, qx), r1(1, 0, qz, qy, qx), r1(2, 0, qz, qy, qx),
                  r1(0, 1, qz, qy, qx), r1(1, 1, qz, qy, qx), r1(2, 1, qz, qy, qx),
                  r1(0, 2, qz, qy, qx), r1(1, 2, qz, qy, qx), r1(2, 2, qz, qy, qx)
               };
>>>>>>> 887c53a0
               E(qx, qy, qz, e) = kernels::Det<3>(J);
            });
         });
      }
   });
}

MFEM_TMOP_REGISTER_KERNELS(TMOPMinDetJpr3D, TMOP_MinDetJpr_3D);
MFEM_TMOP_ADD_SPECIALIZED_KERNELS(TMOPMinDetJpr3D);

real_t TMOPNewtonSolver::MinDetJpr_3D(const FiniteElementSpace *fes,
                                      const Vector &x) const
{
   const ElementDofOrdering ordering = ElementDofOrdering::LEXICOGRAPHIC;
   const Operator *R = fes->GetElementRestriction(ordering);
   Vector xe(R->Height(), Device::GetDeviceMemoryType());
   xe.UseDevice(true);
   R->Mult(x, xe);

   const DofToQuad &maps = fes->GetFE(0)->GetDofToQuad(ir, DofToQuad::TENSOR);
   const int NE = fes->GetMesh()->GetNE(), NQ = ir.GetNPoints();
   const int d = maps.ndof, q = maps.nqpt;

   MFEM_VERIFY(d <= DeviceDofQuadLimits::Get().MAX_D1D, "");
   MFEM_VERIFY(q <= DeviceDofQuadLimits::Get().MAX_Q1D, "");

   constexpr int DIM = 3;
   const auto *B = maps.B.Read(), *G = maps.G.Read();
   const auto XE = Reshape(xe.Read(), d, d, d, DIM, NE);

   Vector e(NE * NQ);
   e.UseDevice(true);
   auto E = Reshape(e.Write(), q, q, q, NE);

   TMOPMinDetJpr3D::Run(d, q, NE, B, G, XE, E, d, q);

   return e.Min();
}

} // namespace mfem<|MERGE_RESOLUTION|>--- conflicted
+++ resolved
@@ -19,44 +19,19 @@
 {
 
 template <int T_D1D = 0, int T_Q1D = 0>
-<<<<<<< HEAD
-void TMOP_MinDetJpr_3D(const int NE, const ConstDeviceMatrix &B,
-                       const ConstDeviceMatrix &G,
-=======
 void TMOP_MinDetJpr_3D(const int NE,
                        const real_t *b,
                        const real_t *g,
->>>>>>> 887c53a0
                        const DeviceTensor<5, const real_t> &X,
                        DeviceTensor<4> &E, const int d1d, const int q1d)
 {
    const int D1D = T_D1D ? T_D1D : d1d;
    const int Q1D = T_Q1D ? T_Q1D : q1d;
 
-<<<<<<< HEAD
-   mfem::forall_3D(
-      NE, Q1D, Q1D, Q1D,
-      [=] MFEM_HOST_DEVICE(int e)
-=======
    mfem::forall_2D(NE, Q1D, Q1D, [=] MFEM_HOST_DEVICE(int e)
->>>>>>> 887c53a0
    {
       constexpr int DIM = 3, VDIM = 3;
       constexpr int MD1 = T_D1D ? T_D1D : DofQuadLimits::MAX_D1D;
-<<<<<<< HEAD
-      constexpr int MDQ = MQ1 > MD1 ? MQ1 : MD1;
-
-      MFEM_SHARED real_t BG[2][MQ1 * MD1];
-      MFEM_SHARED real_t sm0[9][MDQ * MDQ * MDQ];
-      MFEM_SHARED real_t sm1[9][MDQ * MDQ * MDQ];
-
-      kernels::internal::LoadX_v<MDQ>(e, D1D, X, sm0);
-      kernels::internal::LoadBG<MD1, MQ1>(D1D, Q1D, B, G, BG);
-
-      kernels::internal::GradX<MD1, MQ1>(D1D, Q1D, BG, sm0, sm1);
-      kernels::internal::GradY<MD1, MQ1>(D1D, Q1D, BG, sm1, sm0);
-      kernels::internal::GradZ<MD1, MQ1>(D1D, Q1D, BG, sm0, sm1);
-=======
       constexpr int MQ1 = T_Q1D ? T_Q1D : DofQuadLimits::MAX_Q1D;
 
       MFEM_SHARED real_t smem[MQ1][MQ1];
@@ -68,7 +43,6 @@
 
       LoadDofs3d(e, D1D, X, r0);
       Grad3d(D1D, Q1D, smem, sB, sG, r0, r1);
->>>>>>> 887c53a0
 
       for (int qz = 0; qz < Q1D; ++qz)
       {
@@ -76,17 +50,12 @@
          {
             foreach_x_thread(Q1D, [&](int qx)
             {
-<<<<<<< HEAD
-               real_t J[9];
-               kernels::internal::PullGrad<MDQ>(Q1D, qx, qy, qz, sm1, J);
-=======
                const real_t J[9] =
                {
                   r1(0, 0, qz, qy, qx), r1(1, 0, qz, qy, qx), r1(2, 0, qz, qy, qx),
                   r1(0, 1, qz, qy, qx), r1(1, 1, qz, qy, qx), r1(2, 1, qz, qy, qx),
                   r1(0, 2, qz, qy, qx), r1(1, 2, qz, qy, qx), r1(2, 2, qz, qy, qx)
                };
->>>>>>> 887c53a0
                E(qx, qy, qz, e) = kernels::Det<3>(J);
             });
          });
