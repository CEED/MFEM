// Copyright (c) 2010-2024, Lawrence Livermore National Security, LLC. Produced
// at the Lawrence Livermore National Laboratory. All Rights reserved. See files
// LICENSE and NOTICE for details. LLNL-CODE-806117.
//
// This file is part of the MFEM library. For more information and source code
// availability visit https://mfem.org.
//
// MFEM is free software; you can redistribute it and/or modify it under the
// terms of the BSD-3 license. We welcome feedback and contributions, see file
// CONTRIBUTING.md for details.

#include "tmop_pa.hpp"

namespace mfem
{

<<<<<<< HEAD
template <int T_D1D = 0, int T_Q1D = 0, int T_MAX = 4>
void TMOP_AddMultGradPA_3D(const int NE, const ConstDeviceMatrix &B,
                           const ConstDeviceMatrix &G,
                           const DeviceTensor<6, const double> &J,
                           const DeviceTensor<8, const double> &H,
                           const DeviceTensor<5, const double> &X,
                           DeviceTensor<5> &Y, const int d1d, const int q1d,
                           const int max)
=======
MFEM_REGISTER_TMOP_KERNELS(void, AddMultGradPA_Kernel_3D,
                           const int NE,
                           const Array<real_t> &b_,
                           const Array<real_t> &g_,
                           const DenseTensor &j_,
                           const Vector &h_,
                           const Vector &x_,
                           Vector &y_,
                           const int d1d,
                           const int q1d)
>>>>>>> 540c21c9
{
   const int Q1D = T_Q1D ? T_Q1D : q1d;

   mfem::forall_3D(NE, Q1D, Q1D, Q1D, [=] MFEM_HOST_DEVICE(int e)
   {
      constexpr int DIM = 3;
      const int D1D = T_D1D ? T_D1D : d1d;
      const int Q1D = T_Q1D ? T_Q1D : q1d;
      constexpr int MQ1 = T_Q1D ? T_Q1D : T_MAX;
      constexpr int MD1 = T_D1D ? T_D1D : T_MAX;

<<<<<<< HEAD
      MFEM_SHARED real_t BG[2][MQ1 * MD1];
      MFEM_SHARED real_t DDD[3][MD1 * MD1 * MD1];
      MFEM_SHARED real_t DDQ[9][MD1 * MD1 * MQ1];
      MFEM_SHARED real_t DQQ[9][MD1 * MQ1 * MQ1];
      MFEM_SHARED real_t QQQ[9][MQ1 * MQ1 * MQ1];
=======
      MFEM_SHARED real_t BG[2][MQ1*MD1];
      MFEM_SHARED real_t DDD[3][MD1*MD1*MD1];
      MFEM_SHARED real_t DDQ[9][MD1*MD1*MQ1];
      MFEM_SHARED real_t DQQ[9][MD1*MQ1*MQ1];
      MFEM_SHARED real_t QQQ[9][MQ1*MQ1*MQ1];
>>>>>>> 540c21c9

      kernels::internal::LoadX<MD1>(e, D1D, X, DDD);
      kernels::internal::LoadBG<MD1, MQ1>(D1D, Q1D, B, G, BG);

      kernels::internal::GradX<MD1, MQ1>(D1D, Q1D, BG, DDD, DDQ);
      kernels::internal::GradY<MD1, MQ1>(D1D, Q1D, BG, DDQ, DQQ);
      kernels::internal::GradZ<MD1, MQ1>(D1D, Q1D, BG, DQQ, QQQ);

      MFEM_FOREACH_THREAD(qz, z, Q1D)
      {
         MFEM_FOREACH_THREAD(qy, y, Q1D)
         {
            MFEM_FOREACH_THREAD(qx, x, Q1D)
            {
<<<<<<< HEAD
               const real_t *Jtr = &J(0, 0, qx, qy, qz, e);
=======
               const real_t *Jtr = &J(0,0,qx,qy,qz,e);
>>>>>>> 540c21c9

               // Jrt = Jtr^{-1}
               real_t Jrt[9];
               kernels::CalcInverse<3>(Jtr, Jrt);

               // Jpr = X^T.DSh
               real_t Jpr[9];
<<<<<<< HEAD
               kernels::internal::PullGrad<MQ1>(Q1D, qx, qy, qz, QQQ, Jpr);

               // Jpt = X^T.DS = (X^T.DSh).Jrt = Jpr.Jrt
               real_t Jpt[9];
               kernels::Mult(3, 3, 3, Jpr, Jrt, Jpt);

               // B = Jpt : H
               real_t B[9];
               DeviceMatrix M(B, 3, 3);
               ConstDeviceMatrix J(Jpt, 3, 3);
=======
               kernels::internal::PullGrad<MQ1>(Q1D, qx,qy,qz, QQQ, Jpr);

               // Jpt = X^T.DS = (X^T.DSh).Jrt = Jpr.Jrt
               real_t Jpt[9];
               kernels::Mult(3,3,3, Jpr, Jrt, Jpt);

               // B = Jpt : H
               real_t B[9];
               DeviceMatrix M(B,3,3);
               ConstDeviceMatrix J(Jpt,3,3);
>>>>>>> 540c21c9
               for (int i = 0; i < DIM; i++)
               {
                  for (int j = 0; j < DIM; j++)
                  {
                     M(i, j) = 0.0;
                     for (int r = 0; r < DIM; r++)
                     {
                        for (int c = 0; c < DIM; c++)
                        {
                           M(i, j) += H(r, c, i, j, qx, qy, qz, e) * J(r, c);
                        }
                     }
                  }
               }

               // Y +=  DS . M^t += DSh . (Jrt . M^t)
               real_t A[9];
<<<<<<< HEAD
               kernels::MultABt(3, 3, 3, Jrt, B, A);
               kernels::internal::PushGrad<MQ1>(Q1D, qx, qy, qz, A, QQQ);
=======
               kernels::MultABt(3,3,3, Jrt, B, A);
               kernels::internal::PushGrad<MQ1>(Q1D, qx,qy,qz, A, QQQ);
>>>>>>> 540c21c9
            }
         }
      }
      MFEM_SYNC_THREAD;
      kernels::internal::LoadBGt<MD1, MQ1>(D1D, Q1D, B, G, BG);
      kernels::internal::GradZt<MD1, MQ1>(D1D, Q1D, BG, QQQ, DQQ);
      kernels::internal::GradYt<MD1, MQ1>(D1D, Q1D, BG, DQQ, DDQ);
      kernels::internal::GradXt<MD1, MQ1>(D1D, Q1D, BG, DDQ, Y, e);
   });
}

void TMOP_Integrator::AddMultGradPA_3D(const Vector &R, Vector &C) const
{
<<<<<<< HEAD
   constexpr int DIM = 3;
   const int NE = PA.ne, d = PA.maps->ndof, q = PA.maps->nqpt;

   const auto B = Reshape(PA.maps->B.Read(), q, d);
   const auto G = Reshape(PA.maps->G.Read(), q, d);
   const auto J = Reshape(PA.Jtr.Read(), DIM, DIM, q, q, q, NE);
   const auto X = Reshape(R.Read(), d, d, d, DIM, NE);
   const auto H = Reshape(PA.H.Read(), DIM, DIM, DIM, DIM, q, q, q, NE);
   auto Y = Reshape(C.ReadWrite(), d, d, d, DIM, NE);

   decltype(&TMOP_AddMultGradPA_3D<>) ker = TMOP_AddMultGradPA_3D;

   if (d == 2 && q == 2)
   {
      ker = TMOP_AddMultGradPA_3D<2, 2>;
   }
   if (d == 2 && q == 3)
   {
      ker = TMOP_AddMultGradPA_3D<2, 3>;
   }
   if (d == 2 && q == 4)
   {
      ker = TMOP_AddMultGradPA_3D<2, 4>;
   }
   if (d == 2 && q == 5)
   {
      ker = TMOP_AddMultGradPA_3D<2, 5>;
   }
   if (d == 2 && q == 6)
   {
      ker = TMOP_AddMultGradPA_3D<2, 6>;
   }

   if (d == 3 && q == 3)
   {
      ker = TMOP_AddMultGradPA_3D<3, 3>;
   }
   if (d == 3 && q == 4)
   {
      ker = TMOP_AddMultGradPA_3D<3, 4>;
   }
   if (d == 3 && q == 5)
   {
      ker = TMOP_AddMultGradPA_3D<3, 5>;
   }
   if (d == 3 && q == 6)
   {
      ker = TMOP_AddMultGradPA_3D<3, 6>;
   }

   if (d == 4 && q == 4)
   {
      ker = TMOP_AddMultGradPA_3D<4, 4>;
   }
   if (d == 4 && q == 5)
   {
      ker = TMOP_AddMultGradPA_3D<4, 5>;
   }
   if (d == 4 && q == 6)
   {
      ker = TMOP_AddMultGradPA_3D<4, 6>;
   }

   if (d == 5 && q == 5)
   {
      ker = TMOP_AddMultGradPA_3D<5, 5>;
   }
   if (d == 5 && q == 6)
   {
      ker = TMOP_AddMultGradPA_3D<5, 6>;
   }

   ker(NE, B, G, J, H, X, Y, d, q, 4);
=======
   const int N = PA.ne;
   const int D1D = PA.maps->ndof;
   const int Q1D = PA.maps->nqpt;
   const int id = (D1D << 4 ) | Q1D;
   const DenseTensor &J = PA.Jtr;
   const Array<real_t> &B = PA.maps->B;
   const Array<real_t> &G = PA.maps->G;
   const Vector &H = PA.H;

   MFEM_LAUNCH_TMOP_KERNEL(AddMultGradPA_Kernel_3D,id,N,B,G,J,H,R,C);
>>>>>>> 540c21c9
}

}  // namespace mfem<|MERGE_RESOLUTION|>--- conflicted
+++ resolved
@@ -14,7 +14,6 @@
 namespace mfem
 {
 
-<<<<<<< HEAD
 template <int T_D1D = 0, int T_Q1D = 0, int T_MAX = 4>
 void TMOP_AddMultGradPA_3D(const int NE, const ConstDeviceMatrix &B,
                            const ConstDeviceMatrix &G,
@@ -23,18 +22,6 @@
                            const DeviceTensor<5, const double> &X,
                            DeviceTensor<5> &Y, const int d1d, const int q1d,
                            const int max)
-=======
-MFEM_REGISTER_TMOP_KERNELS(void, AddMultGradPA_Kernel_3D,
-                           const int NE,
-                           const Array<real_t> &b_,
-                           const Array<real_t> &g_,
-                           const DenseTensor &j_,
-                           const Vector &h_,
-                           const Vector &x_,
-                           Vector &y_,
-                           const int d1d,
-                           const int q1d)
->>>>>>> 540c21c9
 {
    const int Q1D = T_Q1D ? T_Q1D : q1d;
 
@@ -46,19 +33,11 @@
       constexpr int MQ1 = T_Q1D ? T_Q1D : T_MAX;
       constexpr int MD1 = T_D1D ? T_D1D : T_MAX;
 
-<<<<<<< HEAD
       MFEM_SHARED real_t BG[2][MQ1 * MD1];
       MFEM_SHARED real_t DDD[3][MD1 * MD1 * MD1];
       MFEM_SHARED real_t DDQ[9][MD1 * MD1 * MQ1];
       MFEM_SHARED real_t DQQ[9][MD1 * MQ1 * MQ1];
       MFEM_SHARED real_t QQQ[9][MQ1 * MQ1 * MQ1];
-=======
-      MFEM_SHARED real_t BG[2][MQ1*MD1];
-      MFEM_SHARED real_t DDD[3][MD1*MD1*MD1];
-      MFEM_SHARED real_t DDQ[9][MD1*MD1*MQ1];
-      MFEM_SHARED real_t DQQ[9][MD1*MQ1*MQ1];
-      MFEM_SHARED real_t QQQ[9][MQ1*MQ1*MQ1];
->>>>>>> 540c21c9
 
       kernels::internal::LoadX<MD1>(e, D1D, X, DDD);
       kernels::internal::LoadBG<MD1, MQ1>(D1D, Q1D, B, G, BG);
@@ -73,19 +52,15 @@
          {
             MFEM_FOREACH_THREAD(qx, x, Q1D)
             {
-<<<<<<< HEAD
                const real_t *Jtr = &J(0, 0, qx, qy, qz, e);
-=======
-               const real_t *Jtr = &J(0,0,qx,qy,qz,e);
->>>>>>> 540c21c9
 
                // Jrt = Jtr^{-1}
+               real_t Jrt[9];
                real_t Jrt[9];
                kernels::CalcInverse<3>(Jtr, Jrt);
 
                // Jpr = X^T.DSh
                real_t Jpr[9];
-<<<<<<< HEAD
                kernels::internal::PullGrad<MQ1>(Q1D, qx, qy, qz, QQQ, Jpr);
 
                // Jpt = X^T.DS = (X^T.DSh).Jrt = Jpr.Jrt
@@ -96,18 +71,6 @@
                real_t B[9];
                DeviceMatrix M(B, 3, 3);
                ConstDeviceMatrix J(Jpt, 3, 3);
-=======
-               kernels::internal::PullGrad<MQ1>(Q1D, qx,qy,qz, QQQ, Jpr);
-
-               // Jpt = X^T.DS = (X^T.DSh).Jrt = Jpr.Jrt
-               real_t Jpt[9];
-               kernels::Mult(3,3,3, Jpr, Jrt, Jpt);
-
-               // B = Jpt : H
-               real_t B[9];
-               DeviceMatrix M(B,3,3);
-               ConstDeviceMatrix J(Jpt,3,3);
->>>>>>> 540c21c9
                for (int i = 0; i < DIM; i++)
                {
                   for (int j = 0; j < DIM; j++)
@@ -125,13 +88,8 @@
 
                // Y +=  DS . M^t += DSh . (Jrt . M^t)
                real_t A[9];
-<<<<<<< HEAD
                kernels::MultABt(3, 3, 3, Jrt, B, A);
                kernels::internal::PushGrad<MQ1>(Q1D, qx, qy, qz, A, QQQ);
-=======
-               kernels::MultABt(3,3,3, Jrt, B, A);
-               kernels::internal::PushGrad<MQ1>(Q1D, qx,qy,qz, A, QQQ);
->>>>>>> 540c21c9
             }
          }
       }
@@ -145,7 +103,6 @@
 
 void TMOP_Integrator::AddMultGradPA_3D(const Vector &R, Vector &C) const
 {
-<<<<<<< HEAD
    constexpr int DIM = 3;
    const int NE = PA.ne, d = PA.maps->ndof, q = PA.maps->nqpt;
 
@@ -219,18 +176,6 @@
    }
 
    ker(NE, B, G, J, H, X, Y, d, q, 4);
-=======
-   const int N = PA.ne;
-   const int D1D = PA.maps->ndof;
-   const int Q1D = PA.maps->nqpt;
-   const int id = (D1D << 4 ) | Q1D;
-   const DenseTensor &J = PA.Jtr;
-   const Array<real_t> &B = PA.maps->B;
-   const Array<real_t> &G = PA.maps->G;
-   const Vector &H = PA.H;
-
-   MFEM_LAUNCH_TMOP_KERNEL(AddMultGradPA_Kernel_3D,id,N,B,G,J,H,R,C);
->>>>>>> 540c21c9
 }
 
 }  // namespace mfem