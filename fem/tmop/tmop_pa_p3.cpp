--- conflicted
+++ resolved
@@ -158,13 +158,9 @@
    const auto X = Reshape(x_.Read(), D1D, D1D, D1D, DIM, NE);
    auto Y = Reshape(y_.ReadWrite(), D1D, D1D, D1D, DIM, NE);
 
-<<<<<<< HEAD
    const double *metric_data = metric_param.Read();
 
-   MFEM_FORALL_3D(e, NE, Q1D, Q1D, Q1D,
-=======
    mfem::forall_3D(NE, Q1D, Q1D, Q1D, [=] MFEM_HOST_DEVICE (int e)
->>>>>>> 1ee0e3b3
    {
       const int D1D = T_D1D ? T_D1D : d1d;
       const int Q1D = T_Q1D ? T_Q1D : q1d;
