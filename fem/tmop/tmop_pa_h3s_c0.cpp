// Copyright (c) 2010-2023, Lawrence Livermore National Security, LLC. Produced
// at the Lawrence Livermore National Laboratory. All Rights reserved. See files
// LICENSE and NOTICE for details. LLNL-CODE-806117.
//
// This file is part of the MFEM library. For more information and source code
// availability visit https://mfem.org.
//
// MFEM is free software; you can redistribute it and/or modify it under the
// terms of the BSD-3 license. We welcome feedback and contributions, see file
// CONTRIBUTING.md for details.

#include "../tmop.hpp"
#include "../linearform.hpp"
#include "../../general/jit/jit.hpp"
MFEM_JIT
#include "tmop_pa.hpp"

namespace mfem
{

MFEM_JIT
template<int T_D1D = 0, int T_Q1D = 0, int T_MAX = 4>
void TMOP_SetupGradPA_C0_3D(const double lim_normal,
                            const DeviceTensor<4, const double> &LD,
                            const bool const_c0,
                            const DeviceTensor<4, const double> &C0,
                            const int NE,
                            const DeviceTensor<6, const double> &J,
                            const ConstDeviceCube &W,
                            const ConstDeviceMatrix &b,
                            const ConstDeviceMatrix &bld,
                            const DeviceTensor<5, const double> &X0,
                            const DeviceTensor<5, const double> &X1,
                            DeviceTensor<6> &H0,
                            const bool exp_lim,
                            const int d1d,
                            const int q1d,
                            const int max)
{
   const int Q1D = T_Q1D ? T_Q1D : q1d;

<<<<<<< HEAD
   MFEM_FORALL_3D(e, NE, Q1D, Q1D, Q1D,
=======
   const bool const_c0 = c0_.Size() == 1;
   const auto C0 = const_c0 ?
                   Reshape(c0_.Read(), 1, 1, 1, 1) :
                   Reshape(c0_.Read(), Q1D, Q1D, Q1D, NE);
   const auto LD = Reshape(lim_dist.Read(), D1D, D1D, D1D, NE);
   const auto J = Reshape(j_.Read(), DIM, DIM, Q1D, Q1D, Q1D, NE);
   const auto b = Reshape(b_.Read(), Q1D, D1D);
   const auto bld = Reshape(bld_.Read(), Q1D, D1D);
   const auto W = Reshape(w_.Read(), Q1D, Q1D, Q1D);
   const auto X0 = Reshape(x0_.Read(), D1D, D1D, D1D, DIM, NE);
   const auto X1 = Reshape(x1_.Read(), D1D, D1D, D1D, DIM, NE);

   auto H0 = Reshape(h0_.Write(), DIM, DIM, Q1D, Q1D, Q1D, NE);

   mfem::forall_3D(NE, Q1D, Q1D, Q1D, [=] MFEM_HOST_DEVICE (int e)
>>>>>>> 1ee0e3b3
   {
      constexpr int DIM = 3;
      const int D1D = T_D1D ? T_D1D : d1d;
      const int Q1D = T_Q1D ? T_Q1D : q1d;
      constexpr int MQ1 = T_Q1D ? T_Q1D : T_MAX;
      constexpr int MD1 = T_D1D ? T_D1D : T_MAX;
      constexpr int MDQ = (MQ1 > MD1) ? MQ1 : MD1;

      MFEM_SHARED double B[MQ1*MD1];
      MFEM_SHARED double sBLD[MQ1*MD1];
      kernels::internal::LoadB<MD1,MQ1>(D1D,Q1D,bld,sBLD);
      ConstDeviceMatrix BLD(sBLD, D1D, Q1D);

      MFEM_SHARED double sm0[MDQ*MDQ*MDQ];
      MFEM_SHARED double sm1[MDQ*MDQ*MDQ];
      DeviceCube DDD(sm0, MD1,MD1,MD1);
      DeviceCube DDQ(sm1, MD1,MD1,MQ1);
      DeviceCube DQQ(sm0, MD1,MQ1,MQ1);
      DeviceCube QQQ(sm1, MQ1,MQ1,MQ1);

      MFEM_SHARED double DDD0[3][MD1*MD1*MD1];
      MFEM_SHARED double DDQ0[3][MD1*MD1*MQ1];
      MFEM_SHARED double DQQ0[3][MD1*MQ1*MQ1];
      MFEM_SHARED double QQQ0[3][MQ1*MQ1*MQ1];

      MFEM_SHARED double DDD1[3][MD1*MD1*MD1];
      MFEM_SHARED double DDQ1[3][MD1*MD1*MQ1];
      MFEM_SHARED double DQQ1[3][MD1*MQ1*MQ1];
      MFEM_SHARED double QQQ1[3][MQ1*MQ1*MQ1];

      kernels::internal::LoadX(e,D1D,LD,DDD);
      kernels::internal::LoadX<MD1>(e,D1D,X0,DDD0);
      kernels::internal::LoadX<MD1>(e,D1D,X1,DDD1);

      kernels::internal::LoadB<MD1,MQ1>(D1D,Q1D,b,B);

      kernels::internal::EvalX(D1D,Q1D,BLD,DDD,DDQ);
      kernels::internal::EvalY(D1D,Q1D,BLD,DDQ,DQQ);
      kernels::internal::EvalZ(D1D,Q1D,BLD,DQQ,QQQ);

      kernels::internal::EvalX<MD1,MQ1>(D1D,Q1D,B,DDD0,DDQ0);
      kernels::internal::EvalY<MD1,MQ1>(D1D,Q1D,B,DDQ0,DQQ0);
      kernels::internal::EvalZ<MD1,MQ1>(D1D,Q1D,B,DQQ0,QQQ0);

      kernels::internal::EvalX<MD1,MQ1>(D1D,Q1D,B,DDD1,DDQ1);
      kernels::internal::EvalY<MD1,MQ1>(D1D,Q1D,B,DDQ1,DQQ1);
      kernels::internal::EvalZ<MD1,MQ1>(D1D,Q1D,B,DQQ1,QQQ1);

      MFEM_FOREACH_THREAD(qz,z,Q1D)
      {
         MFEM_FOREACH_THREAD(qy,y,Q1D)
         {
            MFEM_FOREACH_THREAD(qx,x,Q1D)
            {
               const double *Jtr = &J(0,0,qx,qy,qz,e);
               const double detJtr = kernels::Det<3>(Jtr);
               const double weight = W(qx,qy,qz) * detJtr;
               const double coeff0 = const_c0 ? C0(0,0,0,0) : C0(qx,qy,qz,e);
               const double weight_m = weight * lim_normal * coeff0;

               double D, grad_grad[9];
               kernels::internal::PullEval(qx,qy,qz,QQQ,D);
               const double dist = D; // GetValues, default comp set to 0

               if (!exp_lim)
               {
                  // lim_func->Eval_d2(p1, p0, d_vals(q), grad_grad);
                  // d2.Diag(1.0 / (dist * dist), x.Size());
                  const double c = 1.0 / (dist * dist);
                  kernels::Diag<3>(c, grad_grad);
               }
               else
               {
                  double p0[3], p1[3], tmp[3];
                  kernels::internal::PullEval<MQ1>(Q1D,qx,qy,qz,QQQ0,p0);
                  kernels::internal::PullEval<MQ1>(Q1D,qx,qy,qz,QQQ1,p1);
                  kernels::Subtract<3>(1.0, p1, p0, tmp);
                  double dsq = kernels::DistanceSquared<3>(p1,p0);
                  double dist_squared = dist*dist;
                  double dist_squared_squared = dist_squared*dist_squared;
                  double f = exp(10.0*((dsq / dist_squared)-1.0));
                  grad_grad[0] = ((400.0*tmp[0]*tmp[0]*f)/dist_squared_squared)+
                                 (20.0*f/dist_squared);
                  grad_grad[1] = (400.0*tmp[0]*tmp[1]*f)/dist_squared_squared;
                  grad_grad[2] = (400.0*tmp[0]*tmp[2]*f)/dist_squared_squared;
                  grad_grad[3] = grad_grad[1];
                  grad_grad[4] = ((400.0*tmp[1]*tmp[1]*f)/dist_squared_squared)+
                                 (20.0*f/dist_squared);
                  grad_grad[5] = (400.0*tmp[1]*tmp[2]*f)/dist_squared_squared;
                  grad_grad[6] = grad_grad[2];
                  grad_grad[7] = grad_grad[5];
                  grad_grad[8] = ((400.0*tmp[2]*tmp[2]*f)/dist_squared_squared)+
                                 (20.0*f/dist_squared);
               }
               ConstDeviceMatrix gg(grad_grad,DIM,DIM);

               for (int i = 0; i < DIM; i++)
               {
                  for (int j = 0; j < DIM; j++)
                  {
                     H0(i,j,qx,qy,qz,e) = weight_m * gg(i,j);
                  }
               }
            }
         }
      }
   });
}

void TMOP_Integrator::AssembleGradPA_C0_3D(const Vector &x) const
{
   const int NE = PA.ne;
   constexpr int DIM = 3;
   const int D1D = PA.maps_lim->ndof;
   const int Q1D = PA.maps_lim->nqpt;

   const double ln = lim_normal;
   const bool const_c0 = PA.C0.Size() == 1;
   const auto C0 = const_c0 ?
                   Reshape(PA.C0.Read(), 1, 1, 1, 1) :
                   Reshape(PA.C0.Read(), Q1D, Q1D, Q1D, NE);
   const auto J = Reshape(PA.Jtr.Read(), DIM, DIM, Q1D, Q1D, Q1D, NE);
   const auto W = Reshape(PA.ir->GetWeights().Read(), Q1D, Q1D, Q1D);
   const auto B = Reshape(PA.maps->B.Read(), Q1D, D1D);
   const auto BLD = Reshape(PA.maps_lim->B.Read(), Q1D, D1D);
   const auto LD = Reshape(PA.LD.Read(), D1D, D1D, D1D, NE);
   const auto X0 = Reshape(PA.X0.Read(), D1D, D1D, D1D, DIM, NE);
   const auto X = Reshape(x.Read(), D1D, D1D, D1D, DIM, NE);
   auto H0 = Reshape(PA.H0.Write(), DIM, DIM, Q1D, Q1D, Q1D, NE);

   auto el = dynamic_cast<TMOP_ExponentialLimiter *>(lim_func);
   const bool exp_lim = (el) ? true : false;

   decltype(&TMOP_SetupGradPA_C0_3D<>) ker = TMOP_SetupGradPA_C0_3D;
#ifndef MFEM_USE_JIT
   const int d=D1D, q=Q1D;
   if (d==2 && q==2) { ker = TMOP_SetupGradPA_C0_3D<2,2>; }
   if (d==2 && q==3) { ker = TMOP_SetupGradPA_C0_3D<2,3>; }
   if (d==2 && q==4) { ker = TMOP_SetupGradPA_C0_3D<2,4>; }
   if (d==2 && q==5) { ker = TMOP_SetupGradPA_C0_3D<2,5>; }
   if (d==2 && q==6) { ker = TMOP_SetupGradPA_C0_3D<2,6>; }

   if (d==3 && q==3) { ker = TMOP_SetupGradPA_C0_3D<3,3>; }
   if (d==3 && q==4) { ker = TMOP_SetupGradPA_C0_3D<3,4>; }
   if (d==3 && q==5) { ker = TMOP_SetupGradPA_C0_3D<3,5>; }
   if (d==3 && q==6) { ker = TMOP_SetupGradPA_C0_3D<3,6>; }

   if (d==4 && q==4) { ker = TMOP_SetupGradPA_C0_3D<4,4>; }
   if (d==4 && q==5) { ker = TMOP_SetupGradPA_C0_3D<4,5>; }
   if (d==4 && q==6) { ker = TMOP_SetupGradPA_C0_3D<4,6>; }

   if (d==5 && q==5) { ker = TMOP_SetupGradPA_C0_3D<5,5>; }
   if (d==5 && q==6) { ker = TMOP_SetupGradPA_C0_3D<5,6>; }
#endif
   ker(ln,LD,const_c0,C0,NE,J,W,B,BLD,X0,X,H0,exp_lim,D1D,Q1D,4);
}

} // namespace mfem<|MERGE_RESOLUTION|>--- conflicted
+++ resolved
@@ -39,25 +39,7 @@
 {
    const int Q1D = T_Q1D ? T_Q1D : q1d;
 
-<<<<<<< HEAD
-   MFEM_FORALL_3D(e, NE, Q1D, Q1D, Q1D,
-=======
-   const bool const_c0 = c0_.Size() == 1;
-   const auto C0 = const_c0 ?
-                   Reshape(c0_.Read(), 1, 1, 1, 1) :
-                   Reshape(c0_.Read(), Q1D, Q1D, Q1D, NE);
-   const auto LD = Reshape(lim_dist.Read(), D1D, D1D, D1D, NE);
-   const auto J = Reshape(j_.Read(), DIM, DIM, Q1D, Q1D, Q1D, NE);
-   const auto b = Reshape(b_.Read(), Q1D, D1D);
-   const auto bld = Reshape(bld_.Read(), Q1D, D1D);
-   const auto W = Reshape(w_.Read(), Q1D, Q1D, Q1D);
-   const auto X0 = Reshape(x0_.Read(), D1D, D1D, D1D, DIM, NE);
-   const auto X1 = Reshape(x1_.Read(), D1D, D1D, D1D, DIM, NE);
-
-   auto H0 = Reshape(h0_.Write(), DIM, DIM, Q1D, Q1D, Q1D, NE);
-
    mfem::forall_3D(NE, Q1D, Q1D, Q1D, [=] MFEM_HOST_DEVICE (int e)
->>>>>>> 1ee0e3b3
    {
       constexpr int DIM = 3;
       const int D1D = T_D1D ? T_D1D : d1d;
