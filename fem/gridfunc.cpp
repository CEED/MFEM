--- conflicted
+++ resolved
@@ -2312,11 +2312,8 @@
 {
    DeltaCoefficient *delta_c = dynamic_cast<DeltaCoefficient *>(&coeff);
    DofTransformation doftrans;
-<<<<<<< HEAD
-=======
    Array<int> vdofs;
    Vector vals;
->>>>>>> 5c058776
 
    if (delta_c == NULL)
    {
@@ -2327,36 +2324,12 @@
             fes->GetElementVDofs(i, vdofs, doftrans);
             vals.SetSize(vdofs.Size());
             fes->GetFE(i)->Project(coeff, *fes->GetElementTransformation(i), vals);
-<<<<<<< HEAD
             doftrans.TransformPrimal(vals);
-=======
-            if (doftrans.GetDofTransformation()) { doftrans.TransformPrimal(vals); }
->>>>>>> 5c058776
             SetSubVector(vdofs, vals);
          }
       }
       else
       {
-<<<<<<< HEAD
-         Array<int> vdofs;
-         Vector vals;
-         constexpr real_t signal = std::numeric_limits<real_t>::min();
-
-         for (int i = 0; i < fes->GetNE(); i++)
-         {
-            doftrans = fes->GetElementVDofs(i, vdofs);
-            vals.SetSize(vdofs.Size());
-            vals = signal;
-
-            fes->GetFE(i)->Project(coeff,
-                                   *fes->GetElementTransformation(i),
-                                   vals);
-            if (doftrans)
-            {
-               doftrans->TransformPrimal(vals);
-            }
-
-=======
          constexpr real_t signal = std::numeric_limits<real_t>::min();
 
          for (int i = 0; i < fes->GetNE(); i++)
@@ -2370,7 +2343,6 @@
                                    vals);
             if (doftrans.GetDofTransformation()) { doftrans.TransformPrimal(vals); }
 
->>>>>>> 5c058776
             // Remove undefined dofs
             // The knot location (either Botella, Demko or Greville point)
             // where the NURBS dof are evaluated might fall outside of the
@@ -2458,15 +2430,13 @@
 
 void GridFunction::ProjectCoefficient(VectorCoefficient &vcoeff)
 {
-<<<<<<< HEAD
+   Array<int> vdofs;
+   Vector vals;
    DofTransformation doftrans;
+
    if (fes->GetNURBSext() == NULL)
    {
-      int i;
-      Array<int> vdofs;
-      Vector vals;
-
-      for (i = 0; i < fes->GetNE(); i++)
+      for (int i = 0; i < fes->GetNE(); i++)
       {
          fes->GetElementVDofs(i, vdofs, doftrans);
          vals.SetSize(vdofs.Size());
@@ -2480,18 +2450,7 @@
       constexpr real_t signal = std::numeric_limits<real_t>::min();
       for (int i = 0; i < fes->GetNE(); i++)
       {
-         doftrans = fes->GetElementVDofs(i, vdofs);
-=======
-   Array<int> vdofs;
-   Vector vals;
-   DofTransformation doftrans;
-
-   if (fes->GetNURBSext() == NULL)
-   {
-      for (int i = 0; i < fes->GetNE(); i++)
-      {
          fes->GetElementVDofs(i, vdofs, doftrans);
->>>>>>> 5c058776
          vals.SetSize(vdofs.Size());
          vals = signal;
          fes->GetFE(i)->Project(vcoeff, *fes->GetElementTransformation(i), vals);
@@ -2533,54 +2492,6 @@
    // Dimension argument to GetRangeType is arbitrary to be 3, could also be 2.
    if (fes->FEColl()->GetRangeType(3)  == mfem::FiniteElement::VECTOR)
    {
-<<<<<<< HEAD
-=======
-      constexpr real_t signal = std::numeric_limits<real_t>::min();
-      for (int i = 0; i < fes->GetNE(); i++)
-      {
-         fes->GetElementVDofs(i, vdofs, doftrans);
-         vals.SetSize(vdofs.Size());
-         vals = signal;
-         fes->GetFE(i)->Project(vcoeff, *fes->GetElementTransformation(i), vals);
-         if (doftrans.GetDofTransformation())
-         {
-            doftrans.TransformPrimal(vals);
-         }
-         // Remove undefined dofs
-         // The knot location (either Botella, Demko or Greville point)
-         // where the NURBS dof are evaluated might fall outside of the
-         // domain of the element. In that case the value is not set, and
-         // the value remains the signal value.
-         int s = 0;
-         for (int ii = 0; ii < vals.Size(); ii++)
-         {
-            if (vals[ii] != signal)
-            {
-               vdofs[s] = vdofs[ii];
-               vals(s) = vals(ii);
-               s++;
-            }
-         }
-         vdofs.SetSize(s);
-         vals.SetSize(s);
-
-         // Add reduced dofs to global vector
-         SetSubVector(vdofs, vals);
-      }
-   }
-}
-
-void GridFunction::ProjectCoefficientGlobalL2(VectorCoefficient &vcoeff,
-                                              real_t rtol, int iter)
-{
-   // Define and assemble linear form
-   LinearForm b(fes);
-   BilinearForm a(fes);
-
-   // Dimension argument to GetRangeType is arbitrary to be 3, could also be 2.
-   if (fes->FEColl()->GetRangeType(3)  == mfem::FiniteElement::VECTOR)
-   {
->>>>>>> 5c058776
       b.AddDomainIntegrator(new VectorFEDomainLFIntegrator(vcoeff));
       a.AddDomainIntegrator(new VectorFEMassIntegrator());
    }
