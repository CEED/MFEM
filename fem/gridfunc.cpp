// Copyright (c) 2010-2025, Lawrence Livermore National Security, LLC. Produced
// at the Lawrence Livermore National Laboratory. All Rights reserved. See files
// LICENSE and NOTICE for details. LLNL-CODE-806117.
//
// This file is part of the MFEM library. For more information and source code
// availability visit https://mfem.org.
//
// MFEM is free software; you can redistribute it and/or modify it under the
// terms of the BSD-3 license. We welcome feedback and contributions, see file
// CONTRIBUTING.md for details.

// Implementation of GridFunction

#include "gridfunc.hpp"
#include "linearform.hpp"
#include "bilinearform.hpp"
#include "quadinterpolator.hpp"
#include "transfer.hpp"
#include "../mesh/nurbs.hpp"
#include "../mesh/vtkhdf.hpp"
#include "../general/text.hpp"

#ifdef MFEM_USE_MPI
#include "pfespace.hpp"
#endif

#include <limits>
#include <cstring>
#include <string>
#include <cmath>
#include <iostream>
#include <algorithm>

namespace mfem
{

using namespace std;

GridFunction::GridFunction(Mesh *m, std::istream &input)
   : Vector()
{
   // Grid functions are stored on the device
   UseDevice(true);

   fes = new FiniteElementSpace;
   fec_owned = fes->Load(m, input);

   skip_comment_lines(input, '#');
   istream::int_type next_char = input.peek();
   if (next_char == 'N') // First letter of "NURBS_patches"
   {
      string buff;
      getline(input, buff);
      filter_dos(buff);
      if (buff == "NURBS_patches")
      {
         MFEM_VERIFY(fes->GetNURBSext(),
                     "NURBS_patches requires NURBS FE space");
         fes->GetNURBSext()->LoadSolution(input, *this);
      }
      else
      {
         MFEM_ABORT("unknown section: " << buff);
      }
   }
   else
   {
      Vector::Load(input, fes->GetVSize());

      // if the mesh is a legacy (v1.1) NC mesh, it has old vertex ordering
      if (fes->Nonconforming() &&
          fes->GetMesh()->ncmesh->IsLegacyLoaded())
      {
         LegacyNCReorder();
      }
   }
   fes_sequence = fes->GetSequence();
}

GridFunction::GridFunction(Mesh *m, GridFunction *gf_array[], int num_pieces)
{
   UseDevice(true);

   // all GridFunctions must have the same FE collection, vdim, ordering
   int vdim, ordering;

   fes = gf_array[0]->FESpace();
   fec_owned = FiniteElementCollection::New(fes->FEColl()->Name());
   vdim = fes->GetVDim();
   ordering = fes->GetOrdering();
   fes = new FiniteElementSpace(m, fec_owned, vdim, ordering);
   SetSize(fes->GetVSize());

   if (m->NURBSext)
   {
      m->NURBSext->MergeGridFunctions(gf_array, num_pieces, *this);
      return;
   }

   int g_ndofs  = fes->GetNDofs();
   int g_nvdofs = fes->GetNVDofs();
   int g_nedofs = fes->GetNEDofs();
   int g_nfdofs = fes->GetNFDofs();
   int g_nddofs = g_ndofs - (g_nvdofs + g_nedofs + g_nfdofs);
   int vi, ei, fi, di;
   vi = ei = fi = di = 0;
   for (int i = 0; i < num_pieces; i++)
   {
      FiniteElementSpace *l_fes = gf_array[i]->FESpace();
      int l_ndofs  = l_fes->GetNDofs();
      int l_nvdofs = l_fes->GetNVDofs();
      int l_nedofs = l_fes->GetNEDofs();
      int l_nfdofs = l_fes->GetNFDofs();
      int l_nddofs = l_ndofs - (l_nvdofs + l_nedofs + l_nfdofs);
      const real_t *l_data = gf_array[i]->GetData();
      real_t *g_data = data;
      if (ordering == Ordering::byNODES)
      {
         for (int d = 0; d < vdim; d++)
         {
            memcpy(g_data+vi, l_data, l_nvdofs*sizeof(real_t));
            l_data += l_nvdofs;
            g_data += g_nvdofs;
            memcpy(g_data+ei, l_data, l_nedofs*sizeof(real_t));
            l_data += l_nedofs;
            g_data += g_nedofs;
            memcpy(g_data+fi, l_data, l_nfdofs*sizeof(real_t));
            l_data += l_nfdofs;
            g_data += g_nfdofs;
            memcpy(g_data+di, l_data, l_nddofs*sizeof(real_t));
            l_data += l_nddofs;
            g_data += g_nddofs;
         }
      }
      else
      {
         memcpy(g_data+vdim*vi, l_data, l_nvdofs*sizeof(real_t)*vdim);
         l_data += vdim*l_nvdofs;
         g_data += vdim*g_nvdofs;
         memcpy(g_data+vdim*ei, l_data, l_nedofs*sizeof(real_t)*vdim);
         l_data += vdim*l_nedofs;
         g_data += vdim*g_nedofs;
         memcpy(g_data+vdim*fi, l_data, l_nfdofs*sizeof(real_t)*vdim);
         l_data += vdim*l_nfdofs;
         g_data += vdim*g_nfdofs;
         memcpy(g_data+vdim*di, l_data, l_nddofs*sizeof(real_t)*vdim);
         l_data += vdim*l_nddofs;
         g_data += vdim*g_nddofs;
      }
      vi += l_nvdofs;
      ei += l_nedofs;
      fi += l_nfdofs;
      di += l_nddofs;
   }
   fes_sequence = fes->GetSequence();
}

void GridFunction::Destroy()
{
   if (fec_owned)
   {
      delete fes;
      delete fec_owned;
      fec_owned = NULL;
   }
}

void GridFunction::Update()
{
   if (fes->GetSequence() == fes_sequence)
   {
      return; // space and grid function are in sync, no-op
   }
   // it seems we cannot use the following, due to FESpace::Update(false)
   /*if (fes->GetSequence() != fes_sequence + 1)
   {
      MFEM_ABORT("Error in update sequence. GridFunction needs to be updated "
                 "right after the space is updated.");
   }*/
   fes_sequence = fes->GetSequence();

   if (fes->LastUpdatePRef())
   {
      UpdatePRef();
   }
   else
   {
      const Operator *T = fes->GetUpdateOperator();
      if (T)
      {
         Vector old_data;
         old_data.Swap(*this);
         SetSize(T->Height());
         UseDevice(true);
         T->Mult(old_data, *this);
      }
      else
      {
         SetSize(fes->GetVSize());
      }
   }

   if (t_vec.Size() > 0) { SetTrueVector(); }
}

void GridFunction::UpdatePRef()
{
   const std::shared_ptr<const PRefinementTransferOperator> Tp =
      fes->GetPrefUpdateOperator();
   if (Tp)
   {
      Vector old_data;
      old_data.Swap(*this);
      MFEM_VERIFY(Tp->Width() == old_data.Size(),
                  "Wrong size of PRefinementTransferOperator in UpdatePRef");
      SetSize(Tp->Height());
      UseDevice(true);
      Tp->Mult(old_data, *this);
   }
   else
   {
      MFEM_ABORT("Transfer operator undefined in GridFunction::UpdatePRef");
   }
}

void GridFunction::SetSpace(FiniteElementSpace *f)
{
   if (f != fes) { Destroy(); }
   fes = f;
   SetSize(fes->GetVSize());
   fes_sequence = fes->GetSequence();
}

void GridFunction::MakeRef(FiniteElementSpace *f, real_t *v)
{
   if (f != fes) { Destroy(); }
   fes = f;
   NewDataAndSize(v, fes->GetVSize());
   fes_sequence = fes->GetSequence();
}

void GridFunction::MakeRef(FiniteElementSpace *f, Vector &v, int v_offset)
{
   MFEM_ASSERT(v.Size() >= v_offset + f->GetVSize(), "");
   if (f != fes) { Destroy(); }
   fes = f;
   v.UseDevice(true);
   this->Vector::MakeRef(v, v_offset, fes->GetVSize());
   fes_sequence = fes->GetSequence();
}

void GridFunction::MakeTRef(FiniteElementSpace *f, real_t *tv)
{
   if (IsIdentityProlongation(f->GetProlongationMatrix()))
   {
      MakeRef(f, tv);
      t_vec.NewDataAndSize(tv, size);
   }
   else
   {
      SetSpace(f); // works in parallel
      t_vec.NewDataAndSize(tv, f->GetTrueVSize());
   }
}

void GridFunction::MakeTRef(FiniteElementSpace *f, Vector &tv, int tv_offset)
{
   tv.UseDevice(true);
   if (IsIdentityProlongation(f->GetProlongationMatrix()))
   {
      MakeRef(f, tv, tv_offset);
      t_vec.NewMemoryAndSize(data, size, false);
   }
   else
   {
      MFEM_ASSERT(tv.Size() >= tv_offset + f->GetTrueVSize(), "");
      SetSpace(f); // works in parallel
      t_vec.MakeRef(tv, tv_offset, f->GetTrueVSize());
   }
}

void GridFunction::SumFluxAndCount(BilinearFormIntegrator &blfi,
                                   GridFunction &flux,
                                   Array<int>& count,
                                   bool wcoef,
                                   int subdomain)
{
   GridFunction &u = *this;

   ElementTransformation *Transf;

   FiniteElementSpace *ufes = u.FESpace();
   FiniteElementSpace *ffes = flux.FESpace();

   int nfe = ufes->GetNE();
   Array<int> udofs;
   Array<int> fdofs;
   Vector ul, fl;

   flux = 0.0;
   count = 0;

   DofTransformation udoftrans, fdoftrans;
   for (int i = 0; i < nfe; i++)
   {
      if (subdomain >= 0 && ufes->GetAttribute(i) != subdomain)
      {
         continue;
      }

      ufes->GetElementVDofs(i, udofs, udoftrans);
      ffes->GetElementVDofs(i, fdofs, fdoftrans);

      u.GetSubVector(udofs, ul);
      udoftrans.InvTransformPrimal(ul);

      Transf = ufes->GetElementTransformation(i);
      blfi.ComputeElementFlux(*ufes->GetFE(i), *Transf, ul,
                              *ffes->GetFE(i), fl, wcoef);

      fdoftrans.TransformPrimal(fl);
      flux.AddElementVector(fdofs, fl);

      FiniteElementSpace::AdjustVDofs(fdofs);
      for (int j = 0; j < fdofs.Size(); j++)
      {
         count[fdofs[j]]++;
      }
   }
}

void GridFunction::ComputeFlux(BilinearFormIntegrator &blfi,
                               GridFunction &flux, bool wcoef,
                               int subdomain)
{
   Array<int> count(flux.Size());

   SumFluxAndCount(blfi, flux, count, wcoef, subdomain);

   // complete averaging
   for (int i = 0; i < count.Size(); i++)
   {
      if (count[i] != 0) { flux(i) /= count[i]; }
   }
}

int GridFunction::VectorDim() const
{
   const FiniteElement *fe = fes->GetTypicalFE();
   if (!fe || fe->GetRangeType() == FiniteElement::SCALAR)
   {
      return fes->GetVDim();
   }
   return fes->GetVDim()*std::max(fes->GetMesh()->SpaceDimension(),
                                  fe->GetRangeDim());
}

int GridFunction::CurlDim() const
{
   const FiniteElement *fe = fes->GetTypicalFE();
   if (!fe || fe->GetRangeType() == FiniteElement::SCALAR)
   {
      return 2 * fes->GetMesh()->SpaceDimension() - 3;
   }
   return fes->GetVDim()*fe->GetCurlDim();
}

void GridFunction::GetTrueDofs(Vector &tv) const
{
   const SparseMatrix *R = fes->GetRestrictionMatrix();
   if (!R || IsIdentityProlongation(fes->GetProlongationMatrix()))
   {
      // R is identity
      tv = *this; // no real copy if 'tv' and '*this' use the same data
   }
   else
   {
      tv.SetSize(R->Height());
      R->Mult(*this, tv);
   }
}

void GridFunction::SetFromTrueDofs(const Vector &tv)
{
   MFEM_ASSERT(tv.Size() == fes->GetTrueVSize(), "invalid input");
   const SparseMatrix *cP = fes->GetConformingProlongation();
   if (!cP)
   {
      *this = tv; // no real copy if 'tv' and '*this' use the same data
   }
   else
   {
      cP->Mult(tv, *this);
   }
}

void GridFunction::GetNodalValues(int i, Array<real_t> &nval, int vdim) const
{
   Array<int> vdofs;

   DofTransformation doftrans;
   fes->GetElementVDofs(i, vdofs, doftrans);
   const FiniteElement *FElem = fes->GetFE(i);
   const IntegrationRule *ElemVert =
      Geometries.GetVertices(FElem->GetGeomType());
   int dof = FElem->GetDof();
   int n = ElemVert->GetNPoints();
   nval.SetSize(n);
   vdim--;
   Vector loc_data;
   GetSubVector(vdofs, loc_data);
   doftrans.InvTransformPrimal(loc_data);

   if (FElem->GetRangeType() == FiniteElement::SCALAR)
   {
      Vector shape(dof);
      if (FElem->GetMapType() == FiniteElement::VALUE)
      {
         for (int k = 0; k < n; k++)
         {
            FElem->CalcShape(ElemVert->IntPoint(k), shape);
            nval[k] = shape * (&loc_data[dof * vdim]);
         }
      }
      else
      {
         ElementTransformation *Tr = fes->GetElementTransformation(i);
         for (int k = 0; k < n; k++)
         {
            Tr->SetIntPoint(&ElemVert->IntPoint(k));
            FElem->CalcPhysShape(*Tr, shape);
            nval[k] = shape * (&loc_data[dof * vdim]);
         }
      }
   }
   else
   {
      ElementTransformation *Tr = fes->GetElementTransformation(i);
      DenseMatrix vshape(dof, FElem->GetDim());
      for (int k = 0; k < n; k++)
      {
         Tr->SetIntPoint(&ElemVert->IntPoint(k));
         FElem->CalcVShape(*Tr, vshape);
         nval[k] = loc_data * (&vshape(0,vdim));
      }
   }
}

real_t GridFunction::GetValue(int i, const IntegrationPoint &ip, int vdim)
const
{
   Array<int> dofs;
   DofTransformation doftrans;
   fes->GetElementDofs(i, dofs, doftrans);
   fes->DofsToVDofs(vdim-1, dofs);
   Vector DofVal(dofs.Size()), LocVec;
   const FiniteElement *fe = fes->GetFE(i);
   if (fe->GetMapType() == FiniteElement::VALUE)
   {
      fe->CalcShape(ip, DofVal);
   }
   else
   {
      ElementTransformation *Tr = fes->GetElementTransformation(i);
      Tr->SetIntPoint(&ip);
      fe->CalcPhysShape(*Tr, DofVal);
   }
   GetSubVector(dofs, LocVec);
   doftrans.InvTransformPrimal(LocVec);

   return (DofVal * LocVec);
}

void GridFunction::GetVectorValue(int i, const IntegrationPoint &ip,
                                  Vector &val) const
{
   const FiniteElement *FElem = fes->GetFE(i);
   int dof = FElem->GetDof();
   Array<int> vdofs;
   DofTransformation doftrans;
   fes->GetElementVDofs(i, vdofs, doftrans);
   Vector loc_data;
   GetSubVector(vdofs, loc_data);
   doftrans.InvTransformPrimal(loc_data);
   if (FElem->GetRangeType() == FiniteElement::SCALAR)
   {
      Vector shape(dof);
      if (FElem->GetMapType() == FiniteElement::VALUE)
      {
         FElem->CalcShape(ip, shape);
      }
      else
      {
         ElementTransformation *Tr = fes->GetElementTransformation(i);
         Tr->SetIntPoint(&ip);
         FElem->CalcPhysShape(*Tr, shape);
      }
      int vdim = fes->GetVDim();
      val.SetSize(vdim);
      for (int k = 0; k < vdim; k++)
      {
         val(k) = shape * (&loc_data[dof * k]);
      }
   }
   else
   {
      int vdim = VectorDim();
      DenseMatrix vshape(dof, vdim);
      ElementTransformation *Tr = fes->GetElementTransformation(i);
      Tr->SetIntPoint(&ip);
      FElem->CalcVShape(*Tr, vshape);
      val.SetSize(vdim);
      vshape.MultTranspose(loc_data, val);
   }
}

void GridFunction::GetValues(int i, const IntegrationRule &ir, Vector &vals,
                             int vdim) const
{
   Array<int> dofs;
   int n = ir.GetNPoints();
   vals.SetSize(n);
   DofTransformation doftrans;
   fes->GetElementDofs(i, dofs, doftrans);
   fes->DofsToVDofs(vdim-1, dofs);
   const FiniteElement *FElem = fes->GetFE(i);
   int dof = FElem->GetDof();
   Vector DofVal(dof), loc_data(dof);
   GetSubVector(dofs, loc_data);
   doftrans.InvTransformPrimal(loc_data);
   if (FElem->GetMapType() == FiniteElement::VALUE)
   {
      for (int k = 0; k < n; k++)
      {
         FElem->CalcShape(ir.IntPoint(k), DofVal);
         vals(k) = DofVal * loc_data;
      }
   }
   else
   {
      ElementTransformation *Tr = fes->GetElementTransformation(i);
      for (int k = 0; k < n; k++)
      {
         Tr->SetIntPoint(&ir.IntPoint(k));
         FElem->CalcPhysShape(*Tr, DofVal);
         vals(k) = DofVal * loc_data;
      }
   }
}

void GridFunction::GetValues(int i, const IntegrationRule &ir, Vector &vals,
                             DenseMatrix &tr, int vdim)
const
{
   ElementTransformation *ET;
   ET = fes->GetElementTransformation(i);
   ET->Transform(ir, tr);

   GetValues(i, ir, vals, vdim);
}

void GridFunction::GetLaplacians(int i, const IntegrationRule &ir, Vector &laps,
                                 int vdim)
const
{
   Array<int> dofs;
   int n = ir.GetNPoints();
   laps.SetSize(n);
   fes->GetElementDofs(i, dofs);
   fes->DofsToVDofs(vdim-1, dofs);
   const FiniteElement *FElem = fes->GetFE(i);
   ElementTransformation *ET;
   ET = fes->GetElementTransformation(i);
   MFEM_ASSERT(FElem->GetMapType() == FiniteElement::VALUE,
               "invalid FE map type");

   int dof = FElem->GetDof();
   Vector DofLap(dof), loc_data(dof);
   GetSubVector(dofs, loc_data);
   for (int k = 0; k < n; k++)
   {
      const IntegrationPoint &ip = ir.IntPoint(k);
      ET->SetIntPoint(&ip);
      FElem->CalcPhysLaplacian(*ET, DofLap);
      laps(k) = DofLap * loc_data;
   }
}

void GridFunction::GetLaplacians(int i, const IntegrationRule &ir, Vector &laps,
                                 DenseMatrix &tr, int vdim)
const
{
   ElementTransformation *ET;
   ET = fes->GetElementTransformation(i);
   ET->Transform(ir, tr);

   GetLaplacians(i, ir, laps, vdim);
}


void GridFunction::GetHessians(int i, const IntegrationRule &ir,
                               DenseMatrix &hess,
                               int vdim)
const
{

   Array<int> dofs;
   int n = ir.GetNPoints();
   fes->GetElementDofs(i, dofs);
   fes->DofsToVDofs(vdim-1, dofs);
   const FiniteElement *FElem = fes->GetFE(i);
   ElementTransformation *ET;
   ET = fes->GetElementTransformation(i);
   int dim = FElem->GetDim();
   int size = (dim*(dim+1))/2;

   MFEM_ASSERT(FElem->GetMapType() == FiniteElement::VALUE,
               "invalid FE map type");

   int dof = FElem->GetDof();
   DenseMatrix DofHes(dof, size);
   hess.SetSize(n, size);

   Vector loc_data(dof);
   GetSubVector(dofs, loc_data);

   hess = 0.0;
   for (int k = 0; k < n; k++)
   {
      const IntegrationPoint &ip = ir.IntPoint(k);
      ET->SetIntPoint(&ip);
      FElem->CalcPhysHessian(*ET, DofHes);

      for (int j = 0; j < size; j++)
      {
         for (int d = 0; d < dof; d++)
         {
            hess(k,j) += DofHes(d,j) * loc_data[d];
         }
      }
   }
}

void GridFunction::GetHessians(int i, const IntegrationRule &ir,
                               DenseMatrix &hess,
                               DenseMatrix &tr, int vdim)
const
{
   ElementTransformation *ET;
   ET = fes->GetElementTransformation(i);
   ET->Transform(ir, tr);

   GetHessians(i, ir, hess, vdim);
}


int GridFunction::GetFaceValues(int i, int side, const IntegrationRule &ir,
                                Vector &vals, DenseMatrix &tr,
                                int vdim) const
{
   int n, dir;
   FaceElementTransformations *Transf;

   n = ir.GetNPoints();
   IntegrationRule eir(n);  // ---
   if (side == 2) // automatic choice of side
   {
      Transf = fes->GetMesh()->GetFaceElementTransformations(i, 0);
      if (Transf->Elem2No < 0 ||
          fes->GetAttribute(Transf->Elem1No) <=
          fes->GetAttribute(Transf->Elem2No))
      {
         dir = 0;
      }
      else
      {
         dir = 1;
      }
   }
   else
   {
      if (side == 1 && !fes->GetMesh()->FaceIsInterior(i))
      {
         dir = 0;
      }
      else
      {
         dir = side;
      }
   }
   if (dir == 0)
   {
      Transf = fes->GetMesh()->GetFaceElementTransformations(i, 4);
      Transf->Loc1.Transform(ir, eir);
      GetValues(Transf->Elem1No, eir, vals, tr, vdim);
   }
   else
   {
      Transf = fes->GetMesh()->GetFaceElementTransformations(i, 8);
      Transf->Loc2.Transform(ir, eir);
      GetValues(Transf->Elem2No, eir, vals, tr, vdim);
   }

   return dir;
}

void GridFunction::GetVectorValues(int i, const IntegrationRule &ir,
                                   DenseMatrix &vals, DenseMatrix &tr) const
{
   ElementTransformation *Tr = fes->GetElementTransformation(i);
   Tr->Transform(ir, tr);

   GetVectorValues(*Tr, ir, vals);
}

real_t GridFunction::GetValue(ElementTransformation &T,
                              const IntegrationPoint &ip,
                              int comp, Vector *tr) const
{
   if (tr)
   {
      T.SetIntPoint(&ip);
      T.Transform(ip, *tr);
   }

   const FiniteElement * fe = NULL;
   Array<int> dofs;

   switch (T.ElementType)
   {
      case ElementTransformation::ELEMENT:
         fe = fes->GetFE(T.ElementNo);
         fes->GetElementDofs(T.ElementNo, dofs);
         break;
      case ElementTransformation::EDGE:
         if (fes->FEColl()->GetContType() ==
             FiniteElementCollection::CONTINUOUS)
         {
            fe = fes->GetEdgeElement(T.ElementNo);
            fes->GetEdgeDofs(T.ElementNo, dofs);
         }
         else
         {
            MFEM_ABORT("GridFunction::GetValue: Field continuity type \""
                       << fes->FEColl()->GetContType() << "\" not supported "
                       << "on mesh edges.");
            return NAN;
         }
         break;
      case ElementTransformation::FACE:
         if (fes->FEColl()->GetContType() ==
             FiniteElementCollection::CONTINUOUS)
         {
            fe = fes->GetFaceElement(T.ElementNo);
            fes->GetFaceDofs(T.ElementNo, dofs);
         }
         else
         {
            MFEM_ABORT("GridFunction::GetValue: Field continuity type \""
                       << fes->FEColl()->GetContType() << "\" not supported "
                       << "on mesh faces.");
            return NAN;
         }
         break;
      case ElementTransformation::BDR_ELEMENT:
      {
         if (fes->FEColl()->GetContType() ==
             FiniteElementCollection::CONTINUOUS)
         {
            // This is a continuous field so we can evaluate it on the boundary.
            fe = fes->GetBE(T.ElementNo);
            fes->GetBdrElementDofs(T.ElementNo, dofs);
         }
         else
         {
            // This is a discontinuous field which cannot be evaluated on the
            // boundary so we'll evaluate it in the neighboring element.
            FaceElementTransformations * FET =
               fes->GetMesh()->GetBdrFaceTransformations(T.ElementNo);
            MFEM_ASSERT(FET != nullptr,
                        "FaceElementTransformation must be valid for a boundary element");

            // Boundary elements and boundary faces may have different
            // orientations so adjust the integration point if necessary.
            int f, o;
            fes->GetMesh()->GetBdrElementFace(T.ElementNo, &f, &o);
            IntegrationPoint fip =
               Mesh::TransformBdrElementToFace(FET->GetGeometryType(), o, ip);

            // Compute and set the point in element 1 from fip
            FET->SetAllIntPoints(&fip);
            ElementTransformation & T1 = FET->GetElement1Transformation();
            return GetValue(T1, T1.GetIntPoint(), comp);
         }
      }
      break;
      case ElementTransformation::BDR_FACE:
      {
         FaceElementTransformations * FET =
            dynamic_cast<FaceElementTransformations *>(&T);

         // Evaluate in neighboring element for both continuous and
         // discontinuous fields (the integration point in T1 should have
         // already been set).
         ElementTransformation & T1 = FET->GetElement1Transformation();
         return GetValue(T1, T1.GetIntPoint(), comp);
      }
      default:
      {
         MFEM_ABORT("GridFunction::GetValue: Unsupported element type \""
                    << T.ElementType << "\"");
         return NAN;
      }
   }

   fes->DofsToVDofs(comp-1, dofs);
   Vector DofVal(dofs.Size()), LocVec;
   if (fe->GetMapType() == FiniteElement::VALUE)
   {
      fe->CalcShape(ip, DofVal);
   }
   else
   {
      fe->CalcPhysShape(T, DofVal);
   }
   GetSubVector(dofs, LocVec);

   return (DofVal * LocVec);
}

void GridFunction::GetValues(ElementTransformation &T,
                             const IntegrationRule &ir,
                             Vector &vals, int comp,
                             DenseMatrix *tr) const
{
   if (tr)
   {
      T.Transform(ir, *tr);
   }

   int nip = ir.GetNPoints();
   vals.SetSize(nip);
   for (int j = 0; j < nip; j++)
   {
      const IntegrationPoint &ip = ir.IntPoint(j);
      T.SetIntPoint(&ip);
      vals[j] = GetValue(T, ip, comp);
   }
}

void GridFunction::GetVectorValue(ElementTransformation &T,
                                  const IntegrationPoint &ip,
                                  Vector &val, Vector *tr) const
{
   if (tr)
   {
      T.SetIntPoint(&ip);
      T.Transform(ip, *tr);
   }

   Array<int> vdofs;
   const FiniteElement *fe = NULL;
   DofTransformation doftrans;

   switch (T.ElementType)
   {
      case ElementTransformation::ELEMENT:
         fes->GetElementVDofs(T.ElementNo, vdofs, doftrans);
         fe = fes->GetFE(T.ElementNo);
         break;
      case ElementTransformation::EDGE:
         if (fes->FEColl()->GetContType() ==
             FiniteElementCollection::CONTINUOUS)
         {
            fe = fes->GetEdgeElement(T.ElementNo);
            fes->GetEdgeVDofs(T.ElementNo, vdofs);
         }
         else
         {
            MFEM_ABORT("GridFunction::GetVectorValue: Field continuity type \""
                       << fes->FEColl()->GetContType() << "\" not supported "
                       << "on mesh edges.");
            return;
         }
         break;
      case ElementTransformation::FACE:
         if (fes->FEColl()->GetContType() ==
             FiniteElementCollection::CONTINUOUS)
         {
            fe = fes->GetFaceElement(T.ElementNo);
            fes->GetFaceVDofs(T.ElementNo, vdofs);
         }
         else
         {
            MFEM_ABORT("GridFunction::GetVectorValue: Field continuity type \""
                       << fes->FEColl()->GetContType() << "\" not supported "
                       << "on mesh faces.");
            return;
         }
         break;
      case ElementTransformation::BDR_ELEMENT:
      {
         if (fes->FEColl()->GetContType() ==
             FiniteElementCollection::CONTINUOUS)
         {
            // This is a continuous field so we can evaluate it on the boundary.
            fes->GetBdrElementVDofs(T.ElementNo, vdofs);
            fe = fes->GetBE(T.ElementNo);
         }
         else
         {
            // This is a discontinuous vector field which cannot be evaluated on
            // the boundary so we'll evaluate it in the neighboring element.
            FaceElementTransformations * FET =
               fes->GetMesh()->GetBdrFaceTransformations(T.ElementNo);
            MFEM_ASSERT(FET != nullptr,
                        "FaceElementTransformation must be valid for a boundary element");

            // Boundary elements and boundary faces may have different
            // orientations so adjust the integration point if necessary.
            int f, o;
            fes->GetMesh()->GetBdrElementFace(T.ElementNo, &f, &o);
            IntegrationPoint fip =
               Mesh::TransformBdrElementToFace(FET->GetGeometryType(), o, ip);

            // Compute and set the point in element 1 from fip
            FET->SetAllIntPoints(&fip);
            ElementTransformation & T1 = FET->GetElement1Transformation();
            return GetVectorValue(T1, T1.GetIntPoint(), val);
         }
      }
      break;
      case ElementTransformation::BDR_FACE:
      {
         FaceElementTransformations * FET =
            dynamic_cast<FaceElementTransformations *>(&T);
         MFEM_ASSERT(FET != nullptr,
                     "FaceElementTransformation must be valid for a boundary element");

         // Evaluate in neighboring element for both continuous and
         // discontinuous fields (the integration point in T1 should have
         // already been set).
         ElementTransformation & T1 = FET->GetElement1Transformation();
         return GetVectorValue(T1, T1.GetIntPoint(), val);
      }
      default:
      {
         MFEM_ABORT("GridFunction::GetVectorValue: Unsupported element type \""
                    << T.ElementType << "\"");
         if (val.Size() > 0) { val = NAN; }
         return;
      }
   }

   int dof = fe->GetDof();
   Vector loc_data;
   GetSubVector(vdofs, loc_data);
   doftrans.InvTransformPrimal(loc_data);
   if (fe->GetRangeType() == FiniteElement::SCALAR)
   {
      Vector shape(dof);
      if (fe->GetMapType() == FiniteElement::VALUE)
      {
         fe->CalcShape(ip, shape);
      }
      else
      {
         fe->CalcPhysShape(T, shape);
      }
      int vdim = fes->GetVDim();
      val.SetSize(vdim);
      for (int k = 0; k < vdim; k++)
      {
         val(k) = shape * (&loc_data[dof * k]);
      }
   }
   else
   {
      int spaceDim = fes->GetMesh()->SpaceDimension();
      int vdim = std::max(spaceDim, fe->GetRangeDim());
      DenseMatrix vshape(dof, vdim);
      fe->CalcVShape(T, vshape);
      val.SetSize(vdim);
      vshape.MultTranspose(loc_data, val);
   }
}

void GridFunction::GetVectorValues(ElementTransformation &T,
                                   const IntegrationRule &ir,
                                   DenseMatrix &vals,
                                   DenseMatrix *tr) const
{
   if (tr)
   {
      T.Transform(ir, *tr);
   }

   const FiniteElement *FElem = fes->GetFE(T.ElementNo);
   int dof = FElem->GetDof();

   Array<int> vdofs;
   DofTransformation doftrans;
   fes->GetElementVDofs(T.ElementNo, vdofs, doftrans);
   Vector loc_data;
   GetSubVector(vdofs, loc_data);
   doftrans.InvTransformPrimal(loc_data);

   int nip = ir.GetNPoints();

   if (FElem->GetRangeType() == FiniteElement::SCALAR)
   {
      Vector shape(dof);
      int vdim = fes->GetVDim();
      vals.SetSize(vdim, nip);
      for (int j = 0; j < nip; j++)
      {
         const IntegrationPoint &ip = ir.IntPoint(j);
         T.SetIntPoint(&ip);
         FElem->CalcPhysShape(T, shape);

         for (int k = 0; k < vdim; k++)
         {
            vals(k,j) = shape * (&loc_data[dof * k]);
         }
      }
   }
   else
   {
      int spaceDim = fes->GetMesh()->SpaceDimension();
      int vdim = std::max(spaceDim, FElem->GetRangeDim());
      DenseMatrix vshape(dof, vdim);

      vals.SetSize(vdim, nip);
      Vector val_j;

      for (int j = 0; j < nip; j++)
      {
         const IntegrationPoint &ip = ir.IntPoint(j);
         T.SetIntPoint(&ip);
         FElem->CalcVShape(T, vshape);

         vals.GetColumnReference(j, val_j);
         vshape.MultTranspose(loc_data, val_j);
      }
   }
}

int GridFunction::GetFaceVectorValues(
   int i, int side, const IntegrationRule &ir,
   DenseMatrix &vals, DenseMatrix &tr) const
{
   int di;
   FaceElementTransformations *Transf;

   IntegrationRule eir(ir.GetNPoints());  // ---
   Transf = fes->GetMesh()->GetFaceElementTransformations(i, 0);
   if (side == 2)
   {
      if (Transf->Elem2No < 0 ||
          fes->GetAttribute(Transf->Elem1No) <=
          fes->GetAttribute(Transf->Elem2No))
      {
         di = 0;
      }
      else
      {
         di = 1;
      }
   }
   else
   {
      di = side;
   }
   if (di == 0)
   {
      Transf = fes->GetMesh()->GetFaceElementTransformations(i, 5);
      MFEM_ASSERT(Transf != nullptr, "FaceElementTransformation cannot be null!");
      Transf->Loc1.Transform(ir, eir);
      GetVectorValues(*Transf->Elem1, eir, vals, &tr);
   }
   else
   {
      Transf = fes->GetMesh()->GetFaceElementTransformations(i, 10);
      MFEM_ASSERT(Transf != nullptr, "FaceElementTransformation cannot be null!");
      Transf->Loc2.Transform(ir, eir);
      GetVectorValues(*Transf->Elem2, eir, vals, &tr);
   }

   return di;
}

void GridFunction::GetValuesFrom(const GridFunction &orig_func)
{
   // Without averaging ...

   const FiniteElementSpace *orig_fes = orig_func.FESpace();
   Array<int> vdofs, orig_vdofs;
   Vector shape, loc_values, orig_loc_values;
   int i, j, d, ne, dof, odof, vdim;

   ne = fes->GetNE();
   vdim = fes->GetVDim();
   DofTransformation doftrans, orig_doftrans;
   for (i = 0; i < ne; i++)
   {
      fes->GetElementVDofs(i, vdofs, doftrans);
      orig_fes->GetElementVDofs(i, orig_vdofs, orig_doftrans);
      orig_func.GetSubVector(orig_vdofs, orig_loc_values);
      orig_doftrans.InvTransformPrimal(orig_loc_values);
      const FiniteElement *fe = fes->GetFE(i);
      const FiniteElement *orig_fe = orig_fes->GetFE(i);
      dof = fe->GetDof();
      odof = orig_fe->GetDof();
      loc_values.SetSize(dof * vdim);
      shape.SetSize(odof);
      const IntegrationRule &ir = fe->GetNodes();
      for (j = 0; j < dof; j++)
      {
         const IntegrationPoint &ip = ir.IntPoint(j);
         orig_fe->CalcShape(ip, shape);
         for (d = 0; d < vdim; d++)
         {
            loc_values(d*dof+j) = shape * (&orig_loc_values[d * odof]);
         }
      }
      doftrans.TransformPrimal(loc_values);
      SetSubVector(vdofs, loc_values);
   }
}

void GridFunction::GetBdrValuesFrom(const GridFunction &orig_func)
{
   // Without averaging ...

   const FiniteElementSpace *orig_fes = orig_func.FESpace();
   Array<int> vdofs, orig_vdofs;
   Vector shape, loc_values, loc_values_t, orig_loc_values, orig_loc_values_t;
   int i, j, d, nbe, dof, odof, vdim;

   nbe = fes->GetNBE();
   vdim = fes->GetVDim();
   for (i = 0; i < nbe; i++)
   {
      fes->GetBdrElementVDofs(i, vdofs);
      orig_fes->GetBdrElementVDofs(i, orig_vdofs);
      orig_func.GetSubVector(orig_vdofs, orig_loc_values);
      const FiniteElement *fe = fes->GetBE(i);
      const FiniteElement *orig_fe = orig_fes->GetBE(i);
      dof = fe->GetDof();
      odof = orig_fe->GetDof();
      loc_values.SetSize(dof * vdim);
      shape.SetSize(odof);
      const IntegrationRule &ir = fe->GetNodes();
      for (j = 0; j < dof; j++)
      {
         const IntegrationPoint &ip = ir.IntPoint(j);
         orig_fe->CalcShape(ip, shape);
         for (d = 0; d < vdim; d++)
         {
            loc_values(d*dof+j) = shape * (&orig_loc_values[d * odof]);
         }
      }
      SetSubVector(vdofs, loc_values);
   }
}

void GridFunction::GetVectorFieldValues(
   int i, const IntegrationRule &ir, DenseMatrix &vals,
   DenseMatrix &tr, int comp) const
{
   Array<int> vdofs;
   ElementTransformation *transf;

   const int n = ir.GetNPoints();
   DofTransformation doftrans;
   fes->GetElementVDofs(i, vdofs, doftrans);
   const FiniteElement *fe = fes->GetFE(i);
   const int dof = fe->GetDof();
   const int sdim = fes->GetMesh()->SpaceDimension();
   const int vdim = std::max(sdim, fe->GetRangeDim());
   // int *dofs = &vdofs[comp*dof];
   transf = fes->GetElementTransformation(i);
   transf->Transform(ir, tr);
   vals.SetSize(n, vdim);
   DenseMatrix vshape(dof, vdim);
   Vector loc_data, val(vdim);
   GetSubVector(vdofs, loc_data);
   doftrans.InvTransformPrimal(loc_data);
   for (int k = 0; k < n; k++)
   {
      const IntegrationPoint &ip = ir.IntPoint(k);
      transf->SetIntPoint(&ip);
      fe->CalcVShape(*transf, vshape);
      vshape.MultTranspose(loc_data, val);
      for (int d = 0; d < vdim; d++)
      {
         vals(k,d) = val(d);
      }
   }
}

void GridFunction::ReorderByNodes()
{
   if (fes->GetOrdering() == Ordering::byNODES)
   {
      return;
   }

   int i, j, k;
   int vdim = fes->GetVDim();
   int ndofs = fes->GetNDofs();
   real_t *temp = new real_t[size];

   k = 0;
   for (j = 0; j < ndofs; j++)
      for (i = 0; i < vdim; i++)
      {
         temp[j+i*ndofs] = data[k++];
      }

   for (i = 0; i < size; i++)
   {
      data[i] = temp[i];
   }

   delete [] temp;
}

void GridFunction::GetVectorFieldNodalValues(Vector &val, int comp) const
{
   int i, k;
   Array<int> overlap(fes->GetNV());
   Array<int> vertices;
   DenseMatrix vals, tr;

   val.SetSize(overlap.Size());
   overlap = 0;
   val = 0.0;

   comp--;
   for (i = 0; i < fes->GetNE(); i++)
   {
      const IntegrationRule *ir =
         Geometries.GetVertices(fes->GetFE(i)->GetGeomType());
      fes->GetElementVertices(i, vertices);
      GetVectorFieldValues(i, *ir, vals, tr);
      for (k = 0; k < ir->GetNPoints(); k++)
      {
         val(vertices[k]) += vals(k, comp);
         overlap[vertices[k]]++;
      }
   }

   for (i = 0; i < overlap.Size(); i++)
   {
      val(i) /= overlap[i];
   }
}

void GridFunction::ProjectVectorFieldOn(GridFunction &vec_field, int comp)
{
   FiniteElementSpace *new_fes = vec_field.FESpace();

   Array<int> overlap(new_fes->GetVSize());
   Array<int> new_vdofs;
   DenseMatrix vals, tr;

   overlap = 0;
   vec_field = 0.0;

   for (int i = 0; i < new_fes->GetNE(); i++)
   {
      const FiniteElement *fe = new_fes->GetFE(i);
      const IntegrationRule &ir = fe->GetNodes();
      GetVectorFieldValues(i, ir, vals, tr, comp);
      new_fes->GetElementVDofs(i, new_vdofs);
      const int dof = fe->GetDof();
      for (int d = 0; d < vals.Width(); d++)
      {
         for (int k = 0; k < dof; k++)
         {
            real_t s;
            int ind = FiniteElementSpace::DecodeDof(new_vdofs[dof*d+k], s);
            vec_field(ind) += s * vals(k, d);
            overlap[ind]++;
         }
      }
   }

   for (int i = 0; i < overlap.Size(); i++)
   {
      vec_field(i) /= overlap[i];
   }
}

void GridFunction::AccumulateAndCountDerivativeValues(
   int comp, int der_comp, GridFunction &der,
   Array<int> &zones_per_dof) const
{
   FiniteElementSpace * der_fes = der.FESpace();
   ElementTransformation * transf;
   zones_per_dof.SetSize(der_fes->GetVSize());
   Array<int> der_dofs, vdofs;
   DenseMatrix dshape, inv_jac;
   Vector pt_grad, loc_func;
   int i, j, k, dim, dof, der_dof, ind;
   real_t a;

   zones_per_dof = 0;
   der = 0.0;

   comp--;
   for (i = 0; i < der_fes->GetNE(); i++)
   {
      const FiniteElement *der_fe = der_fes->GetFE(i);
      const FiniteElement *fe = fes->GetFE(i);
      const IntegrationRule &ir = der_fe->GetNodes();
      der_fes->GetElementDofs(i, der_dofs);
      fes->GetElementVDofs(i, vdofs);
      dim = fe->GetDim();
      dof = fe->GetDof();
      der_dof = der_fe->GetDof();
      dshape.SetSize(dof, dim);
      inv_jac.SetSize(dim);
      pt_grad.SetSize(dim);
      loc_func.SetSize(dof);
      transf = fes->GetElementTransformation(i);
      for (j = 0; j < dof; j++)
         loc_func(j) = ( (ind=vdofs[comp*dof+j]) >= 0 ) ?
                       (data[ind]) : (-data[-1-ind]);
      for (k = 0; k < der_dof; k++)
      {
         const IntegrationPoint &ip = ir.IntPoint(k);
         fe->CalcDShape(ip, dshape);
         dshape.MultTranspose(loc_func, pt_grad);
         transf->SetIntPoint(&ip);
         CalcInverse(transf->Jacobian(), inv_jac);
         a = 0.0;
         for (j = 0; j < dim; j++)
         {
            a += inv_jac(j, der_comp) * pt_grad(j);
         }
         der(der_dofs[k]) += a;
         zones_per_dof[der_dofs[k]]++;
      }
   }
}

void GridFunction::GetDerivative(int comp, int der_comp,
                                 GridFunction &der) const
{
   Array<int> overlap;
   AccumulateAndCountDerivativeValues(comp, der_comp, der, overlap);

   for (int i = 0; i < overlap.Size(); i++)
   {
      der(i) /= overlap[i];
   }
}

void GridFunction::GetVectorGradientHat(
   ElementTransformation &T, DenseMatrix &gh) const
{
   const FiniteElement *FElem = fes->GetFE(T.ElementNo);
   int dim = FElem->GetDim(), dof = FElem->GetDof();
   Vector loc_data;
   GetElementDofValues(T.ElementNo, loc_data);
   // assuming scalar FE
   int vdim = fes->GetVDim();
   DenseMatrix dshape(dof, dim);
   FElem->CalcDShape(T.GetIntPoint(), dshape);
   gh.SetSize(vdim, dim);
   DenseMatrix loc_data_mat(loc_data.GetData(), dof, vdim);
   MultAtB(loc_data_mat, dshape, gh);
}

real_t GridFunction::GetDivergence(ElementTransformation &T) const
{
   DofTransformation doftrans;
   switch (T.ElementType)
   {
      case ElementTransformation::ELEMENT:
      {
         int elNo = T.ElementNo;
         const FiniteElement *fe = fes->GetFE(elNo);
         if (fe->GetRangeType() == FiniteElement::SCALAR)
         {
            MFEM_ASSERT(fe->GetMapType() == FiniteElement::VALUE,
                        "invalid FE map type");
            DenseMatrix grad_hat;
            GetVectorGradientHat(T, grad_hat);
            const DenseMatrix &Jinv = T.InverseJacobian();
            real_t div_v = 0.0;
            for (int i = 0; i < Jinv.Width(); i++)
            {
               for (int j = 0; j < Jinv.Height(); j++)
               {
                  div_v += grad_hat(i, j) * Jinv(j, i);
               }
            }
            return div_v;
         }
         else
         {
            // Assuming RT-type space
            Array<int> dofs;
            fes->GetElementDofs(elNo, dofs, doftrans);
            Vector loc_data, divshape(fe->GetDof());
            GetSubVector(dofs, loc_data);
            doftrans.InvTransformPrimal(loc_data);
            fe->CalcDivShape(T.GetIntPoint(), divshape);
            return (loc_data * divshape) / T.Weight();
         }
      }
      break;
      case ElementTransformation::BDR_ELEMENT:
      {
         // In order to properly capture the derivative of the normal component
         // of the field (as well as the transverse divergence of the
         // tangential components) we must evaluate it in the neighboring
         // element.
         FaceElementTransformations * FET =
            fes->GetMesh()->GetBdrFaceTransformations(T.ElementNo);

         // Boundary elements and boundary faces may have different
         // orientations so adjust the integration point if necessary.
         int f, o;
         fes->GetMesh()->GetBdrElementFace(T.ElementNo, &f, &o);
         IntegrationPoint fip =
            Mesh::TransformBdrElementToFace(FET->GetGeometryType(), o,
                                            T.GetIntPoint());

         // Compute and set the point in element 1 from fip
         FET->SetAllIntPoints(&fip);
         ElementTransformation & T1 = FET->GetElement1Transformation();

         return GetDivergence(T1);
      }
      break;
      case ElementTransformation::BDR_FACE:
      {
         // This must be a DG context so this dynamic cast must succeed.
         FaceElementTransformations * FET =
            dynamic_cast<FaceElementTransformations *>(&T);

         // Evaluate in neighboring element (the integration point in T1 should
         // have already been set).
         ElementTransformation & T1 = FET->GetElement1Transformation();
         return GetDivergence(T1);
      }
      break;
      default:
      {
         MFEM_ABORT("GridFunction::GetDivergence: Unsupported element type \""
                    << T.ElementType << "\"");
      }
   }
   return 0.0; // never reached
}

void GridFunction::GetCurl(ElementTransformation &T, Vector &curl) const
{
   DofTransformation doftrans;
   switch (T.ElementType)
   {
      case ElementTransformation::ELEMENT:
      {
         int elNo = T.ElementNo;
         const FiniteElement *fe = fes->GetFE(elNo);
         if (fe->GetRangeType() == FiniteElement::SCALAR)
         {
            MFEM_ASSERT(fe->GetMapType() == FiniteElement::VALUE,
                        "invalid FE map type");
            DenseMatrix grad_hat;
            GetVectorGradientHat(T, grad_hat);
            const DenseMatrix &Jinv = T.InverseJacobian();
            // Dimensions of grad are vdim x FElem->Dim
            DenseMatrix grad(grad_hat.Height(), Jinv.Width());
            Mult(grad_hat, Jinv, grad);
            MFEM_ASSERT(grad.Height() == grad.Width(), "");
            if (grad.Height() == 3)
            {
               curl.SetSize(3);
               curl(0) = grad(2,1) - grad(1,2);
               curl(1) = grad(0,2) - grad(2,0);
               curl(2) = grad(1,0) - grad(0,1);
            }
            else if (grad.Height() == 2)
            {
               curl.SetSize(1);
               curl(0) = grad(1,0) - grad(0,1);
            }
         }
         else
         {
            // Assuming ND-type space
            Array<int> dofs;
            fes->GetElementDofs(elNo, dofs, doftrans);
            Vector loc_data;
            GetSubVector(dofs, loc_data);
            doftrans.InvTransformPrimal(loc_data);
            DenseMatrix curl_shape(fe->GetDof(), fe->GetCurlDim());
            curl.SetSize(curl_shape.Width());
            fe->CalcPhysCurlShape(T, curl_shape);
            curl_shape.MultTranspose(loc_data, curl);
         }
      }
      break;
      case ElementTransformation::BDR_ELEMENT:
      {
         // In order to capture the tangential components of the curl we
         // must evaluate it in the neighboring element.
         FaceElementTransformations * FET =
            fes->GetMesh()->GetBdrFaceTransformations(T.ElementNo);

         // Boundary elements and boundary faces may have different
         // orientations so adjust the integration point if necessary.
         int f, o;
         fes->GetMesh()->GetBdrElementFace(T.ElementNo, &f, &o);
         IntegrationPoint fip =
            Mesh::TransformBdrElementToFace(FET->GetGeometryType(), o,
                                            T.GetIntPoint());

         // Compute and set the point in element 1 from fip
         FET->SetAllIntPoints(&fip);
         ElementTransformation & T1 = FET->GetElement1Transformation();

         GetCurl(T1, curl);
      }
      break;
      case ElementTransformation::BDR_FACE:
      {
         // This must be a DG context so this dynamic cast must succeed.
         FaceElementTransformations * FET =
            dynamic_cast<FaceElementTransformations *>(&T);

         // Evaluate in neighboring element (the integration point in T1 should
         // have already been set).
         ElementTransformation & T1 = FET->GetElement1Transformation();
         GetCurl(T1, curl);
      }
      break;
      default:
      {
         MFEM_ABORT("GridFunction::GetCurl: Unsupported element type \""
                    << T.ElementType << "\"");
      }
   }
}

void GridFunction::GetGradient(ElementTransformation &T, Vector &grad) const
{
   switch (T.ElementType)
   {
      case ElementTransformation::ELEMENT:
      {
         const FiniteElement *fe = fes->GetFE(T.ElementNo);
         MFEM_ASSERT(fe->GetMapType() == FiniteElement::VALUE,
                     "invalid FE map type");
         MFEM_ASSERT(fes->GetVDim() == 1, "Defined for scalar functions.");
         int spaceDim = fes->GetMesh()->SpaceDimension();
         int dim = fe->GetDim(), dof = fe->GetDof();
         DenseMatrix dshape(dof, dim);
         Vector lval, gh(dim);

         grad.SetSize(spaceDim);
         GetElementDofValues(T.ElementNo, lval);
         fe->CalcDShape(T.GetIntPoint(), dshape);
         dshape.MultTranspose(lval, gh);
         T.InverseJacobian().MultTranspose(gh, grad);
      }
      break;
      case ElementTransformation::BDR_ELEMENT:
      {
         // In order to properly capture the normal component of the gradient
         // as well as its tangential components we must evaluate it in the
         // neighboring element.
         FaceElementTransformations * FET =
            fes->GetMesh()->GetBdrFaceTransformations(T.ElementNo);

         // Boundary elements and boundary faces may have different
         // orientations so adjust the integration point if necessary.
         int f, o;
         fes->GetMesh()->GetBdrElementFace(T.ElementNo, &f, &o);
         IntegrationPoint fip =
            Mesh::TransformBdrElementToFace(FET->GetGeometryType(), o,
                                            T.GetIntPoint());

         // Compute and set the point in element 1 from fip
         FET->SetAllIntPoints(&fip);
         ElementTransformation & T1 = FET->GetElement1Transformation();

         GetGradient(T1, grad);
      }
      break;
      case ElementTransformation::BDR_FACE:
      {
         // This must be a DG context so this dynamic cast must succeed.
         FaceElementTransformations * FET =
            dynamic_cast<FaceElementTransformations *>(&T);

         // Evaluate in neighboring element (the integration point in T1 should
         // have already been set).
         ElementTransformation & T1 = FET->GetElement1Transformation();
         GetGradient(T1, grad);
      }
      break;
      default:
      {
         MFEM_ABORT("GridFunction::GetGradient: Unsupported element type \""
                    << T.ElementType << "\"");
      }
   }
}

void GridFunction::GetGradients(ElementTransformation &tr,
                                const IntegrationRule &ir,
                                DenseMatrix &grad) const
{
   int elNo = tr.ElementNo;
   const FiniteElement *fe = fes->GetFE(elNo);
   MFEM_ASSERT(fe->GetMapType() == FiniteElement::VALUE, "invalid FE map type");
   DenseMatrix dshape(fe->GetDof(), fe->GetDim());
   Vector lval, gh(fe->GetDim()), gcol;

   GetElementDofValues(tr.ElementNo, lval);
   grad.SetSize(fe->GetDim(), ir.GetNPoints());
   for (int i = 0; i < ir.GetNPoints(); i++)
   {
      const IntegrationPoint &ip = ir.IntPoint(i);
      fe->CalcDShape(ip, dshape);
      dshape.MultTranspose(lval, gh);
      tr.SetIntPoint(&ip);
      grad.GetColumnReference(i, gcol);
      const DenseMatrix &Jinv = tr.InverseJacobian();
      Jinv.MultTranspose(gh, gcol);
   }
}

void GridFunction::GetVectorGradient(
   ElementTransformation &T, DenseMatrix &grad) const
{
   switch (T.ElementType)
   {
      case ElementTransformation::ELEMENT:
      {
         MFEM_ASSERT(fes->GetFE(T.ElementNo)->GetMapType() ==
                     FiniteElement::VALUE, "invalid FE map type");
         DenseMatrix grad_hat;
         GetVectorGradientHat(T, grad_hat);
         const DenseMatrix &Jinv = T.InverseJacobian();
         grad.SetSize(grad_hat.Height(), Jinv.Width());
         Mult(grad_hat, Jinv, grad);
      }
      break;
      case ElementTransformation::BDR_ELEMENT:
      {
         // In order to capture the normal component of the gradient we
         // must evaluate it in the neighboring element.
         FaceElementTransformations * FET =
            fes->GetMesh()->GetBdrFaceTransformations(T.ElementNo);

         // Boundary elements and boundary faces may have different
         // orientations so adjust the integration point if necessary.
         int f, o;
         fes->GetMesh()->GetBdrElementFace(T.ElementNo, &f, &o);
         IntegrationPoint fip =
            Mesh::TransformBdrElementToFace(FET->GetGeometryType(), o,
                                            T.GetIntPoint());

         // Compute and set the point in element 1 from fip
         FET->SetAllIntPoints(&fip);
         ElementTransformation & T1 = FET->GetElement1Transformation();

         GetVectorGradient(T1, grad);
      }
      break;
      case ElementTransformation::BDR_FACE:
      {
         // This must be a DG context so this dynamic cast must succeed.
         FaceElementTransformations * FET =
            dynamic_cast<FaceElementTransformations *>(&T);

         // Evaluate in neighboring element (the integration point in T1 should
         // have already been set).
         ElementTransformation & T1 = FET->GetElement1Transformation();
         GetVectorGradient(T1, grad);
      }
      break;
      default:
      {
         MFEM_ABORT("GridFunction::GetVectorGradient: "
                    "Unsupported element type \"" << T.ElementType << "\"");
      }
   }
}

void GridFunction::GetElementAverages(GridFunction &avgs) const
{
   MassIntegrator Mi;
   DenseMatrix loc_mass;
   Array<int> te_dofs, tr_dofs;
   Vector loc_avgs, loc_this;
   Vector int_psi(avgs.Size());
   DofTransformation tr_doftrans, te_doftrans;

   avgs = 0.0;
   int_psi = 0.0;
   for (int i = 0; i < fes->GetNE(); i++)
   {
      Mi.AssembleElementMatrix2(*fes->GetFE(i), *avgs.FESpace()->GetFE(i),
                                *fes->GetElementTransformation(i), loc_mass);
      fes->GetElementDofs(i, tr_dofs, tr_doftrans);
      avgs.FESpace()->GetElementDofs(i, te_dofs, te_doftrans);
      GetSubVector(tr_dofs, loc_this);
      tr_doftrans.InvTransformPrimal(loc_this);
      loc_avgs.SetSize(te_dofs.Size());
      loc_mass.Mult(loc_this, loc_avgs);
      te_doftrans.TransformPrimal(loc_avgs);
      avgs.AddElementVector(te_dofs, loc_avgs);
      loc_this = 1.0; // assume the local basis for 'this' sums to 1
      loc_mass.Mult(loc_this, loc_avgs);
      int_psi.AddElementVector(te_dofs, loc_avgs);
   }
   for (int i = 0; i < avgs.Size(); i++)
   {
      avgs(i) /= int_psi(i);
   }
}

void GridFunction::GetElementDofValues(int el, Vector &dof_vals) const
{
   Array<int> dof_idx;
   DofTransformation doftrans;
   fes->GetElementVDofs(el, dof_idx, doftrans);
   GetSubVector(dof_idx, dof_vals);
   doftrans.InvTransformPrimal(dof_vals);
}

void GridFunction::ProjectGridFunction(const GridFunction &src)
{
   Mesh *mesh = fes->GetMesh();
   bool sameP = false;
   DenseMatrix P;

   if (!mesh->GetNE()) { return; }

   Geometry::Type geom, cached_geom = Geometry::INVALID;
   if (mesh->GetNumGeometries(mesh->Dimension()) == 1)
   {
      // Assuming that the projection matrix is the same for all elements
      sameP = true;
      fes->GetTypicalFE()->Project(*src.fes->GetTypicalFE(),
                                   *mesh->GetTypicalElementTransformation(), P);
   }
   const int vdim = fes->GetVDim();
   MFEM_VERIFY(vdim == src.fes->GetVDim(), "incompatible vector dimensions!");

   Array<int> src_vdofs, dest_vdofs;
   Vector src_lvec, dest_lvec(vdim*P.Height());

   DofTransformation src_doftrans, doftrans;
   for (int i = 0; i < mesh->GetNE(); i++)
   {
      // Assuming the projection matrix P depends only on the element geometry
      if ( !sameP && (geom = mesh->GetElementBaseGeometry(i)) != cached_geom )
      {
         fes->GetFE(i)->Project(*src.fes->GetFE(i),
                                *mesh->GetElementTransformation(i), P);
         dest_lvec.SetSize(vdim*P.Height());
         cached_geom = geom;
      }

      src.fes->GetElementVDofs(i, src_vdofs, src_doftrans);
      src.GetSubVector(src_vdofs, src_lvec);
      src_doftrans.InvTransformPrimal(src_lvec);
      for (int vd = 0; vd < vdim; vd++)
      {
         P.Mult(&src_lvec[vd*P.Width()], &dest_lvec[vd*P.Height()]);
      }
      fes->GetElementVDofs(i, dest_vdofs, doftrans);
      doftrans.TransformPrimal(dest_lvec);
      SetSubVector(dest_vdofs, dest_lvec);
   }
}

void GridFunction::ImposeBounds(int i, const Vector &weights,
                                const Vector &lo_, const Vector &hi_)
{
   Array<int> vdofs;
   DofTransformation doftrans;
   fes->GetElementVDofs(i, vdofs, doftrans);
   int size = vdofs.Size();
   Vector vals, new_vals(size);

   GetSubVector(vdofs, vals);
   doftrans.InvTransformPrimal(vals);

   MFEM_ASSERT(weights.Size() == size, "Different # of weights and dofs.");
   MFEM_ASSERT(lo_.Size() == size, "Different # of lower bounds and dofs.");
   MFEM_ASSERT(hi_.Size() == size, "Different # of upper bounds and dofs.");

   int max_iter = 30;
   real_t tol = 1.e-12;
   SLBQPOptimizer slbqp;
   slbqp.SetMaxIter(max_iter);
   slbqp.SetAbsTol(1.0e-18);
   slbqp.SetRelTol(tol);
   slbqp.SetBounds(lo_, hi_);
   slbqp.SetLinearConstraint(weights, weights * vals);
   slbqp.SetPrintLevel(0); // print messages only if not converged
   slbqp.Mult(vals, new_vals);

   doftrans.TransformPrimal(new_vals);
   SetSubVector(vdofs, new_vals);
}

void GridFunction::ImposeBounds(int i, const Vector &weights,
                                real_t min_, real_t max_)
{
   Array<int> vdofs;
   DofTransformation doftrans;
   fes->GetElementVDofs(i, vdofs, doftrans);
   int size = vdofs.Size();
   Vector vals, new_vals(size);
   GetSubVector(vdofs, vals);
   doftrans.InvTransformPrimal(vals);

   real_t max_val = vals.Max();
   real_t min_val = vals.Min();

   if (max_val <= min_)
   {
      new_vals = min_;
      doftrans.TransformPrimal(new_vals);
      SetSubVector(vdofs, new_vals);
      return;
   }

   if (min_ <= min_val && max_val <= max_)
   {
      return;
   }

   Vector minv(size), maxv(size);
   minv = (min_ > min_val) ? min_ : min_val;
   maxv = (max_ < max_val) ? max_ : max_val;

   ImposeBounds(i, weights, minv, maxv);
}

void GridFunction::RestrictConforming()
{
   const SparseMatrix *R = fes->GetRestrictionMatrix();
   const Operator *P = fes->GetProlongationMatrix();

   if (P && R)
   {
      Vector tmp(R->Height());
      R->Mult(*this, tmp);
      P->Mult(tmp, *this);
   }
}

void GridFunction::GetNodalValues(Vector &nval, int vdim) const
{
   Array<int> vertices;
   Array<real_t> values;
   Array<int> overlap(fes->GetNV());
   nval.SetSize(fes->GetNV());
   nval = 0.0;
   overlap = 0;
   nval.HostReadWrite();
   for (int i = 0; i < fes->GetNE(); i++)
   {
      fes->GetElementVertices(i, vertices);
      GetNodalValues(i, values, vdim);
      for (int j = 0; j < vertices.Size(); j++)
      {
         nval(vertices[j]) += values[j];
         overlap[vertices[j]]++;
      }
   }
   for (int i = 0; i < overlap.Size(); i++)
   {
      nval(i) /= overlap[i];
   }
}


void GridFunction::CountElementsPerVDof(Array<int> &elem_per_vdof) const
{
   elem_per_vdof.SetSize(fes->GetVSize());
   elem_per_vdof = 0;
   Array<int> vdofs;

   for (int i = 0; i < fes->GetNE(); i++)
   {
      fes->GetElementVDofs(i, vdofs);
      // Accumulate values in all dofs, count the zones.
      for (int j = 0; j < vdofs.Size(); j++)
      {
         elem_per_vdof[vdofs[j]]++;
      }
   }
}

void GridFunction::AccumulateAndCountZones(Coefficient &coeff,
                                           AvgType type,
                                           Array<int> &zones_per_vdof)
{
   zones_per_vdof.SetSize(fes->GetVSize());
   zones_per_vdof = 0;

   // Local interpolation
   Array<int> vdofs;
   Vector vals;
   *this = 0.0;

   HostReadWrite();

   for (int i = 0; i < fes->GetNE(); i++)
   {
      fes->GetElementVDofs(i, vdofs);
      // Local interpolation of coeff.
      vals.SetSize(vdofs.Size());
      fes->GetFE(i)->Project(coeff, *fes->GetElementTransformation(i), vals);

      // Accumulate values in all dofs, count the zones.
      for (int j = 0; j < vdofs.Size(); j++)
      {
         if (type == HARMONIC)
         {
            MFEM_VERIFY(vals[j] != 0.0,
                        "Coefficient has zeros, harmonic avg is undefined!");
            (*this)(vdofs[j]) += 1.0 / vals[j];
         }
         else if (type == ARITHMETIC)
         {
            (*this)(vdofs[j]) += vals[j];
         }
         else { MFEM_ABORT("Not implemented"); }

         zones_per_vdof[vdofs[j]]++;
      }
   }
}

void GridFunction::AccumulateAndCountZones(VectorCoefficient &vcoeff,
                                           AvgType type,
                                           Array<int> &zones_per_vdof)
{
   zones_per_vdof.SetSize(fes->GetVSize());
   zones_per_vdof = 0;

   // Local interpolation
   Array<int> vdofs;
   Vector vals;
   *this = 0.0;

   HostReadWrite();

   for (int i = 0; i < fes->GetNE(); i++)
   {
      fes->GetElementVDofs(i, vdofs);
      // Local interpolation of coeff.
      vals.SetSize(vdofs.Size());
      fes->GetFE(i)->Project(vcoeff, *fes->GetElementTransformation(i), vals);

      // Accumulate values in all dofs, count the zones.
      for (int j = 0; j < vdofs.Size(); j++)
      {
         int ldof;
         int isign;
         if (vdofs[j] < 0 )
         {
            ldof = -1-vdofs[j];
            isign = -1;
         }
         else
         {
            ldof = vdofs[j];
            isign = 1;
         }

         if (type == HARMONIC)
         {
            MFEM_VERIFY(vals[j] != 0.0,
                        "Coefficient has zeros, harmonic avg is undefined!");
            (*this)(ldof) += isign / vals[j];
         }
         else if (type == ARITHMETIC)
         {
            (*this)(ldof) += isign*vals[j];

         }
         else { MFEM_ABORT("Not implemented"); }

         zones_per_vdof[ldof]++;
      }
   }
}

void GridFunction::AccumulateAndCountBdrValues(
   Coefficient *coeff[], VectorCoefficient *vcoeff, const Array<int> &attr,
   Array<int> &values_counter)
{
   Array<int> vdofs;
   Vector vc;

   values_counter.SetSize(Size());
   values_counter = 0;

   const int vdim = fes->GetVDim();
   HostReadWrite();

   for (int i = 0; i < fes->GetNBE(); i++)
   {
      if (attr[fes->GetBdrAttribute(i) - 1] == 0) { continue; }

      const FiniteElement *fe = fes->GetBE(i);
      const int fdof = fe->GetDof();
      ElementTransformation *transf = fes->GetBdrElementTransformation(i);
      const IntegrationRule &ir = fe->GetNodes();
      fes->GetBdrElementVDofs(i, vdofs);

      for (int j = 0; j < fdof; j++)
      {
         const IntegrationPoint &ip = ir.IntPoint(j);
         transf->SetIntPoint(&ip);
         if (vcoeff) { vcoeff->Eval(vc, *transf, ip); }
         for (int d = 0; d < vdim; d++)
         {
            if (!vcoeff && !coeff[d]) { continue; }

            real_t val = vcoeff ? vc(d) : coeff[d]->Eval(*transf, ip);
            int ind = vdofs[fdof*d+j];
            if ( ind < 0 )
            {
               val = -val, ind = -1-ind;
            }
            if (++values_counter[ind] == 1)
            {
               (*this)(ind) = val;
            }
            else
            {
               (*this)(ind) += val;
            }
         }
      }
   }

   // In the case of partially conforming space, i.e. (fes->cP != NULL), we need
   // to set the values of all dofs on which the dofs set above depend.
   // Dependency is defined from the matrix A = cP.cR: dof i depends on dof j
   // iff A_ij != 0. It is sufficient to resolve just the first level of
   // dependency, since A is a projection matrix: A^n = A due to cR.cP = I.
   // Cases like these arise in 3D when boundary edges are constrained by
   // (depend on) internal faces/elements, or for internal boundaries in 2 or
   // 3D. We use the virtual method GetBoundaryClosure from NCMesh to resolve
   // the dependencies.
   if (fes->Nonconforming() && (fes->GetMesh()->Dimension() == 2 ||
                                fes->GetMesh()->Dimension() == 3))
   {
      Vector vals;
      Mesh *mesh = fes->GetMesh();
      NCMesh *ncmesh = mesh->ncmesh;
      Array<int> bdr_edges, bdr_vertices, bdr_faces;
      ncmesh->GetBoundaryClosure(attr, bdr_vertices, bdr_edges, bdr_faces);

      auto mark_dofs = [&](ElementTransformation &transf, const FiniteElement &fe)
      {
         if (!vcoeff)
         {
            vals.SetSize(fe.GetDof());
            for (int d = 0; d < vdim; d++)
            {
               if (!coeff[d]) { continue; }

               fe.Project(*coeff[d], transf, vals);
               for (int k = 0; k < vals.Size(); k++)
               {
                  const int ind = vdofs[d*vals.Size()+k];
                  if (++values_counter[ind] == 1)
                  {
                     (*this)(ind) = vals(k);
                  }
                  else
                  {
                     (*this)(ind) += vals(k);
                  }
               }
            }
         }
         else // vcoeff != NULL
         {
            vals.SetSize(vdim*fe.GetDof());
            fe.Project(*vcoeff, transf, vals);
            for (int k = 0; k < vals.Size(); k++)
            {
               const int ind = vdofs[k];
               if (++values_counter[ind] == 1)
               {
                  (*this)(ind) = vals(k);
               }
               else
               {
                  (*this)(ind) += vals(k);
               }
            }
         }
      };

      for (auto edge : bdr_edges)
      {
         fes->GetEdgeVDofs(edge, vdofs);
         if (vdofs.Size() == 0) { continue; }

         ElementTransformation *transf = mesh->GetEdgeTransformation(edge);
         const FiniteElement *fe = fes->GetEdgeElement(edge);
         mark_dofs(*transf, *fe);
      }

      for (auto face : bdr_faces)
      {
         fes->GetFaceVDofs(face, vdofs);
         if (vdofs.Size() == 0) { continue; }

         ElementTransformation *transf = mesh->GetFaceTransformation(face);
         const FiniteElement *fe = fes->GetFaceElement(face);
         mark_dofs(*transf, *fe);
      }
   }
}

static void accumulate_dofs(const Array<int> &dofs, const Vector &vals,
                            Vector &gf, Array<int> &values_counter)
{
   for (int i = 0; i < dofs.Size(); i++)
   {
      int k = dofs[i];
      real_t val = vals(i);
      if (k < 0) { k = -1 - k; val = -val; }
      if (++values_counter[k] == 1)
      {
         gf(k) = val;
      }
      else
      {
         gf(k) += val;
      }
   }
}

void GridFunction::AccumulateAndCountBdrTangentValues(
   VectorCoefficient &vcoeff, const Array<int> &bdr_attr,
   Array<int> &values_counter)
{
   const FiniteElement *fe;
   ElementTransformation *T;
   Array<int> dofs;
   Vector lvec;
   DofTransformation dof_tr;

   values_counter.SetSize(Size());
   values_counter = 0;

   HostReadWrite();

   for (int i = 0; i < fes->GetNBE(); i++)
   {
      if (bdr_attr[fes->GetBdrAttribute(i)-1] == 0)
      {
         continue;
      }
      fe = fes->GetBE(i);
      T = fes->GetBdrElementTransformation(i);
      fes->GetBdrElementDofs(i, dofs, dof_tr);
      lvec.SetSize(fe->GetDof());
      fe->Project(vcoeff, *T, lvec);
      dof_tr.TransformPrimal(lvec);
      accumulate_dofs(dofs, lvec, *this, values_counter);
   }

   if (fes->Nonconforming() && (fes->GetMesh()->Dimension() == 2 ||
                                fes->GetMesh()->Dimension() == 3))
   {
      Mesh *mesh = fes->GetMesh();
      NCMesh *ncmesh = mesh->ncmesh;
      Array<int> bdr_edges, bdr_vertices, bdr_faces;
      ncmesh->GetBoundaryClosure(bdr_attr, bdr_vertices, bdr_edges, bdr_faces);

      for (auto edge : bdr_edges)
      {
         fes->GetEdgeDofs(edge, dofs);
         if (dofs.Size() == 0) { continue; }

         T = mesh->GetEdgeTransformation(edge);
         fe = fes->GetEdgeElement(edge);
         lvec.SetSize(fe->GetDof());
         fe->Project(vcoeff, *T, lvec);
         accumulate_dofs(dofs, lvec, *this, values_counter);
      }

      for (auto face : bdr_faces)
      {
         fes->GetFaceDofs(face, dofs);
         if (dofs.Size() == 0) { continue; }

         T = mesh->GetFaceTransformation(face);
         fe = fes->GetFaceElement(face);
         lvec.SetSize(fe->GetDof());
         fe->Project(vcoeff, *T, lvec);
         accumulate_dofs(dofs, lvec, *this, values_counter);
      }
   }
}

void GridFunction::ComputeMeans(AvgType type, Array<int> &zones_per_vdof)
{
   switch (type)
   {
      case ARITHMETIC:
         for (int i = 0; i < size; i++)
         {
            const int nz = zones_per_vdof[i];
            if (nz) { (*this)(i) /= nz; }
         }
         break;

      case HARMONIC:
         for (int i = 0; i < size; i++)
         {
            const int nz = zones_per_vdof[i];
            if (nz) { (*this)(i) = nz/(*this)(i); }
         }
         break;

      default:
         MFEM_ABORT("invalid AvgType");
   }
}

void GridFunction::ProjectDeltaCoefficient(DeltaCoefficient &delta_coeff,
                                           real_t &integral)
{
   if (!fes->GetNE())
   {
      integral = 0.0;
      return;
   }

   Mesh *mesh = fes->GetMesh();
   const int dim = mesh->Dimension();
   const real_t *center = delta_coeff.Center();
   const real_t *vert = mesh->GetVertex(0);
   real_t min_dist, dist;
   int v_idx = 0;

   // find the vertex closest to the center of the delta function
   min_dist = Distance(center, vert, dim);
   for (int i = 0; i < mesh->GetNV(); i++)
   {
      vert = mesh->GetVertex(i);
      dist = Distance(center, vert, dim);
      if (dist < min_dist)
      {
         min_dist = dist;
         v_idx = i;
      }
   }

   (*this) = 0.0;
   integral = 0.0;

   if (min_dist >= delta_coeff.Tol())
   {
      return;
   }

   // find the elements that have 'v_idx' as a vertex
   MassIntegrator Mi(*delta_coeff.Weight());
   DenseMatrix loc_mass;
   Array<int> vdofs, vertices;
   Vector vals, loc_mass_vals;
   DofTransformation doftrans;

   for (int i = 0; i < mesh->GetNE(); i++)
   {
      mesh->GetElementVertices(i, vertices);
      for (int j = 0; j < vertices.Size(); j++)
         if (vertices[j] == v_idx)
         {
            const FiniteElement *fe = fes->GetFE(i);
            Mi.AssembleElementMatrix(*fe, *fes->GetElementTransformation(i),
                                     loc_mass);
            vals.SetSize(fe->GetDof());
            fe->ProjectDelta(j, vals);
            fes->GetElementVDofs(i, vdofs, doftrans);
            doftrans.TransformPrimal(vals);
            SetSubVector(vdofs, vals);
            loc_mass_vals.SetSize(vals.Size());
            loc_mass.Mult(vals, loc_mass_vals);
            integral += loc_mass_vals.Sum(); // partition of unity basis
            break;
         }
   }
}

void GridFunction::ProjectCoefficient(Coefficient &coeff)
{
   DeltaCoefficient *delta_c = dynamic_cast<DeltaCoefficient *>(&coeff);
   DofTransformation doftrans;
<<<<<<< HEAD
   Array<int> vdofs;
   Vector vals;
=======
>>>>>>> 43c50376

   if (delta_c == NULL)
   {
      if (fes->GetNURBSext() == NULL)
      {
         for (int i = 0; i < fes->GetNE(); i++)
         {
            fes->GetElementVDofs(i, vdofs, doftrans);
            vals.SetSize(vdofs.Size());
            fes->GetFE(i)->Project(coeff, *fes->GetElementTransformation(i), vals);
<<<<<<< HEAD
            if (doftrans.GetDofTransformation()) { doftrans.TransformPrimal(vals); }
=======
            doftrans.TransformPrimal(vals);
>>>>>>> 43c50376
            SetSubVector(vdofs, vals);
         }
      }
      else
      {
         constexpr real_t signal = std::numeric_limits<real_t>::min();

         for (int i = 0; i < fes->GetNE(); i++)
         {
            fes->GetElementVDofs(i, vdofs, doftrans);
            vals.SetSize(vdofs.Size());
            vals = signal;

            fes->GetFE(i)->Project(coeff,
                                   *fes->GetElementTransformation(i),
                                   vals);
            if (doftrans.GetDofTransformation()) { doftrans.TransformPrimal(vals); }

            // Remove undefined dofs
            // The knot location (either Botella, Demko or Greville point)
            // where the NURBS dof are evaluated might fall outside of the
            // domain of the element. In that case the value is not set, and
            // the value remains the signal value.
            int s = 0;
            for (int ii = 0; ii < vals.Size(); ii++)
            {
               if (vals[ii] != signal)
               {
                  vdofs[s] = vdofs[ii];
                  vals(s) = vals(ii);
                  s++;
               }
            }
            vdofs.SetSize(s);
            vals.SetSize(s);

            // Add reduced dofs to global vector
            SetSubVector(vdofs, vals);
         }
      }
   }
   else
   {
      real_t integral;

      ProjectDeltaCoefficient(*delta_c, integral);

      (*this) *= (delta_c->Scale() / integral);
   }
}

void GridFunction::ProjectCoefficientGlobalL2(Coefficient &coeff, real_t rtol,
                                              int iter)
{
   // Define and assemble linear form
   LinearForm b(fes);
   b.AddDomainIntegrator(new DomainLFIntegrator(coeff));
   b.Assemble();

   // Define and assemble bilinear form
   BilinearForm a(fes);
   a.AddDomainIntegrator(new MassIntegrator());
   a.Assemble();

   // Set solver and preconditioner
   SparseMatrix A(a.SpMat());
   GSSmoother  prec(A);
   CGSolver cg;
   cg.SetOperator(A);
   cg.SetPreconditioner(prec);
   cg.SetRelTol(rtol);
   cg.SetMaxIter(iter);
   cg.SetPrintLevel(0);

   // Solve and get solution
   *this = 0.0;
   cg.Mult(b,*this);
}

void GridFunction::ProjectCoefficient(
   Coefficient &coeff, Array<int> &dofs, int vd)
{
   int el = -1;
   ElementTransformation *T = NULL;
   const FiniteElement *fe = NULL;

   for (int i = 0; i < dofs.Size(); i++)
   {
      int dof = dofs[i], j = fes->GetElementForDof(dof);
      if (el != j)
      {
         el = j;
         T = fes->GetElementTransformation(el);
         fe = fes->GetFE(el);
      }
      int vdof = fes->DofToVDof(dof, vd);
      int ld = fes->GetLocalDofForDof(dof);
      const IntegrationPoint &ip = fe->GetNodes().IntPoint(ld);
      T->SetIntPoint(&ip);
      (*this)(vdof) = coeff.Eval(*T, ip);
   }
}

void GridFunction::ProjectCoefficient(VectorCoefficient &vcoeff)
{
<<<<<<< HEAD
   Array<int> vdofs;
   Vector vals;
   DofTransformation doftrans;

   if (fes->GetNURBSext() == NULL)
   {
      for (int i = 0; i < fes->GetNE(); i++)
=======
   DofTransformation doftrans;
   if (fes->GetNURBSext() == NULL)
   {
      int i;
      Array<int> vdofs;
      Vector vals;

      for (i = 0; i < fes->GetNE(); i++)
>>>>>>> 43c50376
      {
         fes->GetElementVDofs(i, vdofs, doftrans);
         vals.SetSize(vdofs.Size());
         fes->GetFE(i)->Project(vcoeff, *fes->GetElementTransformation(i), vals);
<<<<<<< HEAD
         if (doftrans.GetDofTransformation())
         {
            doftrans.TransformPrimal(vals);
         }
=======
         doftrans.TransformPrimal(vals);
>>>>>>> 43c50376
         SetSubVector(vdofs, vals);
      }
   }
   else
   {
      constexpr real_t signal = std::numeric_limits<real_t>::min();
      for (int i = 0; i < fes->GetNE(); i++)
      {
         fes->GetElementVDofs(i, vdofs, doftrans);
         vals.SetSize(vdofs.Size());
         vals = signal;
         fes->GetFE(i)->Project(vcoeff, *fes->GetElementTransformation(i), vals);
         if (doftrans.GetDofTransformation())
         {
            doftrans.TransformPrimal(vals);
         }
         // Remove undefined dofs
         // The knot location (either Botella, Demko or Greville point)
         // where the NURBS dof are evaluated might fall outside of the
         // domain of the element. In that case the value is not set, and
         // the value remains the signal value.
         int s = 0;
         for (int ii = 0; ii < vals.Size(); ii++)
         {
            if (vals[ii] != signal)
            {
               vdofs[s] = vdofs[ii];
               vals(s) = vals(ii);
               s++;
            }
         }
         vdofs.SetSize(s);
         vals.SetSize(s);

         // Add reduced dofs to global vector
         SetSubVector(vdofs, vals);
      }
   }
}

void GridFunction::ProjectCoefficientGlobalL2(VectorCoefficient &vcoeff,
                                              real_t rtol, int iter)
{
   // Define and assemble linear form
   LinearForm b(fes);
   BilinearForm a(fes);

   // Dimension argument to GetRangeType is arbitrary to be 3, could also be 2.
   if (fes->FEColl()->GetRangeType(3)  == mfem::FiniteElement::VECTOR)
   {
      b.AddDomainIntegrator(new VectorFEDomainLFIntegrator(vcoeff));
      a.AddDomainIntegrator(new VectorFEMassIntegrator());
   }
   else
   {
      b.AddDomainIntegrator(new VectorDomainLFIntegrator(vcoeff));
      a.AddDomainIntegrator(new VectorMassIntegrator());
   }
   a.Assemble();
   b.Assemble();

   // Set solver and preconditioner
   SparseMatrix A(a.SpMat());
   GSSmoother  prec(A);
   CGSolver cg;
   cg.SetOperator(A);
   cg.SetPreconditioner(prec);
   cg.SetRelTol(rtol);
   cg.SetMaxIter(iter);
   cg.SetPrintLevel(0);

   // Solve and get solution
   *this = 0.0;
   cg.Mult(b,*this);
}

void GridFunction::ProjectCoefficient(
   VectorCoefficient &vcoeff, Array<int> &dofs)
{
   int el = -1;
   ElementTransformation *T = NULL;
   const FiniteElement *fe = NULL;

   Vector val;

   for (int i = 0; i < dofs.Size(); i++)
   {
      int dof = dofs[i], j = fes->GetElementForDof(dof);
      if (el != j)
      {
         el = j;
         T = fes->GetElementTransformation(el);
         fe = fes->GetFE(el);
      }
      int ld = fes->GetLocalDofForDof(dof);
      const IntegrationPoint &ip = fe->GetNodes().IntPoint(ld);
      T->SetIntPoint(&ip);
      vcoeff.Eval(val, *T, ip);
      for (int vd = 0; vd < fes->GetVDim(); vd ++)
      {
         int vdof = fes->DofToVDof(dof, vd);
         (*this)(vdof) = val(vd);
      }
   }
}

void GridFunction::ProjectCoefficient(VectorCoefficient &vcoeff, int attribute)
{
   int i;
   Array<int> vdofs;
   Vector vals;
   DofTransformation doftrans;

   for (i = 0; i < fes->GetNE(); i++)
   {
      if (fes->GetAttribute(i) != attribute)
      {
         continue;
      }

      fes->GetElementVDofs(i, vdofs, doftrans);
      vals.SetSize(vdofs.Size());
      fes->GetFE(i)->Project(vcoeff, *fes->GetElementTransformation(i), vals);
      doftrans.TransformPrimal(vals);
      SetSubVector(vdofs, vals);
   }
}

void GridFunction::ProjectCoefficient(Coefficient *coeff[])
{
   int i, j, fdof, d, ind, vdim;
   real_t val;
   const FiniteElement *fe;
   ElementTransformation *transf;
   Array<int> vdofs;

   vdim = fes->GetVDim();
   for (i = 0; i < fes->GetNE(); i++)
   {
      fe = fes->GetFE(i);
      fdof = fe->GetDof();
      transf = fes->GetElementTransformation(i);
      const IntegrationRule &ir = fe->GetNodes();
      // doftrans = fes->GetElementVDofs(i, vdofs);
      fes->GetElementVDofs(i, vdofs);
      for (j = 0; j < fdof; j++)
      {
         const IntegrationPoint &ip = ir.IntPoint(j);
         transf->SetIntPoint(&ip);
         for (d = 0; d < vdim; d++)
         {
            if (!coeff[d]) { continue; }

            val = coeff[d]->Eval(*transf, ip);
            if ( (ind = vdofs[fdof*d+j]) < 0 )
            {
               val = -val, ind = -1-ind;
            }
            (*this)(ind) = val;
         }
      }
   }
}

void GridFunction::ProjectDiscCoefficient(VectorCoefficient &coeff,
                                          Array<int> &dof_attr)
{
   Array<int> vdofs;
   Vector vals;

   HostWrite();
   // maximal element attribute for each dof
   dof_attr.SetSize(fes->GetVSize());
   dof_attr = -1;

   // local projection
   for (int i = 0; i < fes->GetNE(); i++)
   {
      fes->GetElementVDofs(i, vdofs);
      vals.SetSize(vdofs.Size());
      fes->GetFE(i)->Project(coeff, *fes->GetElementTransformation(i), vals);

      // the values in shared dofs are determined from the element with maximal
      // attribute
      int attr = fes->GetAttribute(i);
      for (int j = 0; j < vdofs.Size(); j++)
      {
         if (attr > dof_attr[vdofs[j]])
         {
            (*this)(vdofs[j]) = vals[j];
            dof_attr[vdofs[j]] = attr;
         }
      }
   }
}

void GridFunction::ProjectDiscCoefficient(VectorCoefficient &coeff)
{
   Array<int> dof_attr;
   ProjectDiscCoefficient(coeff, dof_attr);
}

void GridFunction::ProjectDiscCoefficient(Coefficient &coeff, AvgType type)
{
   // Harmonic  (x1 ... xn) = [ (1/x1 + ... + 1/xn) / n ]^-1.
   // Arithmetic(x1 ... xn) = (x1 + ... + xn) / n.

   Array<int> zones_per_vdof;
   AccumulateAndCountZones(coeff, type, zones_per_vdof);

   ComputeMeans(type, zones_per_vdof);
}

void GridFunction::ProjectDiscCoefficient(VectorCoefficient &coeff,
                                          AvgType type)
{
   Array<int> zones_per_vdof;
   AccumulateAndCountZones(coeff, type, zones_per_vdof);

   ComputeMeans(type, zones_per_vdof);
}

void GridFunction::ProjectBdrCoefficient(VectorCoefficient &vcoeff,
                                         const Array<int> &attr)
{
   Array<int> values_counter;
   AccumulateAndCountBdrValues(NULL, &vcoeff, attr, values_counter);
   ComputeMeans(ARITHMETIC, values_counter);

#ifdef MFEM_DEBUG
   Array<int> ess_vdofs_marker;
   fes->GetEssentialVDofs(attr, ess_vdofs_marker);
   for (int i = 0; i < values_counter.Size(); i++)
   {
      MFEM_ASSERT(bool(values_counter[i]) == bool(ess_vdofs_marker[i]),
                  "internal error");
   }
#endif
}

void GridFunction::ProjectBdrCoefficient(Coefficient *coeff[],
                                         const Array<int> &attr)
{
   Array<int> values_counter;
   // this->HostReadWrite(); // done inside the next call
   AccumulateAndCountBdrValues(coeff, NULL, attr, values_counter);
   ComputeMeans(ARITHMETIC, values_counter);

#ifdef MFEM_DEBUG
   Array<int> ess_vdofs_marker(Size());
   ess_vdofs_marker = 0;
   Array<int> component_dof_marker;
   for (int i = 0; i < fes->GetVDim(); i++)
   {
      if (!coeff[i]) { continue; }
      fes->GetEssentialVDofs(attr, component_dof_marker,i);
      for (int j = 0; j<Size(); j++)
      {
         ess_vdofs_marker[j] = bool(ess_vdofs_marker[j]) ||
                               bool(component_dof_marker[j]);
      }
   }
   for (int i = 0; i < values_counter.Size(); i++)
   {
      MFEM_ASSERT(bool(values_counter[i]) == ess_vdofs_marker[i],
                  "internal error");
   }
#endif
}

void GridFunction::ProjectBdrCoefficientNormal(
   VectorCoefficient &vcoeff, const Array<int> &bdr_attr)
{
#if 0
   // implementation for the case when the face dofs are integrals of the
   // normal component.
   const FiniteElement *fe;
   ElementTransformation *T;
   Array<int> dofs;
   int dim = vcoeff.GetVDim();
   Vector vc(dim), nor(dim), lvec, shape;

   for (int i = 0; i < fes->GetNBE(); i++)
   {
      if (bdr_attr[fes->GetBdrAttribute(i)-1] == 0)
      {
         continue;
      }
      fe = fes->GetBE(i);
      T = fes->GetBdrElementTransformation(i);
      int intorder = 2*fe->GetOrder(); // !!!
      const IntegrationRule &ir = IntRules.Get(fe->GetGeomType(), intorder);
      int nd = fe->GetDof();
      lvec.SetSize(nd);
      shape.SetSize(nd);
      lvec = 0.0;
      for (int j = 0; j < ir.GetNPoints(); j++)
      {
         const IntegrationPoint &ip = ir.IntPoint(j);
         T->SetIntPoint(&ip);
         vcoeff.Eval(vc, *T, ip);
         CalcOrtho(T->Jacobian(), nor);
         fe->CalcShape(ip, shape);
         lvec.Add(ip.weight * (vc * nor), shape);
      }
      fes->GetBdrElementDofs(i, dofs);
      SetSubVector(dofs, lvec);
   }
#else
   // implementation for the case when the face dofs are scaled point
   // values of the normal component.
   const FiniteElement *fe;
   ElementTransformation *T;
   Array<int> dofs;
   int dim = vcoeff.GetVDim();
   Vector vc(dim), nor(dim), lvec;
   DofTransformation doftrans;

   for (int i = 0; i < fes->GetNBE(); i++)
   {
      if (bdr_attr[fes->GetBdrAttribute(i)-1] == 0)
      {
         continue;
      }
      fe = fes->GetBE(i);
      T = fes->GetBdrElementTransformation(i);
      const IntegrationRule &ir = fe->GetNodes();
      lvec.SetSize(fe->GetDof());
      for (int j = 0; j < ir.GetNPoints(); j++)
      {
         const IntegrationPoint &ip = ir.IntPoint(j);
         T->SetIntPoint(&ip);
         vcoeff.Eval(vc, *T, ip);
         CalcOrtho(T->Jacobian(), nor);
         lvec(j) = (vc * nor);
      }
      fes->GetBdrElementDofs(i, dofs, doftrans);
      doftrans.TransformPrimal(lvec);
      SetSubVector(dofs, lvec);
   }
#endif
}

void GridFunction::ProjectBdrCoefficientTangent(
   VectorCoefficient &vcoeff, const Array<int> &bdr_attr)
{
   Array<int> values_counter;
   AccumulateAndCountBdrTangentValues(vcoeff, bdr_attr, values_counter);
   ComputeMeans(ARITHMETIC, values_counter);
#ifdef MFEM_DEBUG
   Array<int> ess_vdofs_marker;
   fes->GetEssentialVDofs(bdr_attr, ess_vdofs_marker);
   for (int i = 0; i < values_counter.Size(); i++)
   {
      MFEM_ASSERT(bool(values_counter[i]) == bool(ess_vdofs_marker[i]),
                  "internal error");
   }
#endif
}

real_t GridFunction::ComputeL2Error(
   Coefficient *exsol[], const IntegrationRule *irs[],
   const Array<int> *elems) const
{
   real_t error = 0.0, a;
   const FiniteElement *fe;
   ElementTransformation *transf;
   Vector shape;
   Array<int> vdofs;
   int fdof, d, i, intorder, j, k;

   for (i = 0; i < fes->GetNE(); i++)
   {
      if (elems != NULL && (*elems)[i] == 0) { continue; }
      fe = fes->GetFE(i);
      fdof = fe->GetDof();
      transf = fes->GetElementTransformation(i);
      shape.SetSize(fdof);
      intorder = 2*fe->GetOrder() + 3; // <----------
      const IntegrationRule *ir;
      if (irs)
      {
         ir = irs[fe->GetGeomType()];
      }
      else
      {
         ir = &(IntRules.Get(fe->GetGeomType(), intorder));
      }
      fes->GetElementVDofs(i, vdofs);
      real_t elem_error = 0.0;
      for (j = 0; j < ir->GetNPoints(); j++)
      {
         const IntegrationPoint &ip = ir->IntPoint(j);
         transf->SetIntPoint(&ip);
         fe->CalcPhysShape(*transf, shape);
         for (d = 0; d < fes->GetVDim(); d++)
         {
            a = 0;
            for (k = 0; k < fdof; k++)
               if (vdofs[fdof*d+k] >= 0)
               {
                  a += (*this)(vdofs[fdof*d+k]) * shape(k);
               }
               else
               {
                  a -= (*this)(-1-vdofs[fdof*d+k]) * shape(k);
               }
            a -= exsol[d]->Eval(*transf, ip);
            elem_error += ip.weight * transf->Weight() * a * a;
         }
      }
      // negative quadrature weights may cause the error to be negative
      error += fabs(elem_error);
   }

   return sqrt(error);
}

real_t GridFunction::ComputeL2Error(
   VectorCoefficient &exsol, const IntegrationRule *irs[],
   const Array<int> *elems) const
{
   real_t error = 0.0;
   const FiniteElement *fe;
   ElementTransformation *T;
   DenseMatrix vals, exact_vals;
   Vector loc_errs;

   for (int i = 0; i < fes->GetNE(); i++)
   {
      if (elems != NULL && (*elems)[i] == 0) { continue; }
      fe = fes->GetFE(i);
      int intorder = 2*fe->GetOrder() + 3; // <----------
      const IntegrationRule *ir;
      if (irs)
      {
         ir = irs[fe->GetGeomType()];
      }
      else
      {
         ir = &(IntRules.Get(fe->GetGeomType(), intorder));
      }
      real_t elem_error = 0.0;
      T = fes->GetElementTransformation(i);
      GetVectorValues(*T, *ir, vals);
      exsol.Eval(exact_vals, *T, *ir);
      vals -= exact_vals;
      loc_errs.SetSize(vals.Width());
      vals.Norm2(loc_errs);
      for (int j = 0; j < ir->GetNPoints(); j++)
      {
         const IntegrationPoint &ip = ir->IntPoint(j);
         T->SetIntPoint(&ip);
         elem_error += ip.weight * T->Weight() * (loc_errs(j) * loc_errs(j));
      }
      // negative quadrature weights may cause the error to be negative
      error += fabs(elem_error);
   }
   return sqrt(error);
}

real_t GridFunction::ComputeElementGradError(int ielem,
                                             VectorCoefficient *exgrad,
                                             const IntegrationRule *irs[]) const
{
   real_t error = 0.0;
   const FiniteElement *fe;
   ElementTransformation *Tr;
   Array<int> dofs;
   Vector grad;
   int intorder;
   int dim = fes->GetMesh()->SpaceDimension();
   Vector vec(dim);

   fe = fes->GetFE(ielem);
   Tr = fes->GetElementTransformation(ielem);
   intorder = 2*fe->GetOrder() + 3; // <--------
   const IntegrationRule *ir;
   if (irs)
   {
      ir = irs[fe->GetGeomType()];
   }
   else
   {
      ir = &(IntRules.Get(fe->GetGeomType(), intorder));
   }
   fes->GetElementDofs(ielem, dofs);
   for (int j = 0; j < ir->GetNPoints(); j++)
   {
      const IntegrationPoint &ip = ir->IntPoint(j);
      Tr->SetIntPoint(&ip);
      GetGradient(*Tr,grad);
      exgrad->Eval(vec,*Tr,ip);
      vec-=grad;
      error += ip.weight * Tr->Weight() * (vec * vec);
   }
   return sqrt(fabs(error));
}

real_t GridFunction::ComputeGradError(VectorCoefficient *exgrad,
                                      const IntegrationRule *irs[]) const
{
   real_t error = 0.0;
   const FiniteElement *fe;
   ElementTransformation *Tr;
   Array<int> dofs;
   Vector grad;
   int intorder;
   int dim = fes->GetMesh()->SpaceDimension();
   Vector vec(dim);

   for (int i = 0; i < fes->GetNE(); i++)
   {
      fe = fes->GetFE(i);
      Tr = fes->GetElementTransformation(i);
      intorder = 2*fe->GetOrder() + 3; // <--------
      const IntegrationRule *ir;
      if (irs)
      {
         ir = irs[fe->GetGeomType()];
      }
      else
      {
         ir = &(IntRules.Get(fe->GetGeomType(), intorder));
      }
      fes->GetElementDofs(i, dofs);
      real_t elem_error = 0.0;
      for (int j = 0; j < ir->GetNPoints(); j++)
      {
         const IntegrationPoint &ip = ir->IntPoint(j);
         Tr->SetIntPoint(&ip);
         GetGradient(*Tr,grad);
         exgrad->Eval(vec,*Tr,ip);
         vec-=grad;
         elem_error += ip.weight * Tr->Weight() * (vec * vec);
      }
      // negative quadrature weights may cause the error to be negative
      error += fabs(elem_error);
   }
   return sqrt(error);
}

real_t GridFunction::ComputeCurlError(VectorCoefficient *excurl,
                                      const IntegrationRule *irs[]) const
{
   real_t error = 0.0;
   const FiniteElement *fe;
   ElementTransformation *Tr;
   Array<int> dofs;
   int intorder;
   int n = CurlDim();
   Vector curl(n);
   Vector vec(n);

   for (int i = 0; i < fes->GetNE(); i++)
   {
      fe = fes->GetFE(i);
      Tr = fes->GetElementTransformation(i);
      intorder = 2*fe->GetOrder() + 3;
      const IntegrationRule *ir;
      if (irs)
      {
         ir = irs[fe->GetGeomType()];
      }
      else
      {
         ir = &(IntRules.Get(fe->GetGeomType(), intorder));
      }
      fes->GetElementDofs(i, dofs);
      real_t elem_error = 0.0;
      for (int j = 0; j < ir->GetNPoints(); j++)
      {
         const IntegrationPoint &ip = ir->IntPoint(j);
         Tr->SetIntPoint(&ip);
         GetCurl(*Tr,curl);
         excurl->Eval(vec,*Tr,ip);
         vec-=curl;
         elem_error += ip.weight * Tr->Weight() * ( vec * vec );
      }
      // negative quadrature weights may cause the error to be negative
      error += fabs(elem_error);
   }

   return sqrt(error);
}

real_t GridFunction::ComputeDivError(
   Coefficient *exdiv, const IntegrationRule *irs[]) const
{
   real_t error = 0.0, a;
   const FiniteElement *fe;
   ElementTransformation *Tr;
   Array<int> dofs;
   int intorder;

   for (int i = 0; i < fes->GetNE(); i++)
   {
      fe = fes->GetFE(i);
      Tr = fes->GetElementTransformation(i);
      intorder = 2*fe->GetOrder() + 3;
      const IntegrationRule *ir;
      if (irs)
      {
         ir = irs[fe->GetGeomType()];
      }
      else
      {
         ir = &(IntRules.Get(fe->GetGeomType(), intorder));
      }
      fes->GetElementDofs(i, dofs);
      real_t elem_error = 0.0;
      for (int j = 0; j < ir->GetNPoints(); j++)
      {
         const IntegrationPoint &ip = ir->IntPoint(j);
         Tr->SetIntPoint (&ip);
         a = GetDivergence(*Tr) - exdiv->Eval(*Tr, ip);
         elem_error += ip.weight * Tr->Weight() * a * a;
      }
      // negative quadrature weights may cause the error to be negative
      error += fabs(elem_error);
   }

   return sqrt(error);
}

real_t GridFunction::ComputeDGFaceJumpError(Coefficient *exsol,
                                            Coefficient *ell_coeff,
                                            class JumpScaling jump_scaling,
                                            const IntegrationRule *irs[])  const
{
   int fdof, intorder, k;
   Mesh *mesh;
   const FiniteElement *fe;
   ElementTransformation *transf;
   FaceElementTransformations *face_elem_transf;
   Vector shape, el_dofs, err_val, ell_coeff_val;
   Array<int> vdofs;
   IntegrationPoint eip;
   real_t error = 0.0;

   mesh = fes->GetMesh();

   for (int i = 0; i < mesh->GetNumFaces(); i++)
   {
      int i1, i2;
      mesh->GetFaceElements(i, &i1, &i2);
      real_t h = mesh->GetElementSize(i1);
      intorder = fes->GetFE(i1)->GetOrder();
      if (i2 >= 0)
      {
         if ( (k = fes->GetFE(i2)->GetOrder()) > intorder )
         {
            intorder = k;
         }
         h = std::min(h, mesh->GetElementSize(i2));
      }
      int p = intorder;
      intorder = 2 * intorder;  // <-------------
      face_elem_transf = mesh->GetFaceElementTransformations(i, 5);
      const IntegrationRule *ir;
      if (irs)
      {
         ir = irs[face_elem_transf->GetGeometryType()];
      }
      else
      {
         ir = &(IntRules.Get(face_elem_transf->GetGeometryType(), intorder));
      }
      err_val.SetSize(ir->GetNPoints());
      ell_coeff_val.SetSize(ir->GetNPoints());
      // side 1
      transf = face_elem_transf->Elem1;
      fe = fes->GetFE(i1);
      fdof = fe->GetDof();
      fes->GetElementVDofs(i1, vdofs);
      shape.SetSize(fdof);
      el_dofs.SetSize(fdof);
      for (k = 0; k < fdof; k++)
         if (vdofs[k] >= 0)
         {
            el_dofs(k) =   (*this)(vdofs[k]);
         }
         else
         {
            el_dofs(k) = - (*this)(-1-vdofs[k]);
         }
      for (int j = 0; j < ir->GetNPoints(); j++)
      {
         face_elem_transf->Loc1.Transform(ir->IntPoint(j), eip);
         fe->CalcShape(eip, shape);
         transf->SetIntPoint(&eip);
         ell_coeff_val(j) = ell_coeff->Eval(*transf, eip);
         err_val(j) = exsol->Eval(*transf, eip) - (shape * el_dofs);
      }
      if (i2 >= 0)
      {
         // side 2
         face_elem_transf = mesh->GetFaceElementTransformations(i, 10);
         transf = face_elem_transf->Elem2;
         fe = fes->GetFE(i2);
         fdof = fe->GetDof();
         fes->GetElementVDofs(i2, vdofs);
         shape.SetSize(fdof);
         el_dofs.SetSize(fdof);
         for (k = 0; k < fdof; k++)
            if (vdofs[k] >= 0)
            {
               el_dofs(k) =   (*this)(vdofs[k]);
            }
            else
            {
               el_dofs(k) = - (*this)(-1-vdofs[k]);
            }
         for (int j = 0; j < ir->GetNPoints(); j++)
         {
            face_elem_transf->Loc2.Transform(ir->IntPoint(j), eip);
            fe->CalcShape(eip, shape);
            transf->SetIntPoint(&eip);
            ell_coeff_val(j) += ell_coeff->Eval(*transf, eip);
            ell_coeff_val(j) *= 0.5;
            err_val(j) -= (exsol->Eval(*transf, eip) - (shape * el_dofs));
         }
      }
      real_t face_error = 0.0;
      face_elem_transf = mesh->GetFaceElementTransformations(i, 16);
      transf = face_elem_transf;
      for (int j = 0; j < ir->GetNPoints(); j++)
      {
         const IntegrationPoint &ip = ir->IntPoint(j);
         transf->SetIntPoint(&ip);
         real_t nu = jump_scaling.Eval(h, p);
         face_error += (ip.weight * nu * ell_coeff_val(j) *
                        transf->Weight() *
                        err_val(j) * err_val(j));
      }
      // negative quadrature weights may cause the error to be negative
      error += fabs(face_error);
   }

   return sqrt(error);
}

real_t GridFunction::ComputeDGFaceJumpError(Coefficient *exsol,
                                            Coefficient *ell_coeff,
                                            real_t Nu,
                                            const IntegrationRule *irs[])  const
{
   return ComputeDGFaceJumpError(
             exsol, ell_coeff, {Nu, JumpScaling::ONE_OVER_H}, irs);
}

real_t GridFunction::ComputeH1Error(Coefficient *exsol,
                                    VectorCoefficient *exgrad,
                                    Coefficient *ell_coef, real_t Nu,
                                    int norm_type) const
{
   real_t error1 = 0.0;
   real_t error2 = 0.0;
   if (norm_type & 1) { error1 = GridFunction::ComputeGradError(exgrad); }
   if (norm_type & 2)
   {
      error2 = GridFunction::ComputeDGFaceJumpError(
                  exsol, ell_coef, {Nu, JumpScaling::ONE_OVER_H});
   }

   return sqrt(error1 * error1 + error2 * error2);
}

real_t GridFunction::ComputeH1Error(Coefficient *exsol,
                                    VectorCoefficient *exgrad,
                                    const IntegrationRule *irs[]) const
{
   real_t L2error = GridFunction::ComputeLpError(2.0,*exsol,NULL,irs);
   real_t GradError = GridFunction::ComputeGradError(exgrad,irs);
   return sqrt(L2error*L2error + GradError*GradError);
}

real_t GridFunction::ComputeHDivError(VectorCoefficient *exsol,
                                      Coefficient *exdiv,
                                      const IntegrationRule *irs[]) const
{
   real_t L2error = GridFunction::ComputeLpError(2.0,*exsol,NULL,NULL,irs);
   real_t DivError = GridFunction::ComputeDivError(exdiv,irs);
   return sqrt(L2error*L2error + DivError*DivError);
}

real_t GridFunction::ComputeHCurlError(VectorCoefficient *exsol,
                                       VectorCoefficient *excurl,
                                       const IntegrationRule *irs[]) const
{
   real_t L2error = GridFunction::ComputeLpError(2.0,*exsol,NULL,NULL,irs);
   real_t CurlError = GridFunction::ComputeCurlError(excurl,irs);
   return sqrt(L2error*L2error + CurlError*CurlError);
}

real_t GridFunction::ComputeMaxError(
   Coefficient *exsol[], const IntegrationRule *irs[]) const
{
   real_t error = 0.0, a;
   const FiniteElement *fe;
   ElementTransformation *transf;
   Vector shape;
   Array<int> vdofs;
   int fdof, d, i, intorder, j, k;

   for (i = 0; i < fes->GetNE(); i++)
   {
      fe = fes->GetFE(i);
      fdof = fe->GetDof();
      transf = fes->GetElementTransformation(i);
      shape.SetSize(fdof);
      intorder = 2*fe->GetOrder() + 3; // <----------
      const IntegrationRule *ir;
      if (irs)
      {
         ir = irs[fe->GetGeomType()];
      }
      else
      {
         ir = &(IntRules.Get(fe->GetGeomType(), intorder));
      }
      fes->GetElementVDofs(i, vdofs);
      for (j = 0; j < ir->GetNPoints(); j++)
      {
         const IntegrationPoint &ip = ir->IntPoint(j);
         fe->CalcShape(ip, shape);
         transf->SetIntPoint(&ip);
         for (d = 0; d < fes->GetVDim(); d++)
         {
            a = 0;
            for (k = 0; k < fdof; k++)
               if (vdofs[fdof*d+k] >= 0)
               {
                  a += (*this)(vdofs[fdof*d+k]) * shape(k);
               }
               else
               {
                  a -= (*this)(-1-vdofs[fdof*d+k]) * shape(k);
               }
            a -= exsol[d]->Eval(*transf, ip);
            a = fabs(a);
            if (error < a)
            {
               error = a;
            }
         }
      }
   }
   return error;
}

real_t GridFunction::ComputeW11Error(
   Coefficient *exsol, VectorCoefficient *exgrad, int norm_type,
   const Array<int> *elems, const IntegrationRule *irs[]) const
{
   // assuming vdim is 1
   int i, fdof, dim, intorder, j, k;
   Mesh *mesh;
   const FiniteElement *fe;
   ElementTransformation *transf;
   Vector e_grad, a_grad, shape, el_dofs, err_val, ell_coeff_val;
   DenseMatrix dshape, dshapet, Jinv;
   Array<int> vdofs;
   real_t a, error = 0.0;

   mesh = fes->GetMesh();
   dim = mesh->Dimension();
   e_grad.SetSize(dim);
   a_grad.SetSize(dim);
   Jinv.SetSize(dim);

   if (norm_type & 1) // L_1 norm
      for (i = 0; i < mesh->GetNE(); i++)
      {
         if (elems != NULL && (*elems)[i] == 0) { continue; }
         fe = fes->GetFE(i);
         fdof = fe->GetDof();
         transf = fes->GetElementTransformation(i);
         el_dofs.SetSize(fdof);
         shape.SetSize(fdof);
         intorder = 2*fe->GetOrder() + 1; // <----------
         const IntegrationRule *ir;
         if (irs)
         {
            ir = irs[fe->GetGeomType()];
         }
         else
         {
            ir = &(IntRules.Get(fe->GetGeomType(), intorder));
         }
         real_t elem_error = 0.0;
         fes->GetElementVDofs(i, vdofs);
         for (k = 0; k < fdof; k++)
            if (vdofs[k] >= 0)
            {
               el_dofs(k) = (*this)(vdofs[k]);
            }
            else
            {
               el_dofs(k) = -(*this)(-1-vdofs[k]);
            }
         for (j = 0; j < ir->GetNPoints(); j++)
         {
            const IntegrationPoint &ip = ir->IntPoint(j);
            fe->CalcShape(ip, shape);
            transf->SetIntPoint(&ip);
            a = (el_dofs * shape) - (exsol->Eval(*transf, ip));
            elem_error += ip.weight * transf->Weight() * fabs(a);
         }
         error += fabs(elem_error);
      }

   if (norm_type & 2) // W^1_1 seminorm
      for (i = 0; i < mesh->GetNE(); i++)
      {
         if (elems != NULL && (*elems)[i] == 0) { continue; }
         fe = fes->GetFE(i);
         fdof = fe->GetDof();
         transf = mesh->GetElementTransformation(i);
         el_dofs.SetSize(fdof);
         dshape.SetSize(fdof, dim);
         dshapet.SetSize(fdof, dim);
         intorder = 2*fe->GetOrder() + 1; // <----------
         const IntegrationRule *ir;
         if (irs)
         {
            ir = irs[fe->GetGeomType()];
         }
         else
         {
            ir = &(IntRules.Get(fe->GetGeomType(), intorder));
         }
         real_t elem_error = 0.0;
         fes->GetElementVDofs(i, vdofs);
         for (k = 0; k < fdof; k++)
            if (vdofs[k] >= 0)
            {
               el_dofs(k) = (*this)(vdofs[k]);
            }
            else
            {
               el_dofs(k) = -(*this)(-1-vdofs[k]);
            }
         for (j = 0; j < ir->GetNPoints(); j++)
         {
            const IntegrationPoint &ip = ir->IntPoint(j);
            fe->CalcDShape(ip, dshape);
            transf->SetIntPoint(&ip);
            exgrad->Eval(e_grad, *transf, ip);
            CalcInverse(transf->Jacobian(), Jinv);
            Mult(dshape, Jinv, dshapet);
            dshapet.MultTranspose(el_dofs, a_grad);
            e_grad -= a_grad;
            elem_error += ip.weight * transf->Weight() * e_grad.Norml1();
         }
         error += fabs(elem_error);
      }

   return error;
}

real_t GridFunction::ComputeLpError(const real_t p, Coefficient &exsol,
                                    Coefficient *weight,
                                    const IntegrationRule *irs[],
                                    const Array<int> *elems) const
{
   real_t error = 0.0;
   const FiniteElement *fe;
   ElementTransformation *T;
   Vector vals;

   for (int i = 0; i < fes->GetNE(); i++)
   {
      if (elems != NULL && (*elems)[i] == 0) { continue; }
      fe = fes->GetFE(i);
      const IntegrationRule *ir;
      if (irs)
      {
         ir = irs[fe->GetGeomType()];
      }
      else
      {
         int intorder = 2*fe->GetOrder() + 3; // <----------
         ir = &(IntRules.Get(fe->GetGeomType(), intorder));
      }
      real_t elem_error = 0.0;
      GetValues(i, *ir, vals);
      T = fes->GetElementTransformation(i);
      for (int j = 0; j < ir->GetNPoints(); j++)
      {
         const IntegrationPoint &ip = ir->IntPoint(j);
         T->SetIntPoint(&ip);
         real_t diff = fabs(vals(j) - exsol.Eval(*T, ip));
         if (p < infinity())
         {
            diff = pow(diff, p);
            if (weight)
            {
               diff *= weight->Eval(*T, ip);
            }
            elem_error += ip.weight * T->Weight() * diff;
         }
         else
         {
            if (weight)
            {
               diff *= weight->Eval(*T, ip);
            }
            error = std::max(error, diff);
         }
      }
      if (p < infinity())
      {
         // negative quadrature weights may cause the error to be negative
         error += fabs(elem_error);
      }
   }

   if (p < infinity())
   {
      error = pow(error, 1./p);
   }

   return error;
}

void GridFunction::ComputeElementLpErrors(const real_t p, Coefficient &exsol,
                                          Vector &error,
                                          Coefficient *weight,
                                          const IntegrationRule *irs[]) const
{
   MFEM_ASSERT(error.Size() == fes->GetNE(),
               "Incorrect size for result vector");

   error = 0.0;
   const FiniteElement *fe;
   ElementTransformation *T;
   Vector vals;

   for (int i = 0; i < fes->GetNE(); i++)
   {
      fe = fes->GetFE(i);
      const IntegrationRule *ir;
      if (irs)
      {
         ir = irs[fe->GetGeomType()];
      }
      else
      {
         int intorder = 2*fe->GetOrder() + 3; // <----------
         ir = &(IntRules.Get(fe->GetGeomType(), intorder));
      }
      GetValues(i, *ir, vals);
      T = fes->GetElementTransformation(i);
      for (int j = 0; j < ir->GetNPoints(); j++)
      {
         const IntegrationPoint &ip = ir->IntPoint(j);
         T->SetIntPoint(&ip);
         real_t diff = fabs(vals(j) - exsol.Eval(*T, ip));
         if (p < infinity())
         {
            diff = pow(diff, p);
            if (weight)
            {
               diff *= weight->Eval(*T, ip);
            }
            error[i] += ip.weight * T->Weight() * diff;
         }
         else
         {
            if (weight)
            {
               diff *= weight->Eval(*T, ip);
            }
            error[i] = std::max(error[i], diff);
         }
      }
      if (p < infinity())
      {
         // negative quadrature weights may cause the error to be negative
         error[i] = pow(fabs(error[i]), 1./p);
      }
   }
}

real_t GridFunction::ComputeLpError(const real_t p, VectorCoefficient &exsol,
                                    Coefficient *weight,
                                    VectorCoefficient *v_weight,
                                    const IntegrationRule *irs[]) const
{
   real_t error = 0.0;
   const FiniteElement *fe;
   ElementTransformation *T;
   DenseMatrix vals, exact_vals;
   Vector loc_errs;

   for (int i = 0; i < fes->GetNE(); i++)
   {
      fe = fes->GetFE(i);
      const IntegrationRule *ir;
      if (irs)
      {
         ir = irs[fe->GetGeomType()];
      }
      else
      {
         int intorder = 2*fe->GetOrder() + 3; // <----------
         ir = &(IntRules.Get(fe->GetGeomType(), intorder));
      }
      real_t elem_error = 0.0;
      T = fes->GetElementTransformation(i);
      GetVectorValues(*T, *ir, vals);
      exsol.Eval(exact_vals, *T, *ir);
      vals -= exact_vals;
      loc_errs.SetSize(vals.Width());
      if (!v_weight)
      {
         // compute the lengths of the errors at the integration points
         // thus the vector norm is rotationally invariant
         vals.Norm2(loc_errs);
      }
      else
      {
         v_weight->Eval(exact_vals, *T, *ir);
         // column-wise dot product of the vector error (in vals) and the
         // vector weight (in exact_vals)
         for (int j = 0; j < vals.Width(); j++)
         {
            real_t errj = 0.0;
            for (int d = 0; d < vals.Height(); d++)
            {
               errj += vals(d,j)*exact_vals(d,j);
            }
            loc_errs(j) = fabs(errj);
         }
      }
      for (int j = 0; j < ir->GetNPoints(); j++)
      {
         const IntegrationPoint &ip = ir->IntPoint(j);
         T->SetIntPoint(&ip);
         real_t errj = loc_errs(j);
         if (p < infinity())
         {
            errj = pow(errj, p);
            if (weight)
            {
               errj *= weight->Eval(*T, ip);
            }
            elem_error += ip.weight * T->Weight() * errj;
         }
         else
         {
            if (weight)
            {
               errj *= weight->Eval(*T, ip);
            }
            error = std::max(error, errj);
         }
      }
      if (p < infinity())
      {
         // negative quadrature weights may cause the error to be negative
         error += fabs(elem_error);
      }
   }

   if (p < infinity())
   {
      error = pow(error, 1./p);
   }

   return error;
}

void GridFunction::ComputeElementLpErrors(const real_t p,
                                          VectorCoefficient &exsol,
                                          Vector &error,
                                          Coefficient *weight,
                                          VectorCoefficient *v_weight,
                                          const IntegrationRule *irs[]) const
{
   MFEM_ASSERT(error.Size() == fes->GetNE(),
               "Incorrect size for result vector");

   error = 0.0;
   const FiniteElement *fe;
   ElementTransformation *T;
   DenseMatrix vals, exact_vals;
   Vector loc_errs;

   for (int i = 0; i < fes->GetNE(); i++)
   {
      fe = fes->GetFE(i);
      const IntegrationRule *ir;
      if (irs)
      {
         ir = irs[fe->GetGeomType()];
      }
      else
      {
         int intorder = 2*fe->GetOrder() + 3; // <----------
         ir = &(IntRules.Get(fe->GetGeomType(), intorder));
      }
      T = fes->GetElementTransformation(i);
      GetVectorValues(*T, *ir, vals);
      exsol.Eval(exact_vals, *T, *ir);
      vals -= exact_vals;
      loc_errs.SetSize(vals.Width());
      if (!v_weight)
      {
         // compute the lengths of the errors at the integration points thus the
         // vector norm is rotationally invariant
         vals.Norm2(loc_errs);
      }
      else
      {
         v_weight->Eval(exact_vals, *T, *ir);
         // column-wise dot product of the vector error (in vals) and the vector
         // weight (in exact_vals)
         for (int j = 0; j < vals.Width(); j++)
         {
            real_t errj = 0.0;
            for (int d = 0; d < vals.Height(); d++)
            {
               errj += vals(d,j)*exact_vals(d,j);
            }
            loc_errs(j) = fabs(errj);
         }
      }
      for (int j = 0; j < ir->GetNPoints(); j++)
      {
         const IntegrationPoint &ip = ir->IntPoint(j);
         T->SetIntPoint(&ip);
         real_t errj = loc_errs(j);
         if (p < infinity())
         {
            errj = pow(errj, p);
            if (weight)
            {
               errj *= weight->Eval(*T, ip);
            }
            error[i] += ip.weight * T->Weight() * errj;
         }
         else
         {
            if (weight)
            {
               errj *= weight->Eval(*T, ip);
            }
            error[i] = std::max(error[i], errj);
         }
      }
      if (p < infinity())
      {
         // negative quadrature weights may cause the error to be negative
         error[i] = pow(fabs(error[i]), 1./p);
      }
   }
}

GridFunction & GridFunction::operator=(real_t value)
{
   Vector::operator=(value);
   return *this;
}

GridFunction & GridFunction::operator=(const Vector &v)
{
   MFEM_ASSERT(fes && v.Size() == fes->GetVSize(), "");
   Vector::operator=(v);
   return *this;
}

void GridFunction::Save(std::ostream &os) const
{
   fes->Save(os);
   os << '\n';
#if 0
   // Testing: write NURBS GridFunctions using "NURBS_patches" format.
   if (fes->GetNURBSext())
   {
      os << "NURBS_patches\n";
      fes->GetNURBSext()->PrintSolution(*this, os);
      os.flush();
      return;
   }
#endif
   if (fes->GetOrdering() == Ordering::byNODES)
   {
      Vector::Print(os, 1);
   }
   else
   {
      Vector::Print(os, fes->GetVDim());
   }
   os.flush();
}

void GridFunction::Save(const char *fname, int precision) const
{
   ofstream ofs(fname);
   ofs.precision(precision);
   Save(ofs);
}

#ifdef MFEM_USE_ADIOS2
void GridFunction::Save(adios2stream &os,
                        const std::string& variable_name,
                        const adios2stream::data_type type) const
{
   os.Save(*this, variable_name, type);
}
#endif

void GridFunction::SaveVTK(std::ostream &os, const std::string &field_name,
                           int ref)
{
   Mesh *mesh = fes->GetMesh();
   RefinedGeometry *RefG;
   Vector val;
   DenseMatrix vval, pmat;
   int vec_dim = VectorDim();

   if (vec_dim == 1)
   {
      // scalar data
      os << "SCALARS " << field_name << " double 1\n"
         << "LOOKUP_TABLE default\n";
      for (int i = 0; i < mesh->GetNE(); i++)
      {
         RefG = GlobGeometryRefiner.Refine(
                   mesh->GetElementBaseGeometry(i), ref, 1);

         GetValues(i, RefG->RefPts, val, pmat);

         for (int j = 0; j < val.Size(); j++)
         {
            os << val(j) << '\n';
         }
      }
   }
   else if ( (vec_dim == 2 || vec_dim == 3) && mesh->SpaceDimension() > 1)
   {
      // vector data
      os << "VECTORS " << field_name << " double\n";
      for (int i = 0; i < mesh->GetNE(); i++)
      {
         RefG = GlobGeometryRefiner.Refine(
                   mesh->GetElementBaseGeometry(i), ref, 1);

         // GetVectorValues(i, RefG->RefPts, vval, pmat);
         ElementTransformation * T = mesh->GetElementTransformation(i);
         GetVectorValues(*T, RefG->RefPts, vval, &pmat);

         for (int j = 0; j < vval.Width(); j++)
         {
            os << vval(0, j) << ' ' << vval(1, j) << ' ';
            if (vval.Height() == 2)
            {
               os << 0.0;
            }
            else
            {
               os << vval(2, j);
            }
            os << '\n';
         }
      }
   }
   else
   {
      // other data: save the components as separate scalars
      for (int vd = 0; vd < vec_dim; vd++)
      {
         os << "SCALARS " << field_name << vd << " double 1\n"
            << "LOOKUP_TABLE default\n";
         for (int i = 0; i < mesh->GetNE(); i++)
         {
            RefG = GlobGeometryRefiner.Refine(
                      mesh->GetElementBaseGeometry(i), ref, 1);

            GetValues(i, RefG->RefPts, val, pmat, vd + 1);

            for (int j = 0; j < val.Size(); j++)
            {
               os << val(j) << '\n';
            }
         }
      }
   }
   os.flush();
}

#ifdef MFEM_USE_HDF5

void GridFunction::SaveVTKHDF(const std::string &fname, const std::string &name,
                              bool high_order, int ref)
{
   if (ref == -1) { ref = high_order ? fes->GetMaxElementOrder() : 1; }
#ifdef MFEM_USE_MPI
   if (ParFiniteElementSpace* pfes = dynamic_cast<ParFiniteElementSpace*>(fes))
   {
#ifdef MFEM_PARALLEL_HDF5
      VTKHDF vtkhdf(fname, pfes->GetComm());
      vtkhdf.SaveMesh(*fes->GetMesh(), high_order, ref);
      vtkhdf.SaveGridFunction(*this, name);
      return;
#else
      MFEM_ABORT("Requires HDF5 library with parallel support enabled");
#endif
   }
#endif
   VTKHDF vtkhdf(fname);
   vtkhdf.SaveMesh(*fes->GetMesh(), high_order, ref);
   vtkhdf.SaveGridFunction(*this, name);
}

#endif

void GridFunction::SaveSTLTri(std::ostream &os, real_t p1[], real_t p2[],
                              real_t p3[])
{
   real_t v1[3] = { p2[0] - p1[0], p2[1] - p1[1], p2[2] - p1[2] };
   real_t v2[3] = { p3[0] - p1[0], p3[1] - p1[1], p3[2] - p1[2] };
   real_t n[] = {  v1[1] * v2[2] - v1[2] * v2[1],
                   v1[2] * v2[0] - v1[0] * v2[2],
                   v1[0] * v2[1] - v1[1] * v2[0]
                };
   real_t rl = 1.0 / sqrt(n[0] * n[0] + n[1] * n[1] + n[2] * n[2]);
   n[0] *= rl; n[1] *= rl; n[2] *= rl;

   os << " facet normal " << n[0] << ' ' << n[1] << ' ' << n[2]
      << "\n  outer loop"
      << "\n   vertex " << p1[0] << ' ' << p1[1] << ' ' << p1[2]
      << "\n   vertex " << p2[0] << ' ' << p2[1] << ' ' << p2[2]
      << "\n   vertex " << p3[0] << ' ' << p3[1] << ' ' << p3[2]
      << "\n  endloop\n endfacet\n";
}

void GridFunction::SaveSTL(std::ostream &os, int TimesToRefine)
{
   Mesh *mesh = fes->GetMesh();

   if (mesh->Dimension() != 2)
   {
      return;
   }

   int i, j, k, l, n;
   DenseMatrix pointmat;
   Vector values;
   RefinedGeometry * RefG;
   real_t pts[4][3], bbox[3][2];

   os << "solid GridFunction\n";

   bbox[0][0] = bbox[0][1] = bbox[1][0] = bbox[1][1] =
                                             bbox[2][0] = bbox[2][1] = 0.0;
   for (i = 0; i < mesh->GetNE(); i++)
   {
      Geometry::Type geom = mesh->GetElementBaseGeometry(i);
      RefG = GlobGeometryRefiner.Refine(geom, TimesToRefine);
      GetValues(i, RefG->RefPts, values, pointmat);
      Array<int> &RG = RefG->RefGeoms;
      n = Geometries.NumBdr(geom);
      for (k = 0; k < RG.Size()/n; k++)
      {
         for (j = 0; j < n; j++)
         {
            l = RG[n*k+j];
            pts[j][0] = pointmat(0,l);
            pts[j][1] = pointmat(1,l);
            pts[j][2] = values(l);
         }

         if (n == 3)
         {
            SaveSTLTri(os, pts[0], pts[1], pts[2]);
         }
         else
         {
            SaveSTLTri(os, pts[0], pts[1], pts[2]);
            SaveSTLTri(os, pts[0], pts[2], pts[3]);
         }
      }

      if (i == 0)
      {
         bbox[0][0] = pointmat(0,0);
         bbox[0][1] = pointmat(0,0);
         bbox[1][0] = pointmat(1,0);
         bbox[1][1] = pointmat(1,0);
         bbox[2][0] = values(0);
         bbox[2][1] = values(0);
      }

      for (j = 0; j < values.Size(); j++)
      {
         if (bbox[0][0] > pointmat(0,j))
         {
            bbox[0][0] = pointmat(0,j);
         }
         if (bbox[0][1] < pointmat(0,j))
         {
            bbox[0][1] = pointmat(0,j);
         }
         if (bbox[1][0] > pointmat(1,j))
         {
            bbox[1][0] = pointmat(1,j);
         }
         if (bbox[1][1] < pointmat(1,j))
         {
            bbox[1][1] = pointmat(1,j);
         }
         if (bbox[2][0] > values(j))
         {
            bbox[2][0] = values(j);
         }
         if (bbox[2][1] < values(j))
         {
            bbox[2][1] = values(j);
         }
      }
   }

   mfem::out << "[xmin,xmax] = [" << bbox[0][0] << ',' << bbox[0][1] << "]\n"
             << "[ymin,ymax] = [" << bbox[1][0] << ',' << bbox[1][1] << "]\n"
             << "[zmin,zmax] = [" << bbox[2][0] << ',' << bbox[2][1] << ']'
             << endl;

   os << "endsolid GridFunction" << endl;
}

std::ostream &operator<<(std::ostream &os, const GridFunction &sol)
{
   sol.Save(os);
   return os;
}

void GridFunction::LegacyNCReorder()
{
   const Mesh* mesh = fes->GetMesh();
   MFEM_ASSERT(mesh->Nonconforming(), "");

   // get the mapping (old_vertex_index -> new_vertex_index)
   Array<int> new_vertex, old_vertex;
   mesh->ncmesh->LegacyToNewVertexOrdering(new_vertex);
   MFEM_ASSERT(new_vertex.Size() == mesh->GetNV(), "");

   // get the mapping (new_vertex_index -> old_vertex_index)
   old_vertex.SetSize(new_vertex.Size());
   for (int i = 0; i < new_vertex.Size(); i++)
   {
      old_vertex[new_vertex[i]] = i;
   }

   Vector tmp = *this;

   // reorder vertex DOFs
   Array<int> old_vdofs, new_vdofs;
   for (int i = 0; i < mesh->GetNV(); i++)
   {
      fes->GetVertexVDofs(i, old_vdofs);
      fes->GetVertexVDofs(new_vertex[i], new_vdofs);

      for (int j = 0; j < new_vdofs.Size(); j++)
      {
         tmp(new_vdofs[j]) = (*this)(old_vdofs[j]);
      }
   }

   // reorder edge DOFs -- edge orientation has changed too
   Array<int> dofs, ev;
   for (int i = 0; i < mesh->GetNEdges(); i++)
   {
      mesh->GetEdgeVertices(i, ev);
      if (old_vertex[ev[0]] > old_vertex[ev[1]])
      {
         const int *ind = fes->FEColl()->DofOrderForOrientation(Geometry::SEGMENT, -1);

         fes->GetEdgeInteriorDofs(i, dofs);
         for (int k = 0; k < dofs.Size(); k++)
         {
            int new_dof = dofs[k];
            int old_dof = dofs[(ind[k] < 0) ? -1-ind[k] : ind[k]];

            for (int j = 0; j < fes->GetVDim(); j++)
            {
               int new_vdof = fes->DofToVDof(new_dof, j);
               int old_vdof = fes->DofToVDof(old_dof, j);

               real_t sign = (ind[k] < 0) ? -1.0 : 1.0;
               tmp(new_vdof) = sign * (*this)(old_vdof);
            }
         }
      }
   }

   Vector::Swap(tmp);
}

std::unique_ptr<GridFunction> GridFunction::ProlongateToMaxOrder() const
{
   Mesh *mesh = fes->GetMesh();
   const FiniteElementCollection *fesc = fes->FEColl();
   const int vdim = fes->GetVDim();

   // Find the max order in the space
   int maxOrder = fes->GetMaxElementOrder();

   // Create a space of maximum order over all elements for output
   FiniteElementCollection *fecMax = fesc->Clone(maxOrder);
   FiniteElementSpace *fesMax = new FiniteElementSpace(mesh, fecMax, vdim,
                                                       fes->GetOrdering());

   GridFunction *xMax = new GridFunction(fesMax);

   // Interpolate in the maximum-order space
   PRefinementTransferOperator P(*fes, *fesMax);
   P.Mult(*this, *xMax);

   xMax->MakeOwner(fecMax);
   return std::unique_ptr<GridFunction>(xMax);
}

real_t ZZErrorEstimator(BilinearFormIntegrator &blfi,
                        GridFunction &u,
                        GridFunction &flux, Vector &error_estimates,
                        Array<int>* aniso_flags,
                        int with_subdomains,
                        bool with_coeff)
{
   FiniteElementSpace *ufes = u.FESpace();
   FiniteElementSpace *ffes = flux.FESpace();
   ElementTransformation *Transf;
   DofTransformation utrans, ftrans;

   int dim = ufes->GetMesh()->Dimension();
   int nfe = ufes->GetNE();

   Array<int> udofs;
   Array<int> fdofs;
   Vector ul, fl, fla, d_xyz;

   error_estimates.SetSize(nfe);
   if (aniso_flags)
   {
      aniso_flags->SetSize(nfe);
      d_xyz.SetSize(dim);
   }

   int nsd = 1;
   if (with_subdomains)
   {
      nsd = ufes->GetMesh()->attributes.Max();
   }

   real_t total_error = 0.0;
   for (int s = 1; s <= nsd; s++)
   {
      // This calls the parallel version when u is a ParGridFunction
      u.ComputeFlux(blfi, flux, with_coeff, (with_subdomains ? s : -1));

      for (int i = 0; i < nfe; i++)
      {
         if (with_subdomains && ufes->GetAttribute(i) != s) { continue; }

         ufes->GetElementVDofs(i, udofs, utrans);
         ffes->GetElementVDofs(i, fdofs, ftrans);

         u.GetSubVector(udofs, ul);
         flux.GetSubVector(fdofs, fla);
         utrans.InvTransformPrimal(ul);
         ftrans.InvTransformPrimal(fla);

         Transf = ufes->GetElementTransformation(i);
         blfi.ComputeElementFlux(*ufes->GetFE(i), *Transf, ul,
                                 *ffes->GetFE(i), fl, with_coeff);

         fl -= fla;

         real_t eng = blfi.ComputeFluxEnergy(*ffes->GetFE(i), *Transf, fl,
                                             (aniso_flags ? &d_xyz : NULL));

         error_estimates(i) = std::sqrt(eng);
         total_error += eng;

         if (aniso_flags)
         {
            real_t sum = 0;
            for (int k = 0; k < dim; k++)
            {
               sum += d_xyz[k];
            }

            real_t thresh = 0.15 * 3.0/dim;
            int flag = 0;
            for (int k = 0; k < dim; k++)
            {
               if (d_xyz[k] / sum > thresh) { flag |= (1 << k); }
            }

            (*aniso_flags)[i] = flag;
         }
      }
   }
#ifdef MFEM_USE_MPI
   auto pfes = dynamic_cast<ParFiniteElementSpace*>(ufes);
   if (pfes)
   {
      auto process_local_error = total_error;
      MPI_Allreduce(&process_local_error, &total_error, 1,
                    MPITypeMap<real_t>::mpi_type,
                    MPI_SUM, pfes->GetComm());
   }
#endif // MFEM_USE_MPI
   return std::sqrt(total_error);
}

void TensorProductLegendre(int dim,                // input
                           int order,              // input
                           const Vector &x_in,     // input
                           const Vector &xmax,     // input
                           const Vector &xmin,     // input
                           Vector &poly,           // output
                           real_t angle,           // input (optional)
                           const Vector *midpoint) // input (optional)
{
   MFEM_VERIFY(dim >= 1, "dim must be positive");
   MFEM_VERIFY(dim <= 3, "dim cannot be greater than 3");
   MFEM_VERIFY(order >= 0, "order cannot be negative");

   bool rotate = (angle != 0.0) || (midpoint->Norml2() != 0.0);

   Vector x(dim);
   if (rotate && dim == 2)
   {
      // Rotate coordinates to match rotated bounding box
      Vector tmp(dim);
      tmp = x_in;
      tmp -= *midpoint;
      x[0] = tmp[0]*cos(-angle) - tmp[1]*sin(-angle);
      x[1] = tmp[0]*sin(-angle) + tmp[1]*cos(-angle);
   }
   else
   {
      // Bounding box is not reoriented no need to change orientation
      x = x_in;
   }

   // Map x to [0, 1] to use CalcLegendre since it uses shifted Legendre Polynomials.
   real_t x1 = (x(0) - xmin(0))/(xmax(0)-xmin(0)), x2, x3;
   Vector poly_x(order+1), poly_y(order+1), poly_z(order+1);
   poly1d.CalcLegendre(order, x1, poly_x.GetData());
   if (dim > 1)
   {
      x2 = (x(1)-xmin(1))/(xmax(1)-xmin(1));
      poly1d.CalcLegendre(order, x2, poly_y.GetData());
   }
   if (dim == 3)
   {
      x3 = (x(2)-xmin(2))/(xmax(2)-xmin(2));
      poly1d.CalcLegendre(order, x3, poly_z.GetData());
   }

   int basis_dimension = static_cast<int>(pow(order+1,dim));
   poly.SetSize(basis_dimension);
   switch (dim)
   {
      case 1:
      {
         for (int i = 0; i <= order; i++)
         {
            poly(i) = poly_x(i);
         }
      }
      break;
      case 2:
      {
         for (int j = 0; j <= order; j++)
         {
            for (int i = 0; i <= order; i++)
            {
               int cnt = i + (order+1) * j;
               poly(cnt) = poly_x(i) * poly_y(j);
            }
         }
      }
      break;
      case 3:
      {
         for (int k = 0; k <= order; k++)
         {
            for (int j = 0; j <= order; j++)
            {
               for (int i = 0; i <= order; i++)
               {
                  int cnt = i + (order+1) * j + (order+1) * (order+1) * k;
                  poly(cnt) = poly_x(i) * poly_y(j) * poly_z(k);
               }
            }
         }
      }
      break;
      default:
      {
         MFEM_ABORT("TensorProductLegendre: invalid value of dim");
      }
   }
}

void BoundingBox(const Array<int> &patch,  // input
                 FiniteElementSpace *ufes, // input
                 int order,                // input
                 Vector &xmin,             // output
                 Vector &xmax,             // output
                 real_t &angle,            // output
                 Vector &midpoint,         // output
                 int iface)                // input (optional)
{
   Mesh *mesh = ufes->GetMesh();
   int dim = mesh->Dimension();
   int num_elems = patch.Size();
   IsoparametricTransformation Tr;

   xmax = -infinity();
   xmin = infinity();
   angle = 0.0;
   midpoint = 0.0;
   bool rotate = (dim == 2);

   // Rotate bounding box to match the face orientation
   if (rotate && iface >= 0)
   {
      IntegrationPoint reference_pt;
      mesh->GetFaceTransformation(iface, &Tr);
      Vector physical_pt(2);
      Vector physical_diff(2);
      physical_diff = 0.0;
      // Get the endpoints of the edge in physical space
      // then compute midpoint and angle
      for (int i = 0; i < 2; i++)
      {
         reference_pt.Set1w((real_t)i, 0.0);
         Tr.Transform(reference_pt, physical_pt);
         midpoint += physical_pt;
         physical_pt *= pow(-1.0,i);
         physical_diff += physical_pt;
      }
      midpoint /= 2.0;
      angle = atan2(physical_diff(1),physical_diff(0));
   }

   for (int i = 0; i < num_elems; i++)
   {
      int ielem = patch[i];
      const IntegrationRule *ir = &(IntRules.Get(mesh->GetElementGeometry(ielem),
                                                 order));
      ufes->GetElementTransformation(ielem, &Tr);
      for (int k = 0; k < ir->GetNPoints(); k++)
      {
         const IntegrationPoint ip = ir->IntPoint(k);
         Vector transip(dim);
         Tr.Transform(ip, transip);
         if (rotate)
         {
            transip -= midpoint;
            Vector tmp(dim);
            tmp = transip;
            transip[0] = tmp[0]*cos(-angle) - tmp[1]*sin(-angle);
            transip[1] = tmp[0]*sin(-angle) + tmp[1]*cos(-angle);
         }
         for (int d = 0; d < dim; d++) { xmax(d) = max(xmax(d), transip(d)); }
         for (int d = 0; d < dim; d++) { xmin(d) = min(xmin(d), transip(d)); }
      }
   }
}

real_t LSZZErrorEstimator(BilinearFormIntegrator &blfi,  // input
                          GridFunction &u,               // input
                          Vector &error_estimates,       // output
                          bool subdomain_reconstruction, // input (optional)
                          bool with_coeff,               // input (optional)
                          real_t tichonov_coeff)         // input (optional)
{
   MFEM_VERIFY(tichonov_coeff >= 0.0, "tichonov_coeff cannot be negative");
   FiniteElementSpace *ufes = u.FESpace();
   ElementTransformation *Transf;
   DofTransformation utrans;

   Mesh *mesh = ufes->GetMesh();
   int dim = mesh->Dimension();
   int sdim = mesh->SpaceDimension();
   int nfe = ufes->GetNE();
   int nfaces = ufes->GetNF();

   Array<int> udofs;
   Array<int> fdofs;
   Vector ul, fl, fla;

   error_estimates.SetSize(nfe);
   error_estimates = 0.0;
   Array<int> counters(nfe);
   counters = 0;

   Vector xmax(dim);
   Vector xmin(dim);
   real_t angle = 0.0;
   Vector midpoint(dim);

   // Compute the number of subdomains
   int nsd = 1;
   if (subdomain_reconstruction)
   {
      nsd = ufes->GetMesh()->attributes.Max();
   }

   real_t total_error = 0.0;
   for (int iface = 0; iface < nfaces; iface++)
   {
      // 1.A. Find all elements in the face patch.
      int el1;
      int el2;
      mesh->GetFaceElements(iface, &el1, &el2);
      Array<int> patch(2);
      patch[0] = el1; patch[1] = el2;

      // 1.B. Check if boundary face or non-conforming coarse face and continue if true.
      if (el1 == -1 || el2 == -1)
      {
         continue;
      }

      // 1.C Check if face patch crosses an attribute interface and
      // continue if true (only active if subdomain_reconstruction == true)
      if (nsd > 1)
      {
         int el1_attr = ufes->GetAttribute(el1);
         int el2_attr = ufes->GetAttribute(el2);
         if (el1_attr != el2_attr) { continue; }
      }

      // 2. Compute global flux polynomial.

      // 2.A. Compute polynomial order of patch (for hp FEM)
      const int patch_order = max(ufes->GetElementOrder(el1),
                                  ufes->GetElementOrder(el2));

      int num_basis_functions = static_cast<int>(pow(patch_order+1,dim));
      int flux_order = 2*patch_order + 1;
      DenseMatrix A(num_basis_functions);
      Array<real_t> b(sdim * num_basis_functions);
      A = 0.0;
      b = 0.0;

      // 2.B. Estimate the smallest bounding box around the face patch
      //      (this is used in 2.C.ii. to define a global polynomial basis)
      BoundingBox(patch, ufes, flux_order,
                  xmin, xmax, angle, midpoint, iface);

      // 2.C. Compute the normal equations for the least-squares problem
      // 2.C.i. Evaluate the discrete flux at all integration points in all
      //        elements in the face patch
      for (int i = 0; i < patch.Size(); i++)
      {
         int ielem = patch[i];
         const IntegrationRule *ir = &(IntRules.Get(mesh->GetElementGeometry(ielem),
                                                    flux_order));
         int num_integration_pts = ir->GetNPoints();

         ufes->GetElementVDofs(ielem, udofs, utrans);
         u.GetSubVector(udofs, ul);
         utrans.InvTransformPrimal(ul);
         Transf = ufes->GetElementTransformation(ielem);
         FiniteElement *dummy = nullptr;
         blfi.ComputeElementFlux(*ufes->GetFE(ielem), *Transf, ul,
                                 *dummy, fl, with_coeff, ir);

         // 2.C.ii. Use global polynomial basis to construct normal
         //         equations
         for (int k = 0; k < num_integration_pts; k++)
         {
            const IntegrationPoint ip = ir->IntPoint(k);
            real_t tmp[3];
            Vector transip(tmp, 3);
            Transf->Transform(ip, transip);

            Vector p;
            TensorProductLegendre(dim, patch_order, transip, xmax, xmin, p, angle,
                                  &midpoint);
            AddMultVVt(p, A);

            for (int l = 0; l < num_basis_functions; l++)
            {
               // Loop through each component of the discrete flux
               for (int n = 0; n < sdim; n++)
               {
                  b[l + n * num_basis_functions] += p(l) * fl(k + n * num_integration_pts);
               }
            }
         }
      }

      // 2.D. Shift spectrum of A to avoid conditioning issues.
      //      Regularization is necessary if the tensor product space used for the
      //      flux reconstruction leads to an underdetermined system of linear equations.
      //      This should not happen if there are tensor product elements in the patch,
      //      but it can happen if there are other element shapes (those with few
      //      integration points) in the patch.
      for (int i = 0; i < num_basis_functions; i++)
      {
         A(i,i) += tichonov_coeff;
      }

      // 2.E. Solve for polynomial coefficients
      Array<int> ipiv(num_basis_functions);
      LUFactors lu(A.Data(), ipiv);
      real_t TOL = 1e-9;
      if (!lu.Factor(num_basis_functions,TOL))
      {
         // Singular matrix
         mfem::out << "LSZZErrorEstimator: Matrix A is singular.\t"
                   << "Consider increasing tichonov_coeff." << endl;
         for (int i = 0; i < num_basis_functions; i++)
         {
            A(i,i) += 1e-8;
         }
         lu.Factor(num_basis_functions,TOL);
      }
      lu.Solve(num_basis_functions, sdim, b);

      // 2.F. Construct l2-minimizing global polynomial
      auto global_poly_tmp = [=] (const Vector &x, Vector &f)
      {
         Vector p;
         TensorProductLegendre(dim, patch_order, x, xmax, xmin, p, angle, &midpoint);
         f = 0.0;
         for (int i = 0; i < num_basis_functions; i++)
         {
            for (int j = 0; j < sdim; j++)
            {
               f(j) += b[i + j * num_basis_functions] * p(i);
            }
         }
      };
      VectorFunctionCoefficient global_poly(sdim, global_poly_tmp);

      // 3. Compute error contributions from the face.
      real_t element_error = 0.0;
      real_t patch_error = 0.0;
      for (int i = 0; i < patch.Size(); i++)
      {
         int ielem = patch[i];
         element_error = u.ComputeElementGradError(ielem, &global_poly);
         element_error *= element_error;
         patch_error += element_error;
         error_estimates(ielem) += element_error;
         counters[ielem]++;
      }

      total_error += patch_error;
   }

   // 4. Calibrate the final error estimates. Note that the l2 norm of
   //    error_estimates vector converges to total_error.
   //    The error estimates have been calibrated so that high order
   //    benchmark problems with tensor product elements are asymptotically
   //    exact.
   for (int ielem = 0; ielem < nfe; ielem++)
   {
      if (counters[ielem] == 0)
      {
         error_estimates(ielem) = infinity();
      }
      else
      {
         error_estimates(ielem) /= counters[ielem]/2.0;
         error_estimates(ielem) = sqrt(error_estimates(ielem));
      }
   }
   return std::sqrt(total_error/dim);
}

real_t ComputeElementLpDistance(real_t p, int i,
                                GridFunction& gf1, GridFunction& gf2)
{
   real_t norm = 0.0;

   FiniteElementSpace *fes1 = gf1.FESpace();
   FiniteElementSpace *fes2 = gf2.FESpace();

   const FiniteElement* fe1 = fes1->GetFE(i);
   const FiniteElement* fe2 = fes2->GetFE(i);

   const IntegrationRule *ir;
   int intorder = 2*std::max(fe1->GetOrder(),fe2->GetOrder()) + 1; // <-------
   ir = &(IntRules.Get(fe1->GetGeomType(), intorder));
   int nip = ir->GetNPoints();
   Vector val1, val2;

   ElementTransformation *T = fes1->GetElementTransformation(i);
   for (int j = 0; j < nip; j++)
   {
      const IntegrationPoint &ip = ir->IntPoint(j);
      T->SetIntPoint(&ip);

      gf1.GetVectorValue(i, ip, val1);
      gf2.GetVectorValue(i, ip, val2);

      val1 -= val2;
      real_t errj = val1.Norml2();
      if (p < infinity())
      {
         errj = pow(errj, p);
         norm += ip.weight * T->Weight() * errj;
      }
      else
      {
         norm = std::max(norm, errj);
      }
   }

   if (p < infinity())
   {
      // Negative quadrature weights may cause the norm to be negative
      norm = pow(fabs(norm), 1./p);
   }

   return norm;
}


real_t ExtrudeCoefficient::Eval(ElementTransformation &T,
                                const IntegrationPoint &ip)
{
   ElementTransformation *T_in =
      mesh_in->GetElementTransformation(T.ElementNo / n);
   T_in->SetIntPoint(&ip);
   return sol_in.Eval(*T_in, ip);
}


GridFunction *Extrude1DGridFunction(Mesh *mesh, Mesh *mesh2d,
                                    GridFunction *sol, const int ny)
{
   GridFunction *sol2d;

   FiniteElementCollection *solfec2d;
   const char *name = sol->FESpace()->FEColl()->Name();
   string cname = name;
   if (cname == "Linear")
   {
      solfec2d = new LinearFECollection;
   }
   else if (cname == "Quadratic")
   {
      solfec2d = new QuadraticFECollection;
   }
   else if (cname == "Cubic")
   {
      solfec2d = new CubicFECollection;
   }
   else if (!strncmp(name, "H1_", 3))
   {
      solfec2d = new H1_FECollection(atoi(name + 7), 2);
   }
   else if (!strncmp(name, "H1Pos_", 6))
   {
      // use regular (nodal) H1_FECollection
      solfec2d = new H1_FECollection(atoi(name + 10), 2);
   }
   else if (!strncmp(name, "L2_T", 4))
   {
      solfec2d = new L2_FECollection(atoi(name + 10), 2);
   }
   else if (!strncmp(name, "L2_", 3))
   {
      solfec2d = new L2_FECollection(atoi(name + 7), 2);
   }
   else if (!strncmp(name, "L2Int_", 6))
   {
      solfec2d = new L2_FECollection(atoi(name + 7), 2, BasisType::GaussLegendre,
                                     FiniteElement::INTEGRAL);
   }
   else
   {
      mfem::err << "Extrude1DGridFunction : unknown FE collection : "
                << cname << endl;
      return NULL;
   }
   FiniteElementSpace *solfes2d;
   // assuming sol is scalar
   solfes2d = new FiniteElementSpace(mesh2d, solfec2d);
   sol2d = new GridFunction(solfes2d);
   sol2d->MakeOwner(solfec2d);
   {
      GridFunctionCoefficient csol(sol);
      ExtrudeCoefficient c2d(mesh, csol, ny);
      sol2d->ProjectCoefficient(c2d);
   }
   return sol2d;
}

}<|MERGE_RESOLUTION|>--- conflicted
+++ resolved
@@ -2312,11 +2312,8 @@
 {
    DeltaCoefficient *delta_c = dynamic_cast<DeltaCoefficient *>(&coeff);
    DofTransformation doftrans;
-<<<<<<< HEAD
    Array<int> vdofs;
    Vector vals;
-=======
->>>>>>> 43c50376
 
    if (delta_c == NULL)
    {
@@ -2327,11 +2324,7 @@
             fes->GetElementVDofs(i, vdofs, doftrans);
             vals.SetSize(vdofs.Size());
             fes->GetFE(i)->Project(coeff, *fes->GetElementTransformation(i), vals);
-<<<<<<< HEAD
-            if (doftrans.GetDofTransformation()) { doftrans.TransformPrimal(vals); }
-=======
             doftrans.TransformPrimal(vals);
->>>>>>> 43c50376
             SetSubVector(vdofs, vals);
          }
       }
@@ -2437,7 +2430,6 @@
 
 void GridFunction::ProjectCoefficient(VectorCoefficient &vcoeff)
 {
-<<<<<<< HEAD
    Array<int> vdofs;
    Vector vals;
    DofTransformation doftrans;
@@ -2445,28 +2437,11 @@
    if (fes->GetNURBSext() == NULL)
    {
       for (int i = 0; i < fes->GetNE(); i++)
-=======
-   DofTransformation doftrans;
-   if (fes->GetNURBSext() == NULL)
-   {
-      int i;
-      Array<int> vdofs;
-      Vector vals;
-
-      for (i = 0; i < fes->GetNE(); i++)
->>>>>>> 43c50376
       {
          fes->GetElementVDofs(i, vdofs, doftrans);
          vals.SetSize(vdofs.Size());
          fes->GetFE(i)->Project(vcoeff, *fes->GetElementTransformation(i), vals);
-<<<<<<< HEAD
-         if (doftrans.GetDofTransformation())
-         {
-            doftrans.TransformPrimal(vals);
-         }
-=======
          doftrans.TransformPrimal(vals);
->>>>>>> 43c50376
          SetSubVector(vdofs, vals);
       }
    }
