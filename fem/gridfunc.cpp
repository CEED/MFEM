--- conflicted
+++ resolved
@@ -2341,11 +2341,7 @@
             fes->GetFE(i)->Project(coeff,
                                    *fes->GetElementTransformation(i),
                                    vals);
-<<<<<<< HEAD
-            if (doftrans.GetDofTransformation()) { doftrans.TransformPrimal(vals); }
-=======
             doftrans.TransformPrimal(vals);
->>>>>>> 1ce8a822
 
             // Remove undefined dofs
             // The knot location (either Botella, Demko or Greville point)
@@ -2458,14 +2454,7 @@
          vals.SetSize(vdofs.Size());
          vals = signal;
          fes->GetFE(i)->Project(vcoeff, *fes->GetElementTransformation(i), vals);
-<<<<<<< HEAD
-         if (doftrans.GetDofTransformation())
-         {
-            doftrans.TransformPrimal(vals);
-         }
-=======
          doftrans.TransformPrimal(vals);
->>>>>>> 1ce8a822
          // Remove undefined dofs
          // The knot location (either Botella, Demko or Greville point)
          // where the NURBS dof are evaluated might fall outside of the
@@ -2483,7 +2472,6 @@
          }
          vdofs.SetSize(s);
          vals.SetSize(s);
-<<<<<<< HEAD
 
          // Add reduced dofs to global vector
          SetSubVector(vdofs, vals);
@@ -2498,22 +2486,6 @@
    LinearForm b(fes);
    BilinearForm a(fes);
 
-=======
-
-         // Add reduced dofs to global vector
-         SetSubVector(vdofs, vals);
-      }
-   }
-}
-
-void GridFunction::ProjectCoefficientGlobalL2(VectorCoefficient &vcoeff,
-                                              real_t rtol, int iter)
-{
-   // Define and assemble linear form
-   LinearForm b(fes);
-   BilinearForm a(fes);
-
->>>>>>> 1ce8a822
    // Dimension argument to GetRangeType is arbitrary to be 3, could also be 2.
    if (fes->FEColl()->GetRangeType(3)  == mfem::FiniteElement::VECTOR)
    {
