--- conflicted
+++ resolved
@@ -4574,684 +4574,11 @@
    return sol2d;
 }
 
-<<<<<<< HEAD
-void GridFunction::SetupPLBounds(const int nb, const int ncp,
-                                 const int b_type, const int cp_type,
-                                 const real_t tol,
-                                 Vector &nodex, Vector &nodew, Vector &intx,
-                                 DenseMatrix &lbound, DenseMatrix &ubound)
-{
-   lbound.SetSize(nb, ncp);
-   ubound.SetSize(nb, ncp);
-   nodex.SetSize(nb);
-   nodew.SetSize(nb);
-   intx.SetSize(ncp);
-   auto scalenodes = [](const Vector &in, const real_t a, const real_t b) -> Vector
-   {
-      Vector outVec(in.Size());
-      real_t maxv = in.Max();
-      real_t minv = in.Min();
-      for (int i = 0; i < in.Size(); i++)
-      {
-         outVec(i) = a + (b-a)*(in(i)-minv)/(maxv-minv);
-      }
-      return outVec;
-   };
-   MFEM_VERIFY(ncp >= 2,"Atleast 2 control points are required.");
-
-   if (cp_type == 0) // GL + End Point
-   {
-      intx(0) = 0.0;
-      intx(ncp-1) = 1.0;
-      if (ncp > 2)
-      {
-         const real_t *x = poly1d.GetPoints(ncp-3, 0);
-         MFEM_VERIFY(x, "Error in getting points.");
-         for (int i = 0; i < ncp-2; i++)
-         {
-            intx(i+1) = x[i];
-         }
-      }
-   }
-   else if (cp_type == 1) // Chebyshev
-   {
-      auto GetChebyshevNodes = [](int n) -> Vector
-      {
-         Vector nodes(n);
-         nodes(0) = -1.0;
-         nodes(n - 1) = 1.0;
-         for (int i = 2; i < n; ++i)
-         {
-            nodes(i - 1) = -std::cos(M_PI * ((i - 1.0)*1.0 / (n - 1)));
-         }
-         return nodes;
-      };
-      intx = GetChebyshevNodes(ncp);
-   }
-   else
-   {
-      MFEM_ABORT("Unsupported interval points. Use [0,1].\n");
-   }
-   intx = scalenodes(intx, 0.0, 1.0); // rescale to [0,1]
-
-   MFEM_VERIFY(b_type >= 0 && b_type <= 2, "Invalid node type, use [0,2].");
-   Poly_1D::Basis &basis1d(poly1d.GetBasis(nb-1, b_type));
-
-   // Initialize bounds
-   lbound = 0.0;
-   ubound = 0.0;
-
-   Vector bmv(nb), bpv(nb), bv(nb); // basis values
-   Vector bdmv(nb), bdpv(nb), bdv(nb); // basis derivative values
-   Vector vals(3);
-
-   for (int j = 0; j < ncp; j++)
-   {
-      real_t x = intx(j);
-      real_t xm = x;
-      if (j != 0)
-      {
-         xm = 0.5*(intx(j-1)+intx(j));
-      }
-      real_t xp = x;
-      if (j != ncp-1)
-      {
-         xp = 0.5*(intx(j)+intx(j+1));
-      }
-      basis1d.Eval(xm, bmv, bdmv);
-      basis1d.Eval(xp, bpv, bdpv);
-      basis1d.Eval(x, bv);
-      real_t dm = x-xm;
-      real_t dp = x-xp;
-      for (int i = 0; i < nb; i++)
-      {
-         if (j == 0)
-         {
-            lbound(i, j) = bv(i);
-            ubound(i, j) = bv(i);
-         }
-         else if (j == ncp-1)
-         {
-            lbound(i, j) = bv(i);
-            ubound(i, j) = bv(i);
-         }
-         else
-         {
-            vals(0)  = bv(i);
-            vals(1) =  bmv(i) +  dm*bdmv(i);
-            vals(2) =  bpv(i) +  dp*bdpv(i);
-            lbound(i, j) = vals.Min()-tol;
-            ubound(i, j) = vals.Max()+tol;
-         }
-      }
-   }
-
-   IntegrationRule irule(nb);
-   if (b_type == 0)
-   {
-      QuadratureFunctions1D::GaussLegendre(nb, &irule);
-      for (int i = 0; i < nb; i++)
-      {
-         nodew(i) = irule.IntPoint(i).weight;
-         nodex(i) = irule.IntPoint(i).x;
-      }
-   }
-   else if (b_type == 1)
-   {
-      QuadratureFunctions1D::GaussLobatto(nb, &irule);
-      for (int i = 0; i < nb; i++)
-      {
-         nodew(i) = irule.IntPoint(i).weight;
-         nodex(i) = irule.IntPoint(i).x;
-      }
-   }
-   else if (b_type == 2)
-   {
-      QuadratureFunctions1D::ClosedUniform(nb, &irule);
-      for (int i = 0; i < nb; i++)
-      {
-         nodew(i) = irule.IntPoint(i).weight;
-         nodex(i) = irule.IntPoint(i).x;
-      }
-   }
-}
-
-void GridFunction::SetupBernsteinBasisMat(DenseMatrix &basisMat, Vector &nodes)
-{
-   const int nb = nodes.Size();
-   L2_SegmentElement el(nb-1, 2); // we use L2 to leverage lexicographic order
-   Array<int> ordering = el.GetLexicographicOrdering();
-   basisMat.SetSize(nb, nb);
-   Vector shape(nb);
-   IntegrationPoint ip;
-   for (int i = 0; i < nb; i++)
-   {
-      ip.x = nodes(i);
-      el.CalcShape(ip, shape);
-      basisMat.SetRow(i, shape);
-   }
-}
-
-constexpr int GridFunction::PLBound::min_ncp_gl_x[2][11];
-constexpr int GridFunction::PLBound::min_ncp_gll_x[2][11];
-constexpr int GridFunction::PLBound::min_ncp_pos_x[2][11];
-
-int GridFunction::PLBound::GetMinimumPointsForGivenBases(int nb_i, int b_type_i,
-                                                         int cp_type_i)
-{
-
-   MFEM_VERIFY(b_type_i >= 0 && b_type_i <= 2, "Invalid node type. Specify 0 "
-               "for GL, 1 for GLL, and 2 for positive " "bases.");
-   MFEM_VERIFY(cp_type_i == 0 || cp_type_i == 1, "Invalid control point type. "
-               "Specify 0 for GL+end points, 1 for Chebyshev.");
-   if (nb_i > 12)
-   {
-      MFEM_ABORT("GetMinimumPointsForGivenBases can only be used for maximum "
-                 "order = 11, i.e. nb=12. 2*nb points should be sufficient to "
-                 "bound the bases up to nb = 30.");
-   }
-   else if (b_type_i == 0)
-   {
-      return min_ncp_gl_x[cp_type_i][nb_i-2];
-   }
-   else if (b_type_i == 1)
-   {
-      return min_ncp_gll_x[cp_type_i][nb_i-2];
-   }
-   else if (b_type_i == 2)
-   {
-      return min_ncp_pos_x[cp_type_i][nb_i-2];
-   }
-   return 0;
-}
-
-GridFunction::PLBound GridFunction::GetPLBound(int ncp, int cp_type)
-{
-   PLBound plb;
-   const char *name = fes->FEColl()->Name();
-   string cname = name;
-
-   plb.cp_type = cp_type;
-   plb.b_type = BasisType::Invalid;
-   plb.nb = fes->GetMaxElementOrder()+1;
-   plb.tol = 0.0;
-
-   int minncp = 2;
-   if (plb.nb > 12)
-   {
-      minncp = 2*plb.nb;
-   }
-   else if (!strncmp(name, "H1_", 3) && strncmp(name, "H1_Trace_", 9))
-   {
-      // H1 GLL
-      plb.b_type = BasisType::GaussLobatto;
-      minncp = plb.min_ncp_gll_x[plb.cp_type][plb.nb-2];
-   }
-   else if (!strncmp(name, "H1Pos_", 6) && strncmp(name, "H1Pos_Trace_", 12))
-   {
-      // H1 Positive
-      plb.b_type = BasisType::Positive;
-      minncp = plb.min_ncp_pos_x[plb.cp_type][plb.nb-2];
-   }
-   else if (!strncmp(name, "L2_", 3) && strncmp(name, "L2_T", 4))
-   {
-      // L2 Gauss-Legendre
-      plb.b_type = BasisType::GaussLegendre;
-      minncp = plb.min_ncp_gl_x[plb.cp_type][plb.nb-2];
-   }
-   else if (!strncmp(name, "L2_T1", 5))
-   {
-      // L2 GLL
-      plb.b_type = BasisType::GaussLobatto;
-      minncp = plb.min_ncp_gll_x[plb.cp_type][plb.nb-2];
-   }
-   else if (!strncmp(name, "L2_T2", 5))
-   {
-      // L2 Positive
-      plb.b_type = BasisType::Positive;
-      minncp = plb.min_ncp_pos_x[plb.cp_type][plb.nb-2];
-   }
-   else
-   {
-      MFEM_ABORT("Only H1 GLL/Positive & L2 GL/GLL/Positive bases supported.");
-   }
-
-   plb.ncp = std::max(minncp, ncp);
-
-   SetupPLBounds(plb.nb, plb.ncp, plb.b_type, plb.cp_type, plb.tol,
-                 plb.nodes, plb.weights, plb.control_points,
-                 plb.lbound, plb.ubound);
-   if (plb.b_type == 2)
-   {
-      plb.nodes_int.SetSize(plb.nb);
-      plb.weights_int.SetSize(plb.nb);
-      IntegrationRule irule(plb.nb);
-      {
-         QuadratureFunctions1D::GaussLobatto(plb.nb, &irule);
-         for (int i = 0; i < plb.nb; i++)
-         {
-            plb.weights_int(i) = irule.IntPoint(i).weight;
-            plb.nodes_int(i) = irule.IntPoint(i).x;
-         }
-      }
-
-      SetupBernsteinBasisMat(plb.basisMatNodes, plb.nodes);
-      // Setup memory for lu factors
-      plb.basisMatLU = plb.basisMatNodes;
-      plb.lu_ip.SetSize(plb.nb);
-      // Compute lu factors
-      plb.lu.data = plb.basisMatLU.GetData();
-      plb.lu.ipiv = plb.lu_ip.GetData();
-      bool factor = plb.lu.Factor(plb.nb);
-      MFEM_VERIFY(factor,"Failure in LU factorization in PLBound.");
-
-      // Setup the Bernstein basis matrix for the GLL integration points. This
-      // is used to compute linear fit.
-      SetupBernsteinBasisMat(plb.basisMatInt, plb.nodes_int);
-   }
-   else
-   {
-      plb.nodes_int.SetDataAndSize(plb.nodes.GetData(), plb.nb);
-      plb.weights_int.SetDataAndSize(plb.weights.GetData(), plb.nb);
-   }
-
-   return plb;
-}
-
-void GridFunction::Get1DBounds(PLBound &plb, Vector &coeff,
-                               Vector &intmin, Vector &intmax)
-{
-   real_t x,w;
-   intmin.SetSize(plb.ncp);
-   intmax.SetSize(plb.ncp);
-   intmin = 0.0;
-   intmax = 0.0;
-   Vector coeffm(plb.nb);
-   coeffm = 0.0;
-
-   real_t a0 = 0.0;
-   real_t a1 = 0.0;
-
-   Vector nodal_vals, nodal_integ_vals;
-   if (plb.b_type == 2) // compute values at equispaced nodes and GLL nodes
-   {
-      nodal_vals.SetSize(plb.nb);
-      nodal_integ_vals.SetSize(plb.nb);
-      Vector shape(plb.nb);
-      for (int i = 0; i < plb.nb; i++)
-      {
-         plb.basisMatNodes.GetRow(i, shape);
-         nodal_vals(i) = shape*coeff;
-         plb.basisMatInt.GetRow(i, shape);
-         nodal_integ_vals(i) = shape*coeff;
-      }
-   }
-   else
-   {
-      nodal_vals.SetDataAndSize(coeff.GetData(), plb.nb);
-      nodal_integ_vals.SetDataAndSize(coeff.GetData(), plb.nb);
-   }
-
-   // compute L2 projection for linear bases: a0 + a1*x
-   if (plb.proj)
-   {
-      for (int i = 0; i < plb.nb; i++)
-      {
-         x = 2.0*plb.nodes_int(i)-1;
-         w = 2.0*plb.weights_int(i);
-         a0 += 0.5*nodal_integ_vals(i)*w;
-         a1 += 1.5*nodal_integ_vals(i)*w*x;
-      }
-
-      // offset the linear fit from nodal values
-      for (int i = 0; i < plb.nb; i++)
-      {
-         x = 2.0*plb.nodes(i)-1;
-         coeffm(i) = nodal_vals(i) - a0 - a1*x;
-      }
-
-      // compute coefficients for Bernstein
-      if (plb.b_type == 2)
-      {
-         plb.lu.Solve(plb.nb, 1, coeffm.GetData());
-      }
-
-      // initialize the bounds to be the linear fit
-      for (int j = 0; j < plb.ncp; j++)
-      {
-         x = 2.0*plb.control_points(j)-1;
-         intmin(j) = a0 + a1*x;
-         intmax(j) = intmin(j);
-      }
-   }
-   else
-   {
-      coeffm.SetDataAndSize(coeff.GetData(), plb.nb);
-   }
-
-   for (int i = 0; i < plb.nb; i++)
-   {
-      real_t c = coeffm(i);
-      for (int j = 0; j < plb.ncp; j++)
-      {
-         intmin(j) += std::min(plb.lbound(i,j)*c, plb.ubound(i,j)*c);
-         intmax(j) += std::max(plb.lbound(i,j)*c, plb.ubound(i,j)*c);
-      }
-   }
-}
-
-void GridFunction::Get2DBounds(PLBound &plb, Vector &coeff,
-                               Vector &intmin, Vector &intmax)
-{
-   int &nr = plb.nb;
-   int &ncp = plb.ncp;
-   intmin.SetSize(ncp*ncp);
-   intmax.SetSize(ncp*ncp);
-   intmin = 0.0;
-   intmax = 0.0;
-   Vector intminT(ncp*nr);
-   Vector intmaxT(ncp*nr);
-   // Get bounds for each row of the solution
-   for (int i = 0; i < nr; i++)
-   {
-      Vector solcoeff(coeff.GetData()+i*nr, nr);
-      Vector intminrow(intminT.GetData()+i*ncp, ncp);
-      Vector intmaxrow(intmaxT.GetData()+i*ncp, ncp);
-      Get1DBounds(plb, solcoeff, intminrow, intmaxrow);
-   }
-   Vector intminT2 = intminT;
-
-   // Compute a0 and a1 for each column of nodes
-   Vector a0V(ncp), a1V(ncp);
-   a0V = 0.0;
-   a1V = 0.0;
-   real_t x,w,t;
-   if (plb.proj)
-   {
-      if (plb.b_type == 2)
-      {
-         // Note: DenseMatrix uses column-major ordering so we will need to
-         // transpose the matrix.
-         DenseMatrix intminTM(intminT.GetData(), ncp, nr),
-                     intmaxTM(intmaxT.GetData(), ncp, nr),
-                     intmeanTM(ncp, nr);
-         DenseMatrix minvalsM(nr, ncp), maxvalsM(nr, ncp), meanintvalsM(nr, ncp);
-         MultABt(plb.basisMatNodes, intminTM, minvalsM);
-         MultABt(plb.basisMatNodes, intmaxTM, maxvalsM);
-         intmeanTM = intminTM;
-         intmeanTM += intmaxTM;
-         intmeanTM *= 0.5;
-         MultABt(plb.basisMatInt, intmeanTM, meanintvalsM);
-
-         // Compute the linear fit along each column and then offset it from
-         // the bounds on the coefficient.
-         // Note: Since Bernstein bases are positive, we can use the lower
-         // bounds to compute the lower bounding polynomial and subtract the
-         // linear fit before finding the Bernstein coefficients corresponding
-         // to the perturbation. Same for upper bounds. If the bases were not
-         // always positive, it is not yet clear if the perturbation
-         // coefficients will be this straightforward to compute.
-         for (int j = 0; j < ncp; j++) // row of interval points
-         {
-            for (int i = 0; i < nr; i++)
-            {
-               x = 2.0*plb.nodes_int(i)-1; // x-coordinate
-               w = 2.0*plb.weights_int(i); // weight
-               t = meanintvalsM(i,j);
-               a0V(j) += 0.5*t*w;
-               a1V(j) += 1.5*t*w*x;
-            }
-            // Offset linear fit
-            for (int i = 0; i < nr; i++)
-            {
-               x = 2.0*plb.nodes(i)-1; // x-coordinate
-               minvalsM(i,j) -= a0V(j) + a1V(j)*x;
-               maxvalsM(i,j) -= a0V(j) + a1V(j)*x;
-            }
-            // Compute Bernstein coefficients
-            plb.lu.Solve(nr, 1, minvalsM.GetColumn(j));
-            plb.lu.Solve(nr, 1, maxvalsM.GetColumn(j));
-            for (int i = 0; i < nr; i++)
-            {
-               intminT(i*ncp+j) = minvalsM(i,j);
-               intmaxT(i*ncp+j) = maxvalsM(i,j);
-            }
-         }
-      }
-      else
-      {
-         for (int j = 0; j < nr; j++) // row of nodes
-         {
-            x = 2.0*plb.nodes(j)-1; // x-coordinate
-            w = 2.0*plb.weights(j); // weight
-            for (int i = 0; i < ncp; i++) // column of interval points
-            {
-               t = 0.5*(intminT(j*ncp+i)+intmaxT(j*ncp+i));
-               a0V(i) += 0.5*t*w;
-               a1V(i) += 1.5*t*w*x;
-            }
-         }
-         // offset the linear fit from nodal values
-         for (int j = 0; j < nr; j++) // row of nodes
-         {
-            x = 2.0*plb.nodes(j)-1; // x-coordinate
-            for (int i = 0; i < ncp; i++) // column of interval points
-            {
-               t = a0V(i) + a1V(i)*x;
-               intminT(j*ncp+i) -= t;
-               intmaxT(j*ncp+i) -= t;
-            }
-         }
-      }
-
-      // Initialize bounds using a0 and a1 values
-      for (int j = 0; j < ncp; j++) // row j
-      {
-         x = 2.0*plb.control_points(j)-1;
-         for (int i = 0; i < ncp; i++) // column i
-         {
-            intmin(j*ncp+i) = a0V(i) + a1V(i)*x;
-            intmax(j*ncp+i) = intmin(j*ncp+i);
-         }
-      }
-   }
-
-   // Compute bounds
-   int id1 = 0, id2 = 0;
-   Vector vals(4);
-   for (int j = 0; j < nr; j++)
-   {
-      for (int i = 0; i < ncp; i++) // ith column
-      {
-         real_t w0 = intminT(id1++);
-         real_t w1 = intmaxT(id2++);
-         for (int k = 0; k < ncp; k++) // kth row
-         {
-            vals(0) = w0*plb.lbound(j,k);
-            vals(1) = w0*plb.ubound(j,k);
-            vals(2) = w1*plb.lbound(j,k);
-            vals(3) = w1*plb.ubound(j,k);
-            intmin(k*ncp+i) += vals.Min();
-            intmax(k*ncp+i) += vals.Max();
-         }
-      }
-   }
-}
-
-void GridFunction::Get3DBounds(PLBound &plb, Vector &coeff,
-                               Vector &intmin, Vector &intmax)
-{
-   int nr = plb.nb,
-       nr2 = plb.nb*plb.nb,
-       ncp2 = plb.ncp*plb.ncp,
-       ncp3 = plb.ncp*plb.ncp*plb.ncp;
-
-   intmin.SetSize(ncp3);
-   intmax.SetSize(ncp3);
-   intmin = 0.0;
-   intmax = 0.0;
-   Vector intminT(ncp2*nr);
-   Vector intmaxT(ncp2*nr);
-
-   // Get bounds for each slice of the solution
-   for (int i = 0; i < nr; i++)
-   {
-      Vector solcoeff(coeff.GetData()+i*nr2, nr2);
-      Vector intminrow(intminT.GetData()+i*ncp2, ncp2);
-      Vector intmaxrow(intmaxT.GetData()+i*ncp2, ncp2);
-      Get2DBounds(plb, solcoeff, intminrow, intmaxrow);
-   }
-   DenseMatrix intminTM(intminT.GetData(), ncp2, nr),
-               intmaxTM(intmaxT.GetData(), ncp2, nr);
-
-   // Compute a0 and a1 for each tower of nodes
-   Vector a0V(ncp2), a1V(ncp2);
-   a0V = 0.0;
-   a1V = 0.0;
-   real_t x,w,t;
-   if (plb.proj)
-   {
-      if (plb.b_type == 2) // Bernstein bases
-      {
-         // Compute the mean coefficients along each tower.
-         for (int j = 0; j < ncp2; j++) // slice of interval points
-         {
-            Vector meanBounds(nr), minBounds(nr), maxBounds(nr);
-            intminTM.GetRow(j, minBounds);
-            intmaxTM.GetRow(j, maxBounds);
-            for (int i = 0; i < nr; i++) // column of nodes
-            {
-               meanBounds(i) = 0.5*(minBounds(i)+maxBounds(i));
-            }
-            Vector meanNodalIntVals(nr);
-            Vector minNodalVals(nr);
-            Vector maxNodalVals(nr);
-            Vector row(nr);
-            for (int i = 0; i < nr; i++)
-            {
-               plb.basisMatNodes.GetRow(i, row);
-               minNodalVals(i) = row*minBounds;
-               maxNodalVals(i) = row*maxBounds;
-               plb.basisMatInt.GetRow(i, row);
-               meanNodalIntVals(i) = row*meanBounds;
-            }
-            // linear fit along each tower
-            for (int i = 0; i < nr; i++)
-            {
-               x = 2.0*plb.nodes_int(i)-1; // x-coordinate
-               w = 2.0*plb.weights_int(i); // weight
-               a0V(j) += 0.5*meanNodalIntVals(i)*w;
-               a1V(j) += 1.5*meanNodalIntVals(i)*w*x;
-            }
-            // offset the linear fit from bounding coefficients
-            for (int i = 0; i < nr; i++)
-            {
-               x = 2.0*plb.nodes(i)-1; // x-coordinate
-               minBounds(i) -= a0V(j) + a1V(j)*x;
-               maxBounds(i) -= a0V(j) + a1V(j)*x;
-            }
-            // Compute Bernstein coefficients
-            plb.lu.Solve(nr, 1, minBounds.GetData());
-            plb.lu.Solve(nr, 1, maxBounds.GetData());
-            for (int i = 0; i < nr; i++)
-            {
-               intminT(i*ncp2+j) = minBounds(i);
-               intmaxT(i*ncp2+j) = maxBounds(i);
-            }
-         }
-      }
-      else
-      {
-         // nodal bases
-         for (int j = 0; j < nr; j++) // tower of nodes
-         {
-            x = 2.0*plb.nodes(j)-1; // x-coordinate
-            w = 2.0*plb.weights(j); // weight
-            for (int i = 0; i < ncp2; i++) // slice of interval points
-            {
-               t = 0.5*(intminT(j*ncp2+i)+intmaxT(j*ncp2+i));
-               a0V(i) += 0.5*t*w;
-               a1V(i) += 1.5*t*w*x;
-            }
-         }
-         // offset the linear fit from nodal values
-         for (int j = 0; j < nr; j++) // row of nodes
-         {
-            x = 2.0*plb.nodes(j)-1; // x-coordinate
-            for (int i = 0; i < ncp2; i++) // column of interval points
-            {
-               t = a0V(i) + a1V(i)*x;
-               intminT(j*ncp2+i) -= t;
-               intmaxT(j*ncp2+i) -= t;
-            }
-         }
-      }
-
-      // Initialize bounds using a0 and a1 values
-      for (int j = 0; j < plb.ncp; j++) // slice j
-      {
-         x = 2.0*plb.control_points(j)-1;
-         for (int i = 0; i < ncp2; i++) // tower i
-         {
-            intmin(j*ncp2+i) = a0V(i) + a1V(i)*x;
-            intmax(j*ncp2+i) = a0V(i) + a1V(i)*x;
-         }
-      }
-   }
-
-   // Compute bounds
-   int id1 = 0, id2 = 0;
-   Vector vals(4);
-   for (int j = 0; j < nr; j++)
-   {
-      for (int i = 0; i < ncp2; i++) // ith tower
-      {
-         real_t w0 = intminT(id1++);
-         real_t w1 = intmaxT(id2++);
-         for (int k = 0; k < plb.ncp; k++) // kth slice
-         {
-            vals(0) = w0*plb.lbound(j,k);
-            vals(1) = w0*plb.ubound(j,k);
-            vals(2) = w1*plb.lbound(j,k);
-            vals(3) = w1*plb.ubound(j,k);
-            intmin(k*ncp2+i) += vals.Min();
-            intmax(k*ncp2+i) += vals.Max();
-         }
-      }
-   }
-}
-
-void GridFunction::GetnDBounds(int rdim, PLBound &plb, Vector &coeff,
-                               Vector &intmin, Vector &intmax)
-{
-   if (rdim == 1)
-   {
-      Get1DBounds(plb, coeff, intmin, intmax);
-   }
-   else if (rdim == 2)
-   {
-      Get2DBounds(plb, coeff, intmin, intmax);
-   }
-   else if (rdim == 3)
-   {
-      Get3DBounds(plb, coeff, intmin, intmax);
-   }
-}
-
-void GridFunction::GetElementBoundsAtControlPoints(const int elem, PLBound &plb,
-                                                   Vector &lower, Vector &upper,
-                                                   const int vdim)
-{
-   MFEM_VERIFY(!fes->IsVariableOrder(),
-               "Variable order meshes not yet supported.");
-
-=======
 void GridFunction::GetElementBoundsAtControlPoints(const int elem,
                                                    const PLBound &plb,
                                                    Vector &lower, Vector &upper,
                                                    const int vdim)
 {
->>>>>>> 0648e50e
    const FiniteElement *fe = fes->GetFE(elem);
    int fes_dim  = fes->GetVDim();
    int rdim  = fe->GetDim();
@@ -5266,11 +4593,7 @@
    fes->GetElementDofs(elem, dof_idx);
    int ndofs = dof_idx.Size();
 
-<<<<<<< HEAD
-   int n_c_pts = std::pow(plb.ncp, rdim);
-=======
    int n_c_pts = std::pow(plb.GetNControlPoints(), rdim);
->>>>>>> 0648e50e
    lower.SetSize(n_c_pts*(vdim > 0 ? 1 : fes_dim));
    upper.SetSize(n_c_pts*(vdim > 0 ? 1 : fes_dim));
 
@@ -5279,13 +4602,8 @@
       if (vdim > 0 && d != vdim-1) { continue; }
       const int d_off = vdim > 0 ? 0 : d;
       Array<int> dof_idx_c = dof_idx;
-<<<<<<< HEAD
-      Vector lowerT(lower.GetData() + d_off*n_c_pts, n_c_pts);
-      Vector upperT(upper.GetData() + d_off*n_c_pts, n_c_pts);
-=======
       Vector lowerT(lower, d_off*n_c_pts, n_c_pts);
       Vector upperT(upper, d_off*n_c_pts, n_c_pts);
->>>>>>> 0648e50e
       fes->DofsToVDofs(vdim > 0 ? vdim-1 : d, dof_idx_c);
       GetSubVector(dof_idx_c, loc_data);
       Vector nodal_data;
@@ -5301,19 +4619,11 @@
             nodal_data(j) = loc_data(dof_map[j]);
          }
       }
-<<<<<<< HEAD
-      GetnDBounds(rdim, plb, nodal_data, lowerT, upperT);
-   }
-}
-
-void GridFunction::GetElementBounds(const int elem, PLBound &plb,
-=======
       plb.GetNDBounds(rdim, nodal_data, lowerT, upperT);
    }
 }
 
 void GridFunction::GetElementBounds(const int elem, const PLBound &plb,
->>>>>>> 0648e50e
                                     Vector &lower, Vector &upper,
                                     const int vdim)
 {
@@ -5321,11 +4631,7 @@
    GetElementBoundsAtControlPoints(elem, plb, lowerC, upperC, vdim);
    const FiniteElement *fe = fes->GetFE(elem);
    int rdim  = fe->GetDim();
-<<<<<<< HEAD
-   int n_c_pts = std::pow(plb.ncp, rdim);
-=======
    int n_c_pts = std::pow(plb.GetNControlPoints(), rdim);
->>>>>>> 0648e50e
    int fes_dim  = fes->GetVDim();
    lower.SetSize((vdim > 0 ? 1 :fes_dim));
    upper.SetSize((vdim > 0 ? 1 :fes_dim));
@@ -5333,23 +4639,14 @@
    {
       if (vdim > 0 && d != vdim-1) { continue; }
       const int d_off = vdim > 0 ? 0 : d;
-<<<<<<< HEAD
-      Vector lowerT(lowerC.GetData() + d_off*n_c_pts, n_c_pts);
-      Vector upperT(upperC.GetData() + d_off*n_c_pts, n_c_pts);
-=======
       Vector lowerT(lowerC, d_off*n_c_pts, n_c_pts);
       Vector upperT(upperC, d_off*n_c_pts, n_c_pts);
->>>>>>> 0648e50e
       lower(d_off) = lowerT.Min();
       upper(d_off) = upperT.Max();
    }
 }
 
-<<<<<<< HEAD
-void GridFunction::GetElementBounds(PLBound &plb,
-=======
 void GridFunction::GetElementBounds(const PLBound &plb,
->>>>>>> 0648e50e
                                     Vector &lower, Vector &upper,
                                     const int vdim)
 {
@@ -5371,15 +4668,6 @@
    }
 }
 
-<<<<<<< HEAD
-GridFunction::PLBound GridFunction::GetElementBounds(Vector &lower,
-                                                     Vector &upper,
-                                                     const int ref_factor,
-                                                     const int vdim)
-{
-   int max_order = fes->GetMaxElementOrder();
-   GridFunction::PLBound plb = GetPLBound(ref_factor*(max_order+1));
-=======
 PLBound GridFunction::GetElementBounds(Vector &lower,
                                        Vector &upper,
                                        const int ref_factor,
@@ -5387,25 +4675,15 @@
 {
    int max_order = fes->GetMaxElementOrder();
    PLBound plb(fes, ref_factor*(max_order+1));
->>>>>>> 0648e50e
    GetElementBounds(plb, lower, upper, vdim);
    return plb;
 }
 
-<<<<<<< HEAD
-GridFunction::PLBound GridFunction::GetBounds(Vector &lower, Vector &upper,
-                                              const int ref_factor,
-                                              const int vdim)
-{
-   int max_order = fes->GetMaxElementOrder();
-   GridFunction::PLBound plb = GetPLBound(ref_factor*(max_order+1));
-=======
 PLBound GridFunction::GetBounds(Vector &lower, Vector &upper,
                                 const int ref_factor, const int vdim)
 {
    int max_order = fes->GetMaxElementOrder();
    PLBound plb(fes, ref_factor*(max_order+1));
->>>>>>> 0648e50e
    Vector lel, uel;
    GetElementBounds(plb, lel, uel, vdim);
 
@@ -5417,13 +4695,8 @@
    {
       if (vdim > 0 && d != vdim-1) { continue; }
       const int d_off = vdim > 0 ? 0 : d;
-<<<<<<< HEAD
-      Vector lelt(lel.GetData() + d_off*nel, nel);
-      Vector uelt(uel.GetData() + d_off*nel, nel);
-=======
       Vector lelt(lel, d_off*nel, nel);
       Vector uelt(uel, d_off*nel, nel);
->>>>>>> 0648e50e
       lower(d_off) = lelt.Min();
       upper(d_off) = uelt.Max();
    }
