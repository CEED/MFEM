--- conflicted
+++ resolved
@@ -436,7 +436,6 @@
    boundary_face_integs_marker.Append(&bdr_marker);
 }
 
-<<<<<<< HEAD
 void BilinearForm::AddInternalBoundaryFaceIntegrator(BilinearFormIntegrator
                                                      *bfi)
 {
@@ -453,10 +452,7 @@
    internal_boundary_face_integs_marker.Append(&internal_bdr_attr_marker);
 }
 
-void BilinearForm::ComputeElementMatrix(int i, DenseMatrix &elmat)
-=======
 void BilinearForm::ComputeElementMatrix(int i, DenseMatrix &elmat) const
->>>>>>> 8ed11a5c
 {
    if (element_matrices)
    {
