// Copyright (c) 2010-2024, Lawrence Livermore National Security, LLC. Produced
// at the Lawrence Livermore National Laboratory. All Rights reserved. See files
// LICENSE and NOTICE for details. LLNL-CODE-806117.
//
// This file is part of the MFEM library. For more information and source code
// availability visit https://mfem.org.
//
// MFEM is free software; you can redistribute it and/or modify it under the
// terms of the BSD-3 license. We welcome feedback and contributions, see file
// CONTRIBUTING.md for details.

// Implementation of IntegrationRule(s) classes

// Acknowledgment: Some of the high-precision triangular and tetrahedral
// quadrature rules below were obtained from the Encyclopaedia of Cubature
// Formulas at http://nines.cs.kuleuven.be/research/ecf/ecf.html

#include "fem.hpp"
#include "../mesh/nurbs.hpp"
#include <cmath>

#ifdef MFEM_USE_MPFR
#include <mpfr.h>
#endif

using namespace std;

namespace mfem
{

IntegrationRule::IntegrationRule(IntegrationRule &irx, IntegrationRule &iry)
{
   int i, j, nx, ny;

   nx = irx.GetNPoints();
   ny = iry.GetNPoints();
   SetSize(nx * ny);
   SetPointIndices();
   Order = std::min(irx.GetOrder(), iry.GetOrder());

   for (j = 0; j < ny; j++)
   {
      IntegrationPoint &ipy = iry.IntPoint(j);
      for (i = 0; i < nx; i++)
      {
         IntegrationPoint &ipx = irx.IntPoint(i);
         IntegrationPoint &ip  = IntPoint(j*nx+i);

         ip.x = ipx.x;
         ip.y = ipy.x;
         ip.weight = ipx.weight * ipy.weight;
      }
   }
}

IntegrationRule::IntegrationRule(IntegrationRule &irx, IntegrationRule &iry,
                                 IntegrationRule &irz)
{
   const int nx = irx.GetNPoints();
   const int ny = iry.GetNPoints();
   const int nz = irz.GetNPoints();
   SetSize(nx*ny*nz);
   SetPointIndices();
   Order = std::min({irx.GetOrder(), iry.GetOrder(), irz.GetOrder()});

   for (int iz = 0; iz < nz; ++iz)
   {
      IntegrationPoint &ipz = irz.IntPoint(iz);
      for (int iy = 0; iy < ny; ++iy)
      {
         IntegrationPoint &ipy = iry.IntPoint(iy);
         for (int ix = 0; ix < nx; ++ix)
         {
            IntegrationPoint &ipx = irx.IntPoint(ix);
            IntegrationPoint &ip  = IntPoint(iz*nx*ny + iy*nx + ix);

            ip.x = ipx.x;
            ip.y = ipy.x;
            ip.z = ipz.x;
            ip.weight = ipx.weight*ipy.weight*ipz.weight;
         }
      }
   }
}

const Array<real_t> &IntegrationRule::GetWeights() const
{
   if (weights.Size() != GetNPoints())
   {
      weights.SetSize(GetNPoints());
      for (int i = 0; i < GetNPoints(); i++)
      {
         weights[i] = IntPoint(i).weight;
      }
   }
   return weights;
}

void IntegrationRule::SetPointIndices()
{
   for (int i = 0; i < Size(); i++)
   {
      IntPoint(i).index = i;
   }
}

void IntegrationRule::GrundmannMollerSimplexRule(int s, int n)
{
   // for pow on older compilers
   using std::pow;
   const int d = 2*s + 1;
   Vector fact(d + n + 1);
   Array<int> beta(n), sums(n);

   fact(0) = 1.;
   for (int i = 1; i < fact.Size(); i++)
   {
      fact(i) = fact(i - 1)*i;
   }

   // number of points is \binom{n + s + 1}{n + 1}
   int np = 1, f = 1;
   for (int i = 0; i <= n; i++)
   {
      np *= (s + i + 1), f *= (i + 1);
   }
   np /= f;
   SetSize(np);
   SetPointIndices();
   Order = 2*s + 1;

   int pt = 0;
   for (int i = 0; i <= s; i++)
   {
      real_t weight;

      weight = pow(2., -2*s)*pow(static_cast<real_t>(d + n - 2*i),
                                 d)/fact(i)/fact(d + n - i);
      if (i%2)
      {
         weight = -weight;
      }

      // loop over all beta : beta_0 + ... + beta_{n-1} <= s - i
      int k = s - i;
      beta = 0;
      sums = 0;
      while (true)
      {
         IntegrationPoint &ip = IntPoint(pt++);
         ip.weight = weight;
<<<<<<< HEAD
         ip.x = double(2*beta[0] + 1)/(d + n - 2*i);
         ip.y = double(2*beta[1] + 1)/(d + n - 2*i);
         if (n >= 3)
=======
         ip.x = real_t(2*beta[0] + 1)/(d + n - 2*i);
         ip.y = real_t(2*beta[1] + 1)/(d + n - 2*i);
         if (n == 3)
>>>>>>> c3eb769a
         {
            ip.z = real_t(2*beta[2] + 1)/(d + n - 2*i);
         }
         if (n == 4)
         {
            ip.t = double(2*beta[3] + 1)/(d + n - 2*i);
         }

         int j = 0;
         while (sums[j] == k)
         {
            beta[j++] = 0;
            if (j == n)
            {
               goto done_beta;
            }
         }
         beta[j]++;
         sums[j]++;
         for (j--; j >= 0; j--)
         {
            sums[j] = sums[j+1];
         }
      }
   done_beta:
      ;
   }
}

IntegrationRule*
IntegrationRule::ApplyToKnotIntervals(KnotVector const& kv) const
{
   const int np = this->GetNPoints();
   const int ne = kv.GetNE();

   IntegrationRule *kvir = new IntegrationRule(ne * np);
   kvir->SetOrder(GetOrder());

   real_t x0 = kv[0];
   real_t x1 = x0;

   int id = 0;
   for (int e=0; e<ne; ++e)
   {
      x0 = x1;

      if (e == ne-1)
      {
         x1 = kv[kv.Size() - 1];
      }
      else
      {
         // Find the next unique knot
         while (id < kv.Size() - 1)
         {
            id++;
            if (kv[id] != x0)
            {
               x1 = kv[id];
               break;
            }
         }
      }

      const real_t s = x1 - x0;

      for (int j=0; j<this->GetNPoints(); ++j)
      {
         const real_t x = x0 + (s * (*this)[j].x);
         (*kvir)[(e * np) + j].Set1w(x, (*this)[j].weight);
      }
   }

   return kvir;
}

#ifdef MFEM_USE_MPFR

// Class for computing hi-precision (HP) quadrature in 1D
class HP_Quadrature1D
{
protected:
   mpfr_t pi, z, pp, p1, p2, p3, dz, w, rtol;

public:
   static const mpfr_rnd_t rnd = GMP_RNDN;
   static const int default_prec = 128;

   // prec = MPFR precision in bits
   HP_Quadrature1D(const int prec = default_prec)
   {
      mpfr_inits2(prec, pi, z, pp, p1, p2, p3, dz, w, rtol, (mpfr_ptr) 0);
      mpfr_const_pi(pi, rnd);
      mpfr_set_si_2exp(rtol, 1, -32, rnd); // 2^(-32) < 2.33e-10
   }

   // set rtol = 2^exponent
   // this is a tolerance for the last correction of x_i in Newton's algorithm;
   // this gives roughly rtol^2 accuracy for the final x_i.
   void SetRelTol(const int exponent = -32)
   {
      mpfr_set_si_2exp(rtol, 1, exponent, rnd);
   }

   // n - number of quadrature points
   // k - index of the point to compute, 0 <= k < n
   // see also: QuadratureFunctions1D::GaussLegendre
   void ComputeGaussLegendrePoint(const int n, const int k)
   {
      MFEM_ASSERT(n > 0 && 0 <= k && k < n, "invalid n = " << n
                  << " and/or k = " << k);

      int i = (k < (n+1)/2) ? k+1 : n-k;

      // Initial guess for the x-coordinate:
      // set z = cos(pi * (i - 0.25) / (n + 0.5)) =
      //       = sin(pi * ((n+1-2*i) / (2*n+1)))
      mpfr_set_si(z, n+1-2*i, rnd);
      mpfr_div_si(z, z, 2*n+1, rnd);
      mpfr_mul(z, z, pi, rnd);
      mpfr_sin(z, z, rnd);

      bool done = false;
      while (1)
      {
         mpfr_set_si(p2, 1, rnd);
         mpfr_set(p1, z, rnd);
         for (int j = 2; j <= n; j++)
         {
            mpfr_set(p3, p2, rnd);
            mpfr_set(p2, p1, rnd);
            // p1 = ((2 * j - 1) * z * p2 - (j - 1) * p3) / j;
            mpfr_mul_si(p1, z, 2*j-1, rnd);
            mpfr_mul_si(p3, p3, j-1, rnd);
            mpfr_fms(p1, p1, p2, p3, rnd);
            mpfr_div_si(p1, p1, j, rnd);
         }
         // p1 is Legendre polynomial

         // derivative of the Legendre polynomial:
         // pp = n * (z*p1-p2) / (z*z - 1);
         mpfr_fms(pp, z, p1, p2, rnd);
         mpfr_mul_si(pp, pp, n, rnd);
         mpfr_sqr(p2, z, rnd);
         mpfr_sub_si(p2, p2, 1, rnd);
         mpfr_div(pp, pp, p2, rnd);

         if (done) { break; }

         // set delta_z: dz = p1/pp;
         mpfr_div(dz, p1, pp, rnd);
         // compute absolute tolerance: atol = rtol*(1-z)
         mpfr_t &atol = w;
         mpfr_si_sub(atol, 1, z, rnd);
         mpfr_mul(atol, atol, rtol, rnd);
         if (mpfr_cmpabs(dz, atol) <= 0)
         {
            done = true;
            // continue the computation: get pp at the new point, then exit
         }
         // update z = z - dz
         mpfr_sub(z, z, dz, rnd);
      }

      // map z to (0,1): z = (1 - z)/2
      mpfr_si_sub(z, 1, z, rnd);
      mpfr_div_2si(z, z, 1, rnd);

      // weight: w = 1/(4*z*(1 - z)*pp*pp)
      mpfr_sqr(w, pp, rnd);
      mpfr_mul_2si(w, w, 2, rnd);
      mpfr_mul(w, w, z, rnd);
      mpfr_si_sub(p1, 1, z, rnd); // p1 = 1-z
      mpfr_mul(w, w, p1, rnd);
      mpfr_si_div(w, 1, w, rnd);

      if (k >= (n+1)/2) { mpfr_swap(z, p1); }
   }

   // n - number of quadrature points
   // k - index of the point to compute, 0 <= k < n
   // see also: QuadratureFunctions1D::GaussLobatto
   void ComputeGaussLobattoPoint(const int n, const int k)
   {
      MFEM_ASSERT(n > 1 && 0 <= k && k < n, "invalid n = " << n
                  << " and/or k = " << k);

      int i = (k < (n+1)/2) ? k : n-1-k;

      if (i == 0)
      {
         mpfr_set_si(z, 0, rnd);
         mpfr_set_si(p1, 1, rnd);
         mpfr_set_si(w, n*(n-1), rnd);
         mpfr_si_div(w, 1, w, rnd); // weight = 1/(n*(n-1))
         return;
      }
      // initial guess is the corresponding Chebyshev point, z:
      //    z = -cos(pi * i/(n-1)) = sin(pi * (2*i-n+1)/(2*n-2))
      mpfr_set_si(z, 2*i-n+1, rnd);
      mpfr_div_si(z, z, 2*(n-1), rnd);
      mpfr_mul(z, pi, z, rnd);
      mpfr_sin(z, z, rnd);
      bool done = false;
      for (int iter = 0 ; true ; ++iter)
      {
         // build Legendre polynomials, up to P_{n}(z)
         mpfr_set_si(p1, 1, rnd);
         mpfr_set(p2, z, rnd);

         for (int l = 1 ; l < (n-1) ; ++l)
         {
            // P_{l+1}(x) = [ (2*l+1)*x*P_l(x) - l*P_{l-1}(x) ]/(l+1)
            mpfr_mul_si(p1, p1, l, rnd);
            mpfr_mul_si(p3, z, 2*l+1, rnd);
            mpfr_fms(p3, p3, p2, p1, rnd);
            mpfr_div_si(p3, p3, l+1, rnd);

            mpfr_set(p1, p2, rnd);
            mpfr_set(p2, p3, rnd);
         }
         if (done) { break; }
         // compute dz = resid/deriv = (z*p2 - p1) / (n*p2);
         mpfr_fms(dz, z, p2, p1, rnd);
         mpfr_mul_si(p3, p2, n, rnd);
         mpfr_div(dz, dz, p3, rnd);
         // update: z = z - dz
         mpfr_sub(z, z, dz, rnd);
         // compute absolute tolerance: atol = rtol*(1 + z)
         mpfr_t &atol = w;
         mpfr_add_si(atol, z, 1, rnd);
         mpfr_mul(atol, atol, rtol, rnd);
         // check for convergence
         if (mpfr_cmpabs(dz, atol) <= 0)
         {
            done = true;
            // continue the computation: get p2 at the new point, then exit
         }
         // If the iteration does not converge fast, something is wrong.
         MFEM_VERIFY(iter < 8, "n = " << n << ", i = " << i
                     << ", dz = " << mpfr_get_d(dz, rnd));
      }
      // Map to the interval [0,1] and scale the weights
      mpfr_add_si(z, z, 1, rnd);
      mpfr_div_2si(z, z, 1, rnd);
      // set the symmetric point
      mpfr_si_sub(p1, 1, z, rnd);
      // w = 1/[ n*(n-1)*[P_{n-1}(z)]^2 ]
      mpfr_sqr(w, p2, rnd);
      mpfr_mul_si(w, w, n*(n-1), rnd);
      mpfr_si_div(w, 1, w, rnd);

      if (k >= (n+1)/2) { mpfr_swap(z, p1); }
   }

   real_t GetPoint() const { return mpfr_get_d(z, rnd); }
   real_t GetSymmPoint() const { return mpfr_get_d(p1, rnd); }
   real_t GetWeight() const { return mpfr_get_d(w, rnd); }

   const mpfr_t &GetHPPoint() const { return z; }
   const mpfr_t &GetHPSymmPoint() const { return p1; }
   const mpfr_t &GetHPWeight() const { return w; }

   ~HP_Quadrature1D()
   {
      mpfr_clears(pi, z, pp, p1, p2, p3, dz, w, rtol, (mpfr_ptr) 0);
      mpfr_free_cache();
   }
};

#endif // MFEM_USE_MPFR


void QuadratureFunctions1D::GaussLegendre(const int np, IntegrationRule* ir)
{
   ir->SetSize(np);
   ir->SetPointIndices();
   ir->SetOrder(2*np - 1);

   switch (np)
   {
      case 1:
         ir->IntPoint(0).Set1w(0.5, 1.0);
         return;
      case 2:
         ir->IntPoint(0).Set1w(0.21132486540518711775, 0.5);
         ir->IntPoint(1).Set1w(0.78867513459481288225, 0.5);
         return;
      case 3:
         ir->IntPoint(0).Set1w(0.11270166537925831148, 5./18.);
         ir->IntPoint(1).Set1w(0.5, 4./9.);
         ir->IntPoint(2).Set1w(0.88729833462074168852, 5./18.);
         return;
   }

   const int n = np;
   const int m = (n+1)/2;

#ifndef MFEM_USE_MPFR

   for (int i = 1; i <= m; i++)
   {
      real_t z = cos(M_PI * (i - 0.25) / (n + 0.5));
      real_t pp, p1, dz, xi = 0.;
      bool done = false;
      while (1)
      {
         real_t p2 = 1;
         p1 = z;
         for (int j = 2; j <= n; j++)
         {
            real_t p3 = p2;
            p2 = p1;
            p1 = ((2 * j - 1) * z * p2 - (j - 1) * p3) / j;
         }
         // p1 is Legendre polynomial

         pp = n * (z*p1-p2) / (z*z - 1);
         if (done) { break; }

         dz = p1/pp;
#ifdef MFEM_USE_SINGLE
         if (std::abs(dz) < 1e-7)
#elif defined MFEM_USE_DOUBLE
         if (std::abs(dz) < 1e-16)
#else
         MFEM_ABORT("Floating point type undefined");
         if (std::abs(dz) < 1e-16)
#endif
         {
            done = true;
            // map the new point (z-dz) to (0,1):
            xi = ((1 - z) + dz)/2; // (1 - (z - dz))/2 has bad round-off
            // continue the computation: get pp at the new point, then exit
         }
         // update: z = z - dz
         z -= dz;
      }

      ir->IntPoint(i-1).x = xi;
      ir->IntPoint(n-i).x = 1 - xi;
      ir->IntPoint(i-1).weight =
         ir->IntPoint(n-i).weight = 1./(4*xi*(1 - xi)*pp*pp);
   }

#else // MFEM_USE_MPFR is defined

   HP_Quadrature1D hp_quad;
   for (int i = 1; i <= m; i++)
   {
      hp_quad.ComputeGaussLegendrePoint(n, i-1);

      ir->IntPoint(i-1).x = hp_quad.GetPoint();
      ir->IntPoint(n-i).x = hp_quad.GetSymmPoint();
      ir->IntPoint(i-1).weight = ir->IntPoint(n-i).weight = hp_quad.GetWeight();
   }

#endif // MFEM_USE_MPFR

}

void QuadratureFunctions1D::GaussLobatto(const int np, IntegrationRule* ir)
{
   /* An np point Gauss-Lobatto quadrature has (np - 2) free abscissa the other
      (2) abscissa are the interval endpoints.

      The interior x_i are the zeros of P'_{np-1}(x). The weights of the
      interior points on the interval [-1,1] are:

      w_i = 2/(np*(np-1)*[P_{np-1}(x_i)]^2)

      The end point weights (on [-1,1]) are: w_{end} = 2/(np*(np-1)).

      The interior abscissa are found via a nonlinear solve, the initial guess
      for each point is the corresponding Chebyshev point.

      After we find all points on the interval [-1,1], we will map and scale the
      points and weights to the MFEM natural interval [0,1].

      References:
      [1] E. E. Lewis and W. F. Millier, "Computational Methods of Neutron
          Transport", Appendix A
      [2] the QUADRULE software by John Burkardt,
          https://people.sc.fsu.edu/~jburkardt/cpp_src/quadrule/quadrule.cpp
   */

   ir->SetSize(np);
   ir->SetPointIndices();
   if ( np == 1 )
   {
      ir->IntPoint(0).Set1w(0.5, 1.0);
      ir->SetOrder(1);
   }
   else
   {
      ir->SetOrder(2*np - 3);

#ifndef MFEM_USE_MPFR

      // endpoints and respective weights
      ir->IntPoint(0).x = 0.0;
      ir->IntPoint(np-1).x = 1.0;
      ir->IntPoint(0).weight = ir->IntPoint(np-1).weight = 1.0/(np*(np-1));

      // interior points and weights
      // use symmetry and compute just half of the points
      for (int i = 1 ; i <= (np-1)/2 ; ++i)
      {
         // initial guess is the corresponding Chebyshev point, x_i:
         //    x_i = -cos(\pi * (i / (np-1)))
         real_t x_i = std::sin(M_PI * ((real_t)(i)/(np-1) - 0.5));
         real_t z_i = 0., p_l;
         bool done = false;
         for (int iter = 0 ; true ; ++iter)
         {
            // build Legendre polynomials, up to P_{np}(x_i)
            real_t p_lm1 = 1.0;
            p_l = x_i;

            for (int l = 1 ; l < (np-1) ; ++l)
            {
               // The Legendre polynomials can be built by recursion:
               // x * P_l(x) = 1/(2*l+1)*[ (l+1)*P_{l+1}(x) + l*P_{l-1} ], i.e.
               // P_{l+1}(x) = [ (2*l+1)*x*P_l(x) - l*P_{l-1} ]/(l+1)
               real_t p_lp1 = ( (2*l + 1)*x_i*p_l - l*p_lm1)/(l + 1);

               p_lm1 = p_l;
               p_l = p_lp1;
            }
            if (done) { break; }
            // after this loop, p_l holds P_{np-1}(x_i)
            // resid = (x^2-1)*P'_{np-1}(x_i)
            // but use the recurrence relationship
            // (x^2 -1)P'_l(x) = l*[ x*P_l(x) - P_{l-1}(x) ]
            // thus, resid = (np-1) * (x_i*p_l - p_lm1)

            // The derivative of the residual is:
            // \frac{d}{d x} \left[ (x^2 -1)P'_l(x) ] \right] =
            // l * (l+1) * P_l(x), with l = np-1,
            // therefore, deriv = np * (np-1) * p_l;

            // compute dx = resid/deriv
            real_t dx = (x_i*p_l - p_lm1) / (np*p_l);
#ifdef MFEM_USE_SINGLE
            if (std::abs(dx) < 1e-7)
#elif defined MFEM_USE_DOUBLE
            if (std::abs(dx) < 1e-16)
#else
            MFEM_ABORT("Floating point type undefined");
            if (std::abs(dx) < 1e-16)
#endif
            {
               done = true;
               // Map the point to the interval [0,1]
               z_i = ((1.0 + x_i) - dx)/2;
               // continue the computation: get p_l at the new point, then exit
            }
            // If the iteration does not converge fast, something is wrong.
            MFEM_VERIFY(iter < 8, "np = " << np << ", i = " << i
                        << ", dx = " << dx);
            // update x_i:
            x_i -= dx;
         }
         // Map to the interval [0,1] and scale the weights
         IntegrationPoint &ip = ir->IntPoint(i);
         ip.x = z_i;
         // w_i = (2/[ n*(n-1)*[P_{n-1}(x_i)]^2 ]) / 2
         ip.weight = (real_t)(1.0 / (np*(np-1)*p_l*p_l));

         // set the symmetric point
         IntegrationPoint &symm_ip = ir->IntPoint(np-1-i);
         symm_ip.x = 1.0 - z_i;
         symm_ip.weight = ip.weight;
      }

#else // MFEM_USE_MPFR is defined

      HP_Quadrature1D hp_quad;
      // use symmetry and compute just half of the points
      for (int i = 0 ; i <= (np-1)/2 ; ++i)
      {
         hp_quad.ComputeGaussLobattoPoint(np, i);
         ir->IntPoint(i).x = hp_quad.GetPoint();
         ir->IntPoint(np-1-i).x = hp_quad.GetSymmPoint();
         ir->IntPoint(i).weight =
            ir->IntPoint(np-1-i).weight = hp_quad.GetWeight();
      }

#endif // MFEM_USE_MPFR

   }
}

void QuadratureFunctions1D::OpenUniform(const int np, IntegrationRule* ir)
{
   ir->SetSize(np);
   ir->SetPointIndices();
   ir->SetOrder(np - 1 + np%2);

   // The Newton-Cotes quadrature is based on weights that integrate exactly the
   // interpolatory polynomial through the equally spaced quadrature points.
   for (int i = 0; i < np ; ++i)
   {
      ir->IntPoint(i).x = real_t(i+1) / real_t(np + 1);
   }

   CalculateUniformWeights(ir, Quadrature1D::OpenUniform);
}

void QuadratureFunctions1D::ClosedUniform(const int np,
                                          IntegrationRule* ir)
{
   ir->SetSize(np);
   ir->SetPointIndices();
   ir->SetOrder(np - 1 + np%2);
   if ( np == 1 ) // allow this case as "closed"
   {
      ir->IntPoint(0).Set1w(0.5, 1.0);
      return;
   }

   for (int i = 0; i < np ; ++i)
   {
      ir->IntPoint(i).x = real_t(i) / (np-1);
   }

   CalculateUniformWeights(ir, Quadrature1D::ClosedUniform);
}

void QuadratureFunctions1D::OpenHalfUniform(const int np, IntegrationRule* ir)
{
   ir->SetSize(np);
   ir->SetPointIndices();
   ir->SetOrder(np - 1 + np%2);

   // Open half points: the centers of np uniform intervals
   for (int i = 0; i < np ; ++i)
   {
      ir->IntPoint(i).x = real_t(2*i+1) / (2*np);
   }

   CalculateUniformWeights(ir, Quadrature1D::OpenHalfUniform);
}

void QuadratureFunctions1D::ClosedGL(const int np, IntegrationRule* ir)
{
   ir->SetSize(np);
   ir->SetPointIndices();
   ir->IntPoint(0).x = 0.0;
   ir->IntPoint(np-1).x = 1.0;
   ir->SetOrder(np - 1 + np%2); // Is this the correct order?

   if ( np > 2 )
   {
      IntegrationRule gl_ir;
      GaussLegendre(np-1, &gl_ir);

      for (int i = 1; i < np-1; ++i)
      {
         ir->IntPoint(i).x = (gl_ir.IntPoint(i-1).x + gl_ir.IntPoint(i).x)/2;
      }
   }

   CalculateUniformWeights(ir, Quadrature1D::ClosedGL);
}

void QuadratureFunctions1D::GivePolyPoints(const int np, real_t *pts,
                                           const int type)
{
   IntegrationRule ir(np);

   switch (type)
   {
      case Quadrature1D::GaussLegendre:
      {
         GaussLegendre(np,&ir);
         break;
      }
      case Quadrature1D::GaussLobatto:
      {
         GaussLobatto(np, &ir);
         break;
      }
      case Quadrature1D::OpenUniform:
      {
         OpenUniform(np,&ir);
         break;
      }
      case Quadrature1D::ClosedUniform:
      {
         ClosedUniform(np,&ir);
         break;
      }
      case Quadrature1D::OpenHalfUniform:
      {
         OpenHalfUniform(np, &ir);
         break;
      }
      case Quadrature1D::ClosedGL:
      {
         ClosedGL(np, &ir);
         break;
      }
      case Quadrature1D::Invalid:
      {
         MFEM_ABORT("Asking for an unknown type of 1D Quadrature points, "
                    "type = " << type);
      }
   }

   for (int i = 0 ; i < np ; ++i)
   {
      pts[i] = ir.IntPoint(i).x;
   }
}

void QuadratureFunctions1D::CalculateUniformWeights(IntegrationRule *ir,
                                                    const int type)
{
   /* The Lagrange polynomials are:
           p_i = \prod_{j \neq i} {\frac{x - x_j }{x_i - x_j}}

      The weight associated with each abscissa is the integral of p_i over
      [0,1]. To calculate the integral of p_i, we use a Gauss-Legendre
      quadrature rule. This approach does not suffer from bad round-off/
      cancellation errors for large number of points.
   */
   const int n = ir->Size();
   switch (n)
   {
      case 1:
         ir->IntPoint(0).weight = 1.;
         return;
      case 2:
         ir->IntPoint(0).weight = .5;
         ir->IntPoint(1).weight = .5;
         return;
   }

#ifndef MFEM_USE_MPFR

   // This algorithm should work for any set of points, not just uniform
   const IntegrationRule &glob_ir = IntRules.Get(Geometry::SEGMENT, n-1);
   const int m = glob_ir.GetNPoints();
   Vector xv(n);
   for (int j = 0; j < n; j++)
   {
      xv(j) = ir->IntPoint(j).x;
   }
   Poly_1D::Basis basis(n-1, xv.GetData()); // nodal basis, with nodes at 'xv'
   Vector w(n);
   // Integrate all nodal basis functions using 'glob_ir':
   w = 0.0;
   for (int i = 0; i < m; i++)
   {
      const IntegrationPoint &ip = glob_ir.IntPoint(i);
      basis.Eval(ip.x, xv);
      w.Add(ip.weight, xv); // w += ip.weight * xv
   }
   for (int j = 0; j < n; j++)
   {
      ir->IntPoint(j).weight = w(j);
   }

#else // MFEM_USE_MPFR is defined

   static const mpfr_rnd_t rnd = HP_Quadrature1D::rnd;
   HP_Quadrature1D hp_quad;
   mpfr_t l, lk, w0, wi, tmp, *weights;
   mpfr_inits2(hp_quad.default_prec, l, lk, w0, wi, tmp, (mpfr_ptr) 0);
   weights = new mpfr_t[n];
   for (int i = 0; i < n; i++)
   {
      mpfr_init2(weights[i], hp_quad.default_prec);
      mpfr_set_si(weights[i], 0, rnd);
   }
   hp_quad.SetRelTol(-48); // rtol = 2^(-48) ~ 3.5e-15
   const int p = n-1;
   const int m = p/2+1; // number of points for Gauss-Legendre quadrature
   int hinv = 0, ihoffset = 0; // x_i = (i+ihoffset/2)/hinv
   switch (type)
   {
      case Quadrature1D::ClosedUniform:
         // x_i = i/p, i=0,...,p
         hinv = p;
         ihoffset = 0;
         break;
      case Quadrature1D::OpenUniform:
         // x_i = (i+1)/(p+2), i=0,...,p
         hinv = p+2;
         ihoffset = 2;
         break;
      case Quadrature1D::OpenHalfUniform:
         // x_i = (i+1/2)/(p+1), i=0,...,p
         hinv = p+1;
         ihoffset = 1;
         break;
      case Quadrature1D::GaussLegendre:
      case Quadrature1D::GaussLobatto:
      case Quadrature1D::ClosedGL:
      case Quadrature1D::Invalid:
         MFEM_ABORT("invalid Quadrature1D type: " << type);
   }
   // set w0 = (-1)^p*(p!)/(hinv^p)
   mpfr_fac_ui(w0, p, rnd);
   mpfr_ui_pow_ui(tmp, hinv, p, rnd);
   mpfr_div(w0, w0, tmp, rnd);
   if (p%2) { mpfr_neg(w0, w0, rnd); }

   for (int j = 0; j < m; j++)
   {
      hp_quad.ComputeGaussLegendrePoint(m, j);

      // Compute l = \prod_{i=0}^p (x-x_i) and lk = l/(x-x_k), where
      // x = hp_quad.GetHPPoint(), x_i = (i+ihoffset/2)/hinv, and x_k is the
      // node closest to x, i.e. k = min(max(round(x*hinv-ihoffset/2),0),p)
      mpfr_mul_si(tmp, hp_quad.GetHPPoint(), hinv, rnd);
      mpfr_sub_d(tmp, tmp, 0.5*ihoffset, rnd);
      mpfr_round(tmp, tmp);
      int k = min(max((int)mpfr_get_si(tmp, rnd), 0), p);
      mpfr_set_si(lk, 1, rnd);
      for (int i = 0; i <= p; i++)
      {
         mpfr_set_si(tmp, 2*i+ihoffset, rnd);
         mpfr_div_si(tmp, tmp, 2*hinv, rnd);
         mpfr_sub(tmp, hp_quad.GetHPPoint(), tmp, rnd);
         if (i != k)
         {
            mpfr_mul(lk, lk, tmp, rnd);
         }
         else
         {
            mpfr_set(l, tmp, rnd);
         }
      }
      mpfr_mul(l, l, lk, rnd);
      mpfr_set(wi, w0, rnd);
      for (int i = 0; true; i++)
      {
         if (i != k)
         {
            // tmp = l/(wi*(x - x_i))
            mpfr_set_si(tmp, 2*i+ihoffset, rnd);
            mpfr_div_si(tmp, tmp, 2*hinv, rnd);
            mpfr_sub(tmp, hp_quad.GetHPPoint(), tmp, rnd);
            mpfr_mul(tmp, tmp, wi, rnd);
            mpfr_div(tmp, l, tmp, rnd);
         }
         else
         {
            // tmp = lk/wi
            mpfr_div(tmp, lk, wi, rnd);
         }
         // weights[i] += hp_quad.weight*tmp
         mpfr_mul(tmp, tmp, hp_quad.GetHPWeight(), rnd);
         mpfr_add(weights[i], weights[i], tmp, rnd);

         if (i == p) { break; }

         // update wi *= (i+1)/(i-p)
         mpfr_mul_si(wi, wi, i+1, rnd);
         mpfr_div_si(wi, wi, i-p, rnd);
      }
   }
   for (int i = 0; i < n; i++)
   {
      ir->IntPoint(i).weight = mpfr_get_d(weights[i], rnd);
      mpfr_clear(weights[i]);
   }
   delete [] weights;
   mpfr_clears(l, lk, w0, wi, tmp, (mpfr_ptr) 0);

#endif // MFEM_USE_MPFR

}


int Quadrature1D::CheckClosed(int type)
{
   switch (type)
   {
      case GaussLobatto:
      case ClosedUniform:
      case ClosedGL:
         return type;
      default:
         return Invalid;
   }
}

int Quadrature1D::CheckOpen(int type)
{
   switch (type)
   {
      case GaussLegendre:
      case GaussLobatto:
      case OpenUniform:
      case ClosedUniform:
      case OpenHalfUniform:
         return type; // all types can work as open
      default:
         return Invalid;
   }
}


IntegrationRules IntRules(0, Quadrature1D::GaussLegendre);

IntegrationRules RefinedIntRules(1, Quadrature1D::GaussLegendre);

IntegrationRules::IntegrationRules(int ref, int type)
   : quad_type(type)
{
   refined = ref;

   if (refined < 0) { own_rules = 0; return; }

   own_rules = 1;

   const MemoryType h_mt = MemoryType::HOST;
   PointIntRules.SetSize(2, h_mt);
   PointIntRules = NULL;

   SegmentIntRules.SetSize(32, h_mt);
   SegmentIntRules = NULL;

   // TriangleIntegrationRule() assumes that this size is >= 26
   TriangleIntRules.SetSize(32, h_mt);
   TriangleIntRules = NULL;

   SquareIntRules.SetSize(32, h_mt);
   SquareIntRules = NULL;

   // TetrahedronIntegrationRule() assumes that this size is >= 10
   TetrahedronIntRules.SetSize(32, h_mt);
   TetrahedronIntRules = NULL;

   PyramidIntRules.SetSize(32, h_mt);
   PyramidIntRules = NULL;

   PrismIntRules.SetSize(32, h_mt);
   PrismIntRules = NULL;

   CubeIntRules.SetSize(32, h_mt);
   CubeIntRules = NULL;

<<<<<<< HEAD
   PentatopeIntRules.SetSize(32);
   PentatopeIntRules = NULL;

   TesseractIntRules.SetSize(32);
   TesseractIntRules = NULL;
=======
#if defined(MFEM_THREAD_SAFE) && defined(MFEM_USE_OPENMP)
   IntRuleLocks.SetSize(Geometry::NUM_GEOMETRIES, h_mt);
   for (int i = 0; i < Geometry::NUM_GEOMETRIES; i++)
   {
      omp_init_lock(&IntRuleLocks[i]);
   }
#endif
>>>>>>> c3eb769a
}

const IntegrationRule &IntegrationRules::Get(int GeomType, int Order)
{
   Array<IntegrationRule *> *ir_array = NULL;

   switch (GeomType)
   {
      case Geometry::POINT:       ir_array = &PointIntRules; Order = 0; break;
      case Geometry::SEGMENT:     ir_array = &SegmentIntRules; break;
      case Geometry::TRIANGLE:    ir_array = &TriangleIntRules; break;
      case Geometry::SQUARE:      ir_array = &SquareIntRules; break;
      case Geometry::TETRAHEDRON: ir_array = &TetrahedronIntRules; break;
      case Geometry::CUBE:        ir_array = &CubeIntRules; break;
      case Geometry::PRISM:       ir_array = &PrismIntRules; break;
<<<<<<< HEAD
      case Geometry::PENTATOPE:   ir_array = &PentatopeIntRules; break;
      case Geometry::TESSERACT:   ir_array = &TesseractIntRules; break;
      default:
         mfem_error("IntegrationRules::Get(...) : Unknown geometry type!");
         ir_array = NULL;
=======
      case Geometry::PYRAMID:     ir_array = &PyramidIntRules; break;
      case Geometry::INVALID:
      case Geometry::NUM_GEOMETRIES:
         MFEM_ABORT("Unknown type of reference element!");
>>>>>>> c3eb769a
   }

   if (Order < 0)
   {
      Order = 0;
   }

#if defined(MFEM_THREAD_SAFE) && defined(MFEM_USE_OPENMP)
   omp_set_lock(&IntRuleLocks[GeomType]);
#endif

   if (!HaveIntRule(*ir_array, Order))
   {
      IntegrationRule *ir = GenerateIntegrationRule(GeomType, Order);
#ifdef MFEM_DEBUG
      int RealOrder = Order;
      while (RealOrder+1 < ir_array->Size() && (*ir_array)[RealOrder+1] == ir)
      {
<<<<<<< HEAD
         if (!HaveIntRule(*ir_array, Order))
         {
            IntegrationRule *ir = GenerateIntegrationRule(GeomType, Order);
            int RealOrder = Order;
            while (RealOrder+1 < ir_array->Size() &&
                   /*  */ (*ir_array)[RealOrder+1] == ir)
            {
               RealOrder++;
            }
            ir->SetOrder(RealOrder);
         }
=======
         RealOrder++;
>>>>>>> c3eb769a
      }
      MFEM_VERIFY(RealOrder == ir->GetOrder(), "internal error");
#else
      MFEM_CONTRACT_VAR(ir);
#endif
   }

#if defined(MFEM_THREAD_SAFE) && defined(MFEM_USE_OPENMP)
   omp_unset_lock(&IntRuleLocks[GeomType]);
#endif

   return *(*ir_array)[Order];
}

void IntegrationRules::Set(int GeomType, int Order, IntegrationRule &IntRule)
{
   Array<IntegrationRule *> *ir_array = NULL;

   switch (GeomType)
   {
      case Geometry::POINT:       ir_array = &PointIntRules; break;
      case Geometry::SEGMENT:     ir_array = &SegmentIntRules; break;
      case Geometry::TRIANGLE:    ir_array = &TriangleIntRules; break;
      case Geometry::SQUARE:      ir_array = &SquareIntRules; break;
      case Geometry::TETRAHEDRON: ir_array = &TetrahedronIntRules; break;
      case Geometry::CUBE:        ir_array = &CubeIntRules; break;
      case Geometry::PRISM:       ir_array = &PrismIntRules; break;
<<<<<<< HEAD
      case Geometry::PENTATOPE:   ir_array = &PentatopeIntRules; break;
      case Geometry::TESSERACT:   ir_array = &TesseractIntRules; break;
      default:
         mfem_error("IntegrationRules::Set(...) : Unknown geometry type!");
         ir_array = NULL;
=======
      case Geometry::PYRAMID:     ir_array = &PyramidIntRules; break;
      case Geometry::INVALID:
      case Geometry::NUM_GEOMETRIES:
         MFEM_ABORT("Unknown type of reference element!");
>>>>>>> c3eb769a
   }

#if defined(MFEM_THREAD_SAFE) && defined(MFEM_USE_OPENMP)
   omp_set_lock(&IntRuleLocks[GeomType]);
#endif

   if (HaveIntRule(*ir_array, Order))
   {
      MFEM_ABORT("Overwriting set rules is not supported!");
   }

   AllocIntRule(*ir_array, Order);

   (*ir_array)[Order] = &IntRule;

#if defined(MFEM_THREAD_SAFE) && defined(MFEM_USE_OPENMP)
   omp_unset_lock(&IntRuleLocks[GeomType]);
#endif
}

void IntegrationRules::DeleteIntRuleArray(
   Array<IntegrationRule *> &ir_array) const
{
   // Many of the intrules have multiple contiguous copies in the ir_array
   // so we have to be careful to not delete them twice.
   IntegrationRule *ir = NULL;
   for (int i = 0; i < ir_array.Size(); i++)
   {
      if (ir_array[i] != NULL && ir_array[i] != ir)
      {
         ir = ir_array[i];
         delete ir;
      }
   }
}

IntegrationRules::~IntegrationRules()
{
#if defined(MFEM_THREAD_SAFE) && defined(MFEM_USE_OPENMP)
   for (int i = 0; i < Geometry::NUM_GEOMETRIES; i++)
   {
      omp_destroy_lock(&IntRuleLocks[i]);
   }
#endif

   if (!own_rules) { return; }

   DeleteIntRuleArray(PointIntRules);
   DeleteIntRuleArray(SegmentIntRules);
   DeleteIntRuleArray(TriangleIntRules);
   DeleteIntRuleArray(SquareIntRules);
   DeleteIntRuleArray(TetrahedronIntRules);
   DeleteIntRuleArray(CubeIntRules);
   DeleteIntRuleArray(PrismIntRules);
<<<<<<< HEAD
   DeleteIntRuleArray(PentatopeIntRules);
   DeleteIntRuleArray(TesseractIntRules);
=======
   DeleteIntRuleArray(PyramidIntRules);
>>>>>>> c3eb769a
}


IntegrationRule *IntegrationRules::GenerateIntegrationRule(int GeomType,
                                                           int Order)
{
   switch (GeomType)
   {
      case Geometry::POINT:
         return PointIntegrationRule(Order);
      case Geometry::SEGMENT:
         return SegmentIntegrationRule(Order);
      case Geometry::TRIANGLE:
         return TriangleIntegrationRule(Order);
      case Geometry::SQUARE:
         return SquareIntegrationRule(Order);
      case Geometry::TETRAHEDRON:
         return TetrahedronIntegrationRule(Order);
      case Geometry::CUBE:
         return CubeIntegrationRule(Order);
      case Geometry::PRISM:
         return PrismIntegrationRule(Order);
<<<<<<< HEAD
      case Geometry::PENTATOPE:
         return PentatopeIntegrationRule(Order);
      case Geometry::TESSERACT:
         return TesseractIntegrationRule(Order);
      default:
         mfem_error("IntegrationRules::Set(...) : Unknown geometry type!");
         return NULL;
=======
      case Geometry::PYRAMID:
         return PyramidIntegrationRule(Order);
      case Geometry::INVALID:
      case Geometry::NUM_GEOMETRIES:
         MFEM_ABORT("Unknown type of reference element!");
>>>>>>> c3eb769a
   }
   return NULL;
}


// Integration rules for a point
IntegrationRule *IntegrationRules::PointIntegrationRule(int Order)
{
   if (Order > 1)
   {
      MFEM_ABORT("Point Integration Rule of Order > 1 not defined");
      return NULL;
   }

   IntegrationRule *ir = new IntegrationRule(1);
   ir->IntPoint(0).x = .0;
   ir->IntPoint(0).weight = 1.;
   ir->SetOrder(1);

   PointIntRules[1] = PointIntRules[0] = ir;

   return ir;
}

// Integration rules for line segment [0,1]
IntegrationRule *IntegrationRules::SegmentIntegrationRule(int Order)
{
   int RealOrder = GetSegmentRealOrder(Order); // RealOrder >= Order
   // Order is one of {RealOrder-1,RealOrder}
   AllocIntRule(SegmentIntRules, RealOrder);

   IntegrationRule *ir = new IntegrationRule;

   int n = 0;
   // n is the number of points to achieve the exact integral of a
   // degree Order polynomial
   switch (quad_type)
   {
      case Quadrature1D::GaussLegendre:
      {
         // Gauss-Legendre is exact for 2*n-1
         n = Order/2 + 1;
         QuadratureFunctions1D::GaussLegendre(n, ir);
         break;
      }
      case Quadrature1D::GaussLobatto:
      {
         // Gauss-Lobatto is exact for 2*n-3
         n = Order/2 + 2;
         QuadratureFunctions1D::GaussLobatto(n, ir);
         break;
      }
      case Quadrature1D::OpenUniform:
      {
         // Open Newton Cotes is exact for n-(n+1)%2 = n-1+n%2
         n = Order | 1; // n is always odd
         QuadratureFunctions1D::OpenUniform(n, ir);
         break;
      }
      case Quadrature1D::ClosedUniform:
      {
         // Closed Newton Cotes is exact for n-(n+1)%2 = n-1+n%2
         n = Order | 1; // n is always odd
         QuadratureFunctions1D::ClosedUniform(n, ir);
         break;
      }
      case Quadrature1D::OpenHalfUniform:
      {
         // Open half Newton Cotes is exact for n-(n+1)%2 = n-1+n%2
         n = Order | 1; // n is always odd
         QuadratureFunctions1D::OpenHalfUniform(n, ir);
         break;
      }
      case Quadrature1D::Invalid:
      {
         MFEM_ABORT("unknown Quadrature1D type: " << quad_type);
      }
   }
   if (refined)
   {
      // Effectively passing memory management to SegmentIntegrationRules
      IntegrationRule *refined_ir = new IntegrationRule(2*n);
      refined_ir->SetOrder(ir->GetOrder());
      for (int j = 0; j < n; j++)
      {
         refined_ir->IntPoint(j).x = ir->IntPoint(j).x/2.0;
         refined_ir->IntPoint(j).weight = ir->IntPoint(j).weight/2.0;
         refined_ir->IntPoint(j+n).x = 0.5 + ir->IntPoint(j).x/2.0;
         refined_ir->IntPoint(j+n).weight = ir->IntPoint(j).weight/2.0;
      }
      delete ir;
      ir = refined_ir;
   }
   SegmentIntRules[RealOrder-1] = SegmentIntRules[RealOrder] = ir;
   return ir;
}

// Integration rules for reference triangle {[0,0],[1,0],[0,1]}
IntegrationRule *IntegrationRules::TriangleIntegrationRule(int Order)
{
   IntegrationRule *ir = NULL;
   // Note: Set TriangleIntRules[*] to ir only *after* ir is fully constructed.
   // This is needed in multithreaded environment.

   // assuming that orders <= 25 are pre-allocated
   switch (Order)
   {
      case 0:  // 1 point - degree 1
      case 1:
         ir = new IntegrationRule(1);
         ir->AddTriMidPoint(0, 0.5);
         ir->SetOrder(1);
         TriangleIntRules[0] = TriangleIntRules[1] = ir;
         return ir;

      case 2:  // 3 point - 2 degree
         ir = new IntegrationRule(3);
         ir->AddTriPoints3(0, 1./6., 1./6.);
         ir->SetOrder(2);
         TriangleIntRules[2] = ir;
         // interior points
         return ir;

      case 3:  // 4 point - 3 degree (has one negative weight)
         ir = new IntegrationRule(4);
         ir->AddTriMidPoint(0, -0.28125); // -9./32.
         ir->AddTriPoints3(1, 0.2, 25./96.);
         ir->SetOrder(3);
         TriangleIntRules[3] = ir;
         return ir;

      case 4:  // 6 point - 4 degree
         ir = new IntegrationRule(6);
         ir->AddTriPoints3(0, 0.091576213509770743460, 0.054975871827660933819);
         ir->AddTriPoints3(3, 0.44594849091596488632, 0.11169079483900573285);
         ir->SetOrder(4);
         TriangleIntRules[4] = ir;
         return ir;

      case 5:  // 7 point - 5 degree
         ir = new IntegrationRule(7);
         ir->AddTriMidPoint(0, 0.1125);
         ir->AddTriPoints3(1, 0.10128650732345633880, 0.062969590272413576298);
         ir->AddTriPoints3(4, 0.47014206410511508977, 0.066197076394253090369);
         ir->SetOrder(5);
         TriangleIntRules[5] = ir;
         return ir;

      case 6:  // 12 point - 6 degree
         ir = new IntegrationRule(12);
         ir->AddTriPoints3(0, 0.063089014491502228340, 0.025422453185103408460);
         ir->AddTriPoints3(3, 0.24928674517091042129, 0.058393137863189683013);
         ir->AddTriPoints6(6, 0.053145049844816947353, 0.31035245103378440542,
                           0.041425537809186787597);
         ir->SetOrder(6);
         TriangleIntRules[6] = ir;
         return ir;

      case 7:  // 12 point - degree 7
         ir = new IntegrationRule(12);
         ir->AddTriPoints3R(0, 0.062382265094402118174, 0.067517867073916085443,
                            0.026517028157436251429);
         ir->AddTriPoints3R(3, 0.055225456656926611737, 0.32150249385198182267,
                            0.043881408714446055037);
         // slightly better with explicit 3rd area coordinate
         ir->AddTriPoints3R(6, 0.034324302945097146470, 0.66094919618673565761,
                            0.30472650086816719592, 0.028775042784981585738);
         ir->AddTriPoints3R(9, 0.51584233435359177926, 0.27771616697639178257,
                            0.20644149867001643817, 0.067493187009802774463);
         ir->SetOrder(7);
         TriangleIntRules[7] = ir;
         return ir;

      case 8:  // 16 point - 8 degree
         ir = new IntegrationRule(16);
         ir->AddTriMidPoint(0, 0.0721578038388935841255455552445323);
         ir->AddTriPoints3(1, 0.170569307751760206622293501491464,
                           0.0516086852673591251408957751460645);
         ir->AddTriPoints3(4, 0.0505472283170309754584235505965989,
                           0.0162292488115990401554629641708902);
         ir->AddTriPoints3(7, 0.459292588292723156028815514494169,
                           0.0475458171336423123969480521942921);
         ir->AddTriPoints6(10, 0.008394777409957605337213834539296,
                           0.263112829634638113421785786284643,
                           0.0136151570872174971324223450369544);
         ir->SetOrder(8);
         TriangleIntRules[8] = ir;
         return ir;

      case 9:  // 19 point - 9 degree
         ir = new IntegrationRule(19);
         ir->AddTriMidPoint(0, 0.0485678981413994169096209912536443);
         ir->AddTriPoints3b(1, 0.020634961602524744433,
                            0.0156673501135695352684274156436046);
         ir->AddTriPoints3b(4, 0.12582081701412672546,
                            0.0389137705023871396583696781497019);
         ir->AddTriPoints3(7, 0.188203535619032730240961280467335,
                           0.0398238694636051265164458871320226);
         ir->AddTriPoints3(10, 0.0447295133944527098651065899662763,
                           0.0127888378293490156308393992794999);
         ir->AddTriPoints6(13, 0.0368384120547362836348175987833851,
                           0.2219629891607656956751025276931919,
                           0.0216417696886446886446886446886446);
         ir->SetOrder(9);
         TriangleIntRules[9] = ir;
         return ir;

      case 10:  // 25 point - 10 degree
         ir = new IntegrationRule(25);
         ir->AddTriMidPoint(0, 0.0454089951913767900476432975500142);
         ir->AddTriPoints3b(1, 0.028844733232685245264984935583748,
                            0.0183629788782333523585030359456832);
         ir->AddTriPoints3(4, 0.109481575485037054795458631340522,
                           0.0226605297177639673913028223692986);
         ir->AddTriPoints6(7, 0.141707219414879954756683250476361,
                           0.307939838764120950165155022930631,
                           0.0363789584227100543021575883096803);
         ir->AddTriPoints6(13, 0.025003534762686386073988481007746,
                           0.246672560639902693917276465411176,
                           0.0141636212655287424183685307910495);
         ir->AddTriPoints6(19, 0.0095408154002994575801528096228873,
                           0.0668032510122002657735402127620247,
                           4.71083348186641172996373548344341E-03);
         ir->SetOrder(10);
         TriangleIntRules[10] = ir;
         return ir;

      case 11: // 28 point -- 11 degree
         ir = new IntegrationRule(28);
         ir->AddTriPoints6(0, 0.0,
                           0.141129718717363295960826061941652,
                           3.68119189165027713212944752369032E-03);
         ir->AddTriMidPoint(6, 0.0439886505811161193990465846607278);
         ir->AddTriPoints3(7, 0.0259891409282873952600324854988407,
                           4.37215577686801152475821439991262E-03);
         ir->AddTriPoints3(10, 0.0942875026479224956305697762754049,
                           0.0190407859969674687575121697178070);
         ir->AddTriPoints3b(13, 0.010726449965572372516734795387128,
                            9.42772402806564602923839129555767E-03);
         ir->AddTriPoints3(16, 0.207343382614511333452934024112966,
                           0.0360798487723697630620149942932315);
         ir->AddTriPoints3b(19, 0.122184388599015809877869236727746,
                            0.0346645693527679499208828254519072);
         ir->AddTriPoints6(22, 0.0448416775891304433090523914688007,
                           0.2772206675282791551488214673424523,
                           0.0205281577146442833208261574536469);
         ir->SetOrder(11);
         TriangleIntRules[11] = ir;
         return ir;

      case 12: // 33 point - 12 degree
         ir = new IntegrationRule(33);
         ir->AddTriPoints3b(0, 2.35652204523900E-02, 1.28655332202275E-02);
         ir->AddTriPoints3b(3, 1.20551215411079E-01, 2.18462722690190E-02);
         ir->AddTriPoints3(6, 2.71210385012116E-01, 3.14291121089425E-02);
         ir->AddTriPoints3(9, 1.27576145541586E-01, 1.73980564653545E-02);
         ir->AddTriPoints3(12, 2.13173504532100E-02, 3.08313052577950E-03);
         ir->AddTriPoints6(15, 1.15343494534698E-01, 2.75713269685514E-01,
                           2.01857788831905E-02);
         ir->AddTriPoints6(21, 2.28383322222570E-02, 2.81325580989940E-01,
                           1.11783866011515E-02);
         ir->AddTriPoints6(27, 2.57340505483300E-02, 1.16251915907597E-01,
                           8.65811555432950E-03);
         ir->SetOrder(12);
         TriangleIntRules[12] = ir;
         return ir;

      case 13: // 37 point - 13 degree
         ir = new IntegrationRule(37);
         ir->AddTriPoints3b(0, 0.0,
                            2.67845189554543044455908674650066E-03);
         ir->AddTriMidPoint(3, 0.0293480398063595158995969648597808);
         ir->AddTriPoints3(4, 0.0246071886432302181878499494124643,
                           3.92538414805004016372590903990464E-03);
         ir->AddTriPoints3b(7, 0.159382493797610632566158925635800,
                            0.0253344765879434817105476355306468);
         ir->AddTriPoints3(10, 0.227900255506160619646298948153592,
                           0.0250401630452545330803738542916538);
         ir->AddTriPoints3(13, 0.116213058883517905247155321839271,
                           0.0158235572961491595176634480481793);
         ir->AddTriPoints3b(16, 0.046794039901841694097491569577008,
                            0.0157462815379843978450278590138683);
         ir->AddTriPoints6(19, 0.0227978945382486125477207592747430,
                           0.1254265183163409177176192369310890,
                           7.90126610763037567956187298486575E-03);
         ir->AddTriPoints6(25, 0.0162757709910885409437036075960413,
                           0.2909269114422506044621801030055257,
                           7.99081889046420266145965132482933E-03);
         ir->AddTriPoints6(31, 0.0897330604516053590796290561145196,
                           0.2723110556841851025078181617634414,
                           0.0182757511120486476280967518782978);
         ir->SetOrder(13);
         TriangleIntRules[13] = ir;
         return ir;

      case 14: // 42 point - 14 degree
         ir = new IntegrationRule(42);
         ir->AddTriPoints3b(0, 2.20721792756430E-02, 1.09417906847145E-02);
         ir->AddTriPoints3b(3, 1.64710561319092E-01, 1.63941767720625E-02);
         ir->AddTriPoints3(6, 2.73477528308839E-01, 2.58870522536460E-02);
         ir->AddTriPoints3(9, 1.77205532412543E-01, 2.10812943684965E-02);
         ir->AddTriPoints3(12, 6.17998830908730E-02, 7.21684983488850E-03);
         ir->AddTriPoints3(15, 1.93909612487010E-02, 2.46170180120000E-03);
         ir->AddTriPoints6(18, 5.71247574036480E-02, 1.72266687821356E-01,
                           1.23328766062820E-02);
         ir->AddTriPoints6(24, 9.29162493569720E-02, 3.36861459796345E-01,
                           1.92857553935305E-02);
         ir->AddTriPoints6(30, 1.46469500556540E-02, 2.98372882136258E-01,
                           7.21815405676700E-03);
         ir->AddTriPoints6(36, 1.26833093287200E-03, 1.18974497696957E-01,
                           2.50511441925050E-03);
         ir->SetOrder(14);
         TriangleIntRules[14] = ir;
         return ir;

      case 15: // 54 point - 15 degree
         ir = new IntegrationRule(54);
         ir->AddTriPoints3b(0, 0.0834384072617499333, 0.016330909424402645);
         ir->AddTriPoints3b(3, 0.192779070841738867, 0.01370640901568218);
         ir->AddTriPoints3(6, 0.293197167913025367, 0.01325501829935165);
         ir->AddTriPoints3(9, 0.146467786942772933, 0.014607981068243055);
         ir->AddTriPoints3(12, 0.0563628676656034333, 0.005292304033121995);
         ir->AddTriPoints3(15, 0.0165751268583703333, 0.0018073215320460175);
         ir->AddTriPoints6(18, 0.0099122033092248, 0.239534554154794445,
                           0.004263874050854718);
         ir->AddTriPoints6(24, 0.015803770630228, 0.404878807318339958,
                           0.006958088258345965);
         ir->AddTriPoints6(30, 0.00514360881697066667, 0.0950021131130448885,
                           0.0021459664703674175);
         ir->AddTriPoints6(36, 0.0489223257529888, 0.149753107322273969,
                           0.008117664640887445);
         ir->AddTriPoints6(42, 0.0687687486325192, 0.286919612441334979,
                           0.012803670460631195);
         ir->AddTriPoints6(48, 0.1684044181246992, 0.281835668099084562,
                           0.016544097765822835);
         ir->SetOrder(15);
         TriangleIntRules[15] = ir;
         return ir;

      case 16:  // 61 point - 17 degree (used for 16 as well)
      case 17:
         ir = new IntegrationRule(61);
         ir->AddTriMidPoint(0,  1.67185996454015E-02);
         ir->AddTriPoints3b(1,  5.65891888645200E-03, 2.54670772025350E-03);
         ir->AddTriPoints3b(4,  3.56473547507510E-02, 7.33543226381900E-03);
         ir->AddTriPoints3b(7,  9.95200619584370E-02, 1.21754391768360E-02);
         ir->AddTriPoints3b(10, 1.99467521245206E-01, 1.55537754344845E-02);
         ir->AddTriPoints3 (13, 2.52141267970953E-01, 1.56285556093100E-02);
         ir->AddTriPoints3 (16, 1.62047004658461E-01, 1.24078271698325E-02);
         ir->AddTriPoints3 (19, 7.58758822607460E-02, 7.02803653527850E-03);
         ir->AddTriPoints3 (22, 1.56547269678220E-02, 1.59733808688950E-03);
         ir->AddTriPoints6 (25, 1.01869288269190E-02, 3.34319867363658E-01,
                            4.05982765949650E-03);
         ir->AddTriPoints6 (31, 1.35440871671036E-01, 2.92221537796944E-01,
                            1.34028711415815E-02);
         ir->AddTriPoints6 (37, 5.44239242905830E-02, 3.19574885423190E-01,
                            9.22999660541100E-03);
         ir->AddTriPoints6 (43, 1.28685608336370E-02, 1.90704224192292E-01,
                            4.23843426716400E-03);
         ir->AddTriPoints6 (49, 6.71657824135240E-02, 1.80483211648746E-01,
                            9.14639838501250E-03);
         ir->AddTriPoints6 (55, 1.46631822248280E-02, 8.07113136795640E-02,
                            3.33281600208250E-03);
         ir->SetOrder(17);
         TriangleIntRules[16] = TriangleIntRules[17] = ir;
         return ir;

      case 18: // 73 point - 19 degree (used for 18 as well)
      case 19:
         ir = new IntegrationRule(73);
         ir->AddTriMidPoint(0,  0.0164531656944595);
         ir->AddTriPoints3b(1,  0.020780025853987, 0.005165365945636);
         ir->AddTriPoints3b(4,  0.090926214604215, 0.011193623631508);
         ir->AddTriPoints3b(7,  0.197166638701138, 0.015133062934734);
         ir->AddTriPoints3 (10, 0.255551654403098, 0.015245483901099);
         ir->AddTriPoints3 (13, 0.17707794215213,  0.0120796063708205);
         ir->AddTriPoints3 (16, 0.110061053227952, 0.0080254017934005);
         ir->AddTriPoints3 (19, 0.05552862425184,  0.004042290130892);
         ir->AddTriPoints3 (22, 0.012621863777229, 0.0010396810137425);
         ir->AddTriPoints6 (25, 0.003611417848412, 0.395754787356943,
                            0.0019424384524905);
         ir->AddTriPoints6 (31, 0.13446675453078, 0.307929983880436,
                            0.012787080306011);
         ir->AddTriPoints6 (37, 0.014446025776115, 0.26456694840652,
                            0.004440451786669);
         ir->AddTriPoints6 (43, 0.046933578838178, 0.358539352205951,
                            0.0080622733808655);
         ir->AddTriPoints6 (49, 0.002861120350567, 0.157807405968595,
                            0.0012459709087455);
         ir->AddTriPoints6 (55, 0.075050596975911, 0.223861424097916,
                            0.0091214200594755);
         ir->AddTriPoints6 (61, 0.03464707481676, 0.142421601113383,
                            0.0051292818680995);
         ir->AddTriPoints6 (67, 0.065494628082938, 0.010161119296278,
                            0.001899964427651);
         ir->SetOrder(19);
         TriangleIntRules[18] = TriangleIntRules[19] = ir;
         return ir;

      case 20: // 85 point - 20 degree
         ir = new IntegrationRule(85);
         ir->AddTriMidPoint(0, 0.01380521349884976);
         ir->AddTriPoints3b(1, 0.001500649324429,     0.00088951477366337);
         ir->AddTriPoints3b(4, 0.0941397519389508667, 0.010056199056980585);
         ir->AddTriPoints3b(7, 0.2044721240895264,    0.013408923629665785);
         ir->AddTriPoints3(10, 0.264500202532787333,  0.012261566900751005);
         ir->AddTriPoints3(13, 0.211018964092076767,  0.008197289205347695);
         ir->AddTriPoints3(16, 0.107735607171271333,  0.0073979536993248);
         ir->AddTriPoints3(19, 0.0390690878378026667, 0.0022896411388521255);
         ir->AddTriPoints3(22, 0.0111743797293296333, 0.0008259132577881085);
         ir->AddTriPoints6(25, 0.00534961818733726667, 0.0635496659083522206,
                           0.001174585454287792);
         ir->AddTriPoints6(31, 0.00795481706619893333, 0.157106918940706982,
                           0.0022329628770908965);
         ir->AddTriPoints6(37, 0.0104223982812638,     0.395642114364374018,
                           0.003049783403953986);
         ir->AddTriPoints6(43, 0.0109644147961233333,  0.273167570712910522,
                           0.0034455406635941015);
         ir->AddTriPoints6(49, 0.0385667120854623333,  0.101785382485017108,
                           0.0039987375362390815);
         ir->AddTriPoints6(55, 0.0355805078172182,     0.446658549176413815,
                           0.003693067142668012);
         ir->AddTriPoints6(61, 0.0496708163627641333,  0.199010794149503095,
                           0.00639966593932413);
         ir->AddTriPoints6(67, 0.0585197250843317333,  0.3242611836922827,
                           0.008629035587848275);
         ir->AddTriPoints6(73, 0.121497787004394267,   0.208531363210132855,
                           0.009336472951467735);
         ir->AddTriPoints6(79, 0.140710844943938733,   0.323170566536257485,
                           0.01140911202919763);
         ir->SetOrder(20);
         TriangleIntRules[20] = ir;
         return ir;

      case 21: // 126 point - 25 degree (used also for degrees from 21 to 24)
      case 22:
      case 23:
      case 24:
      case 25:
         ir = new IntegrationRule(126);
         ir->AddTriPoints3b(0, 0.0279464830731742,   0.0040027909400102085);
         ir->AddTriPoints3b(3, 0.131178601327651467, 0.00797353841619525);
         ir->AddTriPoints3b(6, 0.220221729512072267, 0.006554570615397765);
         ir->AddTriPoints3 (9, 0.298443234019804467,   0.00979150048281781);
         ir->AddTriPoints3(12, 0.2340441723373718,     0.008235442720768635);
         ir->AddTriPoints3(15, 0.151468334609017567,   0.00427363953704605);
         ir->AddTriPoints3(18, 0.112733893545993667,   0.004080942928613246);
         ir->AddTriPoints3(21, 0.0777156920915263,     0.0030605732699918895);
         ir->AddTriPoints3(24, 0.034893093614297,      0.0014542491324683325);
         ir->AddTriPoints3(27, 0.00725818462093236667, 0.00034613762283099815);
         ir->AddTriPoints6(30,  0.0012923527044422,     0.227214452153364077,
                           0.0006241445996386985);
         ir->AddTriPoints6(36,  0.0053997012721162,     0.435010554853571706,
                           0.001702376454401511);
         ir->AddTriPoints6(42,  0.006384003033975,      0.320309599272204437,
                           0.0016798271630320255);
         ir->AddTriPoints6(48,  0.00502821150199306667, 0.0917503222800051889,
                           0.000858078269748377);
         ir->AddTriPoints6(54,  0.00682675862178186667, 0.0380108358587243835,
                           0.000740428158357803);
         ir->AddTriPoints6(60,  0.0100161996399295333,  0.157425218485311668,
                           0.0017556563053643425);
         ir->AddTriPoints6(66,  0.02575781317339,       0.239889659778533193,
                           0.003696775074853242);
         ir->AddTriPoints6(72,  0.0302278981199158,     0.361943118126060531,
                           0.003991543738688279);
         ir->AddTriPoints6(78,  0.0305049901071620667,  0.0835519609548285602,
                           0.0021779813065790205);
         ir->AddTriPoints6(84,  0.0459565473625693333,  0.148443220732418205,
                           0.003682528350708916);
         ir->AddTriPoints6(90,  0.0674428005402775333,  0.283739708727534955,
                           0.005481786423209775);
         ir->AddTriPoints6(96,  0.0700450914159106,     0.406899375118787573,
                           0.00587498087177056);
         ir->AddTriPoints6(102, 0.0839115246401166,     0.194113987024892542,
                           0.005007800356899285);
         ir->AddTriPoints6(108, 0.120375535677152667,   0.32413434700070316,
                           0.00665482039381434);
         ir->AddTriPoints6(114, 0.148066899157366667,   0.229277483555980969,
                           0.00707722325261307);
         ir->AddTriPoints6(120, 0.191771865867325067,   0.325618122595983752,
                           0.007440689780584005);
         ir->SetOrder(25);
         TriangleIntRules[21] =
            TriangleIntRules[22] =
               TriangleIntRules[23] =
                  TriangleIntRules[24] =
                     TriangleIntRules[25] = ir;
         return ir;

      default:
         // Grundmann-Moller rules
         int i = (Order / 2) * 2 + 1;   // Get closest odd # >= Order
         AllocIntRule(TriangleIntRules, i);
         ir = new IntegrationRule;
         ir->GrundmannMollerSimplexRule(i/2,2);
         TriangleIntRules[i-1] = TriangleIntRules[i] = ir;
         return ir;
   }
}

// Integration rules for unit square
IntegrationRule *IntegrationRules::SquareIntegrationRule(int Order)
{
   int RealOrder = GetSegmentRealOrder(Order);
   // Order is one of {RealOrder-1,RealOrder}
   if (!HaveIntRule(SegmentIntRules, RealOrder))
   {
      SegmentIntegrationRule(RealOrder);
   }
   AllocIntRule(SquareIntRules, RealOrder); // RealOrder >= Order
   SquareIntRules[RealOrder-1] =
      SquareIntRules[RealOrder] =
         new IntegrationRule(*SegmentIntRules[RealOrder],
                             *SegmentIntRules[RealOrder]);
   return SquareIntRules[Order];
}

/** Integration rules for reference tetrahedron
    {[0,0,0],[1,0,0],[0,1,0],[0,0,1]}          */
IntegrationRule *IntegrationRules::TetrahedronIntegrationRule(int Order)
{
   IntegrationRule *ir;
   // Note: Set TetrahedronIntRules[*] to ir only *after* ir is fully
   // constructed. This is needed in multithreaded environment.

   // assuming that orders <= 9 are pre-allocated
   switch (Order)
   {
      case 0:  // 1 point - degree 1
      case 1:
         ir = new IntegrationRule(1);
         ir->AddTetMidPoint(0, 1./6.);
         ir->SetOrder(1);
         TetrahedronIntRules[0] = TetrahedronIntRules[1] = ir;
         return ir;

      case 2:  // 4 points - degree 2
         ir = new IntegrationRule(4);
         // ir->AddTetPoints4(0, 0.13819660112501051518, 1./24.);
         ir->AddTetPoints4b(0, 0.58541019662496845446, 1./24.);
         ir->SetOrder(2);
         TetrahedronIntRules[2] = ir;
         return ir;

      case 3:  // 5 points - degree 3 (negative weight)
         ir = new IntegrationRule(5);
         ir->AddTetMidPoint(0, -2./15.);
         ir->AddTetPoints4b(1, 0.5, 0.075);
         ir->SetOrder(3);
         TetrahedronIntRules[3] = ir;
         return ir;

      case 4:  // 11 points - degree 4 (negative weight)
         ir = new IntegrationRule(11);
         ir->AddTetPoints4(0, 1./14., 343./45000.);
         ir->AddTetMidPoint(4, -74./5625.);
         ir->AddTetPoints6(5, 0.10059642383320079500, 28./1125.);
         ir->SetOrder(4);
         TetrahedronIntRules[4] = ir;
         return ir;

      case 5:  // 14 points - degree 5
         ir = new IntegrationRule(14);
         ir->AddTetPoints6(0, 0.045503704125649649492,
                           7.0910034628469110730E-03);
         ir->AddTetPoints4(6, 0.092735250310891226402, 0.012248840519393658257);
         ir->AddTetPoints4b(10, 0.067342242210098170608,
                            0.018781320953002641800);
         ir->SetOrder(5);
         TetrahedronIntRules[5] = ir;
         return ir;

      case 6:  // 24 points - degree 6
         ir = new IntegrationRule(24);
         ir->AddTetPoints4(0, 0.21460287125915202929,
                           6.6537917096945820166E-03);
         ir->AddTetPoints4(4, 0.040673958534611353116,
                           1.6795351758867738247E-03);
         ir->AddTetPoints4b(8, 0.032986329573173468968,
                            9.2261969239424536825E-03);
         ir->AddTetPoints12(12, 0.063661001875017525299, 0.26967233145831580803,
                            8.0357142857142857143E-03);
         ir->SetOrder(6);
         TetrahedronIntRules[6] = ir;
         return ir;

      case 7:  // 31 points - degree 7 (negative weight)
         ir = new IntegrationRule(31);
         ir->AddTetPoints6(0, 0.0, 9.7001763668430335097E-04);
         ir->AddTetMidPoint(6, 0.018264223466108820291);
         ir->AddTetPoints4(7, 0.078213192330318064374, 0.010599941524413686916);
         ir->AddTetPoints4(11, 0.12184321666390517465,
                           -0.062517740114331851691);
         ir->AddTetPoints4b(15, 2.3825066607381275412E-03,
                            4.8914252630734993858E-03);
         ir->AddTetPoints12(19, 0.1, 0.2, 0.027557319223985890653);
         ir->SetOrder(7);
         TetrahedronIntRules[7] = ir;
         return ir;

      case 8:  // 43 points - degree 8 (negative weight)
         ir = new IntegrationRule(43);
         ir->AddTetPoints4(0, 5.7819505051979972532E-03,
                           1.6983410909288737984E-04);
         ir->AddTetPoints4(4, 0.082103588310546723091,
                           1.9670333131339009876E-03);
         ir->AddTetPoints12(8, 0.036607749553197423679, 0.19048604193463345570,
                            2.1405191411620925965E-03);
         ir->AddTetPoints6(20, 0.050532740018894224426,
                           4.5796838244672818007E-03);
         ir->AddTetPoints12(26, 0.22906653611681113960, 0.035639582788534043717,
                            5.7044858086819185068E-03);
         ir->AddTetPoints4(38, 0.20682993161067320408, 0.014250305822866901248);
         ir->AddTetMidPoint(42, -0.020500188658639915841);
         ir->SetOrder(8);
         TetrahedronIntRules[8] = ir;
         return ir;

      case 9: // orders 9 and higher -- Grundmann-Moller rules
         ir = new IntegrationRule;
         ir->GrundmannMollerSimplexRule(4,3);
         TetrahedronIntRules[9] = ir;
         return ir;

      default: // Grundmann-Moller rules
         int i = (Order / 2) * 2 + 1;   // Get closest odd # >= Order
         AllocIntRule(TetrahedronIntRules, i);
         ir = new IntegrationRule;
         ir->GrundmannMollerSimplexRule(i/2,3);
         TetrahedronIntRules[i-1] = TetrahedronIntRules[i] = ir;
         return ir;
   }
}

// Integration rules for reference pyramid
IntegrationRule *IntegrationRules::PyramidIntegrationRule(int Order)
{
   // This is a simple integration rule adapted from an integration
   // rule for a cube which seems to be adequate for now. When we
   // implement high order finite elements for pyramids we should
   // revisit this and see if we can improve upon it.
   const IntegrationRule &irc = Get(Geometry::CUBE, Order);
   int npts = irc.GetNPoints();
   AllocIntRule(PyramidIntRules, Order);
   PyramidIntRules[Order] = new IntegrationRule(npts);
   PyramidIntRules[Order]->SetOrder(Order); // FIXME: see comment above

   for (int k=0; k<npts; k++)
   {
      const IntegrationPoint &ipc = irc.IntPoint(k);
      IntegrationPoint &ipp = PyramidIntRules[Order]->IntPoint(k);
      ipp.x = ipc.x * (1.0 - ipc.z);
      ipp.y = ipc.y * (1.0 - ipc.z);
      ipp.z = ipc.z;
      ipp.weight = ipc.weight / 3.0;
   }
   return PyramidIntRules[Order];
}

// Integration rules for reference prism
IntegrationRule *IntegrationRules::PrismIntegrationRule(int Order)
{
   const IntegrationRule &irt = Get(Geometry::TRIANGLE, Order);
   const IntegrationRule &irs = Get(Geometry::SEGMENT, Order);
   int nt = irt.GetNPoints();
   int ns = irs.GetNPoints();
   AllocIntRule(PrismIntRules, Order);
   PrismIntRules[Order] = new IntegrationRule(nt * ns);
   PrismIntRules[Order]->SetOrder(std::min(irt.GetOrder(), irs.GetOrder()));
   while (Order < std::min(irt.GetOrder(), irs.GetOrder()))
   {
      AllocIntRule(PrismIntRules, ++Order);
      PrismIntRules[Order] = PrismIntRules[Order-1];
   }

   for (int ks=0; ks<ns; ks++)
   {
      const IntegrationPoint &ips = irs.IntPoint(ks);
      for (int kt=0; kt<nt; kt++)
      {
         int kp = ks * nt + kt;
         const IntegrationPoint &ipt = irt.IntPoint(kt);
         IntegrationPoint &ipp = PrismIntRules[Order]->IntPoint(kp);
         ipp.x = ipt.x;
         ipp.y = ipt.y;
         ipp.z = ips.x;
         ipp.weight = ipt.weight * ips.weight;
      }
   }
   return PrismIntRules[Order];
}

// Integration rules for reference cube
IntegrationRule *IntegrationRules::CubeIntegrationRule(int Order)
{
   int RealOrder = GetSegmentRealOrder(Order);
   if (!HaveIntRule(SegmentIntRules, RealOrder))
   {
      SegmentIntegrationRule(RealOrder);
   }
   AllocIntRule(CubeIntRules, RealOrder);
   CubeIntRules[RealOrder-1] =
      CubeIntRules[RealOrder] =
         new IntegrationRule(*SegmentIntRules[RealOrder],
                             *SegmentIntRules[RealOrder],
                             *SegmentIntRules[RealOrder]);
   return CubeIntRules[Order];
}

<<<<<<< HEAD
IntegrationRule *IntegrationRules::PentatopeIntegrationRule(int Order)
{
   IntegrationRule *ir;

#ifdef MFEM_DEBUG_INTRULES
   mfem::out << "requesting integration rules for pentatopes ( order = " << Order << " )!" << endl;
#endif

   switch (Order)
   {
      case 0:  // 1 point - degree 1
      case 1:
         PentatopeIntRules[0] = PentatopeIntRules[1] = ir = new IntegrationRule(1);
         ir->AddPentMidPoint(0, 1./24.);
         return ir;

      case 2:  // 5 points - degree 2 -- taken from https://doi.org/10.1016/j.camwa.2020.07.004
         PentatopeIntRules[2] = ir = new IntegrationRule(5);
         ir->AddPentPoints5(0, 0.11835034190722738822731940899757, 1/120.);
         return ir;

      case 3:  // 15 points - degree 3 -- taken from https://doi.org/10.1016/j.camwa.2020.07.004
         PentatopeIntRules[3] = ir = new IntegrationRule(15);
         ir->AddPentPoints5(0, 0.05666638104005152637432374262971, 0.01971744594977651449108080328187 / 24.);
         ir->AddPentPoints10(5, 0.08282378463560803594223358459203, 0.5 - 1.5 * 0.08282378463560803594223358459203, 0.09014127702511173789723386562400 / 24.);
         return ir;

      case 4:  // 35 points - degree 5 -- taken from https://doi.org/10.1016/j.camwa.2020.07.004
      case 5:
         PentatopeIntRules[4] = PentatopeIntRules[5] = ir = new IntegrationRule(35);
         ir->AddPentPoints5(0, 0.08639272923225102540634168235556, 0.05144687284129603743743075483508 / 24.);
         ir->AddPentPoints10(5, 0.02401496720062019571417799568280, 0.5 - 1.5 * 0.02401496720062019571417799568280, 0.01075810672318828174753857496171 / 24.);
         ir->AddPentPoints20(15, 0.29381800402893687440553094347706, 0.06247517556258090631882140542075, 0.03175922842808185514451579933848 / 24.);
         return ir;
      
      case 6:  // 70 points - degree 6 -- taken from https://doi.org/10.1016/j.camwa.2020.07.004
         PentatopeIntRules[6] = ir = new IntegrationRule(70);
         ir->AddPentPoints5(0, 0.154743213149364, 0.027287104452858 / 24.);
         ir->AddPentPoints5(5, 0.243583446244066, 0.030022493650412 / 24.);
         ir->AddPentPoints10(10, 0.045742589279674, 0.5 - 1.5 * 0.045742589279674, 0.010857537843152 / 24.);
         ir->AddPentPoints20(20, 0.034061388191316, 0.153237752298796, 0.004213752156913 / 24.);
         ir->AddPentPoints30(40, 0.042203997139861, 0.211681755872075, 0.017353386263795 / 24.);
         return ir;

      case 7:  // 126 points - degree 8 -- taken from https://doi.org/10.1016/j.camwa.2020.07.004
      case 8:
         PentatopeIntRules[7] = PentatopeIntRules[8]  = ir = new IntegrationRule(126);
         ir->AddPentMidPoint(0, 0.018477072894310 / 24.);
         ir->AddPentPoints5(1, 0.041850193209872, 0.003356028785577 / 24.);
         ir->AddPentPoints20(6, 0.013234490721597, 0.279965061732618,  0.001166950584118 / 24.);
         ir->AddPentPoints20(26, 0.183538643543872, 0.051063845643639, 0.019804745119265 / 24.);
         ir->AddPentPoints20(46, 0.311385773831175, 0.014631015332223, 0.005373375682319 / 24.);
         ir->AddPentPoints30(66,  0.032042227982220, 0.160928155464441, 0.007544402046650 / 24.);
         ir->AddPentPoints30(96, 0.088725307776945, 0.403464343042675, 0.007050309802142 / 24.);
         return ir;

      case -1:
      {
         //construct the higher integration rules with the duffy transformation --> 1d integral in time and a tet quad-rule w.r.t space

         IntegrationRule *timeIR = SegmentIntegrationRule(Order + 2);
         IntegrationRule *tetIR = TetrahedronIntegrationRule(Order);

         int NIP = timeIR->GetNPoints() * tetIR->GetNPoints();
         AllocIntRule(PentatopeIntRules, Order);
         PentatopeIntRules[Order] = ir = new IntegrationRule(NIP);

#ifdef MFEM_DEBUG
         mfem::out << "higher integration rules for pentatopes implemented with duffy ( order = " << Order << " ) --> " << NIP << " int. points!" << endl;
#endif

         double xi,yi,zi,ti, weight;

         int pos = 0;
         for (int i=0; i<timeIR->GetNPoints(); i++)
         {
            ti = timeIR->IntPoint(i).x;

            for (int j=0; j<tetIR->GetNPoints(); j++)
            {
               xi = (1. - ti) * tetIR->IntPoint(j).x;
               yi = (1. - ti) * tetIR->IntPoint(j).y;
               zi = (1. - ti) * tetIR->IntPoint(j).z;
               weight = timeIR->IntPoint(i).weight * tetIR->IntPoint(j).weight * (1.-ti) *
                        (1.-ti) * (1.-ti);
#ifdef MFEM_DEBUG
               if(weight<0) mfem::out << "warning weight is negative!" << endl;
#endif
               ir->AddPentPoint(pos, xi,yi,zi,ti,weight);

               pos++;
            }
         }
#ifdef MFEM_DEBUG_INTRULES
         char str[256];
         mfem::out << "The points and weights are:" << endl;
         for (int k = 0; k < ir->Size(); ++k)
         {
             const IntegrationPoint &ip = ir->IntPoint(k);
             sprintf(str, "{%.16f, {%.16f, %.16f, %.16f, %.16f}},", ip.weight, ip.x, ip.y, ip.z, ip.t);
             mfem::out << str << endl;
         }
#endif
         break;
      }
      default:
      {
         int i = (Order / 2) * 2 + 1;   // Get closest odd # >= Order
         AllocIntRule(PentatopeIntRules, i);
         ir = new IntegrationRule;
         ir->GrundmannMollerSimplexRule(i/2,4);
         PentatopeIntRules[i-1] = PentatopeIntRules[i] = ir;
         return ir;
      }
   }

   return PentatopeIntRules[Order];

}

IntegrationRule *IntegrationRules::TesseractIntegrationRule(int Order)
{
   int k, l, m, n, np, index;
   int i = (Order / 2) * 2 + 1;   // Get closest odd # >= Order

   if (!HaveIntRule(SegmentIntRules, i))
   {
      SegmentIntegrationRule(i);
   }
   AllocIntRule(TesseractIntRules, i);
   np = SegmentIntRules[i] -> GetNPoints();
   TesseractIntRules[i-1] = TesseractIntRules[i] = new IntegrationRule(
      np*np*np*np);
   index = 0;
   for (k = 0; k < np; k++)
      for (l = 0; l < np; l++)
         for (m = 0; m < np; m++)
            for (n = 0; n < np; n++)
            {
               //           index = ((k*np+l)*np+m)*np + n;

               TesseractIntRules[i] -> IntPoint(index).x =
                  SegmentIntRules[i] -> IntPoint(n).x;

               TesseractIntRules[i] -> IntPoint(index).y =
                  SegmentIntRules[i] -> IntPoint(m).x;

               TesseractIntRules[i] -> IntPoint(index).z =
                  SegmentIntRules[i] -> IntPoint(l).x;

               TesseractIntRules[i] -> IntPoint(index).t =
                  SegmentIntRules[i] -> IntPoint(k).x;

               TesseractIntRules[i] -> IntPoint(index).weight =
                  SegmentIntRules[i] -> IntPoint(k).weight *
                  SegmentIntRules[i] -> IntPoint(l).weight *
                  SegmentIntRules[i] -> IntPoint(m).weight *
                  SegmentIntRules[i] -> IntPoint(n).weight;

               index++;
            }
   return TesseractIntRules[i];
=======
IntegrationRule& NURBSMeshRules::GetElementRule(const int elem,
                                                const int patch, const int *ijk,
                                                Array<const KnotVector*> const& kv,
                                                bool & deleteRule) const
{
   deleteRule = false;

   // First check whether a rule has been assigned to element index elem.
   auto search = elementToRule.find(elem);
   if (search != elementToRule.end())
   {
      return *elementRule[search->second];
   }

   MFEM_VERIFY(patchRules1D.NumRows(),
               "Undefined rule in NURBSMeshRules::GetElementRule");

   // Use a tensor product of rules on the patch.
   MFEM_VERIFY(kv.Size() == dim, "");

   int np = 1;
   std::vector<std::vector<real_t>> el(dim);

   std::vector<int> npd;
   npd.assign(3, 0);

   for (int d=0; d<dim; ++d)
   {
      const int order = kv[d]->GetOrder();

      const real_t kv0 = (*kv[d])[order + ijk[d]];
      const real_t kv1 = (*kv[d])[order + ijk[d] + 1];

      const bool rightEnd = (order + ijk[d] + 1) == (kv[d]->Size() - 1);

      for (int i=0; i<patchRules1D(patch,d)->Size(); ++i)
      {
         const IntegrationPoint& ip = (*patchRules1D(patch,d))[i];
         if (kv0 <= ip.x && (ip.x < kv1 || rightEnd))
         {
            const real_t x = (ip.x - kv0) / (kv1 - kv0);
            el[d].push_back(x);
            el[d].push_back(ip.weight);
         }
      }

      npd[d] = el[d].size() / 2;
      np *= npd[d];
   }

   IntegrationRule *irp = new IntegrationRule(np);
   deleteRule = true;

   // Set (*irp)[i + j*npd[0] + k*npd[0]*npd[1]] =
   //     (el[0][2*i], el[1][2*j], el[2][2*k])

   MFEM_VERIFY(npd[0] > 0 && npd[1] > 0, "Assuming 2D or 3D");

   for (int i = 0; i < npd[0]; ++i)
   {
      for (int j = 0; j < npd[1]; ++j)
      {
         for (int k = 0; k < std::max(npd[2], 1); ++k)
         {
            const int id = i + j*npd[0] + k*npd[0]*npd[1];
            (*irp)[id].x = el[0][2*i];
            (*irp)[id].y = el[1][2*j];

            (*irp)[id].weight = el[0][(2*i)+1];
            (*irp)[id].weight *= el[1][(2*j)+1];

            if (npd[2] > 0)
            {
               (*irp)[id].z = el[2][2*k];
               (*irp)[id].weight *= el[2][(2*k)+1];
            }
         }
      }
   }

   return *irp;
}

void NURBSMeshRules::GetIntegrationPointFrom1D(const int patch, int i, int j,
                                               int k, IntegrationPoint & ip)
{
   MFEM_VERIFY(patchRules1D.NumRows() > 0,
               "Assuming patchRules1D is set.");

   ip.weight = (*patchRules1D(patch,0))[i].weight;
   ip.x = (*patchRules1D(patch,0))[i].x;

   if (dim > 1)
   {
      ip.weight *= (*patchRules1D(patch,1))[j].weight;
      ip.y = (*patchRules1D(patch,1))[j].x;  // 1D rule only has x
   }

   if (dim > 2)
   {
      ip.weight *= (*patchRules1D(patch,2))[k].weight;
      ip.z = (*patchRules1D(patch,2))[k].x;  // 1D rule only has x
   }
}

void NURBSMeshRules::Finalize(Mesh const& mesh)
{
   if ((int) pointToElem.size() == npatches) { return; }  // Already set

   MFEM_VERIFY(elementToRule.empty() && patchRules1D.NumRows() > 0
               && npatches > 0, "Assuming patchRules1D is set.");
   MFEM_VERIFY(mesh.NURBSext, "");
   MFEM_VERIFY(mesh.Dimension() == dim, "");

   pointToElem.resize(npatches);
   patchRules1D_KnotSpan.resize(npatches);

   // First, find all the elements in each patch.
   std::vector<std::vector<int>> patchElements(npatches);

   for (int e=0; e<mesh.GetNE(); ++e)
   {
      patchElements[mesh.NURBSext->GetElementPatch(e)].push_back(e);
   }

   Array<int> ijk(3);
   Array<int> maxijk(3);
   Array<int> np(3);  // Number of points in each dimension
   ijk = 0;

   Array<const KnotVector*> pkv;

   for (int p=0; p<npatches; ++p)
   {
      patchRules1D_KnotSpan[p].resize(dim);

      // For each patch, get the range of ijk.
      mesh.NURBSext->GetPatchKnotVectors(p, pkv);
      MFEM_VERIFY((int) pkv.Size() == dim, "");

      maxijk = 1;
      np = 1;
      for (int d=0; d<dim; ++d)
      {
         maxijk[d] = pkv[d]->GetNKS();
         np[d] = patchRules1D(p,d)->Size();
      }

      // For each patch, set a map from ijk to element index.
      Array3D<int> ijk2elem(maxijk[0], maxijk[1], maxijk[2]);
      ijk2elem = -1;

      for (auto elem : patchElements[p])
      {
         mesh.NURBSext->GetElementIJK(elem, ijk);
         MFEM_VERIFY(ijk2elem(ijk[0], ijk[1], ijk[2]) == -1, "");
         ijk2elem(ijk[0], ijk[1], ijk[2]) = elem;
      }

      // For each point, find its ijk and from that its element index.
      // It is assumed here that the NURBSFiniteElement kv the same as the
      // patch kv.

      for (int d=0; d<dim; ++d)
      {
         patchRules1D_KnotSpan[p][d].SetSize(patchRules1D(p,d)->Size());

         for (int r=0; r<patchRules1D(p,d)->Size(); ++r)
         {
            const IntegrationPoint& ip = (*patchRules1D(p,d))[r];

            const int order = pkv[d]->GetOrder();

            // Find ijk_d such that ip.x is in the corresponding knot-span.
            int ijk_d = 0;
            bool found = false;
            while (!found)
            {
               const real_t kv0 = (*pkv[d])[order + ijk_d];
               const real_t kv1 = (*pkv[d])[order + ijk_d + 1];

               const bool rightEnd = (order + ijk_d + 1) == (pkv[d]->Size() - 1);

               if (kv0 <= ip.x && (ip.x < kv1 || rightEnd))
               {
                  found = true;
               }
               else
               {
                  ijk_d++;
               }
            }

            patchRules1D_KnotSpan[p][d][r] = ijk_d;
         }
      }

      pointToElem[p].SetSize(np[0], np[1], np[2]);
      for (int i=0; i<np[0]; ++i)
         for (int j=0; j<np[1]; ++j)
            for (int k=0; k<np[2]; ++k)
            {
               const int elem = ijk2elem(patchRules1D_KnotSpan[p][0][i],
                                         patchRules1D_KnotSpan[p][1][j],
                                         patchRules1D_KnotSpan[p][2][k]);
               MFEM_VERIFY(elem >= 0, "");
               pointToElem[p](i,j,k) = elem;
            }
   } // Loop (p) over patches
}

void NURBSMeshRules::SetPatchRules1D(const int patch,
                                     std::vector<const IntegrationRule*> & ir1D)
{
   MFEM_VERIFY((int) ir1D.size() == dim, "Wrong dimension");

   for (int i=0; i<dim; ++i)
   {
      patchRules1D(patch,i) = ir1D[i];
   }
}

NURBSMeshRules::~NURBSMeshRules()
{
   for (int i=0; i<patchRules1D.NumRows(); ++i)
      for (int j=0; j<patchRules1D.NumCols(); ++j)
      {
         delete patchRules1D(i, j);
      }
>>>>>>> c3eb769a
}

}<|MERGE_RESOLUTION|>--- conflicted
+++ resolved
@@ -149,21 +149,15 @@
       {
          IntegrationPoint &ip = IntPoint(pt++);
          ip.weight = weight;
-<<<<<<< HEAD
-         ip.x = double(2*beta[0] + 1)/(d + n - 2*i);
-         ip.y = double(2*beta[1] + 1)/(d + n - 2*i);
-         if (n >= 3)
-=======
          ip.x = real_t(2*beta[0] + 1)/(d + n - 2*i);
          ip.y = real_t(2*beta[1] + 1)/(d + n - 2*i);
-         if (n == 3)
->>>>>>> c3eb769a
+         if (n >= 3)
          {
             ip.z = real_t(2*beta[2] + 1)/(d + n - 2*i);
          }
          if (n == 4)
          {
-            ip.t = double(2*beta[3] + 1)/(d + n - 2*i);
+            ip.t = real_t(2*beta[3] + 1)/(d + n - 2*i);
          }
 
          int j = 0;
@@ -1004,13 +998,12 @@
    CubeIntRules.SetSize(32, h_mt);
    CubeIntRules = NULL;
 
-<<<<<<< HEAD
-   PentatopeIntRules.SetSize(32);
+   PentatopeIntRules.SetSize(32, h_mt);
    PentatopeIntRules = NULL;
 
-   TesseractIntRules.SetSize(32);
+   TesseractIntRules.SetSize(32, h_mt);
    TesseractIntRules = NULL;
-=======
+
 #if defined(MFEM_THREAD_SAFE) && defined(MFEM_USE_OPENMP)
    IntRuleLocks.SetSize(Geometry::NUM_GEOMETRIES, h_mt);
    for (int i = 0; i < Geometry::NUM_GEOMETRIES; i++)
@@ -1018,7 +1011,6 @@
       omp_init_lock(&IntRuleLocks[i]);
    }
 #endif
->>>>>>> c3eb769a
 }
 
 const IntegrationRule &IntegrationRules::Get(int GeomType, int Order)
@@ -1034,18 +1026,12 @@
       case Geometry::TETRAHEDRON: ir_array = &TetrahedronIntRules; break;
       case Geometry::CUBE:        ir_array = &CubeIntRules; break;
       case Geometry::PRISM:       ir_array = &PrismIntRules; break;
-<<<<<<< HEAD
+      case Geometry::PYRAMID:     ir_array = &PyramidIntRules; break;
       case Geometry::PENTATOPE:   ir_array = &PentatopeIntRules; break;
       case Geometry::TESSERACT:   ir_array = &TesseractIntRules; break;
-      default:
-         mfem_error("IntegrationRules::Get(...) : Unknown geometry type!");
-         ir_array = NULL;
-=======
-      case Geometry::PYRAMID:     ir_array = &PyramidIntRules; break;
       case Geometry::INVALID:
       case Geometry::NUM_GEOMETRIES:
          MFEM_ABORT("Unknown type of reference element!");
->>>>>>> c3eb769a
    }
 
    if (Order < 0)
@@ -1064,21 +1050,7 @@
       int RealOrder = Order;
       while (RealOrder+1 < ir_array->Size() && (*ir_array)[RealOrder+1] == ir)
       {
-<<<<<<< HEAD
-         if (!HaveIntRule(*ir_array, Order))
-         {
-            IntegrationRule *ir = GenerateIntegrationRule(GeomType, Order);
-            int RealOrder = Order;
-            while (RealOrder+1 < ir_array->Size() &&
-                   /*  */ (*ir_array)[RealOrder+1] == ir)
-            {
-               RealOrder++;
-            }
-            ir->SetOrder(RealOrder);
-         }
-=======
          RealOrder++;
->>>>>>> c3eb769a
       }
       MFEM_VERIFY(RealOrder == ir->GetOrder(), "internal error");
 #else
@@ -1106,18 +1078,12 @@
       case Geometry::TETRAHEDRON: ir_array = &TetrahedronIntRules; break;
       case Geometry::CUBE:        ir_array = &CubeIntRules; break;
       case Geometry::PRISM:       ir_array = &PrismIntRules; break;
-<<<<<<< HEAD
+      case Geometry::PYRAMID:     ir_array = &PyramidIntRules; break;
       case Geometry::PENTATOPE:   ir_array = &PentatopeIntRules; break;
       case Geometry::TESSERACT:   ir_array = &TesseractIntRules; break;
-      default:
-         mfem_error("IntegrationRules::Set(...) : Unknown geometry type!");
-         ir_array = NULL;
-=======
-      case Geometry::PYRAMID:     ir_array = &PyramidIntRules; break;
       case Geometry::INVALID:
       case Geometry::NUM_GEOMETRIES:
          MFEM_ABORT("Unknown type of reference element!");
->>>>>>> c3eb769a
    }
 
 #if defined(MFEM_THREAD_SAFE) && defined(MFEM_USE_OPENMP)
@@ -1172,12 +1138,9 @@
    DeleteIntRuleArray(TetrahedronIntRules);
    DeleteIntRuleArray(CubeIntRules);
    DeleteIntRuleArray(PrismIntRules);
-<<<<<<< HEAD
+   DeleteIntRuleArray(PyramidIntRules);
    DeleteIntRuleArray(PentatopeIntRules);
    DeleteIntRuleArray(TesseractIntRules);
-=======
-   DeleteIntRuleArray(PyramidIntRules);
->>>>>>> c3eb769a
 }
 
 
@@ -1200,21 +1163,15 @@
          return CubeIntegrationRule(Order);
       case Geometry::PRISM:
          return PrismIntegrationRule(Order);
-<<<<<<< HEAD
+      case Geometry::PYRAMID:
+         return PyramidIntegrationRule(Order);
       case Geometry::PENTATOPE:
          return PentatopeIntegrationRule(Order);
       case Geometry::TESSERACT:
          return TesseractIntegrationRule(Order);
-      default:
-         mfem_error("IntegrationRules::Set(...) : Unknown geometry type!");
-         return NULL;
-=======
-      case Geometry::PYRAMID:
-         return PyramidIntegrationRule(Order);
       case Geometry::INVALID:
       case Geometry::NUM_GEOMETRIES:
          MFEM_ABORT("Unknown type of reference element!");
->>>>>>> c3eb769a
    }
    return NULL;
 }
@@ -1925,7 +1882,6 @@
    return CubeIntRules[Order];
 }
 
-<<<<<<< HEAD
 IntegrationRule *IntegrationRules::PentatopeIntegrationRule(int Order)
 {
    IntegrationRule *ir;
@@ -1940,17 +1896,20 @@
       case 1:
          PentatopeIntRules[0] = PentatopeIntRules[1] = ir = new IntegrationRule(1);
          ir->AddPentMidPoint(0, 1./24.);
+         ir->SetOrder(1);
          return ir;
 
       case 2:  // 5 points - degree 2 -- taken from https://doi.org/10.1016/j.camwa.2020.07.004
          PentatopeIntRules[2] = ir = new IntegrationRule(5);
          ir->AddPentPoints5(0, 0.11835034190722738822731940899757, 1/120.);
+         ir->SetOrder(2);
          return ir;
 
       case 3:  // 15 points - degree 3 -- taken from https://doi.org/10.1016/j.camwa.2020.07.004
          PentatopeIntRules[3] = ir = new IntegrationRule(15);
          ir->AddPentPoints5(0, 0.05666638104005152637432374262971, 0.01971744594977651449108080328187 / 24.);
          ir->AddPentPoints10(5, 0.08282378463560803594223358459203, 0.5 - 1.5 * 0.08282378463560803594223358459203, 0.09014127702511173789723386562400 / 24.);
+         ir->SetOrder(3);
          return ir;
 
       case 4:  // 35 points - degree 5 -- taken from https://doi.org/10.1016/j.camwa.2020.07.004
@@ -1959,6 +1918,7 @@
          ir->AddPentPoints5(0, 0.08639272923225102540634168235556, 0.05144687284129603743743075483508 / 24.);
          ir->AddPentPoints10(5, 0.02401496720062019571417799568280, 0.5 - 1.5 * 0.02401496720062019571417799568280, 0.01075810672318828174753857496171 / 24.);
          ir->AddPentPoints20(15, 0.29381800402893687440553094347706, 0.06247517556258090631882140542075, 0.03175922842808185514451579933848 / 24.);
+         ir->SetOrder(5);
          return ir;
       
       case 6:  // 70 points - degree 6 -- taken from https://doi.org/10.1016/j.camwa.2020.07.004
@@ -1968,6 +1928,7 @@
          ir->AddPentPoints10(10, 0.045742589279674, 0.5 - 1.5 * 0.045742589279674, 0.010857537843152 / 24.);
          ir->AddPentPoints20(20, 0.034061388191316, 0.153237752298796, 0.004213752156913 / 24.);
          ir->AddPentPoints30(40, 0.042203997139861, 0.211681755872075, 0.017353386263795 / 24.);
+         ir->SetOrder(6);
          return ir;
 
       case 7:  // 126 points - degree 8 -- taken from https://doi.org/10.1016/j.camwa.2020.07.004
@@ -1980,6 +1941,7 @@
          ir->AddPentPoints20(46, 0.311385773831175, 0.014631015332223, 0.005373375682319 / 24.);
          ir->AddPentPoints30(66,  0.032042227982220, 0.160928155464441, 0.007544402046650 / 24.);
          ir->AddPentPoints30(96, 0.088725307776945, 0.403464343042675, 0.007050309802142 / 24.);
+         ir->SetOrder(8);
          return ir;
 
       case -1:
@@ -2029,6 +1991,8 @@
              mfem::out << str << endl;
          }
 #endif
+         // 2025 November: Don't we need "return ir;"? It was not there
+         return ir;
          break;
       }
       default:
@@ -2088,7 +2052,8 @@
                index++;
             }
    return TesseractIntRules[i];
-=======
+}
+
 IntegrationRule& NURBSMeshRules::GetElementRule(const int elem,
                                                 const int patch, const int *ijk,
                                                 Array<const KnotVector*> const& kv,
@@ -2318,7 +2283,6 @@
       {
          delete patchRules1D(i, j);
       }
->>>>>>> c3eb769a
 }
 
 }