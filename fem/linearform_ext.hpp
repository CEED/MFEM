// Copyright (c) 2010-2025, Lawrence Livermore National Security, LLC. Produced
// at the Lawrence Livermore National Laboratory. All Rights reserved. See files
// LICENSE and NOTICE for details. LLNL-CODE-806117.
//
// This file is part of the MFEM library. For more information and source code
// availability visit https://mfem.org.
//
// MFEM is free software; you can redistribute it and/or modify it under the
// terms of the BSD-3 license. We welcome feedback and contributions, see file
// CONTRIBUTING.md for details.

#ifndef MFEM_LINEARFORM_EXT
#define MFEM_LINEARFORM_EXT

#include "../general/array.hpp"
#include "../linalg/vector.hpp"

namespace mfem
{

class Operator;
class LinearForm;

/// Class extending the LinearForm class to support assembly on devices.
class LinearFormExtension
{
   /// Attributes of all mesh elements.
   const Array<int> *attributes; // Not owned
<<<<<<< HEAD
   const Array<int> *bdr_attributes; // Not owned
=======
   const Array<int> *bdr_face_attributes; // Not owned
>>>>>>> 144c8c31

   /// Temporary markers for device kernels.
   Array<int> markers, bdr_markers;

   /// Linear form from which this extension depends. Not owned.
   LinearForm *lf;

   /// Operator that converts FiniteElementSpace L-vectors to E-vectors.
   const ElementRestrictionOperator *elem_restrict_lex; // Not owned

   /// Operator that converts L-vectors to boundary E-vectors.
   const FaceRestriction *bdr_restrict_lex; // Not owned

   /// Internal E-vectors.
   mutable Vector b, bdr_b;

public:

   /// \brief Create a LinearForm extension of @a lf.
   LinearFormExtension(LinearForm *lf);

   ~LinearFormExtension() { }

   /// Assemble the linear form, compatible with device execution.
   /// Only integrators added with AddDomainIntegrator are supported for now.
   void Assemble();

   /// Update the linear form extension.
   void Update();
};

} // namespace mfem

#endif // MFEM_LINEARFORM_EXT<|MERGE_RESOLUTION|>--- conflicted
+++ resolved
@@ -26,11 +26,7 @@
 {
    /// Attributes of all mesh elements.
    const Array<int> *attributes; // Not owned
-<<<<<<< HEAD
-   const Array<int> *bdr_attributes; // Not owned
-=======
    const Array<int> *bdr_face_attributes; // Not owned
->>>>>>> 144c8c31
 
    /// Temporary markers for device kernels.
    Array<int> markers, bdr_markers;
