// Copyright (c) 2010-2024, Lawrence Livermore National Security, LLC. Produced
// at the Lawrence Livermore National Laboratory. All Rights reserved. See files
// LICENSE and NOTICE for details. LLNL-CODE-806117.
//
// This file is part of the MFEM library. For more information and source code
// availability visit https://mfem.org.
//
// MFEM is free software; you can redistribute it and/or modify it under the
// terms of the BSD-3 license. We welcome feedback and contributions, see file
// CONTRIBUTING.md for details.

#include "quadinterpolator.hpp"
#include "qinterp/grad.hpp"
#include "qinterp/eval.hpp"
#include "qspace.hpp"
#include "../general/forall.hpp"
#include "../linalg/dtensor.hpp"
#include "../linalg/kernels.hpp"

namespace mfem
{

namespace internal
{
namespace quadrature_interpolator
{
void InitEvalByNodesKernels();
void InitEvalByVDimKernels();
void InitEvalKernels();
void InitDetKernels();
template <bool P> void InitGradByNodesKernels();
template <bool P> void InitGradByVDimKernels();
}
}

QuadratureInterpolator::Kernels QuadratureInterpolator::kernels;
QuadratureInterpolator::Kernels::Kernels()
{
   using namespace internal::quadrature_interpolator;

   InitEvalByNodesKernels();
   InitEvalByVDimKernels();
   // Non-phys grad kernels
   InitGradByNodesKernels<false>();
   InitGradByVDimKernels<false>();
   // Phys grad kernels
   InitGradByNodesKernels<true>();
   InitGradByVDimKernels<true>();
   // Determinants
   InitDetKernels();
   // Non-tensor
   InitEvalKernels();
}

QuadratureInterpolator::QuadratureInterpolator(const FiniteElementSpace &fes,
                                               const IntegrationRule &ir):

   fespace(&fes),
   qspace(nullptr),
   IntRule(&ir),
   q_layout(QVectorLayout::byNODES),
   use_tensor_products(UsesTensorBasis(fes))
{
   if (fespace->GetNE() == 0) { return; }
   const FiniteElement *fe = fespace->GetFE(0);
   MFEM_VERIFY(dynamic_cast<const ScalarFiniteElement*>(fe) != NULL,
               "Only scalar finite elements are supported");
}

QuadratureInterpolator::QuadratureInterpolator(const FiniteElementSpace &fes,
                                               const QuadratureSpace &qs):

   fespace(&fes),
   qspace(&qs),
   IntRule(nullptr),
   q_layout(QVectorLayout::byNODES),
   use_tensor_products(UsesTensorBasis(fes))
{
   if (fespace->GetNE() == 0) { return; }
   const FiniteElement *fe = fespace->GetFE(0);
   MFEM_VERIFY(dynamic_cast<const ScalarFiniteElement*>(fe) != NULL,
               "Only scalar finite elements are supported");
}

namespace internal
{

namespace quadrature_interpolator
{

// Compute kernel for 1D quadrature interpolation:
// * non-tensor product version,
// * assumes 'e_vec' is using ElementDofOrdering::NATIVE,
// * assumes 'maps.mode == FULL'.
static void Eval1D(const int NE,
                   const int vdim,
                   const QVectorLayout q_layout,
                   const GeometricFactors *geom,
                   const DofToQuad &maps,
                   const Vector &e_vec,
                   Vector &q_val,
                   Vector &q_der,
                   Vector &q_det,
                   const int eval_flags)
{
   using QI = QuadratureInterpolator;

   const int nd = maps.ndof;
   const int nq = maps.nqpt;
   MFEM_ASSERT(maps.mode == DofToQuad::FULL, "internal error");
   MFEM_ASSERT(!geom || geom->mesh->SpaceDimension() == 1, "");
   MFEM_VERIFY(vdim == 1 || !(eval_flags & QI::DETERMINANTS), "");
   MFEM_VERIFY(bool(geom) == bool(eval_flags & QI::PHYSICAL_DERIVATIVES),
               "'geom' must be given (non-null) only when evaluating physical"
               " derivatives");
   const auto B = Reshape(maps.B.Read(), nq, nd);
   const auto G = Reshape(maps.G.Read(), nq, nd);
   const auto J = Reshape(geom ? geom->J.Read() : nullptr, nq, NE);
   const auto E = Reshape(e_vec.Read(), nd, vdim, NE);
   auto val = q_layout == QVectorLayout::byNODES ?
              Reshape(q_val.Write(), nq, vdim, NE):
              Reshape(q_val.Write(), vdim, nq, NE);
   auto der = q_layout == QVectorLayout::byNODES ?
              Reshape(q_der.Write(), nq, vdim, NE):
              Reshape(q_der.Write(), vdim, nq, NE);
   auto det = Reshape(q_det.Write(), nq, NE);
   mfem::forall(NE, [=] MFEM_HOST_DEVICE (int e)
   {
      for (int q = 0; q < nq; ++q)
      {
         if (eval_flags & QI::VALUES)
         {
            for (int c = 0; c < vdim; c++)
            {
               real_t q_val = 0.0;
               for (int d = 0; d < nd; ++d)
               {
                  q_val += B(q,d)*E(d,c,e);
               }
               if (q_layout == QVectorLayout::byVDIM)  { val(c,q,e) = q_val; }
               if (q_layout == QVectorLayout::byNODES) { val(q,c,e) = q_val; }
            }
         }
         if ((eval_flags & QI::DERIVATIVES) ||
             (eval_flags & QI::PHYSICAL_DERIVATIVES) ||
             (eval_flags & QI::DETERMINANTS))
         {
            for (int c = 0; c < vdim; c++)
            {
               real_t q_d = 0.0;
               for (int d = 0; d < nd; ++d)
               {
                  q_d += G(q,d)*E(d,c,e);
               }
               if (eval_flags & QI::PHYSICAL_DERIVATIVES)
               {
                  q_d /= J(q,e);
               }
               if (eval_flags & QI::DERIVATIVES || eval_flags & QI::PHYSICAL_DERIVATIVES)
               {
                  if (q_layout == QVectorLayout::byVDIM) { der(c,q,e) = q_d; }
                  if (q_layout == QVectorLayout::byNODES) { der(q,c,e) = q_d; }
               }
               if (vdim == 1 && (eval_flags & QI::DETERMINANTS))
               {
                  det(q,e) = q_d;
               }
            }
         }
      }
   });
}

// Template compute kernel for 2D quadrature interpolation:
// * non-tensor product version,
// * assumes 'e_vec' is using ElementDofOrdering::NATIVE,
// * assumes 'maps.mode == FULL'.
template<const int T_VDIM, const int T_ND, const int T_NQ>
static void Eval2D(const int NE,
                   const int vdim,
                   const QVectorLayout q_layout,
                   const GeometricFactors *geom,
                   const DofToQuad &maps,
                   const Vector &e_vec,
                   Vector &q_val,
                   Vector &q_der,
                   Vector &q_det,
                   const int eval_flags)
{
   using QI = QuadratureInterpolator;

   const int nd = maps.ndof;
   const int nq = maps.nqpt;
   const int ND = T_ND ? T_ND : nd;
   const int NQ = T_NQ ? T_NQ : nq;
   const int NMAX = NQ > ND ? NQ : ND;
   const int VDIM = T_VDIM ? T_VDIM : vdim;
   MFEM_ASSERT(maps.mode == DofToQuad::FULL, "internal error");
   MFEM_ASSERT(!geom || geom->mesh->SpaceDimension() == 2, "");
   MFEM_VERIFY(ND <= QI::MAX_ND2D, "");
   MFEM_VERIFY(NQ <= QI::MAX_NQ2D, "");
   MFEM_VERIFY(bool(geom) == bool(eval_flags & QI::PHYSICAL_DERIVATIVES),
               "'geom' must be given (non-null) only when evaluating physical"
               " derivatives");
   const auto B = Reshape(maps.B.Read(), NQ, ND);
   const auto G = Reshape(maps.G.Read(), NQ, 2, ND);
   const auto J = Reshape(geom ? geom->J.Read() : nullptr, NQ, 2, 2, NE);
   const auto E = Reshape(e_vec.Read(), ND, VDIM, NE);
   auto val = q_layout == QVectorLayout::byNODES ?
              Reshape(q_val.Write(), NQ, VDIM, NE):
              Reshape(q_val.Write(), VDIM, NQ, NE);
   auto der = q_layout == QVectorLayout::byNODES ?
              Reshape(q_der.Write(), NQ, VDIM, 2, NE):
              Reshape(q_der.Write(), VDIM, 2, NQ, NE);
   auto det = Reshape(q_det.Write(), NQ, NE);
   mfem::forall_2D(NE, NMAX, 1, [=] MFEM_HOST_DEVICE (int e)
   {
      const int ND = T_ND ? T_ND : nd;
      const int NQ = T_NQ ? T_NQ : nq;
      const int VDIM = T_VDIM ? T_VDIM : vdim;
      constexpr int max_ND = T_ND ? T_ND : QI::MAX_ND2D;
      constexpr int max_VDIM = T_VDIM ? T_VDIM : QI::MAX_VDIM2D;
      MFEM_SHARED real_t s_E[max_VDIM*max_ND];
      MFEM_FOREACH_THREAD(d, x, ND)
      {
         for (int c = 0; c < VDIM; c++)
         {
            s_E[c+d*VDIM] = E(d,c,e);
         }
      }
      MFEM_SYNC_THREAD;

      MFEM_FOREACH_THREAD(q, x, NQ)
      {
         if (eval_flags & QI::VALUES)
         {
            real_t ed[max_VDIM];
            for (int c = 0; c < VDIM; c++) { ed[c] = 0.0; }
            for (int d = 0; d < ND; ++d)
            {
               const real_t b = B(q,d);
               for (int c = 0; c < VDIM; c++) { ed[c] += b*s_E[c+d*VDIM]; }
            }
            for (int c = 0; c < VDIM; c++)
            {
               if (q_layout == QVectorLayout::byVDIM)  { val(c,q,e) = ed[c]; }
               if (q_layout == QVectorLayout::byNODES) { val(q,c,e) = ed[c]; }
            }
         }
         if ((eval_flags & QI::DERIVATIVES) ||
             (eval_flags & QI::PHYSICAL_DERIVATIVES) ||
             (eval_flags & QI::DETERMINANTS))
         {
            // use MAX_VDIM2D to avoid "subscript out of range" warnings
            real_t D[QI::MAX_VDIM2D*2];
            for (int i = 0; i < 2*VDIM; i++) { D[i] = 0.0; }
            for (int d = 0; d < ND; ++d)
            {
               const real_t wx = G(q,0,d);
               const real_t wy = G(q,1,d);
               for (int c = 0; c < VDIM; c++)
               {
                  real_t s_e = s_E[c+d*VDIM];
                  D[c+VDIM*0] += s_e * wx;
                  D[c+VDIM*1] += s_e * wy;
               }
            }
            if (eval_flags & QI::DERIVATIVES)
            {
               for (int c = 0; c < VDIM; c++)
               {
                  if (q_layout == QVectorLayout::byVDIM)
                  {
                     der(c,0,q,e) = D[c+VDIM*0];
                     der(c,1,q,e) = D[c+VDIM*1];
                  }
                  if (q_layout == QVectorLayout::byNODES)
                  {
                     der(q,c,0,e) = D[c+VDIM*0];
                     der(q,c,1,e) = D[c+VDIM*1];
                  }
               }
            }
            if (eval_flags & QI::PHYSICAL_DERIVATIVES)
            {
               real_t Jloc[4], Jinv[4];
               Jloc[0] = J(q,0,0,e);
               Jloc[1] = J(q,1,0,e);
               Jloc[2] = J(q,0,1,e);
               Jloc[3] = J(q,1,1,e);
               kernels::CalcInverse<2>(Jloc, Jinv);
               for (int c = 0; c < VDIM; c++)
               {
                  const real_t u = D[c+VDIM*0];
                  const real_t v = D[c+VDIM*1];
                  const real_t JiU = Jinv[0]*u + Jinv[1]*v;
                  const real_t JiV = Jinv[2]*u + Jinv[3]*v;
                  if (q_layout == QVectorLayout::byVDIM)
                  {
                     der(c,0,q,e) = JiU;
                     der(c,1,q,e) = JiV;
                  }
                  if (q_layout == QVectorLayout::byNODES)
                  {
                     der(q,c,0,e) = JiU;
                     der(q,c,1,e) = JiV;
                  }
               }
            }
            if (eval_flags & QI::DETERMINANTS)
            {
               if (VDIM == 2) { det(q,e) = kernels::Det<2>(D); }
               else
               {
                  DeviceTensor<2> j(D, 3, 2);
                  const double E = j(0,0)*j(0,0) + j(1,0)*j(1,0) + j(2,0)*j(2,0);
                  const double F = j(0,0)*j(0,1) + j(1,0)*j(1,1) + j(2,0)*j(2,1);
                  const double G = j(0,1)*j(0,1) + j(1,1)*j(1,1) + j(2,1)*j(2,1);
                  det(q,e) = sqrt(E*G - F*F);
               }
            }
         }
      }
   });
}

// Template compute kernel for 3D quadrature interpolation:
// * non-tensor product version,
// * assumes 'e_vec' is using ElementDofOrdering::NATIVE,
// * assumes 'maps.mode == FULL'.
template<const int T_VDIM, const int T_ND, const int T_NQ>
static void Eval3D(const int NE,
                   const int vdim,
                   const QVectorLayout q_layout,
                   const GeometricFactors *geom,
                   const DofToQuad &maps,
                   const Vector &e_vec,
                   Vector &q_val,
                   Vector &q_der,
                   Vector &q_det,
                   const int eval_flags)
{
   using QI = QuadratureInterpolator;

   const int nd = maps.ndof;
   const int nq = maps.nqpt;
   const int ND = T_ND ? T_ND : nd;
   const int NQ = T_NQ ? T_NQ : nq;
   const int NMAX = NQ > ND ? NQ : ND;
   const int VDIM = T_VDIM ? T_VDIM : vdim;
   MFEM_ASSERT(maps.mode == DofToQuad::FULL, "internal error");
   MFEM_ASSERT(!geom || geom->mesh->SpaceDimension() == 3, "");
   MFEM_VERIFY(ND <= QI::MAX_ND3D, "");
   MFEM_VERIFY(NQ <= QI::MAX_NQ3D, "");
   MFEM_VERIFY(VDIM == 3 || !(eval_flags & QI::DETERMINANTS), "");
   MFEM_VERIFY(bool(geom) == bool(eval_flags & QI::PHYSICAL_DERIVATIVES),
               "'geom' must be given (non-null) only when evaluating physical"
               " derivatives");
   const auto B = Reshape(maps.B.Read(), NQ, ND);
   const auto G = Reshape(maps.G.Read(), NQ, 3, ND);
   const auto J = Reshape(geom ? geom->J.Read() : nullptr, NQ, 3, 3, NE);
   const auto E = Reshape(e_vec.Read(), ND, VDIM, NE);
   auto val = q_layout == QVectorLayout::byNODES ?
              Reshape(q_val.Write(), NQ, VDIM, NE):
              Reshape(q_val.Write(), VDIM, NQ, NE);
   auto der = q_layout == QVectorLayout::byNODES ?
              Reshape(q_der.Write(), NQ, VDIM, 3, NE):
              Reshape(q_der.Write(), VDIM, 3, NQ, NE);
   auto det = Reshape(q_det.Write(), NQ, NE);
   mfem::forall_2D(NE, NMAX, 1, [=] MFEM_HOST_DEVICE (int e)
   {
      const int ND = T_ND ? T_ND : nd;
      const int NQ = T_NQ ? T_NQ : nq;
      const int VDIM = T_VDIM ? T_VDIM : vdim;
      constexpr int max_ND = T_ND ? T_ND : QI::MAX_ND3D;
      constexpr int max_VDIM = T_VDIM ? T_VDIM : QI::MAX_VDIM3D;
      MFEM_SHARED real_t s_E[max_VDIM*max_ND];
      MFEM_FOREACH_THREAD(d, x, ND)
      {
         for (int c = 0; c < VDIM; c++)
         {
            s_E[c+d*VDIM] = E(d,c,e);
         }
      }
      MFEM_SYNC_THREAD;

      MFEM_FOREACH_THREAD(q, x, NQ)
      {
         if (eval_flags & QI::VALUES)
         {
            real_t ed[max_VDIM];
            for (int c = 0; c < VDIM; c++) { ed[c] = 0.0; }
            for (int d = 0; d < ND; ++d)
            {
               const real_t b = B(q,d);
               for (int c = 0; c < VDIM; c++) { ed[c] += b*s_E[c+d*VDIM]; }
            }
            for (int c = 0; c < VDIM; c++)
            {
               if (q_layout == QVectorLayout::byVDIM)  { val(c,q,e) = ed[c]; }
               if (q_layout == QVectorLayout::byNODES) { val(q,c,e) = ed[c]; }
            }
         }
         if ((eval_flags & QI::DERIVATIVES) ||
             (eval_flags & QI::PHYSICAL_DERIVATIVES) ||
             (eval_flags & QI::DETERMINANTS))
         {
            // use MAX_VDIM3D to avoid "subscript out of range" warnings
            real_t D[QI::MAX_VDIM3D*3];
            for (int i = 0; i < 3*VDIM; i++) { D[i] = 0.0; }
            for (int d = 0; d < ND; ++d)
            {
               const real_t wx = G(q,0,d);
               const real_t wy = G(q,1,d);
               const real_t wz = G(q,2,d);
               for (int c = 0; c < VDIM; c++)
               {
                  real_t s_e = s_E[c+d*VDIM];
                  D[c+VDIM*0] += s_e * wx;
                  D[c+VDIM*1] += s_e * wy;
                  D[c+VDIM*2] += s_e * wz;
               }
            }
            if (eval_flags & QI::DERIVATIVES)
            {
               for (int c = 0; c < VDIM; c++)
               {
                  if (q_layout == QVectorLayout::byVDIM)
                  {
                     der(c,0,q,e) = D[c+VDIM*0];
                     der(c,1,q,e) = D[c+VDIM*1];
                     der(c,2,q,e) = D[c+VDIM*2];
                  }
                  if (q_layout == QVectorLayout::byNODES)
                  {
                     der(q,c,0,e) = D[c+VDIM*0];
                     der(q,c,1,e) = D[c+VDIM*1];
                     der(q,c,2,e) = D[c+VDIM*2];
                  }
               }
            }
            if (eval_flags & QI::PHYSICAL_DERIVATIVES)
            {
               real_t Jloc[9], Jinv[9];
               for (int col = 0; col < 3; col++)
               {
                  for (int row = 0; row < 3; row++)
                  {
                     Jloc[row+3*col] = J(q,row,col,e);
                  }
               }
               kernels::CalcInverse<3>(Jloc, Jinv);
               for (int c = 0; c < VDIM; c++)
               {
                  const real_t u = D[c+VDIM*0];
                  const real_t v = D[c+VDIM*1];
                  const real_t w = D[c+VDIM*2];
                  const real_t JiU = Jinv[0]*u + Jinv[1]*v + Jinv[2]*w;
                  const real_t JiV = Jinv[3]*u + Jinv[4]*v + Jinv[5]*w;
                  const real_t JiW = Jinv[6]*u + Jinv[7]*v + Jinv[8]*w;
                  if (q_layout == QVectorLayout::byVDIM)
                  {
                     der(c,0,q,e) = JiU;
                     der(c,1,q,e) = JiV;
                     der(c,2,q,e) = JiW;
                  }
                  if (q_layout == QVectorLayout::byNODES)
                  {
                     der(q,c,0,e) = JiU;
                     der(q,c,1,e) = JiV;
                     der(q,c,2,e) = JiW;
                  }
               }
            }
            if (VDIM == 3 && (eval_flags & QI::DETERMINANTS))
            {
               // The check (VDIM == 3) should eliminate this block when VDIM is
               // known at compile time and (VDIM != 3).
               det(q,e) = kernels::Det<3>(D);
            }
         }
      }
   });
}

} // namespace quadrature_interpolator

} // namespace internal

void QuadratureInterpolator::Mult(const Vector &e_vec,
                                  unsigned eval_flags,
                                  Vector &q_val,
                                  Vector &q_der,
                                  Vector &q_det) const
{
   using namespace internal::quadrature_interpolator;

   const int ne = fespace->GetNE();
   if (ne == 0) { return; }
   const int vdim = fespace->GetVDim();
   const int sdim = fespace->GetMesh()->SpaceDimension();
   const FiniteElement *fe = fespace->GetFE(0);
   const bool use_tensor_eval =
      use_tensor_products &&
      dynamic_cast<const TensorBasisElement*>(fe) != nullptr;
   const IntegrationRule *ir =
      IntRule ? IntRule : &qspace->GetElementIntRule(0);
   const DofToQuad::Mode mode =
      use_tensor_eval ? DofToQuad::TENSOR : DofToQuad::FULL;
   const DofToQuad &maps = fe->GetDofToQuad(*ir, mode);
   const int dim = maps.FE->GetDim();
   const int nd = maps.ndof;
   const int nq = maps.nqpt;
   const GeometricFactors *geom = nullptr;
   if (eval_flags & PHYSICAL_DERIVATIVES)
   {
      const int jacobians = GeometricFactors::JACOBIANS;
      geom = fespace->GetMesh()->GetGeometricFactors(*ir, jacobians);
   }

   MFEM_ASSERT(!(eval_flags & DETERMINANTS) || dim == vdim ||
               (dim == 2 && vdim == 3), "Invalid dimensions for determinants.");
   MFEM_ASSERT(fespace->GetMesh()->GetNumGeometries(
                  fespace->GetMesh()->Dimension()) == 1,
               "mixed meshes are not supported");

   if (use_tensor_eval)
   {
      if (eval_flags & VALUES)
      {
         TensorEvalKernels::Run(dim, q_layout, vdim, nd, nq, ne, maps.B.Read(),
                                e_vec.Read(), q_val.Write(), vdim, nd, nq);
      }
      if (eval_flags & (DERIVATIVES | PHYSICAL_DERIVATIVES))
      {
         const bool phys = (eval_flags & PHYSICAL_DERIVATIVES);
         const real_t *J = phys ? geom->J.Read() : nullptr;
         const int s_dim = phys ? sdim : dim;
         GradKernels::Run(dim, q_layout, phys, vdim, nd, nq, ne,
                          maps.B.Read(), maps.G.Read(), J, e_vec.Read(),
                          q_der.Write(), s_dim, vdim, nd, nq);
      }
      if (eval_flags & DETERMINANTS)
      {
<<<<<<< HEAD
         TensorDeterminants(ne, vdim, maps, e_vec, q_det);
=======
         DetKernels::Run(dim, vdim, nd, nq, ne, maps.B.Read(),
                         maps.G.Read(), e_vec.Read(), q_det.Write(), nd,
                         nq, &d_buffer);
>>>>>>> 8ed11a5c
      }
   }
   else // use_tensor_eval == false
   {
      EvalKernels::Run(dim, vdim, maps.ndof, maps.nqpt, ne,vdim,q_layout,
                       geom, maps,e_vec, q_val,q_der,q_det,eval_flags);
   }
}

void QuadratureInterpolator::MultTranspose(unsigned eval_flags,
                                           const Vector &q_val,
                                           const Vector &q_der,
                                           Vector &e_vec) const
{
   MFEM_CONTRACT_VAR(eval_flags);
   MFEM_CONTRACT_VAR(q_val);
   MFEM_CONTRACT_VAR(q_der);
   MFEM_CONTRACT_VAR(e_vec);
   MFEM_ABORT("this method is not implemented yet");
}

void QuadratureInterpolator::Values(const Vector &e_vec,
                                    Vector &q_val) const
{
   Vector empty;
   Mult(e_vec, VALUES, q_val, empty, empty);
}

void QuadratureInterpolator::Derivatives(const Vector &e_vec,
                                         Vector &q_der) const
{
   Vector empty;
   Mult(e_vec, DERIVATIVES, empty, q_der, empty);
}

void QuadratureInterpolator::PhysDerivatives(const Vector &e_vec,
                                             Vector &q_der) const
{
   Vector empty;
   Mult(e_vec, PHYSICAL_DERIVATIVES, empty, q_der, empty);
}

void QuadratureInterpolator::Determinants(const Vector &e_vec,
                                          Vector &q_det) const
{
   Vector empty;
   Mult(e_vec, DETERMINANTS, empty, empty, q_det);
}

/// @cond Suppress_Doxygen_warnings

namespace
{
using EvalKernel = QuadratureInterpolator::EvalKernelType;
using TensorEvalKernel = QuadratureInterpolator::TensorEvalKernelType;
using GradKernel = QuadratureInterpolator::GradKernelType;

template <QVectorLayout Q_LAYOUT>
TensorEvalKernel FallbackTensorEvalKernel(int DIM)
{
   if (DIM == 1) { return internal::quadrature_interpolator::Values1D<Q_LAYOUT>; }
   else if (DIM == 2) { return internal::quadrature_interpolator::Values2D<Q_LAYOUT>; }
   else if (DIM == 3) { return internal::quadrature_interpolator::Values3D<Q_LAYOUT>; }
   else { MFEM_ABORT(""); }
}

template<QVectorLayout Q_LAYOUT, bool GRAD_PHYS>
GradKernel GetGradKernel(int DIM)
{
   if (DIM == 1) { return internal::quadrature_interpolator::Derivatives1D<Q_LAYOUT, GRAD_PHYS>; }
   else if (DIM == 2) { return internal::quadrature_interpolator::Derivatives2D<Q_LAYOUT, GRAD_PHYS>; }
   else if (DIM == 3) { return internal::quadrature_interpolator::Derivatives3D<Q_LAYOUT, GRAD_PHYS>; }
   else { MFEM_ABORT(""); }
}

template<QVectorLayout Q_LAYOUT>
GradKernel GetGradKernel(int DIM, bool GRAD_PHYS)
{
   if (GRAD_PHYS) { return GetGradKernel<Q_LAYOUT, true>(DIM); }
   else { return GetGradKernel<Q_LAYOUT, false>(DIM); }
}
} // namespace

template <int DIM, int VDIM, int ND, int NQ>
EvalKernel QuadratureInterpolator::EvalKernels::Kernel()
{
   using namespace internal::quadrature_interpolator;
   if (DIM == 1) { return Eval1D; }
   else if (DIM == 2) { return Eval2D<VDIM,ND,NQ>; }
   else if (DIM == 3) { return Eval3D<VDIM,ND,NQ>; }
   else { MFEM_ABORT(""); }
}

template <int DIM>
EvalKernel GetEvalKernelVDimFallback(int VDIM)
{
   using EvalKernels = QuadratureInterpolator::EvalKernels;
   if (VDIM == 1) { return EvalKernels::Kernel<DIM,1,0,0>(); }
   else if (VDIM == 2) { return EvalKernels::Kernel<DIM,2,0,0>(); }
   else if (VDIM == 3) { return EvalKernels::Kernel<DIM,3,0,0>(); }
   else { MFEM_ABORT(""); }
}

EvalKernel QuadratureInterpolator::EvalKernels::Fallback(
   int DIM, int VDIM, int ND, int NQ)
{
   if (DIM == 1) { return GetEvalKernelVDimFallback<1>(VDIM); }
   else if (DIM == 2) { return GetEvalKernelVDimFallback<2>(VDIM); }
   else if (DIM == 3) { return GetEvalKernelVDimFallback<3>(VDIM); }
   else { MFEM_ABORT(""); }
}

TensorEvalKernel QuadratureInterpolator::TensorEvalKernels::Fallback(
   int DIM, QVectorLayout Q_LAYOUT, int, int, int)
{
   if (Q_LAYOUT == QVectorLayout::byNODES) { return FallbackTensorEvalKernel<QVectorLayout::byNODES>(DIM); }
   else { return FallbackTensorEvalKernel<QVectorLayout::byVDIM>(DIM); }
}

GradKernel QuadratureInterpolator::GradKernels::Fallback(
   int DIM, QVectorLayout Q_LAYOUT, bool GRAD_PHYS, int, int, int)
{
   if (Q_LAYOUT == QVectorLayout::byNODES) { return GetGradKernel<QVectorLayout::byNODES>(DIM, GRAD_PHYS); }
   else { return GetGradKernel<QVectorLayout::byVDIM>(DIM, GRAD_PHYS); }
}

/// @endcond

namespace internal
{
namespace quadrature_interpolator
{
void InitEvalKernels()
{
   using k = QuadratureInterpolator::EvalKernels;
   // 2D, VDIM = 1
   k::Specialization<2,1,1,1>::Add();
   k::Specialization<2,1,1,4>::Add();
   // Q1
   k::Specialization<2,1,4,4>::Add();
   k::Specialization<2,1,4,9>::Add();
   // Q2
   k::Specialization<2,1,9,9>::Add();
   k::Specialization<2,1,9,16>::Add();
   // Q3
   k::Specialization<2,1,16,16>::Add();
   k::Specialization<2,1,16,25>::Add();
   k::Specialization<2,1,16,36>::Add();
   // Q4
   k::Specialization<2,1,25,25>::Add();
   k::Specialization<2,1,25,36>::Add();
   k::Specialization<2,1,25,49>::Add();
   k::Specialization<2,1,25,64>::Add();

   // 3D, VDIM = 1
   // Q0
   k::Specialization<3,1,1,1>::Add();
   k::Specialization<3,1,1,8>::Add();
   // Q1
   k::Specialization<3,1,8,8>::Add();
   k::Specialization<3,1,8,27>::Add();
   // Q2
   k::Specialization<3,1,27,27>::Add();
   k::Specialization<3,1,27,64>::Add();
   // Q3
   k::Specialization<3,1,64,64>::Add();
   k::Specialization<3,1,64,125>::Add();
   k::Specialization<3,1,64,216>::Add();
   // Q4
   k::Specialization<3,1,125,125>::Add();
   k::Specialization<3,1,125,216>::Add();

   // 2D, VDIM = 3
   // Q0
   k::Specialization<2,3,1,1>::Add();
   k::Specialization<2,3,1,4>::Add();
   // Q1
   k::Specialization<2,3,4,4>::Add();
   k::Specialization<2,3,4,9>::Add();
   // Q2
   k::Specialization<2,3,9,4>::Add();
   k::Specialization<2,3,9,9>::Add();
   k::Specialization<2,3,9,16>::Add();
   k::Specialization<2,3,9,25>::Add();
   // Q3
   k::Specialization<2,3,16,16>::Add();
   k::Specialization<2,3,16,25>::Add();
   k::Specialization<2,3,16,36>::Add();
   // Q4
   k::Specialization<2,3,25,25>::Add();
   k::Specialization<2,3,25,36>::Add();
   k::Specialization<2,3,25,49>::Add();
   k::Specialization<2,3,25,64>::Add();

   // 2D, VDIM = 2
   // Q1
   k::Specialization<2,2,4,4>::Add();
   k::Specialization<2,2,4,9>::Add();
   // Q2
   k::Specialization<2,2,9,9>::Add();
   k::Specialization<2,2,9,16>::Add();
   // Q3
   k::Specialization<2,2,16,16>::Add();
   k::Specialization<2,2,16,25>::Add();
   k::Specialization<2,2,16,36>::Add();
   // Q4
   k::Specialization<2,2,25,25>::Add();
   k::Specialization<2,2,25,36>::Add();
   k::Specialization<2,2,25,49>::Add();
   k::Specialization<2,2,25,64>::Add();

   // 3D, VDIM = 3
   // Q1
   k::Specialization<3,3,8,8>::Add();
   k::Specialization<3,3,8,27>::Add();
   // Q2
   k::Specialization<3,3,27,27>::Add();
   k::Specialization<3,3,27,64>::Add();
   k::Specialization<3,3,27,125>::Add();
   // Q3
   k::Specialization<3,3,64,64>::Add();
   k::Specialization<3,3,64,125>::Add();
   k::Specialization<3,3,64,216>::Add();
   // Q4
   k::Specialization<3,3,125,125>::Add();
   k::Specialization<3,3,125,216>::Add();
}

} // namespace quadrature_Interpolator
} // namespace internal

} // namespace mfem<|MERGE_RESOLUTION|>--- conflicted
+++ resolved
@@ -542,13 +542,9 @@
       }
       if (eval_flags & DETERMINANTS)
       {
-<<<<<<< HEAD
-         TensorDeterminants(ne, vdim, maps, e_vec, q_det);
-=======
          DetKernels::Run(dim, vdim, nd, nq, ne, maps.B.Read(),
                          maps.G.Read(), e_vec.Read(), q_det.Write(), nd,
-                         nq, &d_buffer);
->>>>>>> 8ed11a5c
+                         nq);
       }
    }
    else // use_tensor_eval == false
