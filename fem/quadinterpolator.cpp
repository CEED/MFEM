// Copyright (c) 2010-2024, Lawrence Livermore National Security, LLC. Produced
// at the Lawrence Livermore National Laboratory. All Rights reserved. See files
// LICENSE and NOTICE for details. LLNL-CODE-806117.
//
// This file is part of the MFEM library. For more information and source code
// availability visit https://mfem.org.
//
// MFEM is free software; you can redistribute it and/or modify it under the
// terms of the BSD-3 license. We welcome feedback and contributions, see file
// CONTRIBUTING.md for details.

#include "quadinterpolator.hpp"
#include "qinterp/grad.hpp"
#include "qinterp/eval.hpp"
#include "qspace.hpp"
#include "../general/forall.hpp"
#include "../linalg/dtensor.hpp"
#include "../linalg/kernels.hpp"

namespace mfem
{

namespace internal
{
namespace quadrature_interpolator
{
void InitEvalByNodesKernels();
void InitEvalByVDimKernels();
void InitEvalKernels();
void InitDetKernels();
template <bool P> void InitGradByNodesKernels();
template <bool P> void InitGradByVDimKernels();
struct Kernels
{
   Kernels()
   {
      using namespace internal::quadrature_interpolator;

      InitEvalByNodesKernels();
      InitEvalByVDimKernels();
      // Non-phys grad kernels
      InitGradByNodesKernels<false>();
      InitGradByVDimKernels<false>();
      // Phys grad kernels
      InitGradByNodesKernels<true>();
      InitGradByVDimKernels<true>();
      // Determinants
      InitDetKernels();
      // Non-tensor
      InitEvalKernels();
   }
};
}
}

QuadratureInterpolator::QuadratureInterpolator(const FiniteElementSpace &fes,
                                               const IntegrationRule &ir):

   fespace(&fes),
   qspace(nullptr),
   IntRule(&ir),
   q_layout(QVectorLayout::byNODES),
   use_tensor_products(UsesTensorBasis(fes))
{
   static internal::quadrature_interpolator::Kernels kernels;

   d_buffer.UseDevice(true);
   if (fespace->GetNE() == 0) { return; }
   const FiniteElement *fe = fespace->GetTypicalFE();
   MFEM_VERIFY(dynamic_cast<const ScalarFiniteElement*>(fe) != NULL,
               "Only scalar finite elements are supported");
}

QuadratureInterpolator::QuadratureInterpolator(const FiniteElementSpace &fes,
                                               const QuadratureSpace &qs):

   fespace(&fes),
   qspace(&qs),
   IntRule(nullptr),
   q_layout(QVectorLayout::byNODES),
   use_tensor_products(UsesTensorBasis(fes))
{
   d_buffer.UseDevice(true);
   if (fespace->GetNE() == 0) { return; }
   const FiniteElement *fe = fespace->GetTypicalFE();
   MFEM_VERIFY(dynamic_cast<const ScalarFiniteElement*>(fe) != NULL,
               "Only scalar finite elements are supported");
}

namespace internal
{

namespace quadrature_interpolator
{

// Compute kernel for 1D quadrature interpolation:
// * non-tensor product version,
// * assumes 'e_vec' is using ElementDofOrdering::NATIVE,
// * assumes 'maps.mode == FULL'.
static void Eval1D(const int NE,
                   const int vdim,
                   const QVectorLayout q_layout,
                   const GeometricFactors *geom,
                   const DofToQuad &maps,
                   const Vector &e_vec,
                   Vector &q_val,
                   Vector &q_der,
                   Vector &q_det,
                   const int eval_flags)
{
   using QI = QuadratureInterpolator;

   const int nd = maps.ndof;
   const int nq = maps.nqpt;
   MFEM_ASSERT(maps.mode == DofToQuad::FULL, "internal error");
   MFEM_ASSERT(!geom || geom->mesh->SpaceDimension() == 1, "");
   MFEM_VERIFY(vdim == 1 || !(eval_flags & QI::DETERMINANTS), "");
   MFEM_VERIFY(bool(geom) == bool(eval_flags & QI::PHYSICAL_DERIVATIVES),
               "'geom' must be given (non-null) only when evaluating physical"
               " derivatives");
   const auto B = Reshape(maps.B.Read(), nq, nd);
   const auto G = Reshape(maps.G.Read(), nq, nd);
   const auto J = Reshape(geom ? geom->J.Read() : nullptr, nq, NE);
   const auto E = Reshape(e_vec.Read(), nd, vdim, NE);
   auto val = q_layout == QVectorLayout::byNODES ?
              Reshape(q_val.Write(), nq, vdim, NE):
              Reshape(q_val.Write(), vdim, nq, NE);
   auto der = q_layout == QVectorLayout::byNODES ?
              Reshape(q_der.Write(), nq, vdim, NE):
              Reshape(q_der.Write(), vdim, nq, NE);
   auto det = Reshape(q_det.Write(), nq, NE);
   mfem::forall(NE, [=] MFEM_HOST_DEVICE (int e)
   {
      for (int q = 0; q < nq; ++q)
      {
         if (eval_flags & QI::VALUES)
         {
            for (int c = 0; c < vdim; c++)
            {
               real_t q_val = 0.0;
               for (int d = 0; d < nd; ++d)
               {
                  q_val += B(q,d)*E(d,c,e);
               }
               if (q_layout == QVectorLayout::byVDIM)  { val(c,q,e) = q_val; }
               if (q_layout == QVectorLayout::byNODES) { val(q,c,e) = q_val; }
            }
         }
         if ((eval_flags & QI::DERIVATIVES) ||
             (eval_flags & QI::PHYSICAL_DERIVATIVES) ||
             (eval_flags & QI::DETERMINANTS))
         {
            for (int c = 0; c < vdim; c++)
            {
               real_t q_d = 0.0;
               for (int d = 0; d < nd; ++d)
               {
                  q_d += G(q,d)*E(d,c,e);
               }
               if (eval_flags & QI::PHYSICAL_DERIVATIVES)
               {
                  q_d /= J(q,e);
               }
               if (eval_flags & QI::DERIVATIVES || eval_flags & QI::PHYSICAL_DERIVATIVES)
               {
                  if (q_layout == QVectorLayout::byVDIM) { der(c,q,e) = q_d; }
                  if (q_layout == QVectorLayout::byNODES) { der(q,c,e) = q_d; }
               }
               if (vdim == 1 && (eval_flags & QI::DETERMINANTS))
               {
                  det(q,e) = q_d;
               }
            }
         }
      }
   });
}

// Template compute kernel for 2D quadrature interpolation:
// * non-tensor product version,
// * assumes 'e_vec' is using ElementDofOrdering::NATIVE,
// * assumes 'maps.mode == FULL'.
template<const int T_VDIM, const int T_ND, const int T_NQ>
static void Eval2D(const int NE,
                   const int vdim,
                   const QVectorLayout q_layout,
                   const GeometricFactors *geom,
                   const DofToQuad &maps,
                   const Vector &e_vec,
                   Vector &q_val,
                   Vector &q_der,
                   Vector &q_det,
                   const int eval_flags)
{
   using QI = QuadratureInterpolator;

   const int nd = maps.ndof;
   const int nq = maps.nqpt;
   const int ND = T_ND ? T_ND : nd;
   const int NQ = T_NQ ? T_NQ : nq;
   const int NMAX = NQ > ND ? NQ : ND;
   const int VDIM = T_VDIM ? T_VDIM : vdim;
   MFEM_ASSERT(maps.mode == DofToQuad::FULL, "internal error");
   MFEM_ASSERT(!geom || geom->mesh->SpaceDimension() == 2, "");
   MFEM_VERIFY(ND <= QI::MAX_ND2D, "");
   MFEM_VERIFY(NQ <= QI::MAX_NQ2D, "");
   MFEM_VERIFY(bool(geom) == bool(eval_flags & QI::PHYSICAL_DERIVATIVES),
               "'geom' must be given (non-null) only when evaluating physical"
               " derivatives");
   const auto B = Reshape(maps.B.Read(), NQ, ND);
   const auto G = Reshape(maps.G.Read(), NQ, 2, ND);
   const auto J = Reshape(geom ? geom->J.Read() : nullptr, NQ, 2, 2, NE);
   const auto E = Reshape(e_vec.Read(), ND, VDIM, NE);
   auto val = q_layout == QVectorLayout::byNODES ?
              Reshape(q_val.Write(), NQ, VDIM, NE):
              Reshape(q_val.Write(), VDIM, NQ, NE);
   auto der = q_layout == QVectorLayout::byNODES ?
              Reshape(q_der.Write(), NQ, VDIM, 2, NE):
              Reshape(q_der.Write(), VDIM, 2, NQ, NE);
   auto det = Reshape(q_det.Write(), NQ, NE);
   mfem::forall_2D(NE, NMAX, 1, [=] MFEM_HOST_DEVICE (int e)
   {
      const int ND = T_ND ? T_ND : nd;
      const int NQ = T_NQ ? T_NQ : nq;
      const int VDIM = T_VDIM ? T_VDIM : vdim;
      constexpr int max_ND = T_ND ? T_ND : QI::MAX_ND2D;
      constexpr int max_VDIM = T_VDIM ? T_VDIM : QI::MAX_VDIM2D;
      MFEM_SHARED real_t s_E[max_VDIM*max_ND];
      MFEM_FOREACH_THREAD(d, x, ND)
      {
         for (int c = 0; c < VDIM; c++)
         {
            s_E[c+d*VDIM] = E(d,c,e);
         }
      }
      MFEM_SYNC_THREAD;

      MFEM_FOREACH_THREAD(q, x, NQ)
      {
         if (eval_flags & QI::VALUES)
         {
            real_t ed[max_VDIM];
            for (int c = 0; c < VDIM; c++) { ed[c] = 0.0; }
            for (int d = 0; d < ND; ++d)
            {
               const real_t b = B(q,d);
               for (int c = 0; c < VDIM; c++) { ed[c] += b*s_E[c+d*VDIM]; }
            }
            for (int c = 0; c < VDIM; c++)
            {
               if (q_layout == QVectorLayout::byVDIM)  { val(c,q,e) = ed[c]; }
               if (q_layout == QVectorLayout::byNODES) { val(q,c,e) = ed[c]; }
            }
         }
         if ((eval_flags & QI::DERIVATIVES) ||
             (eval_flags & QI::PHYSICAL_DERIVATIVES) ||
             (eval_flags & QI::DETERMINANTS))
         {
            // use MAX_VDIM2D to avoid "subscript out of range" warnings
            real_t D[QI::MAX_VDIM2D*2];
            for (int i = 0; i < 2*VDIM; i++) { D[i] = 0.0; }
            for (int d = 0; d < ND; ++d)
            {
               const real_t wx = G(q,0,d);
               const real_t wy = G(q,1,d);
               for (int c = 0; c < VDIM; c++)
               {
                  real_t s_e = s_E[c+d*VDIM];
                  D[c+VDIM*0] += s_e * wx;
                  D[c+VDIM*1] += s_e * wy;
               }
            }
            if (eval_flags & QI::DERIVATIVES)
            {
               for (int c = 0; c < VDIM; c++)
               {
                  if (q_layout == QVectorLayout::byVDIM)
                  {
                     der(c,0,q,e) = D[c+VDIM*0];
                     der(c,1,q,e) = D[c+VDIM*1];
                  }
                  if (q_layout == QVectorLayout::byNODES)
                  {
                     der(q,c,0,e) = D[c+VDIM*0];
                     der(q,c,1,e) = D[c+VDIM*1];
                  }
               }
            }
            if (eval_flags & QI::PHYSICAL_DERIVATIVES)
            {
               real_t Jloc[4], Jinv[4];
               Jloc[0] = J(q,0,0,e);
               Jloc[1] = J(q,1,0,e);
               Jloc[2] = J(q,0,1,e);
               Jloc[3] = J(q,1,1,e);
               kernels::CalcInverse<2>(Jloc, Jinv);
               for (int c = 0; c < VDIM; c++)
               {
                  const real_t u = D[c+VDIM*0];
                  const real_t v = D[c+VDIM*1];
                  const real_t JiU = Jinv[0]*u + Jinv[1]*v;
                  const real_t JiV = Jinv[2]*u + Jinv[3]*v;
                  if (q_layout == QVectorLayout::byVDIM)
                  {
                     der(c,0,q,e) = JiU;
                     der(c,1,q,e) = JiV;
                  }
                  if (q_layout == QVectorLayout::byNODES)
                  {
                     der(q,c,0,e) = JiU;
                     der(q,c,1,e) = JiV;
                  }
               }
            }
            if (eval_flags & QI::DETERMINANTS)
            {
               if (VDIM == 2) { det(q,e) = kernels::Det<2>(D); }
               else
               {
                  DeviceTensor<2> j(D, 3, 2);
                  const double E = j(0,0)*j(0,0) + j(1,0)*j(1,0) + j(2,0)*j(2,0);
                  const double F = j(0,0)*j(0,1) + j(1,0)*j(1,1) + j(2,0)*j(2,1);
                  const double G = j(0,1)*j(0,1) + j(1,1)*j(1,1) + j(2,1)*j(2,1);
                  det(q,e) = sqrt(E*G - F*F);
               }
            }
         }
      }
   });
}

// Template compute kernel for 3D quadrature interpolation:
// * non-tensor product version,
// * assumes 'e_vec' is using ElementDofOrdering::NATIVE,
// * assumes 'maps.mode == FULL'.
template<const int T_VDIM, const int T_ND, const int T_NQ>
static void Eval3D(const int NE,
                   const int vdim,
                   const QVectorLayout q_layout,
                   const GeometricFactors *geom,
                   const DofToQuad &maps,
                   const Vector &e_vec,
                   Vector &q_val,
                   Vector &q_der,
                   Vector &q_det,
                   const int eval_flags)
{
   using QI = QuadratureInterpolator;

   const int nd = maps.ndof;
   const int nq = maps.nqpt;
   const int ND = T_ND ? T_ND : nd;
   const int NQ = T_NQ ? T_NQ : nq;
   const int NMAX = NQ > ND ? NQ : ND;
   const int VDIM = T_VDIM ? T_VDIM : vdim;
   MFEM_ASSERT(maps.mode == DofToQuad::FULL, "internal error");
   MFEM_ASSERT(!geom || geom->mesh->SpaceDimension() == 3, "");
   MFEM_VERIFY(ND <= QI::MAX_ND3D, "");
   MFEM_VERIFY(NQ <= QI::MAX_NQ3D, "");
   MFEM_VERIFY(VDIM == 3 || !(eval_flags & QI::DETERMINANTS), "");
   MFEM_VERIFY(bool(geom) == bool(eval_flags & QI::PHYSICAL_DERIVATIVES),
               "'geom' must be given (non-null) only when evaluating physical"
               " derivatives");
   const auto B = Reshape(maps.B.Read(), NQ, ND);
   const auto G = Reshape(maps.G.Read(), NQ, 3, ND);
   const auto J = Reshape(geom ? geom->J.Read() : nullptr, NQ, 3, 3, NE);
   const auto E = Reshape(e_vec.Read(), ND, VDIM, NE);
   auto val = q_layout == QVectorLayout::byNODES ?
              Reshape(q_val.Write(), NQ, VDIM, NE):
              Reshape(q_val.Write(), VDIM, NQ, NE);
   auto der = q_layout == QVectorLayout::byNODES ?
              Reshape(q_der.Write(), NQ, VDIM, 3, NE):
              Reshape(q_der.Write(), VDIM, 3, NQ, NE);
   auto det = Reshape(q_det.Write(), NQ, NE);
   mfem::forall_2D(NE, NMAX, 1, [=] MFEM_HOST_DEVICE (int e)
   {
      const int ND = T_ND ? T_ND : nd;
      const int NQ = T_NQ ? T_NQ : nq;
      const int VDIM = T_VDIM ? T_VDIM : vdim;
      constexpr int max_ND = T_ND ? T_ND : QI::MAX_ND3D;
      constexpr int max_VDIM = T_VDIM ? T_VDIM : QI::MAX_VDIM3D;
      MFEM_SHARED real_t s_E[max_VDIM*max_ND];
      MFEM_FOREACH_THREAD(d, x, ND)
      {
         for (int c = 0; c < VDIM; c++)
         {
            s_E[c+d*VDIM] = E(d,c,e);
         }
      }
      MFEM_SYNC_THREAD;

      MFEM_FOREACH_THREAD(q, x, NQ)
      {
         if (eval_flags & QI::VALUES)
         {
            real_t ed[max_VDIM];
            for (int c = 0; c < VDIM; c++) { ed[c] = 0.0; }
            for (int d = 0; d < ND; ++d)
            {
               const real_t b = B(q,d);
               for (int c = 0; c < VDIM; c++) { ed[c] += b*s_E[c+d*VDIM]; }
            }
            for (int c = 0; c < VDIM; c++)
            {
               if (q_layout == QVectorLayout::byVDIM)  { val(c,q,e) = ed[c]; }
               if (q_layout == QVectorLayout::byNODES) { val(q,c,e) = ed[c]; }
            }
         }
         if ((eval_flags & QI::DERIVATIVES) ||
             (eval_flags & QI::PHYSICAL_DERIVATIVES) ||
             (eval_flags & QI::DETERMINANTS))
         {
            // use MAX_VDIM3D to avoid "subscript out of range" warnings
            real_t D[QI::MAX_VDIM3D*3];
            for (int i = 0; i < 3*VDIM; i++) { D[i] = 0.0; }
            for (int d = 0; d < ND; ++d)
            {
               const real_t wx = G(q,0,d);
               const real_t wy = G(q,1,d);
               const real_t wz = G(q,2,d);
               for (int c = 0; c < VDIM; c++)
               {
                  real_t s_e = s_E[c+d*VDIM];
                  D[c+VDIM*0] += s_e * wx;
                  D[c+VDIM*1] += s_e * wy;
                  D[c+VDIM*2] += s_e * wz;
               }
            }
            if (eval_flags & QI::DERIVATIVES)
            {
               for (int c = 0; c < VDIM; c++)
               {
                  if (q_layout == QVectorLayout::byVDIM)
                  {
                     der(c,0,q,e) = D[c+VDIM*0];
                     der(c,1,q,e) = D[c+VDIM*1];
                     der(c,2,q,e) = D[c+VDIM*2];
                  }
                  if (q_layout == QVectorLayout::byNODES)
                  {
                     der(q,c,0,e) = D[c+VDIM*0];
                     der(q,c,1,e) = D[c+VDIM*1];
                     der(q,c,2,e) = D[c+VDIM*2];
                  }
               }
            }
            if (eval_flags & QI::PHYSICAL_DERIVATIVES)
            {
               real_t Jloc[9], Jinv[9];
               for (int col = 0; col < 3; col++)
               {
                  for (int row = 0; row < 3; row++)
                  {
                     Jloc[row+3*col] = J(q,row,col,e);
                  }
               }
               kernels::CalcInverse<3>(Jloc, Jinv);
               for (int c = 0; c < VDIM; c++)
               {
                  const real_t u = D[c+VDIM*0];
                  const real_t v = D[c+VDIM*1];
                  const real_t w = D[c+VDIM*2];
                  const real_t JiU = Jinv[0]*u + Jinv[1]*v + Jinv[2]*w;
                  const real_t JiV = Jinv[3]*u + Jinv[4]*v + Jinv[5]*w;
                  const real_t JiW = Jinv[6]*u + Jinv[7]*v + Jinv[8]*w;
                  if (q_layout == QVectorLayout::byVDIM)
                  {
                     der(c,0,q,e) = JiU;
                     der(c,1,q,e) = JiV;
                     der(c,2,q,e) = JiW;
                  }
                  if (q_layout == QVectorLayout::byNODES)
                  {
                     der(q,c,0,e) = JiU;
                     der(q,c,1,e) = JiV;
                     der(q,c,2,e) = JiW;
                  }
               }
            }
            if (VDIM == 3 && (eval_flags & QI::DETERMINANTS))
            {
               // The check (VDIM == 3) should eliminate this block when VDIM is
               // known at compile time and (VDIM != 3).
               det(q,e) = kernels::Det<3>(D);
            }
         }
      }
   });
}

} // namespace quadrature_interpolator

} // namespace internal

void QuadratureInterpolator::Mult(const Vector &e_vec,
                                  unsigned eval_flags,
                                  Vector &q_val,
                                  Vector &q_der,
                                  Vector &q_det) const
{
   MultInternal(e_vec, eval_flags, q_val, q_der, q_det);
}

void QuadratureInterpolator::AbsMult(const Vector &e_vec,
                                     unsigned eval_flags,
                                     Vector &q_val,
                                     Vector &q_der,
                                     Vector &q_det) const
{
   MultInternal(e_vec, eval_flags, q_val, q_der, q_det, true);
}

void QuadratureInterpolator::MultInternal(const Vector &e_vec,
                                          unsigned eval_flags,
                                          Vector &q_val,
                                          Vector &q_der,
                                          Vector &q_det,
                                          bool ABS) const
{
   using namespace internal::quadrature_interpolator;

   const int ne = fespace->GetNE();
   if (ne == 0) { return; }
   const int vdim = fespace->GetVDim();
   const int sdim = fespace->GetMesh()->SpaceDimension();
   const FiniteElement *fe = fespace->GetFE(0);
   const bool use_tensor_eval =
      use_tensor_products &&
      dynamic_cast<const TensorBasisElement*>(fe) != nullptr;
   const IntegrationRule *ir =
      IntRule ? IntRule : &qspace->GetElementIntRule(0);
   const DofToQuad::Mode mode =
      use_tensor_eval ? DofToQuad::TENSOR : DofToQuad::FULL;
   const DofToQuad &maps = fe->GetDofToQuad(*ir, mode);
   const int dim = maps.FE->GetDim();
   const int nd = maps.ndof;
   const int nq = maps.nqpt;
   const GeometricFactors *geom = nullptr;
   if (eval_flags & PHYSICAL_DERIVATIVES)
   {
      const int jacobians = GeometricFactors::JACOBIANS;
      geom = fespace->GetMesh()->GetGeometricFactors(*ir, jacobians);
   }

   MFEM_ASSERT(!(eval_flags & DETERMINANTS) || dim == vdim ||
               (dim == 2 && vdim == 3), "Invalid dimensions for determinants.");
   MFEM_ASSERT(fespace->GetMesh()->GetNumGeometries(
                  fespace->GetMesh()->Dimension()) == 1,
               "mixed meshes are not supported");
   MFEM_ASSERT(ABS?use_tensor_eval:true,
               "AbsMult only implemented for tensor elements!");

   // Create abs_maps, make B, Bt, G, Gt positive
   DofToQuad abs_maps;
   if (ABS)
   {
      abs_maps.FE = maps.FE;
      abs_maps.IntRule = maps.IntRule;
      abs_maps.mode = maps.mode;
      abs_maps.ndof = maps.ndof;
      abs_maps.nqpt = maps.nqpt;

      abs_maps.B = maps.B;
      abs_maps.Bt = maps.Bt;
      abs_maps.G = maps.G;
      abs_maps.Gt = maps.Gt;
      auto abs_val = static_cast<real_t(*)(real_t)>(std::abs);
      abs_maps.B.Apply(abs_val);
      abs_maps.G.Apply(abs_val);
      abs_maps.Bt.Apply(abs_val);
      abs_maps.Gt.Apply(abs_val);
   }

   if (use_tensor_eval)
   {
      if (eval_flags & VALUES)
      {
<<<<<<< HEAD
         if (eval_flags & VALUES)
         {
            TensorValues<QVectorLayout::byNODES>(ne, vdim, ABS?abs_maps:maps, e_vec, q_val);
         }
         if (eval_flags & DERIVATIVES)
         {
            TensorDerivatives<QVectorLayout::byNODES>(
               ne, vdim, ABS?abs_maps:maps, e_vec, q_der);
         }
         if (eval_flags & PHYSICAL_DERIVATIVES)
         {
            TensorPhysDerivatives<QVectorLayout::byNODES>(
               ne, vdim, ABS?abs_maps:maps, *geom, e_vec, q_der);
         }
=======
         TensorEvalKernels::Run(dim, q_layout, vdim, nd, nq, ne, maps.B.Read(),
                                e_vec.Read(), q_val.Write(), vdim, nd, nq);
>>>>>>> 3f810f35
      }
      if (eval_flags & (DERIVATIVES | PHYSICAL_DERIVATIVES))
      {
<<<<<<< HEAD
         if (eval_flags & VALUES)
         {
            TensorValues<QVectorLayout::byVDIM>(ne, vdim, ABS?abs_maps:maps, e_vec, q_val);
         }
         if (eval_flags & DERIVATIVES)
         {
            TensorDerivatives<QVectorLayout::byVDIM>(
               ne, vdim, ABS?abs_maps:maps, e_vec, q_der);
         }
         if (eval_flags & PHYSICAL_DERIVATIVES)
         {
            TensorPhysDerivatives<QVectorLayout::byVDIM>(
               ne, vdim, ABS?abs_maps:maps, *geom, e_vec, q_der);
         }
      }
      if (eval_flags & DETERMINANTS)
      {
         TensorDeterminants(ne, vdim, ABS?abs_maps:maps, e_vec, q_det, d_buffer);
=======
         const bool phys = (eval_flags & PHYSICAL_DERIVATIVES);
         const real_t *J = phys ? geom->J.Read() : nullptr;
         const int s_dim = phys ? sdim : dim;
         GradKernels::Run(dim, q_layout, phys, vdim, nd, nq, ne,
                          maps.B.Read(), maps.G.Read(), J, e_vec.Read(),
                          q_der.Write(), s_dim, vdim, nd, nq);
      }
      if (eval_flags & DETERMINANTS)
      {
         DetKernels::Run(dim, vdim, nd, nq, ne, maps.B.Read(),
                         maps.G.Read(), e_vec.Read(), q_det.Write(), nd,
                         nq, &d_buffer);
>>>>>>> 3f810f35
      }
   }
   else // use_tensor_eval == false
   {
      EvalKernels::Run(dim, vdim, maps.ndof, maps.nqpt, ne,vdim,q_layout,
                       geom, maps,e_vec, q_val,q_der,q_det,eval_flags);
   }
}

void QuadratureInterpolator::MultTranspose(unsigned eval_flags,
                                           const Vector &q_val,
                                           const Vector &q_der,
                                           Vector &e_vec) const
{
   MFEM_CONTRACT_VAR(eval_flags);
   MFEM_CONTRACT_VAR(q_val);
   MFEM_CONTRACT_VAR(q_der);
   MFEM_CONTRACT_VAR(e_vec);
   MFEM_ABORT("this method is not implemented yet");
}

void QuadratureInterpolator::Values(const Vector &e_vec,
                                    Vector &q_val) const
{
   Vector empty;
   Mult(e_vec, VALUES, q_val, empty, empty);
}

void QuadratureInterpolator::Derivatives(const Vector &e_vec,
                                         Vector &q_der) const
{
   Vector empty;
   Mult(e_vec, DERIVATIVES, empty, q_der, empty);
}

void QuadratureInterpolator::PhysDerivatives(const Vector &e_vec,
                                             Vector &q_der) const
{
   Vector empty;
   Mult(e_vec, PHYSICAL_DERIVATIVES, empty, q_der, empty);
}

void QuadratureInterpolator::AbsPhysDerivatives(const Vector &e_vec,
                                                Vector &q_der) const
{
   Vector empty;
   AbsMult(e_vec, PHYSICAL_DERIVATIVES, empty, q_der, empty);
}

void QuadratureInterpolator::Determinants(const Vector &e_vec,
                                          Vector &q_det) const
{
   Vector empty;
   Mult(e_vec, DETERMINANTS, empty, empty, q_det);
}

/// @cond Suppress_Doxygen_warnings

namespace
{

using namespace internal::quadrature_interpolator;

using EvalKernel = QuadratureInterpolator::EvalKernelType;
using TensorEvalKernel = QuadratureInterpolator::TensorEvalKernelType;
using GradKernel = QuadratureInterpolator::GradKernelType;
using CollocatedGradKernel = QuadratureInterpolator::CollocatedGradKernelType;

template <QVectorLayout Q_LAYOUT>
TensorEvalKernel FallbackTensorEvalKernel(int DIM)
{
   if (DIM == 1) { return Values1D<Q_LAYOUT>; }
   else if (DIM == 2) { return Values2D<Q_LAYOUT>; }
   else if (DIM == 3) { return Values3D<Q_LAYOUT>; }
   else { MFEM_ABORT(""); }
}

template<QVectorLayout Q_LAYOUT, bool GRAD_PHYS>
GradKernel GetGradKernel(int DIM)
{
   if (DIM == 1) { return Derivatives1D<Q_LAYOUT, GRAD_PHYS>; }
   else if (DIM == 2) { return Derivatives2D<Q_LAYOUT, GRAD_PHYS>; }
   else if (DIM == 3) { return Derivatives3D<Q_LAYOUT, GRAD_PHYS>; }
   else { MFEM_ABORT(""); }
}


template<QVectorLayout Q_LAYOUT>
GradKernel GetGradKernel(int DIM, bool GRAD_PHYS)
{
   if (GRAD_PHYS) { return GetGradKernel<Q_LAYOUT, true>(DIM); }
   else { return GetGradKernel<Q_LAYOUT, false>(DIM); }
}

template<QVectorLayout Q_LAYOUT, bool GRAD_PHYS>
CollocatedGradKernel GetCollocatedGradKernel(int DIM)
{
   if (DIM == 1) { return CollocatedDerivatives1D<Q_LAYOUT, GRAD_PHYS>; }
   else if (DIM == 2) { return CollocatedDerivatives2D<Q_LAYOUT, GRAD_PHYS>; }
   else if (DIM == 3) { return CollocatedDerivatives3D<Q_LAYOUT, GRAD_PHYS>; }
   else { MFEM_ABORT(""); }
}

template<QVectorLayout Q_LAYOUT>
CollocatedGradKernel GetCollocatedGradKernel(int DIM, bool GRAD_PHYS)
{
   if (GRAD_PHYS) { return GetCollocatedGradKernel<Q_LAYOUT, true>(DIM); }
   else { return GetCollocatedGradKernel<Q_LAYOUT, false>(DIM); }
}
} // namespace

template <int DIM, int VDIM, int ND, int NQ>
EvalKernel QuadratureInterpolator::EvalKernels::Kernel()
{
   using namespace internal::quadrature_interpolator;
   if (DIM == 1) { return Eval1D; }
   else if (DIM == 2) { return Eval2D<VDIM,ND,NQ>; }
   else if (DIM == 3) { return Eval3D<VDIM,ND,NQ>; }
   else { MFEM_ABORT(""); }
}

template <int DIM>
EvalKernel GetEvalKernelVDimFallback(int VDIM)
{
   using EvalKernels = QuadratureInterpolator::EvalKernels;
   if (VDIM == 1) { return EvalKernels::Kernel<DIM,1,0,0>(); }
   else if (VDIM == 2) { return EvalKernels::Kernel<DIM,2,0,0>(); }
   else if (VDIM == 3) { return EvalKernels::Kernel<DIM,3,0,0>(); }
   else { MFEM_ABORT(""); }
}

EvalKernel QuadratureInterpolator::EvalKernels::Fallback(
   int DIM, int VDIM, int ND, int NQ)
{
   if (DIM == 1) { return GetEvalKernelVDimFallback<1>(VDIM); }
   else if (DIM == 2) { return GetEvalKernelVDimFallback<2>(VDIM); }
   else if (DIM == 3) { return GetEvalKernelVDimFallback<3>(VDIM); }
   else { MFEM_ABORT(""); }
}

TensorEvalKernel QuadratureInterpolator::TensorEvalKernels::Fallback(
   int DIM, QVectorLayout Q_LAYOUT, int, int, int)
{
   if (Q_LAYOUT == QVectorLayout::byNODES) { return FallbackTensorEvalKernel<QVectorLayout::byNODES>(DIM); }
   else { return FallbackTensorEvalKernel<QVectorLayout::byVDIM>(DIM); }
}

GradKernel QuadratureInterpolator::GradKernels::Fallback(
   int DIM, QVectorLayout Q_LAYOUT, bool GRAD_PHYS, int, int, int)
{
   if (Q_LAYOUT == QVectorLayout::byNODES) { return GetGradKernel<QVectorLayout::byNODES>(DIM, GRAD_PHYS); }
   else { return GetGradKernel<QVectorLayout::byVDIM>(DIM, GRAD_PHYS); }
}

CollocatedGradKernel QuadratureInterpolator::CollocatedGradKernels::Fallback(
   int DIM, QVectorLayout Q_LAYOUT, bool GRAD_PHYS, int, int)
{
   if (Q_LAYOUT == QVectorLayout::byNODES) { return GetCollocatedGradKernel<QVectorLayout::byNODES>(DIM, GRAD_PHYS); }
   else { return GetCollocatedGradKernel<QVectorLayout::byVDIM>(DIM, GRAD_PHYS); }
}

/// @endcond

namespace internal
{
namespace quadrature_interpolator
{
void InitEvalKernels()
{
   using k = QuadratureInterpolator::EvalKernels;
   // 2D, VDIM = 1
   k::Specialization<2,1,1,1>::Add();
   k::Specialization<2,1,1,4>::Add();
   // Q1
   k::Specialization<2,1,4,4>::Add();
   k::Specialization<2,1,4,9>::Add();
   // Q2
   k::Specialization<2,1,9,9>::Add();
   k::Specialization<2,1,9,16>::Add();
   // Q3
   k::Specialization<2,1,16,16>::Add();
   k::Specialization<2,1,16,25>::Add();
   k::Specialization<2,1,16,36>::Add();
   // Q4
   k::Specialization<2,1,25,25>::Add();
   k::Specialization<2,1,25,36>::Add();
   k::Specialization<2,1,25,49>::Add();
   k::Specialization<2,1,25,64>::Add();

   // 3D, VDIM = 1
   // Q0
   k::Specialization<3,1,1,1>::Add();
   k::Specialization<3,1,1,8>::Add();
   // Q1
   k::Specialization<3,1,8,8>::Add();
   k::Specialization<3,1,8,27>::Add();
   // Q2
   k::Specialization<3,1,27,27>::Add();
   k::Specialization<3,1,27,64>::Add();
   // Q3
   k::Specialization<3,1,64,64>::Add();
   k::Specialization<3,1,64,125>::Add();
   k::Specialization<3,1,64,216>::Add();
   // Q4
   k::Specialization<3,1,125,125>::Add();
   k::Specialization<3,1,125,216>::Add();

   // 2D, VDIM = 3
   // Q0
   k::Specialization<2,3,1,1>::Add();
   k::Specialization<2,3,1,4>::Add();
   // Q1
   k::Specialization<2,3,4,4>::Add();
   k::Specialization<2,3,4,9>::Add();
   // Q2
   k::Specialization<2,3,9,4>::Add();
   k::Specialization<2,3,9,9>::Add();
   k::Specialization<2,3,9,16>::Add();
   k::Specialization<2,3,9,25>::Add();
   // Q3
   k::Specialization<2,3,16,16>::Add();
   k::Specialization<2,3,16,25>::Add();
   k::Specialization<2,3,16,36>::Add();
   // Q4
   k::Specialization<2,3,25,25>::Add();
   k::Specialization<2,3,25,36>::Add();
   k::Specialization<2,3,25,49>::Add();
   k::Specialization<2,3,25,64>::Add();

   // 2D, VDIM = 2
   // Q1
   k::Specialization<2,2,4,4>::Add();
   k::Specialization<2,2,4,9>::Add();
   // Q2
   k::Specialization<2,2,9,9>::Add();
   k::Specialization<2,2,9,16>::Add();
   // Q3
   k::Specialization<2,2,16,16>::Add();
   k::Specialization<2,2,16,25>::Add();
   k::Specialization<2,2,16,36>::Add();
   // Q4
   k::Specialization<2,2,25,25>::Add();
   k::Specialization<2,2,25,36>::Add();
   k::Specialization<2,2,25,49>::Add();
   k::Specialization<2,2,25,64>::Add();

   // 3D, VDIM = 3
   // Q1
   k::Specialization<3,3,8,8>::Add();
   k::Specialization<3,3,8,27>::Add();
   // Q2
   k::Specialization<3,3,27,27>::Add();
   k::Specialization<3,3,27,64>::Add();
   k::Specialization<3,3,27,125>::Add();
   // Q3
   k::Specialization<3,3,64,64>::Add();
   k::Specialization<3,3,64,125>::Add();
   k::Specialization<3,3,64,216>::Add();
   // Q4
   k::Specialization<3,3,125,125>::Add();
   k::Specialization<3,3,125,216>::Add();
}

} // namespace quadrature_Interpolator
} // namespace internal

} // namespace mfem<|MERGE_RESOLUTION|>--- conflicted
+++ resolved
@@ -570,72 +570,35 @@
       abs_maps.Bt.Apply(abs_val);
       abs_maps.Gt.Apply(abs_val);
    }
+   const DofToQuad &maps_ = ABS ? abs_maps : maps;
 
    if (use_tensor_eval)
    {
       if (eval_flags & VALUES)
       {
-<<<<<<< HEAD
-         if (eval_flags & VALUES)
-         {
-            TensorValues<QVectorLayout::byNODES>(ne, vdim, ABS?abs_maps:maps, e_vec, q_val);
-         }
-         if (eval_flags & DERIVATIVES)
-         {
-            TensorDerivatives<QVectorLayout::byNODES>(
-               ne, vdim, ABS?abs_maps:maps, e_vec, q_der);
-         }
-         if (eval_flags & PHYSICAL_DERIVATIVES)
-         {
-            TensorPhysDerivatives<QVectorLayout::byNODES>(
-               ne, vdim, ABS?abs_maps:maps, *geom, e_vec, q_der);
-         }
-=======
-         TensorEvalKernels::Run(dim, q_layout, vdim, nd, nq, ne, maps.B.Read(),
+         TensorEvalKernels::Run(dim, q_layout, vdim, nd, nq, ne, maps_.B.Read(),
                                 e_vec.Read(), q_val.Write(), vdim, nd, nq);
->>>>>>> 3f810f35
       }
       if (eval_flags & (DERIVATIVES | PHYSICAL_DERIVATIVES))
       {
-<<<<<<< HEAD
-         if (eval_flags & VALUES)
-         {
-            TensorValues<QVectorLayout::byVDIM>(ne, vdim, ABS?abs_maps:maps, e_vec, q_val);
-         }
-         if (eval_flags & DERIVATIVES)
-         {
-            TensorDerivatives<QVectorLayout::byVDIM>(
-               ne, vdim, ABS?abs_maps:maps, e_vec, q_der);
-         }
-         if (eval_flags & PHYSICAL_DERIVATIVES)
-         {
-            TensorPhysDerivatives<QVectorLayout::byVDIM>(
-               ne, vdim, ABS?abs_maps:maps, *geom, e_vec, q_der);
-         }
-      }
-      if (eval_flags & DETERMINANTS)
-      {
-         TensorDeterminants(ne, vdim, ABS?abs_maps:maps, e_vec, q_det, d_buffer);
-=======
          const bool phys = (eval_flags & PHYSICAL_DERIVATIVES);
          const real_t *J = phys ? geom->J.Read() : nullptr;
          const int s_dim = phys ? sdim : dim;
          GradKernels::Run(dim, q_layout, phys, vdim, nd, nq, ne,
-                          maps.B.Read(), maps.G.Read(), J, e_vec.Read(),
+                          maps_.B.Read(), maps_.G.Read(), J, e_vec.Read(),
                           q_der.Write(), s_dim, vdim, nd, nq);
       }
       if (eval_flags & DETERMINANTS)
       {
-         DetKernels::Run(dim, vdim, nd, nq, ne, maps.B.Read(),
-                         maps.G.Read(), e_vec.Read(), q_det.Write(), nd,
+         DetKernels::Run(dim, vdim, nd, nq, ne, maps_.B.Read(),
+                         maps_.G.Read(), e_vec.Read(), q_det.Write(), nd,
                          nq, &d_buffer);
->>>>>>> 3f810f35
       }
    }
    else // use_tensor_eval == false
    {
       EvalKernels::Run(dim, vdim, maps.ndof, maps.nqpt, ne,vdim,q_layout,
-                       geom, maps,e_vec, q_val,q_der,q_det,eval_flags);
+                       geom, maps_,e_vec, q_val,q_der,q_det,eval_flags);
    }
 }
 
