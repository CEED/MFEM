--- conflicted
+++ resolved
@@ -339,13 +339,8 @@
 
 public:
 
-<<<<<<< HEAD
-   /* @brief Construct a ParComplexGridFunction associated with the
-      ParFiniteElementSpace @a *pf. */
-=======
    /** @brief Construct a ParComplexGridFunction associated with the
        ParFiniteElementSpace @a *pf. */
->>>>>>> 4be4d220
    ParComplexGridFunction(ParFiniteElementSpace *pf);
 
    void Update();
