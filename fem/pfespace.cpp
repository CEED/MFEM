// Copyright (c) 2010-2023, Lawrence Livermore National Security, LLC. Produced
// at the Lawrence Livermore National Laboratory. All Rights reserved. See files
// LICENSE and NOTICE for details. LLNL-CODE-806117.
//
// This file is part of the MFEM library. For more information and source code
// availability visit https://mfem.org.
//
// MFEM is free software; you can redistribute it and/or modify it under the
// terms of the BSD-3 license. We welcome feedback and contributions, see file
// CONTRIBUTING.md for details.

#include "../config/config.hpp"

#ifdef MFEM_USE_MPI

#include "pfespace.hpp"
#include "prestriction.hpp"
#include "../general/forall.hpp"
#include "../general/sort_pairs.hpp"
#include "../mesh/mesh_headers.hpp"
#include "../general/binaryio.hpp"

#include <limits>
#include <list>

namespace mfem
{

ParFiniteElementSpace::ParFiniteElementSpace(
   const ParFiniteElementSpace &orig, ParMesh *pmesh,
   const FiniteElementCollection *fec)
   : FiniteElementSpace(orig, pmesh, fec)
{
   ParInit(pmesh ? pmesh : orig.pmesh);
}

ParFiniteElementSpace::ParFiniteElementSpace(
   const FiniteElementSpace &orig, ParMesh &pmesh,
   const FiniteElementCollection *fec)
   : FiniteElementSpace(orig, &pmesh, fec)
{
   ParInit(&pmesh);
}

ParFiniteElementSpace::ParFiniteElementSpace(
   ParMesh *pm, const FiniteElementSpace *global_fes, const int *partitioning,
   const FiniteElementCollection *f)
   : FiniteElementSpace(pm, MakeLocalNURBSext(global_fes->GetNURBSext(),
                                              pm->NURBSext),
                        f ? f : global_fes->FEColl(),
                        global_fes->GetVDim(), global_fes->GetOrdering())
{
   ParInit(pm);
   // For NURBS spaces, the variable-order data is contained in the
   // NURBSExtension of 'global_fes' and inside the ParNURBSExtension of 'pm'.

   // TODO: when general variable-order support is added, copy the local portion
   // of the variable-order data from 'global_fes' to 'this'.
}

ParFiniteElementSpace::ParFiniteElementSpace(
   ParMesh *pm, const FiniteElementCollection *f, int dim, int ordering)
   : FiniteElementSpace(pm, f, dim, ordering)
{
   ParInit(pm);
}

ParFiniteElementSpace::ParFiniteElementSpace(
   ParMesh *pm, NURBSExtension *ext, const FiniteElementCollection *f,
   int dim, int ordering)
   : FiniteElementSpace(pm, ext, f, dim, ordering)
{
   ParInit(pm);
}

// static method
ParNURBSExtension *ParFiniteElementSpace::MakeLocalNURBSext(
   const NURBSExtension *globNURBSext, const NURBSExtension *parNURBSext)
{
   if (globNURBSext == NULL) { return NULL; }
   const ParNURBSExtension *pNURBSext =
      dynamic_cast<const ParNURBSExtension*>(parNURBSext);
   MFEM_ASSERT(pNURBSext, "need a ParNURBSExtension");
   // make a copy of globNURBSext:
   NURBSExtension *tmp_globNURBSext = new NURBSExtension(*globNURBSext);
   // tmp_globNURBSext will be deleted by the following ParNURBSExtension ctor:
   return new ParNURBSExtension(tmp_globNURBSext, pNURBSext);
}

void ParFiniteElementSpace::ParInit(ParMesh *pm)
{
   pmesh = pm;
   pncmesh = nullptr;

   MyComm = pmesh->GetComm();
   NRanks = pmesh->GetNRanks();
   MyRank = pmesh->GetMyRank();

   gcomm = nullptr;

   P = nullptr;
   Pconf = nullptr;
   nonconf_P = false;
   Rconf = nullptr;
   R = nullptr;
   num_face_nbr_dofs = -1;

   if (NURBSext && !pNURBSext())
   {
      // This is necessary in some cases: e.g. when the FiniteElementSpace
      // constructor creates a serial NURBSExtension of higher order than the
      // mesh NURBSExtension.
      MFEM_ASSERT(own_ext, "internal error");

      ParNURBSExtension *pNe = new ParNURBSExtension(
         NURBSext, dynamic_cast<ParNURBSExtension *>(pmesh->NURBSext));
      // serial NURBSext is destroyed by the above constructor
      NURBSext = pNe;
      UpdateNURBS();
   }

   Construct(); // parallel version of Construct().

   // Apply the ldof_signs to the elem_dof Table
   if (Conforming() && !NURBSext)
   {
      ApplyLDofSigns(*elem_dof);
   }

   // Check for shared triangular faces with interior Nedelec DoFs
   CheckNDSTriaDofs();
}

// This function is modeled after ParNCMesh::Refine, in its method of communicating
// ghost data in parallel.
void ParFiniteElementSpace::CommunicateGhostOrder(Array<int> & prefdata)
{
   if (!orders_changed || NRanks == 1)
   {
      return;
   }

   Array<int> elems;
   Array<char> orders;

   elems.Reserve(elems_pref.size());
   orders.Reserve(elems_pref.size());

   // Find the local elements that had a p-refinement.
   for (auto elem : elems_pref)
   {
      elems.Append(elem);
      orders.Append(elem_order[elem]);
   }

   pncmesh->CommunicateGhostData(elems, orders, prefdata);
}

void ParFiniteElementSpace::Construct()
{
   if (NURBSext)
   {
      ConstructTrueNURBSDofs();
      GenerateGlobalOffsets();
   }
   else if (Conforming())
   {
      ConstructTrueDofs();
      GenerateGlobalOffsets();
   }
   else // Nonconforming()
   {
      pncmesh = pmesh->pncmesh;

      // Initialize 'gcomm' for the cut (aka "partially conforming") space.
      // In the process, the array 'ldof_ltdof' is also initialized (for the cut
      // space) and used; however, it will be overwritten below with the real
      // true dofs. Also, 'ldof_sign' and 'ldof_group' are constructed for the
      // cut space.
      ConstructTrueDofs();

      ngedofs = ngfdofs = 0;

      // calculate number of ghost DOFs
      ngvdofs = pncmesh->GetNGhostVertices()
                * fec->DofForGeometry(Geometry::Type::POINT);

      if (pmesh->Dimension() > 1)
      {
         if (IsVariableOrder())
         {
            // Note that this requires fespace to have edge order and DOF info
            // for ghost edges, so var_edge_dofs must include ghost edges.
            // These are set by ApplyGhostElementOrdersToEdgesAndFaces, which is
            // called by CalcEdgeFaceVarOrders.
            for (int i = 0; i < pncmesh->GetNGhostEdges(); ++i)
            {
               const int ghostEdge = pncmesh->GetNEdges() + i;
               const int nvar = GetNVariants(1, ghostEdge);
               for (int var=0; var<nvar; ++var)
               {
                  const int eo = GetEdgeOrder(ghostEdge, var);
                  const int dofs = fec->GetNumDof(Geometry::SEGMENT, eo);
                  ngedofs += dofs;
               }
            }
         }
         else
         {
            ngedofs = pncmesh->GetNGhostEdges()
                      * fec->DofForGeometry(Geometry::Type::SEGMENT);
         }
      }

      if (pmesh->Dimension() > 2)
      {
         if (IsVariableOrder())
         {
            // Note that this requires fespace to have face order and DOF info
            // for ghost faces, so var_face_dofs must include ghost faces.
            // These are set by ApplyGhostElementOrdersToEdgesAndFaces, which is
            // called by CalcEdgeFaceVarOrders.
            for (int i = 0; i < pncmesh->GetNGhostFaces(); ++i)
            {
               const int ghostFace = pncmesh->GetNFaces() + i;
               const int nvar = GetNVariants(2, ghostFace);
               for (int var=0; var<nvar; ++var)
               {
                  const int fo = GetFaceOrder(ghostFace, var);

                  const int dofs = fec->GetNumDof(Geometry::SQUARE, fo);
                  ngfdofs += dofs;
               }
            }
         }
         else
         {
            ngfdofs = pncmesh->GetNGhostFaces()
                      * fec->DofForGeometry(Geometry::Type::SQUARE);
         }
      }

      // Total number of ghost DOFs. Ghost DOFs start at index 'ndofs', i.e.,
      // after all regular DOFs. Ghost element internal ("bubble") DOFs are not
      // included.
      ngdofs = ngvdofs + ngedofs + ngfdofs;

      // get P and R matrices, initialize DOF offsets, etc. NOTE: in the NC
      // case this needs to be done here to get the number of true DOFs
      ltdof_size = BuildParallelConformingInterpolation(
                      &P, &R, dof_offsets, tdof_offsets, &ldof_ltdof, false);

      // TODO future: split BuildParallelConformingInterpolation into two parts
      // to overlap its communication with processing between this constructor
      // and the point where the P matrix is actually needed.
   }
}

void ParFiniteElementSpace::PrintPartitionStats()
{
   long long ltdofs = ltdof_size;
   long long min_ltdofs, max_ltdofs, sum_ltdofs;

   MPI_Reduce(&ltdofs, &min_ltdofs, 1, MPI_LONG_LONG, MPI_MIN, 0, MyComm);
   MPI_Reduce(&ltdofs, &max_ltdofs, 1, MPI_LONG_LONG, MPI_MAX, 0, MyComm);
   MPI_Reduce(&ltdofs, &sum_ltdofs, 1, MPI_LONG_LONG, MPI_SUM, 0, MyComm);

   if (MyRank == 0)
   {
      double avg = double(sum_ltdofs) / NRanks;
      mfem::out << "True DOF partitioning: min " << min_ltdofs
                << ", avg " << std::fixed << std::setprecision(1) << avg
                << ", max " << max_ltdofs
                << ", (max-avg)/avg " << 100.0*(max_ltdofs - avg)/avg
                << "%" << std::endl;
   }

   if (NRanks <= 32)
   {
      if (MyRank == 0)
      {
         mfem::out << "True DOFs by rank: " << ltdofs;
         for (int i = 1; i < NRanks; i++)
         {
            MPI_Status status;
            MPI_Recv(&ltdofs, 1, MPI_LONG_LONG, i, 123, MyComm, &status);
            mfem::out << " " << ltdofs;
         }
         mfem::out << "\n";
      }
      else
      {
         MPI_Send(&ltdofs, 1, MPI_LONG_LONG, 0, 123, MyComm);
      }
   }
}

void ParFiniteElementSpace::GetGroupComm(
   GroupCommunicator &gc, int ldof_type, Array<int> *g_ldof_sign)
{
   int gr;
   int ng = pmesh->GetNGroups();
   int nvd, ned, ntd = 0, nqd = 0;
   Array<int> dofs;

   int group_ldof_counter;
   Table &group_ldof = gc.GroupLDofTable();

   nvd = fec->DofForGeometry(Geometry::POINT);
   ned = fec->DofForGeometry(Geometry::SEGMENT);

   if (mesh->Dimension() >= 3)
   {
      if (mesh->HasGeometry(Geometry::TRIANGLE))
      {
         ntd = fec->DofForGeometry(Geometry::TRIANGLE);
      }
      if (mesh->HasGeometry(Geometry::SQUARE))
      {
         nqd = fec->DofForGeometry(Geometry::SQUARE);
      }
   }

   if (g_ldof_sign)
   {
      g_ldof_sign->SetSize(GetNDofs());
      *g_ldof_sign = 1;
   }

   // count the number of ldofs in all groups (excluding the local group 0)
   group_ldof_counter = 0;
   for (gr = 1; gr < ng; gr++)
   {
      group_ldof_counter += nvd * pmesh->GroupNVertices(gr);
      group_ldof_counter += ned * pmesh->GroupNEdges(gr);
      group_ldof_counter += ntd * pmesh->GroupNTriangles(gr);
      group_ldof_counter += nqd * pmesh->GroupNQuadrilaterals(gr);
   }
   if (ldof_type)
   {
      group_ldof_counter *= vdim;
   }
   // allocate the I and J arrays in group_ldof
   group_ldof.SetDims(ng, group_ldof_counter);

   // build the full group_ldof table
   group_ldof_counter = 0;
   group_ldof.GetI()[0] = group_ldof.GetI()[1] = 0;
   for (gr = 1; gr < ng; gr++)
   {
      int j, k, l, m, o, nv, ne, nt, nq;
      const int *ind;

      nv = pmesh->GroupNVertices(gr);
      ne = pmesh->GroupNEdges(gr);
      nt = pmesh->GroupNTriangles(gr);
      nq = pmesh->GroupNQuadrilaterals(gr);

      // vertices
      if (nvd > 0)
      {
         for (j = 0; j < nv; j++)
         {
            k = pmesh->GroupVertex(gr, j);

            dofs.SetSize(nvd);
            m = nvd * k;
            for (l = 0; l < nvd; l++, m++)
            {
               dofs[l] = m;
            }

            if (ldof_type)
            {
               DofsToVDofs(dofs);
            }

            for (l = 0; l < dofs.Size(); l++)
            {
               group_ldof.GetJ()[group_ldof_counter++] = dofs[l];
            }
         }
      }

      // edges
      if (ned > 0)
      {
         for (j = 0; j < ne; j++)
         {
            pmesh->GroupEdge(gr, j, k, o);

            dofs.SetSize(ned);
            m = nvdofs+k*ned;
            ind = fec->DofOrderForOrientation(Geometry::SEGMENT, o);
            for (l = 0; l < ned; l++)
            {
               if (ind[l] < 0)
               {
                  dofs[l] = m + (-1-ind[l]);
                  if (g_ldof_sign)
                  {
                     (*g_ldof_sign)[dofs[l]] = -1;
                  }
               }
               else
               {
                  dofs[l] = m + ind[l];
               }
            }

            if (ldof_type)
            {
               DofsToVDofs(dofs);
            }

            for (l = 0; l < dofs.Size(); l++)
            {
               group_ldof.GetJ()[group_ldof_counter++] = dofs[l];
            }
         }
      }

      // triangles
      if (ntd > 0)
      {
         for (j = 0; j < nt; j++)
         {
            pmesh->GroupTriangle(gr, j, k, o);

            dofs.SetSize(ntd);
            m = nvdofs + nedofs + FirstFaceDof(k);
            ind = fec->DofOrderForOrientation(Geometry::TRIANGLE, o);
            for (l = 0; l < ntd; l++)
            {
               if (ind[l] < 0)
               {
                  dofs[l] = m + (-1-ind[l]);
                  if (g_ldof_sign)
                  {
                     (*g_ldof_sign)[dofs[l]] = -1;
                  }
               }
               else
               {
                  dofs[l] = m + ind[l];
               }
            }

            if (ldof_type)
            {
               DofsToVDofs(dofs);
            }

            for (l = 0; l < dofs.Size(); l++)
            {
               group_ldof.GetJ()[group_ldof_counter++] = dofs[l];
            }
         }
      }

      // quadrilaterals
      if (nqd > 0)
      {
         for (j = 0; j < nq; j++)
         {
            pmesh->GroupQuadrilateral(gr, j, k, o);

            dofs.SetSize(nqd);
            m = nvdofs + nedofs + FirstFaceDof(k);
            ind = fec->DofOrderForOrientation(Geometry::SQUARE, o);
            for (l = 0; l < nqd; l++)
            {
               if (ind[l] < 0)
               {
                  dofs[l] = m + (-1-ind[l]);
                  if (g_ldof_sign)
                  {
                     (*g_ldof_sign)[dofs[l]] = -1;
                  }
               }
               else
               {
                  dofs[l] = m + ind[l];
               }
            }

            if (ldof_type)
            {
               DofsToVDofs(dofs);
            }

            for (l = 0; l < dofs.Size(); l++)
            {
               group_ldof.GetJ()[group_ldof_counter++] = dofs[l];
            }
         }
      }

      group_ldof.GetI()[gr+1] = group_ldof_counter;
   }

   gc.Finalize();
}

void ParFiniteElementSpace::ApplyLDofSigns(Array<int> &dofs) const
{
   MFEM_ASSERT(Conforming(), "wrong code path");

   for (int i = 0; i < dofs.Size(); i++)
   {
      if (dofs[i] < 0)
      {
         if (ldof_sign[-1-dofs[i]] < 0)
         {
            dofs[i] = -1-dofs[i];
         }
      }
      else
      {
         if (ldof_sign[dofs[i]] < 0)
         {
            dofs[i] = -1-dofs[i];
         }
      }
   }
}

void ParFiniteElementSpace::ApplyLDofSigns(Table &el_dof) const
{
   Array<int> all_dofs(el_dof.GetJ(), el_dof.Size_of_connections());
   ApplyLDofSigns(all_dofs);
}

void ParFiniteElementSpace::GetElementDofs(int i, Array<int> &dofs,
                                           DofTransformation &doftrans) const
{
   if (elem_dof)
   {
      elem_dof->GetRow(i, dofs);

      if (DoFTransArray[mesh->GetElementBaseGeometry(i)])
      {
         Array<int> Fo;
         elem_fos->GetRow(i, Fo);
         doftrans.SetDofTransformation(
            *DoFTransArray[mesh->GetElementBaseGeometry(i)]);
         doftrans.SetFaceOrientations(Fo);
         doftrans.SetVDim();
      }
      return;
   }
   FiniteElementSpace::GetElementDofs(i, dofs, doftrans);
   if (Conforming())
   {
      ApplyLDofSigns(dofs);
   }
}

void ParFiniteElementSpace::GetBdrElementDofs(int i, Array<int> &dofs,
                                              DofTransformation &doftrans) const
{
   if (bdr_elem_dof)
   {
      bdr_elem_dof->GetRow(i, dofs);

      if (DoFTransArray[mesh->GetBdrElementBaseGeometry(i)])
      {
         Array<int> Fo;
         bdr_elem_fos->GetRow(i, Fo);
         doftrans.SetDofTransformation(
            *DoFTransArray[mesh->GetBdrElementBaseGeometry(i)]);
         doftrans.SetFaceOrientations(Fo);
         doftrans.SetVDim();
      }
      return;
   }
   FiniteElementSpace::GetBdrElementDofs(i, dofs, doftrans);
   if (Conforming())
   {
      ApplyLDofSigns(dofs);
   }
}

int ParFiniteElementSpace::GetFaceDofs(int i, Array<int> &dofs,
                                       int variant) const
{
   if (face_dof != nullptr && variant == 0)
   {
      face_dof->GetRow(i, dofs);
      return fec->GetOrder();
   }
   int p = FiniteElementSpace::GetFaceDofs(i, dofs, variant);
   if (Conforming())
   {
      ApplyLDofSigns(dofs);
   }
   return p;
}

const FiniteElement *ParFiniteElementSpace::GetFE(int i) const
{
   int ne = mesh->GetNE();
   if (i >= ne) { return GetFaceNbrFE(i - ne); }
   else { return FiniteElementSpace::GetFE(i); }
}

const FaceRestriction *ParFiniteElementSpace::GetFaceRestriction(
   ElementDofOrdering f_ordering, FaceType type, L2FaceValues mul) const
{
   const bool is_dg_space = IsDGSpace();
   const L2FaceValues m = (is_dg_space && mul==L2FaceValues::DoubleValued) ?
                          L2FaceValues::DoubleValued : L2FaceValues::SingleValued;
   auto key = std::make_tuple(is_dg_space, f_ordering, type, m);
   auto itr = L2F.find(key);
   if (itr != L2F.end())
   {
      return itr->second;
   }
   else
   {
      FaceRestriction *res;
      if (is_dg_space)
      {
         if (Conforming())
         {
            res = new ParL2FaceRestriction(*this, f_ordering, type, m);
         }
         else
         {
            res = new ParNCL2FaceRestriction(*this, f_ordering, type, m);
         }
      }
      else
      {
         if (Conforming())
         {
            res = new ConformingFaceRestriction(*this, f_ordering, type);
         }
         else
         {
            res = new ParNCH1FaceRestriction(*this, f_ordering, type);
         }
      }
      L2F[key] = res;
      return res;
   }
}

void ParFiniteElementSpace::GetSharedEdgeDofs(
   int group, int ei, Array<int> &dofs) const
{
   int l_edge, ori;
   MFEM_ASSERT(0 <= ei && ei < pmesh->GroupNEdges(group), "invalid edge index");
   pmesh->GroupEdge(group, ei, l_edge, ori);
   if (ori > 0) // ori = +1 or -1
   {
      GetEdgeDofs(l_edge, dofs);
   }
   else
   {
      Array<int> rdofs;
      fec->SubDofOrder(Geometry::SEGMENT, 1, 1, dofs);
      GetEdgeDofs(l_edge, rdofs);
      for (int i = 0; i < dofs.Size(); i++)
      {
         const int di = dofs[i];
         dofs[i] = (di >= 0) ? rdofs[di] : -1-rdofs[-1-di];
      }
   }
}

void ParFiniteElementSpace::GetSharedTriangleDofs(
   int group, int fi, Array<int> &dofs) const
{
   int l_face, ori;
   MFEM_ASSERT(0 <= fi && fi < pmesh->GroupNTriangles(group),
               "invalid triangular face index");
   pmesh->GroupTriangle(group, fi, l_face, ori);
   if (ori == 0)
   {
      GetFaceDofs(l_face, dofs);
   }
   else
   {
      Array<int> rdofs;
      fec->SubDofOrder(Geometry::TRIANGLE, 2, ori, dofs);
      GetFaceDofs(l_face, rdofs);
      for (int i = 0; i < dofs.Size(); i++)
      {
         const int di = dofs[i];
         dofs[i] = (di >= 0) ? rdofs[di] : -1-rdofs[-1-di];
      }
   }
}

void ParFiniteElementSpace::GetSharedQuadrilateralDofs(
   int group, int fi, Array<int> &dofs) const
{
   int l_face, ori;
   MFEM_ASSERT(0 <= fi && fi < pmesh->GroupNQuadrilaterals(group),
               "invalid quadrilateral face index");
   pmesh->GroupQuadrilateral(group, fi, l_face, ori);
   if (ori == 0)
   {
      GetFaceDofs(l_face, dofs);
   }
   else
   {
      Array<int> rdofs;
      fec->SubDofOrder(Geometry::SQUARE, 2, ori, dofs);
      GetFaceDofs(l_face, rdofs);
      for (int i = 0; i < dofs.Size(); i++)
      {
         const int di = dofs[i];
         dofs[i] = (di >= 0) ? rdofs[di] : -1-rdofs[-1-di];
      }
   }
}

void ParFiniteElementSpace::GenerateGlobalOffsets() const
{
   MFEM_ASSERT(Conforming(), "wrong code path");

   HYPRE_BigInt ldof[2];
   Array<HYPRE_BigInt> *offsets[2] = { &dof_offsets, &tdof_offsets };

   ldof[0] = GetVSize();
   ldof[1] = TrueVSize();

   pmesh->GenerateOffsets(2, ldof, offsets);

   if (HYPRE_AssumedPartitionCheck())
   {
      // communicate the neighbor offsets in tdof_nb_offsets
      GroupTopology &gt = GetGroupTopo();
      int nsize = gt.GetNumNeighbors()-1;
      MPI_Request *requests = new MPI_Request[2*nsize];
      MPI_Status  *statuses = new MPI_Status[2*nsize];
      tdof_nb_offsets.SetSize(nsize+1);
      tdof_nb_offsets[0] = tdof_offsets[0];

      // send and receive neighbors' local tdof offsets
      int request_counter = 0;
      for (int i = 1; i <= nsize; i++)
      {
         MPI_Irecv(&tdof_nb_offsets[i], 1, HYPRE_MPI_BIG_INT,
                   gt.GetNeighborRank(i), 5365, MyComm,
                   &requests[request_counter++]);
      }
      for (int i = 1; i <= nsize; i++)
      {
         MPI_Isend(&tdof_nb_offsets[0], 1, HYPRE_MPI_BIG_INT,
                   gt.GetNeighborRank(i), 5365, MyComm,
                   &requests[request_counter++]);
      }
      MPI_Waitall(request_counter, requests, statuses);

      delete [] statuses;
      delete [] requests;
   }
}

void ParFiniteElementSpace::CheckNDSTriaDofs()
{
   // Check for Nedelec basis
   bool nd_basis = dynamic_cast<const ND_FECollection*>(fec);
   if (!nd_basis)
   {
      nd_strias = false;
      return;
   }

   // Check for interior face dofs on triangles (the use of TETRAHEDRON
   // is not an error)
   bool nd_fdof = fec->HasFaceDofs(Geometry::TETRAHEDRON,
                                   GetMaxElementOrder());
   if (!nd_fdof)
   {
      nd_strias = false;
      return;
   }

   // Check for shared triangle faces
   bool strias = false;
   {
      int ngrps = pmesh->GetNGroups();
      for (int g = 1; g < ngrps; g++)
      {
         strias |= pmesh->GroupNTriangles(g);
      }
   }

   // Combine results
   int loc_nd_strias = strias ? 1 : 0;
   int glb_nd_strias = 0;
   MPI_Allreduce(&loc_nd_strias, &glb_nd_strias, 1,
                 MPI_INT, MPI_SUM, MyComm);
   nd_strias = glb_nd_strias > 0;
}

void ParFiniteElementSpace::Build_Dof_TrueDof_Matrix() const // matrix P
{
   MFEM_ASSERT(Conforming(), "wrong code path");

   if (P) { return; }

   if (!nd_strias)
   {
      // Safe to assume 1-1 correspondence between shared dofs
      int ldof  = GetVSize();
      int ltdof = TrueVSize();

      HYPRE_Int *i_diag = Memory<HYPRE_Int>(ldof+1);
      HYPRE_Int *j_diag = Memory<HYPRE_Int>(ltdof);
      int diag_counter;

      HYPRE_Int *i_offd = Memory<HYPRE_Int>(ldof+1);
      HYPRE_Int *j_offd = Memory<HYPRE_Int>(ldof-ltdof);
      int offd_counter;

      HYPRE_BigInt *cmap   = Memory<HYPRE_BigInt>(ldof-ltdof);

      HYPRE_BigInt *col_starts = GetTrueDofOffsets();
      HYPRE_BigInt *row_starts = GetDofOffsets();

      Array<Pair<HYPRE_BigInt, int> > cmap_j_offd(ldof-ltdof);

      i_diag[0] = i_offd[0] = 0;
      diag_counter = offd_counter = 0;
      for (int i = 0; i < ldof; i++)
      {
         int ltdof_i = GetLocalTDofNumber(i);
         if (ltdof_i >= 0)
         {
            j_diag[diag_counter++] = ltdof_i;
         }
         else
         {
            cmap_j_offd[offd_counter].one = GetGlobalTDofNumber(i);
            cmap_j_offd[offd_counter].two = offd_counter;
            offd_counter++;
         }
         i_diag[i+1] = diag_counter;
         i_offd[i+1] = offd_counter;
      }

      SortPairs<HYPRE_BigInt, int>(cmap_j_offd, offd_counter);

      for (int i = 0; i < offd_counter; i++)
      {
         cmap[i] = cmap_j_offd[i].one;
         j_offd[cmap_j_offd[i].two] = i;
      }

      P = new HypreParMatrix(MyComm, MyRank, NRanks, row_starts, col_starts,
                             i_diag, j_diag, i_offd, j_offd,
                             cmap, offd_counter);
   }
   else
   {
      // Some shared dofs will be linear combinations of others
      HYPRE_BigInt ldof  = GetVSize();
      HYPRE_BigInt ltdof = TrueVSize();

      HYPRE_BigInt gdof  = -1;
      HYPRE_BigInt gtdof = -1;

      MPI_Allreduce(&ldof, &gdof, 1, HYPRE_MPI_BIG_INT, MPI_SUM, MyComm);
      MPI_Allreduce(&ltdof, &gtdof, 1, HYPRE_MPI_BIG_INT, MPI_SUM, MyComm);

      // Ensure face orientations have been communicated
      pmesh->ExchangeFaceNbrData();

      // Locate and count non-zeros in off-diagonal portion of P
      int nnz_offd = 0;
      Array<int> ldsize(ldof); ldsize = 0;
      Array<int> ltori(ldof);  ltori = 0; // Local triangle orientations
      {
         int ngrps = pmesh->GetNGroups();
         int nedofs = fec->DofForGeometry(Geometry::SEGMENT);
         Array<int> sdofs;
         for (int g = 1; g < ngrps; g++)
         {
            if (pmesh->gtopo.IAmMaster(g))
            {
               continue;
            }
            for (int ei=0; ei<pmesh->GroupNEdges(g); ei++)
            {
               this->GetSharedEdgeDofs(g, ei, sdofs);
               for (int i=0; i<sdofs.Size(); i++)
               {
                  int ind = (sdofs[i]>=0) ? sdofs[i] : (-sdofs[i]-1);
                  if (ldsize[ind] == 0) { nnz_offd++; }
                  ldsize[ind] = 1;
               }
            }
            for (int fi=0; fi<pmesh->GroupNTriangles(g); fi++)
            {
               int face, ori, info1, info2;
               pmesh->GroupTriangle(g, fi, face, ori);
               pmesh->GetFaceInfos(face, &info1, &info2);
               this->GetSharedTriangleDofs(g, fi, sdofs);
               for (int i=0; i<3*nedofs; i++)
               {
                  int ind = (sdofs[i]>=0) ? sdofs[i] : (-sdofs[i]-1);
                  if (ldsize[ind] == 0) { nnz_offd++; }
                  ldsize[ind] = 1;
               }
               for (int i=3*nedofs; i<sdofs.Size(); i++)
               {
                  if (ldsize[sdofs[i]] == 0) { nnz_offd += 2; }
                  ldsize[sdofs[i]] = 2;
                  ltori[sdofs[i]]  = info2 % 64;
               }
            }
            for (int fi=0; fi<pmesh->GroupNQuadrilaterals(g); fi++)
            {
               this->GetSharedQuadrilateralDofs(g, fi, sdofs);
               for (int i=0; i<sdofs.Size(); i++)
               {
                  int ind = (sdofs[i]>=0) ? sdofs[i] : (-sdofs[i]-1);
                  if (ldsize[ind] == 0) { nnz_offd++; }
                  ldsize[ind] = 1;
               }
            }
         }
      }

      HYPRE_Int *i_diag = new HYPRE_Int[ldof+1];
      HYPRE_Int *j_diag = new HYPRE_Int[ltdof];
      double    *d_diag = new double[ltdof];
      int diag_counter;

      HYPRE_Int *i_offd = new HYPRE_Int[ldof+1];
      HYPRE_Int *j_offd = new HYPRE_Int[nnz_offd];
      double    *d_offd = new double[nnz_offd];
      int offd_counter;

      HYPRE_BigInt *cmap   = new HYPRE_BigInt[ldof-ltdof];

      HYPRE_BigInt *col_starts = GetTrueDofOffsets();
      HYPRE_BigInt *row_starts = GetDofOffsets();

      Array<Pair<HYPRE_BigInt, int> > cmap_j_offd(ldof-ltdof);

      i_diag[0] = i_offd[0] = 0;
      diag_counter = offd_counter = 0;
      int offd_col_counter = 0;
      for (int i = 0; i < ldof; i++)
      {
         int ltdofi = GetLocalTDofNumber(i);
         if (ltdofi >= 0)
         {
            j_diag[diag_counter]   = ltdofi;
            d_diag[diag_counter++] = 1.0;
         }
         else
         {
            if (ldsize[i] == 1)
            {
               cmap_j_offd[offd_col_counter].one = GetGlobalTDofNumber(i);
               cmap_j_offd[offd_col_counter].two = offd_counter;
               offd_counter++;
               offd_col_counter++;
            }
            else
            {
               cmap_j_offd[offd_col_counter].one = GetGlobalTDofNumber(i);
               cmap_j_offd[offd_col_counter].two = offd_counter;
               offd_counter += 2;
               offd_col_counter++;
               i_diag[i+1] = diag_counter;
               i_offd[i+1] = offd_counter;
               i++;
               cmap_j_offd[offd_col_counter].one = GetGlobalTDofNumber(i);
               cmap_j_offd[offd_col_counter].two = offd_counter;
               offd_counter += 2;
               offd_col_counter++;
            }
         }
         i_diag[i+1] = diag_counter;
         i_offd[i+1] = offd_counter;
      }

      SortPairs<HYPRE_BigInt, int>(cmap_j_offd, offd_col_counter);

      for (int i = 0; i < nnz_offd; i++)
      {
         j_offd[i] = -1;
         d_offd[i] = 0.0;
      }

      for (int i = 0; i < offd_col_counter; i++)
      {
         cmap[i] = cmap_j_offd[i].one;
         j_offd[cmap_j_offd[i].two] = i;
      }

      for (int i = 0; i < ldof; i++)
      {
         if (i_offd[i+1] == i_offd[i] + 1)
         {
            d_offd[i_offd[i]] = 1.0;
         }
         else if (i_offd[i+1] == i_offd[i] + 2)
         {
            const double *T =
               ND_DofTransformation::GetFaceTransform(ltori[i]).GetData();
            j_offd[i_offd[i] + 1] = j_offd[i_offd[i]] + 1;
            d_offd[i_offd[i]] = T[0]; d_offd[i_offd[i] + 1] = T[2];
            i++;
            j_offd[i_offd[i] + 1] = j_offd[i_offd[i]];
            j_offd[i_offd[i]] = j_offd[i_offd[i] + 1] - 1;
            d_offd[i_offd[i]] = T[1]; d_offd[i_offd[i] + 1] = T[3];
         }
      }

      P = new HypreParMatrix(MyComm, gdof, gtdof, row_starts, col_starts,
                             i_diag, j_diag, d_diag, i_offd, j_offd, d_offd,
                             offd_col_counter, cmap);
   }

   SparseMatrix Pdiag;
   P->GetDiag(Pdiag);
   R = Transpose(Pdiag);
}

HypreParMatrix *ParFiniteElementSpace::GetPartialConformingInterpolation()
{
   HypreParMatrix *P_pc;
   Array<HYPRE_BigInt> P_pc_row_starts, P_pc_col_starts;
   BuildParallelConformingInterpolation(&P_pc, NULL, P_pc_row_starts,
                                        P_pc_col_starts, NULL, true);
   P_pc->CopyRowStarts();
   P_pc->CopyColStarts();
   return P_pc;
}

void ParFiniteElementSpace::DivideByGroupSize(double *vec)
{
   GroupTopology &gt = GetGroupTopo();
   for (int i = 0; i < ldof_group.Size(); i++)
   {
      if (gt.IAmMaster(ldof_group[i])) // we are the master
      {
         if (ldof_ltdof[i] >= 0) // see note below
         {
            vec[ldof_ltdof[i]] /= gt.GetGroupSize(ldof_group[i]);
         }
         // NOTE: in NC meshes, ldof_ltdof generated for the gtopo
         // groups by ConstructTrueDofs gets overwritten by
         // BuildParallelConformingInterpolation. Some DOFs that are
         // seen as true by the conforming code are actually slaves and
         // end up with a -1 in ldof_ltdof.
      }
   }
}

GroupCommunicator *ParFiniteElementSpace::ScalarGroupComm()
{
   GroupCommunicator *gc = new GroupCommunicator(GetGroupTopo());
   if (NURBSext)
   {
      gc->Create(pNURBSext()->ldof_group);
   }
   else
   {
      GetGroupComm(*gc, 0);
   }
   return gc;
}

void ParFiniteElementSpace::Synchronize(Array<int> &ldof_marker) const
{
   // For non-conforming mesh, synchronization is performed on the cut (aka
   // "partially conforming") space.

   MFEM_VERIFY(ldof_marker.Size() == GetVSize(), "invalid in/out array");

   // implement allreduce(|) as reduce(|) + broadcast
   gcomm->Reduce<int>(ldof_marker, GroupCommunicator::BitOR);
   gcomm->Bcast(ldof_marker);
}

void ParFiniteElementSpace::GetEssentialVDofs(const Array<int> &bdr_attr_is_ess,
                                              Array<int> &ess_dofs,
                                              int component) const
{
   FiniteElementSpace::GetEssentialVDofs(bdr_attr_is_ess, ess_dofs, component);

   // Make sure that processors without boundary elements mark
   // their boundary dofs (if they have any).
   Synchronize(ess_dofs);
}

void ParFiniteElementSpace::GetEssentialTrueDofs(const Array<int>
                                                 &bdr_attr_is_ess,
                                                 Array<int> &ess_tdof_list,
                                                 int component)
{
   Array<int> ess_dofs, true_ess_dofs;

   GetEssentialVDofs(bdr_attr_is_ess, ess_dofs, component);
   GetRestrictionMatrix()->BooleanMult(ess_dofs, true_ess_dofs);

#ifdef MFEM_DEBUG
   // Verify that in boolean arithmetic: P^T ess_dofs = R ess_dofs.
   Array<int> true_ess_dofs2(true_ess_dofs.Size());
   auto Pt = std::unique_ptr<HypreParMatrix>(Dof_TrueDof_Matrix()->Transpose());

   const int *ess_dofs_data = ess_dofs.HostRead();
   Pt->BooleanMult(1, ess_dofs_data, 0, true_ess_dofs2);
   int counter = 0;
   const int *ted = true_ess_dofs.HostRead();
   std::string error_msg = "failed dof: ";
   for (int i = 0; i < true_ess_dofs.Size(); i++)
   {
      if (bool(ted[i]) != bool(true_ess_dofs2[i]))
      {
         error_msg += std::to_string(i) += "(R ";
         error_msg += std::to_string(bool(ted[i])) += " P^T ";
         error_msg += std::to_string(bool(true_ess_dofs2[i])) += ") ";
         ++counter;
      }
   }
   MFEM_ASSERT(R->Height() == P->Width(), "!");
   MFEM_ASSERT(R->Width() == P->Height(), "!");
   MFEM_ASSERT(R->Width() == ess_dofs.Size(), "!");
   MFEM_VERIFY(counter == 0, "internal MFEM error: counter = " << counter
               << ", rank = " << MyRank << ", " << error_msg);
#endif

   MarkerToList(true_ess_dofs, ess_tdof_list);
}

int ParFiniteElementSpace::GetLocalTDofNumber(int ldof) const
{
   if (Nonconforming())
   {
      Dof_TrueDof_Matrix(); // make sure P has been built

      return ldof_ltdof[ldof]; // NOTE: contains -1 for slaves/DOFs we don't own
   }
   else
   {
      if (GetGroupTopo().IAmMaster(ldof_group[ldof]))
      {
         return ldof_ltdof[ldof];
      }
      else
      {
         return -1;
      }
   }
}

HYPRE_BigInt ParFiniteElementSpace::GetGlobalTDofNumber(int ldof) const
{
   if (Nonconforming())
   {
      MFEM_VERIFY(ldof_ltdof[ldof] >= 0, "ldof " << ldof << " not a true DOF.");

      return GetMyTDofOffset() + ldof_ltdof[ldof];
   }
   else
   {
      if (HYPRE_AssumedPartitionCheck())
      {
         return ldof_ltdof[ldof] +
                tdof_nb_offsets[GetGroupTopo().GetGroupMaster(ldof_group[ldof])];
      }
      else
      {
         return ldof_ltdof[ldof] +
                tdof_offsets[GetGroupTopo().GetGroupMasterRank(ldof_group[ldof])];
      }
   }
}

HYPRE_BigInt ParFiniteElementSpace::GetGlobalScalarTDofNumber(int sldof)
{
   if (Nonconforming())
   {
      MFEM_ABORT("Not implemented for NC mesh.");
   }

   if (HYPRE_AssumedPartitionCheck())
   {
      if (ordering == Ordering::byNODES)
      {
         return ldof_ltdof[sldof] +
                tdof_nb_offsets[GetGroupTopo().GetGroupMaster(
                                   ldof_group[sldof])] / vdim;
      }
      else
      {
         return (ldof_ltdof[sldof*vdim] +
                 tdof_nb_offsets[GetGroupTopo().GetGroupMaster(
                                    ldof_group[sldof*vdim])]) / vdim;
      }
   }

   if (ordering == Ordering::byNODES)
   {
      return ldof_ltdof[sldof] +
             tdof_offsets[GetGroupTopo().GetGroupMasterRank(
                             ldof_group[sldof])] / vdim;
   }
   else
   {
      return (ldof_ltdof[sldof*vdim] +
              tdof_offsets[GetGroupTopo().GetGroupMasterRank(
                              ldof_group[sldof*vdim])]) / vdim;
   }
}

HYPRE_BigInt ParFiniteElementSpace::GetMyDofOffset() const
{
   return HYPRE_AssumedPartitionCheck() ? dof_offsets[0] : dof_offsets[MyRank];
}

HYPRE_BigInt ParFiniteElementSpace::GetMyTDofOffset() const
{
   return HYPRE_AssumedPartitionCheck()? tdof_offsets[0] : tdof_offsets[MyRank];
}

const Operator *ParFiniteElementSpace::GetProlongationMatrix() const
{
   if (Conforming())
   {
      if (Pconf) { return Pconf; }

      if (nd_strias) { return Dof_TrueDof_Matrix(); }

      if (NRanks == 1)
      {
         Pconf = new IdentityOperator(GetTrueVSize());
      }
      else
      {
         if (!Device::Allows(Backend::DEVICE_MASK))
         {
            Pconf = new ConformingProlongationOperator(*this);
         }
         else
         {
            Pconf = new DeviceConformingProlongationOperator(*this);
         }
      }
      return Pconf;
   }
   else
   {
      return Dof_TrueDof_Matrix();
   }
}

const Operator *ParFiniteElementSpace::GetRestrictionOperator() const
{
   if (Conforming())
   {
      if (Rconf) { return Rconf; }

      if (NRanks == 1)
      {
         R_transpose.reset(new IdentityOperator(GetTrueVSize()));
      }
      else
      {
         if (!Device::Allows(Backend::DEVICE_MASK))
         {
            R_transpose.reset(new ConformingProlongationOperator(*this, true));
         }
         else
         {
            R_transpose.reset(
               new DeviceConformingProlongationOperator(*this, true));
         }
      }
      Rconf = new TransposeOperator(*R_transpose);
      return Rconf;
   }
   else
   {
      Dof_TrueDof_Matrix();
      if (!R_transpose) { R_transpose.reset(new TransposeOperator(R)); }
      return R;
   }
}

void ParFiniteElementSpace::ExchangeFaceNbrData()
{
   if (num_face_nbr_dofs >= 0) { return; }

   pmesh->ExchangeFaceNbrData();

   int num_face_nbrs = pmesh->GetNFaceNeighbors();

   if (num_face_nbrs == 0)
   {
      num_face_nbr_dofs = 0;
      return;
   }

   MPI_Request *requests = new MPI_Request[2*num_face_nbrs];
   MPI_Request *send_requests = requests;
   MPI_Request *recv_requests = requests + num_face_nbrs;
   MPI_Status  *statuses = new MPI_Status[num_face_nbrs];

   Array<int> ldofs;
   Array<int> ldof_marker(GetVSize());
   ldof_marker = -1;

   Table send_nbr_elem_dof;

   send_nbr_elem_dof.MakeI(pmesh->send_face_nbr_elements.Size_of_connections());
   send_face_nbr_ldof.MakeI(num_face_nbrs);
   face_nbr_ldof.MakeI(num_face_nbrs);
   int *send_el_off = pmesh->send_face_nbr_elements.GetI();
   int *recv_el_off = pmesh->face_nbr_elements_offset;
   for (int fn = 0; fn < num_face_nbrs; fn++)
   {
      int *my_elems = pmesh->send_face_nbr_elements.GetRow(fn);
      int  num_my_elems = pmesh->send_face_nbr_elements.RowSize(fn);

      for (int i = 0; i < num_my_elems; i++)
      {
         GetElementVDofs(my_elems[i], ldofs);
         for (int j = 0; j < ldofs.Size(); j++)
         {
            int ldof = (ldofs[j] >= 0 ? ldofs[j] : -1-ldofs[j]);

            if (ldof_marker[ldof] != fn)
            {
               ldof_marker[ldof] = fn;
               send_face_nbr_ldof.AddAColumnInRow(fn);
            }
         }
         send_nbr_elem_dof.AddColumnsInRow(send_el_off[fn] + i, ldofs.Size());
      }

      int nbr_rank = pmesh->GetFaceNbrRank(fn);
      int tag = 0;
      MPI_Isend(&send_face_nbr_ldof.GetI()[fn], 1, MPI_INT, nbr_rank, tag,
                MyComm, &send_requests[fn]);

      MPI_Irecv(&face_nbr_ldof.GetI()[fn], 1, MPI_INT, nbr_rank, tag,
                MyComm, &recv_requests[fn]);
   }

   MPI_Waitall(num_face_nbrs, recv_requests, statuses);
   face_nbr_ldof.MakeJ();

   num_face_nbr_dofs = face_nbr_ldof.Size_of_connections();

   MPI_Waitall(num_face_nbrs, send_requests, statuses);
   send_face_nbr_ldof.MakeJ();

   // send/receive the I arrays of send_nbr_elem_dof/face_nbr_element_dof,
   // respectively (they contain the number of dofs for each face-neighbor
   // element)
   face_nbr_element_dof.MakeI(recv_el_off[num_face_nbrs]);

   int *send_I = send_nbr_elem_dof.GetI();
   int *recv_I = face_nbr_element_dof.GetI();
   for (int fn = 0; fn < num_face_nbrs; fn++)
   {
      int nbr_rank = pmesh->GetFaceNbrRank(fn);
      int tag = 0;
      MPI_Isend(send_I + send_el_off[fn], send_el_off[fn+1] - send_el_off[fn],
                MPI_INT, nbr_rank, tag, MyComm, &send_requests[fn]);

      MPI_Irecv(recv_I + recv_el_off[fn], recv_el_off[fn+1] - recv_el_off[fn],
                MPI_INT, nbr_rank, tag, MyComm, &recv_requests[fn]);
   }

   MPI_Waitall(num_face_nbrs, send_requests, statuses);
   send_nbr_elem_dof.MakeJ();

   ldof_marker = -1;

   for (int fn = 0; fn < num_face_nbrs; fn++)
   {
      int *my_elems = pmesh->send_face_nbr_elements.GetRow(fn);
      int  num_my_elems = pmesh->send_face_nbr_elements.RowSize(fn);

      for (int i = 0; i < num_my_elems; i++)
      {
         GetElementVDofs(my_elems[i], ldofs);
         for (int j = 0; j < ldofs.Size(); j++)
         {
            int ldof = (ldofs[j] >= 0 ? ldofs[j] : -1-ldofs[j]);

            if (ldof_marker[ldof] != fn)
            {
               ldof_marker[ldof] = fn;
               send_face_nbr_ldof.AddConnection(fn, ldofs[j]);
            }
         }
         send_nbr_elem_dof.AddConnections(
            send_el_off[fn] + i, ldofs, ldofs.Size());
      }
   }
   send_face_nbr_ldof.ShiftUpI();
   send_nbr_elem_dof.ShiftUpI();

   // convert the ldof indices in send_nbr_elem_dof
   int *send_J = send_nbr_elem_dof.GetJ();
   for (int fn = 0, j = 0; fn < num_face_nbrs; fn++)
   {
      int  num_ldofs = send_face_nbr_ldof.RowSize(fn);
      int *ldofs_fn  = send_face_nbr_ldof.GetRow(fn);
      int  j_end     = send_I[send_el_off[fn+1]];

      for (int i = 0; i < num_ldofs; i++)
      {
         int ldof = (ldofs_fn[i] >= 0 ? ldofs_fn[i] : -1-ldofs_fn[i]);
         ldof_marker[ldof] = i;
      }

      for ( ; j < j_end; j++)
      {
         int ldof = (send_J[j] >= 0 ? send_J[j] : -1-send_J[j]);
         send_J[j] = (send_J[j] >= 0 ? ldof_marker[ldof] : -1-ldof_marker[ldof]);
      }
   }

   MPI_Waitall(num_face_nbrs, recv_requests, statuses);
   face_nbr_element_dof.MakeJ();

   // send/receive the J arrays of send_nbr_elem_dof/face_nbr_element_dof,
   // respectively (they contain the element dofs in enumeration local for
   // the face-neighbor pair)
   int *recv_J = face_nbr_element_dof.GetJ();
   for (int fn = 0; fn < num_face_nbrs; fn++)
   {
      int nbr_rank = pmesh->GetFaceNbrRank(fn);
      int tag = 0;

      MPI_Isend(send_J + send_I[send_el_off[fn]],
                send_I[send_el_off[fn+1]] - send_I[send_el_off[fn]],
                MPI_INT, nbr_rank, tag, MyComm, &send_requests[fn]);

      MPI_Irecv(recv_J + recv_I[recv_el_off[fn]],
                recv_I[recv_el_off[fn+1]] - recv_I[recv_el_off[fn]],
                MPI_INT, nbr_rank, tag, MyComm, &recv_requests[fn]);
   }

   MPI_Waitall(num_face_nbrs, recv_requests, statuses);

   // shift the J array of face_nbr_element_dof
   for (int fn = 0, j = 0; fn < num_face_nbrs; fn++)
   {
      int shift = face_nbr_ldof.GetI()[fn];
      int j_end = recv_I[recv_el_off[fn+1]];

      for ( ; j < j_end; j++)
      {
         if (recv_J[j] >= 0)
         {
            recv_J[j] += shift;
         }
         else
         {
            recv_J[j] -= shift;
         }
      }
   }

   MPI_Waitall(num_face_nbrs, send_requests, statuses);

   // send/receive the J arrays of send_face_nbr_ldof/face_nbr_ldof,
   // respectively
   for (int fn = 0; fn < num_face_nbrs; fn++)
   {
      int nbr_rank = pmesh->GetFaceNbrRank(fn);
      int tag = 0;

      MPI_Isend(send_face_nbr_ldof.GetRow(fn),
                send_face_nbr_ldof.RowSize(fn),
                MPI_INT, nbr_rank, tag, MyComm, &send_requests[fn]);

      MPI_Irecv(face_nbr_ldof.GetRow(fn),
                face_nbr_ldof.RowSize(fn),
                MPI_INT, nbr_rank, tag, MyComm, &recv_requests[fn]);
   }

   MPI_Waitall(num_face_nbrs, recv_requests, statuses);
   MPI_Waitall(num_face_nbrs, send_requests, statuses);

   // send my_dof_offset (i.e. my_ldof_offset) to face neighbors and receive
   // their offset in dof_face_nbr_offsets, used to define face_nbr_glob_dof_map
   face_nbr_glob_dof_map.SetSize(num_face_nbr_dofs);
   Array<HYPRE_BigInt> dof_face_nbr_offsets(num_face_nbrs);
   HYPRE_BigInt my_dof_offset = GetMyDofOffset();
   for (int fn = 0; fn < num_face_nbrs; fn++)
   {
      int nbr_rank = pmesh->GetFaceNbrRank(fn);
      int tag = 0;

      MPI_Isend(&my_dof_offset, 1, HYPRE_MPI_BIG_INT, nbr_rank, tag,
                MyComm, &send_requests[fn]);

      MPI_Irecv(&dof_face_nbr_offsets[fn], 1, HYPRE_MPI_BIG_INT, nbr_rank, tag,
                MyComm, &recv_requests[fn]);
   }

   MPI_Waitall(num_face_nbrs, recv_requests, statuses);

   // set the array face_nbr_glob_dof_map which holds the global ldof indices of
   // the face-neighbor dofs
   for (int fn = 0, j = 0; fn < num_face_nbrs; fn++)
   {
      for (int j_end = face_nbr_ldof.GetI()[fn+1]; j < j_end; j++)
      {
         int ldof = face_nbr_ldof.GetJ()[j];
         if (ldof < 0)
         {
            ldof = -1-ldof;
         }

         face_nbr_glob_dof_map[j] = dof_face_nbr_offsets[fn] + ldof;
      }
   }

   MPI_Waitall(num_face_nbrs, send_requests, statuses);

   delete [] statuses;
   delete [] requests;
}

void ParFiniteElementSpace::GetFaceNbrElementVDofs(
   int i, Array<int> &vdofs, DofTransformation &doftrans) const
{
   face_nbr_element_dof.GetRow(i, vdofs);

   if (DoFTransArray[GetFaceNbrFE(i)->GetGeomType()])
   {
      Array<int> F, Fo;
      pmesh->GetFaceNbrElementFaces(pmesh->GetNE() + i, F, Fo);
      doftrans.SetDofTransformation(
         *DoFTransArray[GetFaceNbrFE(i)->GetGeomType()]);
      doftrans.SetFaceOrientations(Fo);
      doftrans.SetVDim(vdim, ordering);
   }
}

DofTransformation *ParFiniteElementSpace::GetFaceNbrElementVDofs(
   int i, Array<int> &vdofs) const
{
   DoFTrans.SetDofTransformation(NULL);
   GetFaceNbrElementVDofs(i, vdofs, DoFTrans);
   return DoFTrans.GetDofTransformation() ? &DoFTrans : NULL;
}

void ParFiniteElementSpace::GetFaceNbrFaceVDofs(int i, Array<int> &vdofs) const
{
   // Works for NC mesh where 'i' is an index returned by
   // ParMesh::GetSharedFace() such that i >= Mesh::GetNumFaces(), i.e. 'i' is
   // the index of a ghost face.
   MFEM_ASSERT(Nonconforming() && i >= pmesh->GetNumFaces(), "");
   int el1, el2, inf1, inf2;
   pmesh->GetFaceElements(i, &el1, &el2);
   el2 = -1 - el2;
   pmesh->GetFaceInfos(i, &inf1, &inf2);
   MFEM_ASSERT(0 <= el2 && el2 < face_nbr_element_dof.Size(), "");
   const int nd = face_nbr_element_dof.RowSize(el2);
   const int *vol_vdofs = face_nbr_element_dof.GetRow(el2);
   const Element *face_nbr_el = pmesh->face_nbr_elements[el2];
   Geometry::Type geom = face_nbr_el->GetGeometryType();
   const int face_dim = Geometry::Dimension[geom]-1;

   fec->SubDofOrder(geom, face_dim, inf2, vdofs);
   // Convert local dofs to local vdofs.
   Ordering::DofsToVDofs<Ordering::byNODES>(nd/vdim, vdim, vdofs);
   // Convert local vdofs to global vdofs.
   for (int j = 0; j < vdofs.Size(); j++)
   {
      const int ldof = vdofs[j];
      vdofs[j] = (ldof >= 0) ? vol_vdofs[ldof] : -1-vol_vdofs[-1-ldof];
   }
}

const FiniteElement *ParFiniteElementSpace::GetFaceNbrFE(int i) const
{
   const FiniteElement *FE =
      fec->FiniteElementForGeometry(
         pmesh->face_nbr_elements[i]->GetGeometryType());

   if (NURBSext)
   {
      mfem_error("ParFiniteElementSpace::GetFaceNbrFE"
                 " does not support NURBS!");
   }
   return FE;
}

const FiniteElement *ParFiniteElementSpace::GetFaceNbrFaceFE(int i) const
{
   // Works for NC mesh where 'i' is an index returned by
   // ParMesh::GetSharedFace() such that i >= Mesh::GetNumFaces(), i.e. 'i' is
   // the index of a ghost face.
   // Works in tandem with GetFaceNbrFaceVDofs() defined above.

   MFEM_ASSERT(Nonconforming() && !NURBSext, "");
   Geometry::Type face_geom = pmesh->GetFaceGeometry(i);
   return fec->FiniteElementForGeometry(face_geom);
}

void ParFiniteElementSpace::Lose_Dof_TrueDof_Matrix()
{
   P -> StealData();
#if MFEM_HYPRE_VERSION <= 22200
   hypre_ParCSRMatrix *csrP = (hypre_ParCSRMatrix*)(*P);
   hypre_ParCSRMatrixOwnsRowStarts(csrP) = 1;
   hypre_ParCSRMatrixOwnsColStarts(csrP) = 1;
   dof_offsets.LoseData();
   tdof_offsets.LoseData();
#else
   dof_offsets.DeleteAll();
   tdof_offsets.DeleteAll();
#endif
}

void ParFiniteElementSpace::ConstructTrueDofs()
{
   int i, gr, n = GetVSize();
   GroupTopology &gt = pmesh->gtopo;
   gcomm = new GroupCommunicator(gt);
   Table &group_ldof = gcomm->GroupLDofTable();

   GetGroupComm(*gcomm, 1, &ldof_sign);

   // Define ldof_group and mark ldof_ltdof with
   //   -1 for ldof that is ours
   //   -2 for ldof that is in a group with another master
   ldof_group.SetSize(n);
   ldof_ltdof.SetSize(n);
   ldof_group = 0;
   ldof_ltdof = -1;

   for (gr = 1; gr < group_ldof.Size(); gr++)
   {
      const int *ldofs = group_ldof.GetRow(gr);
      const int nldofs = group_ldof.RowSize(gr);
      for (i = 0; i < nldofs; i++)
      {
         ldof_group[ldofs[i]] = gr;
      }

      if (!gt.IAmMaster(gr)) // we are not the master
      {
         for (i = 0; i < nldofs; i++)
         {
            ldof_ltdof[ldofs[i]] = -2;
         }
      }
   }

   // count ltdof_size
   ltdof_size = 0;
   for (i = 0; i < n; i++)
   {
      if (ldof_ltdof[i] == -1)
      {
         ldof_ltdof[i] = ltdof_size++;
      }
   }
   gcomm->SetLTDofTable(ldof_ltdof);

   // have the group masters broadcast their ltdofs to the rest of the group
   gcomm->Bcast(ldof_ltdof);
}

void ParFiniteElementSpace::ConstructTrueNURBSDofs()
{
   int n = GetVSize();
   GroupTopology &gt = pNURBSext()->gtopo;
   gcomm = new GroupCommunicator(gt);

   // pNURBSext()->ldof_group is for scalar space!
   if (vdim == 1)
   {
      ldof_group.MakeRef(pNURBSext()->ldof_group);
   }
   else
   {
      const int *scalar_ldof_group = pNURBSext()->ldof_group;
      ldof_group.SetSize(n);
      for (int i = 0; i < n; i++)
      {
         ldof_group[i] = scalar_ldof_group[VDofToDof(i)];
      }
   }

   gcomm->Create(ldof_group);

   // ldof_sign.SetSize(n);
   // ldof_sign = 1;
   ldof_sign.DeleteAll();

   ltdof_size = 0;
   ldof_ltdof.SetSize(n);
   for (int i = 0; i < n; i++)
   {
      if (gt.IAmMaster(ldof_group[i]))
      {
         ldof_ltdof[i] = ltdof_size;
         ltdof_size++;
      }
      else
      {
         ldof_ltdof[i] = -2;
      }
   }
   gcomm->SetLTDofTable(ldof_ltdof);

   // have the group masters broadcast their ltdofs to the rest of the group
   gcomm->Bcast(ldof_ltdof);
}

void ParFiniteElementSpace::GetGhostVertexDofs(const MeshId &id,
                                               Array<int> &dofs) const
{
   int nv = fec->DofForGeometry(Geometry::POINT);
   dofs.SetSize(nv);
   for (int j = 0; j < nv; j++)
   {
      dofs[j] = ndofs + nv*id.index + j;
   }
}

void ParFiniteElementSpace::GetGhostEdgeDofs(const MeshId &edge_id,
                                             Array<int> &dofs) const
{
   int nv = fec->DofForGeometry(Geometry::POINT);
   int ne = fec->DofForGeometry(Geometry::SEGMENT);
   dofs.SetSize(2*nv + ne);

   int V[2], ghost = pncmesh->GetNVertices();
   pmesh->pncmesh->GetEdgeVertices(edge_id, V);

   for (int i = 0; i < 2; i++)
   {
      int k = (V[i] < ghost) ? V[i]*nv : (ndofs + (V[i] - ghost)*nv);
      for (int j = 0; j < nv; j++)
      {
         dofs[i*nv + j] = k++;
      }
   }

   int k = ndofs + ngvdofs + (edge_id.index - pncmesh->GetNEdges())*ne;
   for (int j = 0; j < ne; j++)
   {
      dofs[2*nv + j] = k++;
   }
}

void ParFiniteElementSpace::GetGhostFaceDofs(const MeshId &face_id,
                                             Array<int> &dofs) const
{
   int nfv, V[4], E[4], Eo[4];
   nfv = pmesh->pncmesh->GetFaceVerticesEdges(face_id, V, E, Eo);

   int nv = fec->DofForGeometry(Geometry::POINT);
   int ne = fec->DofForGeometry(Geometry::SEGMENT);
   int nf_tri = fec->DofForGeometry(Geometry::TRIANGLE);
   int nf_quad = fec->DofForGeometry(Geometry::SQUARE);
   int nf = (nfv == 3) ? nf_tri : nf_quad;

   dofs.SetSize(nfv*(nv + ne) + nf);

   int offset = 0;
   for (int i = 0; i < nfv; i++)
   {
      int ghost = pncmesh->GetNVertices();
      int first = (V[i] < ghost) ? V[i]*nv : (ndofs + (V[i] - ghost)*nv);
      for (int j = 0; j < nv; j++)
      {
         dofs[offset++] = first + j;
      }
   }

   for (int i = 0; i < nfv; i++)
   {
      int ghost = pncmesh->GetNEdges();
      int first = (E[i] < ghost) ? nvdofs + E[i]*ne
                  /*          */ : ndofs + ngvdofs + (E[i] - ghost)*ne;
      const int *ind = fec->DofOrderForOrientation(Geometry::SEGMENT, Eo[i]);
      for (int j = 0; j < ne; j++)
      {
         dofs[offset++] = (ind[j] >= 0) ? (first + ind[j])
                          /*         */ : (-1 - (first + (-1 - ind[j])));
      }
   }

   const int ghost_face_index = face_id.index - pncmesh->GetNFaces();
   int first = ndofs + ngvdofs + ngedofs + nf_quad*ghost_face_index;

   for (int j = 0; j < nf; j++)
   {
      dofs[offset++] = first + j;
   }
}

void ParFiniteElementSpace::GetGhostDofs(int entity, const MeshId &id,
                                         Array<int> &dofs) const
{
   // helper to get ghost vertex, ghost edge or ghost face DOFs
   switch (entity)
   {
      case 0: GetGhostVertexDofs(id, dofs); break;
      case 1: GetGhostEdgeDofs(id, dofs); break;
      case 2: GetGhostFaceDofs(id, dofs); break;
   }
}

void ParFiniteElementSpace::GetBareDofsVar(int entity, int index,
                                           Array<int> &dofs) const
{
   int ned, ghost, first;
   switch (entity)
   {
      case 0:
         ned = fec->DofForGeometry(Geometry::POINT);
         ghost = pncmesh->GetNVertices();
         first = (index < ghost)
                 ? index*ned // regular vertex
                 : ndofs + (index - ghost)*ned; // ghost vertex
         break;
      case 1:
         // TODO: this is similar to PackDofsVar. Refactor?
         ghost = pncmesh->GetNEdges();
         // TODO: make a function like FirstFaceDof for edges?
         {
            const int* row = var_edge_dofs.GetRow(index);
            const int* rowNext = var_edge_dofs.GetRow(index + 1);
            ned = rowNext[0] - row[0];
            first = (index < ghost)
                    ? nvdofs + row[0] // regular edge
                    : ndofs + ngvdofs + row[0] - nedofs; // ghost edge
         }
         break;
      default:
         Geometry::Type geom = pncmesh->GetFaceGeometry(index);
         MFEM_ASSERT(geom == Geometry::SQUARE ||
                     geom == Geometry::TRIANGLE, "");

         ghost = pncmesh->GetNFaces();

         {
            const int row0 = FirstFaceDof(index);
            ned = FirstFaceDof(index + 1) - row0;
            if (index < ghost) // regular face
            {
               first = nvdofs + nedofs + row0;
            }
            else // ghost face
            {
               first = ndofs + ngvdofs + ngedofs + row0 - nfdofs;
            }
         }
         break;
   }

   dofs.SetSize(ned);
   for (int i = 0; i < ned; i++)
   {
      dofs[i] = first + i;
   }
}

void ParFiniteElementSpace::GetBareDofs(int entity, int index,
                                        Array<int> &dofs) const
{
   if (IsVariableOrder())
   {
      GetBareDofsVar(entity, index, dofs);
      return;
   }

   int ned, ghost, first;
   switch (entity)
   {
      case 0:
         ned = fec->DofForGeometry(Geometry::POINT);
         ghost = pncmesh->GetNVertices();
         first = (index < ghost)
                 ? index*ned // regular vertex
                 : ndofs + (index - ghost)*ned; // ghost vertex
         break;

      case 1:
         ned = fec->DofForGeometry(Geometry::SEGMENT);
         ghost = pncmesh->GetNEdges();
         first = (index < ghost)
                 ? nvdofs + index*ned // regular edge
                 : ndofs + ngvdofs + (index - ghost)*ned; // ghost edge
         break;

      default:
         Geometry::Type geom = pncmesh->GetFaceGeometry(index);
         MFEM_ASSERT(geom == Geometry::SQUARE ||
                     geom == Geometry::TRIANGLE, "");

         ned = fec->DofForGeometry(geom);
         ghost = pncmesh->GetNFaces();

         if (index < ghost) // regular face
         {
            first = nvdofs + nedofs + FirstFaceDof(index);
         }
         else // ghost face
         {
            index -= ghost;
            int stride = fec->DofForGeometry(Geometry::SQUARE);
            first = ndofs + ngvdofs + ngedofs + index*stride;
         }
         break;
   }

   dofs.SetSize(ned);
   for (int i = 0; i < ned; i++)
   {
      dofs[i] = first + i;
   }
}

int ParFiniteElementSpace::PackDofVar(int entity, int index, int edof,
                                      int var) const
{
   int ghost, ned;
   switch (entity)
   {
      case 0:
         // Vertices have 0 or 1 DOFs, regardless of order.
         ghost = pncmesh->GetNVertices();
         ned = fec->DofForGeometry(Geometry::POINT);

         return (index < ghost)
                ? index*ned + edof // regular vertex
                : ndofs + (index - ghost)*ned + edof; // ghost vertex

      case 1:
         ghost = pncmesh->GetNEdges();
         {
            const int* row = var_edge_dofs.GetRow(index);
            MFEM_ASSERT(0 <= var && var < var_edge_dofs.RowSize(index), "");
            const int edof_var = edof - (row[var] - row[0]);
            {
               // TODO: keep this or not?
               const int ndof_var = row[var + 1] - row[var];
               MFEM_ASSERT(edof_var < ndof_var, "");
            }
            const int d = row[var] + edof_var;
            if (index < ghost) // regular edge
            {
               return nvdofs + d;
            }
            else // ghost edge
            {
               return ndofs + ngvdofs + d - nedofs;
            }
         }
      default:
         ghost = pncmesh->GetNFaces();
         if (index < ghost) // regular face
         {
            return nvdofs + nedofs + FirstFaceDof(index) + edof;
         }
         else // ghost face
         {
            return nvdofs + nedofs + FirstFaceDof(index) - nfdofs + edof;
         }
   }
}

// TODO: this is inefficient and should be eliminated.
void FindDofInTable(const Table & t, int dof,
                    int &index, int &edof)
{
   MFEM_ASSERT(t.GetJ()[0] == 0 && dof >= 0, "");

   int r = t.Size() - 1;
   int prevNonEmpty = 0;
   for (int i=1; i<t.Size(); ++i)
   {
      const int s = t.RowSize(i);
      if (s > 0)
      {
         const int* row = t.GetRow(i);
         if (row[0] > dof)
         {
            r = prevNonEmpty;
            break;
         }

         prevNonEmpty = i;
      }
   }

   const int* row = t.GetRow(r);
   const int s = t.RowSize(r);

   // It is assumed that the table has an extra row at the end, containing just
   // the total number of DOFs. Thus the dof should be found before the final row.
   MFEM_ASSERT(s > 0 && row[0] <= dof && r < t.Size() - 1, "");

   MFEM_ASSERT(dof < t.GetRow(r+1)[0], "");

   index = r;
   edof = dof - row[0];
}

static int bisect(const int* array, int size, int value)
{
   const int* end = array + size;
   const int* pos = std::upper_bound(array, end, value);
   MFEM_VERIFY(pos != array, "value not found");
   if (pos == end)
   {
      MFEM_VERIFY(*(array+size - 1) == value, "Last entry must be exact")
   }
   return pos - array - 1;
}

void ParFiniteElementSpace::UnpackDofVar(int dof,
                                         int &entity, int &index, int &edof) const
{
   MFEM_ASSERT(dof >= 0, "");
   if (dof < ndofs)
   {
      if (dof < nvdofs) // regular vertex
      {
         int nv = fec->DofForGeometry(Geometry::POINT);
         entity = 0, index = dof / nv, edof = dof % nv;
         return;
      }
      dof -= nvdofs;
      if (dof < nedofs) // regular edge
      {
         entity = 1;
         // TODO: replace this search with an array of values stored for each edge DOF?
         FindDofInTable(var_edge_dofs, dof, index, edof);
         return;
      }
      dof -= nedofs;
      if (dof < nfdofs) // regular face
      {
         // TODO: replace this search with an array of values stored for each edge DOF?
         FindDofInTable(var_face_dofs, dof, index, edof);
         entity = 2;
         return;
      }
      MFEM_ABORT("Cannot unpack internal DOF");
   }
   else
   {
      dof -= ndofs;
      if (dof < ngvdofs) // ghost vertex
      {
         int nv = fec->DofForGeometry(Geometry::POINT);
         entity = 0, index = pncmesh->GetNVertices() + dof / nv, edof = dof % nv;
         return;
      }

      dof -= ngvdofs;
      if (dof < ngedofs) // ghost edge
      {
         entity = 1;
         FindDofInTable(var_edge_dofs, dof + nedofs, index, edof);
         return;
      }

      dof -= ngedofs;
      if (dof < ngfdofs) // ghost face
      {
         entity = 2;
         FindDofInTable(var_face_dofs, dof + nfdofs, index, edof);
         return;
      }
      MFEM_ABORT("Out of range DOF.");
   }
}

int ParFiniteElementSpace::PackDof(int entity, int index, int edof,
                                   int var) const
{
   if (IsVariableOrder())
   {
      return PackDofVar(entity, index, edof, var);
   }

   // DOFs are ordered as follows:
   // vertices | edges | faces | internal | ghost vert. | g. edges | g. faces

   int ghost, ned;
   switch (entity)
   {
      case 0:
         ghost = pncmesh->GetNVertices();
         ned = fec->DofForGeometry(Geometry::POINT);

         return (index < ghost)
                ? index*ned + edof // regular vertex
                : ndofs + (index - ghost)*ned + edof; // ghost vertex

      case 1:
         ghost = pncmesh->GetNEdges();
         ned = fec->DofForGeometry(Geometry::SEGMENT);

         return (index < ghost)
                ? nvdofs + index*ned + edof // regular edge
                : ndofs + ngvdofs + (index - ghost)*ned + edof; // ghost edge

      default:
         ghost = pncmesh->GetNFaces();
         ned = fec->DofForGeometry(pncmesh->GetFaceGeometry(index));

         if (index < ghost) // regular face
         {
            return nvdofs + nedofs + FirstFaceDof(index) + edof;
         }
         else // ghost face
         {
            index -= ghost;
            int stride = fec->DofForGeometry(Geometry::SQUARE);
            return ndofs + ngvdofs + ngedofs + index*stride + edof;
         }
   }
}

/** Dissect a DOF number to obtain the entity type (0=vertex, 1=edge, 2=face),
 *  entity index and the DOF number within the entity.
 */
void ParFiniteElementSpace::UnpackDof(int dof,
                                      int &entity, int &index, int &edof) const
{
   if (IsVariableOrder())
   {
      UnpackDofVar(dof, entity, index, edof);
      return;
   }

   MFEM_ASSERT(dof >= 0, "");
   if (dof < ndofs)
   {
      if (dof < nvdofs) // regular vertex
      {
         int nv = fec->DofForGeometry(Geometry::POINT);
         entity = 0, index = dof / nv, edof = dof % nv;
         return;
      }
      dof -= nvdofs;
      if (dof < nedofs) // regular edge
      {
         int ne = fec->DofForGeometry(Geometry::SEGMENT);
         entity = 1, index = dof / ne, edof = dof % ne;
         return;
      }
      dof -= nedofs;
      if (dof < nfdofs) // regular face
      {
         if (uni_fdof >= 0) // uniform faces
         {
            int nf = fec->DofForGeometry(pncmesh->GetFaceGeometry(0));
            index = dof / nf, edof = dof % nf;
         }
         else // mixed faces or var-order space
         {
            const Table &table = var_face_dofs;

            MFEM_ASSERT(table.Size() > 0, "");
            int jpos = bisect(table.GetJ(), table.Size_of_connections(), dof);
            index = bisect(table.GetI(), table.Size(), jpos);
            edof = dof - table.GetRow(index)[0];
         }
         entity = 2;
         return;
      }
      MFEM_ABORT("Cannot unpack internal DOF");
   }
   else
   {
      dof -= ndofs;
      if (dof < ngvdofs) // ghost vertex
      {
         int nv = fec->DofForGeometry(Geometry::POINT);
         entity = 0, index = pncmesh->GetNVertices() + dof / nv, edof = dof % nv;
         return;
      }
      dof -= ngvdofs;
      if (dof < ngedofs) // ghost edge
      {
         int ne = fec->DofForGeometry(Geometry::SEGMENT);
         entity = 1, index = pncmesh->GetNEdges() + dof / ne, edof = dof % ne;
         return;
      }
      dof -= ngedofs;
      if (dof < ngfdofs) // ghost face
      {
         int stride = fec->DofForGeometry(Geometry::SQUARE);
         index = pncmesh->GetNFaces() + dof / stride, edof = dof % stride;
         entity = 2;
         return;
      }
      MFEM_ABORT("Out of range DOF.");
   }
}

/** Represents an element of the P matrix. The column number is global and
 *  corresponds to vector dimension 0. The other dimension columns are offset
 *  by 'stride'.
 */
struct PMatrixElement
{
   HYPRE_BigInt column;
   int stride;
   double value;

   PMatrixElement(HYPRE_BigInt col = 0, int str = 0, double val = 0)
      : column(col), stride(str), value(val) {}

   bool operator<(const PMatrixElement &other) const
   { return column < other.column; }

   typedef std::vector<PMatrixElement> List;
};

/** Represents one row of the P matrix, for the construction code below.
 *  The row is complete: diagonal and offdiagonal elements are not distinguished.
 */
struct PMatrixRow
{
   PMatrixElement::List elems;

   /// Add other row, times 'coef'.
   void AddRow(const PMatrixRow &other, double coef)
   {
      elems.reserve(elems.size() + other.elems.size());
      for (const PMatrixElement &oei : other.elems)
      {
         elems.emplace_back(oei.column, oei.stride, coef * oei.value);
      }
   }

   /// Remove duplicate columns and sum their values.
   void Collapse()
   {
      if (!elems.size()) { return; }
      std::sort(elems.begin(), elems.end());

      int j = 0;
      for (unsigned i = 1; i < elems.size(); i++)
      {
         if (elems[j].column == elems[i].column)
         {
            elems[j].value += elems[i].value;
         }
         else
         {
            elems[++j] = elems[i];
         }
      }
      elems.resize(j+1);
   }

   void write(std::ostream &os, double sign) const
   {
      bin_io::write<int>(os, elems.size());
      for (unsigned i = 0; i < elems.size(); i++)
      {
         const PMatrixElement &e = elems[i];
         bin_io::write<HYPRE_BigInt>(os, e.column);
         bin_io::write<int>(os, e.stride);
         bin_io::write<double>(os, e.value * sign);
      }
   }

   void read(std::istream &is, double sign)
   {
      elems.resize(bin_io::read<int>(is));
      for (unsigned i = 0; i < elems.size(); i++)
      {
         PMatrixElement &e = elems[i];
         e.column = bin_io::read<HYPRE_BigInt>(is);
         e.stride = bin_io::read<int>(is);
         e.value = bin_io::read<double>(is) * sign;
      }
   }
};

/** Represents a message to another processor containing P matrix rows.
 *  Used by ParFiniteElementSpace::BuildParallelConformingInterpolation.
 */
class NeighborRowMessage : public VarMessage<314>
{
public:
   typedef NCMesh::MeshId MeshId;
   typedef ParNCMesh::GroupId GroupId;
   struct RowInfo
   {
      int entity, index, edof, var;
      GroupId group;
      PMatrixRow row;

      RowInfo(int ent, int idx, int edof, GroupId grp, const PMatrixRow &row,
              int v = 0)
         : entity(ent), index(idx), edof(edof), group(grp), row(row), var(v) {}

      RowInfo(int ent, int idx, int edof, GroupId grp, int v = 0)
         : entity(ent), index(idx), edof(edof), group(grp), var(v) {}
   };

   NeighborRowMessage() : pncmesh(NULL) {}

   void AddRow(int entity, int index, int edof, GroupId group,
               const PMatrixRow &row)
   {
<<<<<<< HEAD
      int var = 0;
      if (varOrder && entity == 1)
      {
         int os = 0;
         var = FindEdgeDofVar(index, edof, os);
      }

      rows.push_back(RowInfo(entity, index, edof, group, row, var));
=======
      rows.emplace_back(entity, index, edof, group, row);
>>>>>>> 15be3d49
   }

   const std::vector<RowInfo>& GetRows() const { return rows; }

   void SetNCMesh(ParNCMesh* pnc) { pncmesh = pnc; }
   void SetFEC(const FiniteElementCollection* fec_) { this->fec = fec_; }
   void SetSpace(const ParFiniteElementSpace* fes_)
   {
      this->fes = fes_;
      varOrder = fes->IsVariableOrder();
   }

   typedef std::map<int, NeighborRowMessage> Map;

protected:
   std::vector<RowInfo> rows;

   ParNCMesh *pncmesh;
   const FiniteElementCollection* fec;
<<<<<<< HEAD
   const ParFiniteElementSpace* fes;
   virtual void Encode(int rank);
   virtual void Decode(int);

   bool varOrder = false;

   // TODO: const?
   int FindEdgeOrder(int edge, int edof, int &os, int &var);
   int FindEdgeDofVar(int edge, int edof, int &os);

   int FindFaceOrder(int edge, int edof, int &os, int &var);
   int FindFaceDofVar(int edge, int edof, int &os);
=======

   /// Encode a NeighborRowMessage for sending via MPI.
   void Encode(int rank) override;
   /// Decode a NeighborRowMessage received via MPI.
   void Decode(int rank) override;
>>>>>>> 15be3d49
};

void NeighborRowMessage::Encode(int rank)
{
   std::ostringstream stream;

   Array<MeshId> ent_ids[3];
   Array<GroupId> group_ids[3];
   Array<int> row_idx[3];

   // Encode MeshIds and groups
   for (unsigned i = 0; i < rows.size(); i++)
   {
      const RowInfo &ri = rows[i];
      const MeshId &id = *pncmesh->GetNCList(ri.entity).GetMeshIdAndType(ri.index).id;
      ent_ids[ri.entity].Append(id);
      row_idx[ri.entity].Append(i);
      group_ids[ri.entity].Append(ri.group);
   }

   Array<GroupId> all_group_ids;
   all_group_ids.Reserve(rows.size());
   for (int i = 0; i < 3; i++)
   {
      all_group_ids.Append(group_ids[i]);
   }

   pncmesh->AdjustMeshIds(ent_ids, rank);
   pncmesh->EncodeMeshIds(stream, ent_ids);
   pncmesh->EncodeGroups(stream, all_group_ids);

   // Write all rows to the stream
   for (int ent = 0; ent < 3; ent++)
   {
      const Array<MeshId> &ids = ent_ids[ent];
      for (int i = 0; i < ids.Size(); i++)
      {
         const MeshId &id = ids[i];
         const RowInfo &ri = rows[row_idx[ent][i]];
         MFEM_ASSERT(ent == ri.entity, "");

#ifdef MFEM_DEBUG_PMATRIX
         mfem::out << "Rank " << pncmesh->MyRank << " sending to " << rank
                   << ": ent " << ri.entity << ", index " << ri.index
                   << ", edof " << ri.edof << " (id " << id.element << "/"
                   << int(id.local) << ")" << std::endl;
#endif

         // Handle orientation and sign change
         int edof = ri.edof;
         double s = 1.0;
         if (ent == 1)
         {
            const int eo = pncmesh->GetEdgeNCOrientation(id);

            const int *ind = nullptr;
            int osvar = 0;  // Offset for DOFs in the variable order case
            if (varOrder)
            {
               int var = 0;
               const int order = FindEdgeOrder(ri.index, edof, osvar, var);
               ind = fec->GetDofOrdering(Geometry::SEGMENT, order, eo);
            }
            else
            {
               ind = fec->DofOrderForOrientation(Geometry::SEGMENT, eo);
            }

            if ((edof = ind[edof - osvar]) < 0)
            {
               edof = -1 - edof;
               s = -1;
            }

            edof += osvar;
         }
         else if (ent == 2 && varOrder)
         {
            int var = 0;
            int osvar = 0;
            const int order = FindFaceOrder(ri.index, edof, osvar, var);

            Geometry::Type geom = pncmesh->GetFaceGeometry(ri.index);
            const int fo = pncmesh->GetFaceOrientation(ri.index);
            const int *ind = fec->GetDofOrdering(geom, order, fo);

            if ((edof = ind[edof - osvar]) < 0)
            {
               edof = -1 - edof;
               s = -1;
            }

            edof += osvar;
         }

         bin_io::write<int>(stream, edof);
         ri.row.write(stream, s);
      }
   }

   rows.clear();
   stream.str().swap(data);
}

int NeighborRowMessage::FindEdgeOrder(int edge, int edof, int &os, int &var)
{
   //const int var = FindEdgeDofVar(edge, edof, os);
   var = FindEdgeDofVar(edge, edof, os);
   return fes->GetEdgeOrder(edge, var);
}

// TODO: more efficient way?
int NeighborRowMessage::FindEdgeDofVar(int edge, int edof, int &os)
{
   int var = -1;
   const int nvar = fes->GetNVariants(1, edge);

   os = 0;
   for (int v=0; v<nvar; ++v)
   {
      const int eo = fes->GetEdgeOrder(edge, v);
      const int dofs = fec->GetNumDof(Geometry::SEGMENT, eo);
      if (edof < os + dofs)
      {
         var = v;
         break;
      }

      os += dofs;
   }

   MFEM_ASSERT(var >= 0, "");

   return var;
}

int NeighborRowMessage::FindFaceOrder(int face, int edof, int &os, int &var)
{
   var = FindFaceDofVar(face, edof, os);
   return fes->GetFaceOrder(face, var);
}

// TODO: more efficient way?
int NeighborRowMessage::FindFaceDofVar(int face, int edof, int &os)
{
   int var = -1;
   const int nvar = fes->GetNVariants(2, face);

   Geometry::Type geom = pncmesh->GetFaceGeometry(face);

   os = 0;
   for (int v=0; v<nvar; ++v)
   {
      const int fo = fes->GetFaceOrder(face, v);
      const int dofs = fec->GetNumDof(geom, fo);
      if (edof < os + dofs)
      {
         var = v;
         break;
      }

      os += dofs;
   }

   MFEM_ASSERT(var >= 0, "");

   return var;
}

void NeighborRowMessage::Decode(int rank)
{
   std::istringstream stream(data);

   Array<MeshId> ent_ids[3];
   Array<GroupId> group_ids;

   // decode vertex/edge/face IDs and groups
   pncmesh->DecodeMeshIds(stream, ent_ids);
   pncmesh->DecodeGroups(stream, group_ids);

   int nrows = ent_ids[0].Size() + ent_ids[1].Size() + ent_ids[2].Size();
   MFEM_ASSERT(nrows == group_ids.Size(), "");

   rows.clear();
   rows.reserve(nrows);

   // read rows ent = {0,1,2} means vertex, edge and face entity
   for (int ent = 0, gi = 0; ent < 3; ent++)
   {
      // extract the vertex list, edge list or face list.
      const Array<MeshId> &ids = ent_ids[ent];
      for (int i = 0; i < ids.Size(); i++)
      {
         const MeshId &id = ids[i];
         // read the particular element dof value off the stream.
         int edof = bin_io::read<int>(stream);

         // Handle orientation and sign change. This flips the sign on dofs
         // where necessary, and for edges and faces also reorders if flipped,
         // i.e. an edge with 1 -> 2 -> 3 -> 4 might become -4 -> -3 -> -2 -> -1
         // This cannot treat all face dofs, as they can have rotations and
         // reflections.
         const int *ind = nullptr;
         Geometry::Type geom = Geometry::Type::INVALID;
         int osvar = 0;
         int var = 0;
         if (ent == 1)
         {
            // edge NC orientation is element defined.
            int eo = pncmesh->GetEdgeNCOrientation(id);

            if (varOrder)
            {
               const int order = FindEdgeOrder(id.index, edof, osvar, var);
               ind = fec->GetDofOrdering(Geometry::SEGMENT, order, eo);
            }
            else
            {
               ind = fec->DofOrderForOrientation(Geometry::SEGMENT, eo);
            }
         }
         else if (ent == 2)
         {
            geom = pncmesh->GetFaceGeometry(id.index);
            const int fo = pncmesh->GetFaceOrientation(id.index);
            ind = fec->DofOrderForOrientation(geom, fo);
         }
         // Tri faces with second order basis have dofs that must be processed
         // in pairs, as the doftransformation is not diagonal.
         const bool process_dof_pairs = (ent == 2 &&
                                         fec->GetContType() == FiniteElementCollection::TANGENTIAL
                                         && !Geometry::IsTensorProduct(geom));

#ifdef MFEM_DEBUG_PMATRIX
         mfem::out << "Rank " << pncmesh->MyRank << " receiving from " << rank
                   << ": ent " << ent << ", index " << id.index
                   << ", edof " << edof << " (id " << id.element << "/"
                   << int(id.local) << ")" << std::endl;
#endif

         // If edof arrived with a negative index, flip it, and the scaling.
         double s = (edof < 0) ? -1.0 : 1.0;
         edof = (edof < 0) ? -1 - edof : edof;
         if (ind && (edof = ind[edof - osvar]) < 0)
         {
            edof = -1 - edof;
            s *= -1.0;
         }

         edof += osvar;

         // Create a row for this entity, recording the index of the mesh
         // element
<<<<<<< HEAD
         rows.push_back(RowInfo(ent, id.index, edof, group_ids[gi++], var));
=======
         rows.emplace_back(ent, id.index, edof, group_ids[gi++]);
>>>>>>> 15be3d49
         rows.back().row.read(stream, s);

#ifdef MFEM_DEBUG_PMATRIX
         mfem::out << "Rank " << pncmesh->MyRank << " receiving from " << rank
                   << ": ent " << rows.back().entity << ", index "
                   << rows.back().index << ", edof " << rows.back().edof
                   << std::endl;
#endif

         if (process_dof_pairs)
         {
            // ND face dofs need to be processed together, as the transformation
            // is given by a 2x2 matrix, so we manually apply an extra increment
            // to the loop counter and add in a new row. Once these rows are
            // placed, they represent the Identity transformation. To map across
            // the processor boundary, we also need to apply a Primal
            // Transformation (see doftrans.hpp) to a notional "global dof"
            // orientation. For simplicity we perform the action of these 2x2
            // matrices manually using the AddRow capability, followed by a
            // Collapse.

            // To perform the operations, we add and subtract initial versions
            // of the rows, that represent [1 0; 0 1] in row major notation. The
            // first row represents the 1 at (0,0) in [1 0; 0 1] The second row
            // represents the 1 at (1,1) in [1 0; 0 1]

            // We can safely bind this reference as rows was reserved above so
            // there is no hidden copying that could result in a dangling
            // reference.
            auto &first_row = rows.back().row;
            // This is the first "fundamental unit" used in the transformation.
            const auto initial_first_row = first_row;
            // Extract the next dof too, and apply any dof order transformation
            // expected.
            const MeshId &next_id = ids[++i];
            const int fo = pncmesh->GetFaceOrientation(next_id.index);
            ind = fec->DofOrderForOrientation(geom, fo);
            edof = bin_io::read<int>(stream);

            // If edof arrived with a negative index, flip it, and the scaling.
            s = (edof < 0) ? -1.0 : 1.0;
            edof = (edof < 0) ? -1 - edof : edof;
            if (ind && (edof = ind[edof]) < 0)
            {
               edof = -1 - edof;
               s *= -1.0;
            }

            rows.emplace_back(ent, next_id.index, edof, group_ids[gi++]);
            rows.back().row.read(stream, s);
            auto &second_row = rows.back().row;

            // This is the second "fundamental unit" used in the transformation.
            const auto initial_second_row = second_row;

            // Transform the received dofs by the primal transform. This is
            // because within mfem as a face is visited its orientation is
            // assigned to match the element that visited it first. Thus on
            // processor boundaries, the transform will always be identity going
            // into the element. However, the sending processor also thought the
            // face orientation was zero, so it has sent the information in a
            // different orientation. To map onto the local orientation
            // definition, extract the orientation of the sending rank (the
            // lower rank face defines the orientation fo), then apply the
            // transform to the dependencies. The action of this transform on
            // the dependencies is performed by adding scaled versions of the
            // original two rows (which by the mfem assumption of face
            // orientation, represent the identity transform).
            const double *T =
               ND_DofTransformation::GetFaceTransform(fo).GetData();

            MFEM_ASSERT(fo != 2 &&
                        fo != 4, "This code branch is ambiguous for face orientations 2 and 4."
                        " Please report this mesh for further testing.\n");

            first_row.AddRow(initial_first_row, T[0] - 1.0);   // (0,0)
            first_row.AddRow(initial_second_row, T[2]);        // (0,1)
            second_row.AddRow(initial_first_row, T[1]);        // (1,0)
            second_row.AddRow(initial_second_row, T[3] - 1.0); // (1,1)

            first_row.Collapse();
            second_row.Collapse();
         }
      }
   }
}

void
ParFiniteElementSpace::ScheduleSendRow(const PMatrixRow &row, int dof,
                                       GroupId group_id,
                                       NeighborRowMessage::Map &send_msg) const
{
   int ent, idx, edof;
   UnpackDof(dof, ent, idx, edof);

   for (const auto &rank : pncmesh->GetGroup(group_id))
   {
      if (rank != MyRank)
      {
         NeighborRowMessage &msg = send_msg[rank];
         msg.AddRow(ent, idx, edof, group_id, row);
         msg.SetNCMesh(pncmesh);
         msg.SetSpace(this);
         msg.SetFEC(fec);
#ifdef MFEM_PMATRIX_STATS
         n_rows_sent++;
#endif
      }
   }
}

void ParFiniteElementSpace::ForwardRow(const PMatrixRow &row, int dof,
                                       GroupId group_sent_id, GroupId group_id,
                                       NeighborRowMessage::Map &send_msg) const
{
   int ent, idx, edof;
   UnpackDof(dof, ent, idx, edof);

   const ParNCMesh::CommGroup &group = pncmesh->GetGroup(group_id);
   for (unsigned i = 0; i < group.size(); i++)
   {
      int rank = group[i];
      if (rank != MyRank && !pncmesh->GroupContains(group_sent_id, rank))
      {
         NeighborRowMessage &msg = send_msg[rank];
         GroupId invalid = -1; // to prevent forwarding again
         msg.AddRow(ent, idx, edof, invalid, row);
         msg.SetNCMesh(pncmesh);
         msg.SetSpace(this);
         msg.SetFEC(fec);
#ifdef MFEM_PMATRIX_STATS
         n_rows_fwd++;
#endif
#ifdef MFEM_DEBUG_PMATRIX
         mfem::out << "Rank " << pncmesh->GetMyRank() << " forwarding to "
                   << rank << ": ent " << ent << ", index" << idx
                   << ", edof " << edof << std::endl;
#endif
      }
   }
}

#ifdef MFEM_DEBUG_PMATRIX
void ParFiniteElementSpace
::DebugDumpDOFs(std::ostream &os,
                const SparseMatrix &deps,
                const Array<GroupId> &dof_group,
                const Array<GroupId> &dof_owner,
                const Array<bool> &finalized) const
{
   for (int i = 0; i < dof_group.Size(); i++)
   {
      os << i << ": ";
      if (i < (nvdofs + nedofs + nfdofs) || i >= ndofs)
      {
         int ent, idx, edof;
         UnpackDof(i, ent, idx, edof);

         os << edof << " @ ";
         if (i > ndofs) { os << "ghost "; }
         switch (ent)
         {
            case 0: os << "vertex "; break;
            case 1: os << "edge "; break;
            default: os << "face "; break;
         }
         os << idx << "; ";

         if (i < deps.Height() && deps.RowSize(i))
         {
            os << "depends on ";
            for (int j = 0; j < deps.RowSize(i); j++)
            {
               os << deps.GetRowColumns(i)[j] << " ("
                  << deps.GetRowEntries(i)[j] << ")";
               if (j < deps.RowSize(i)-1) { os << ", "; }
            }
            os << "; ";
         }
         else
         {
            os << "no deps; ";
         }

         os << "group " << dof_group[i] << " (";
         const ParNCMesh::CommGroup &g = pncmesh->GetGroup(dof_group[i]);
         for (unsigned j = 0; j < g.size(); j++)
         {
            if (j) { os << ", "; }
            os << g[j];
         }

         os << "), owner " << dof_owner[i] << " (rank "
            << pncmesh->GetGroup(dof_owner[i])[0] << "); "
            << (finalized[i] ? "finalized" : "NOT finalized");
      }
      else
      {
         os << "internal";
      }
      os << "\n";
   }
}
#endif

int ParFiniteElementSpace
::BuildParallelConformingInterpolation(HypreParMatrix **P_, SparseMatrix **R_,
                                       Array<HYPRE_BigInt> &dof_offs,
                                       Array<HYPRE_BigInt> &tdof_offs,
                                       Array<int> *dof_tdof,
                                       bool partial) const
{
   const bool dg = (nvdofs == 0 && nedofs == 0 && nfdofs == 0);

#ifdef MFEM_PMATRIX_STATS
   n_msgs_sent = n_msgs_recv = 0;
   n_rows_sent = n_rows_recv = n_rows_fwd = 0;
#endif

   // *** STEP 1: build master-slave dependency lists ***

   const int total_dofs = ndofs + ngdofs;
   SparseMatrix deps(ndofs, total_dofs);

   if (!dg && !partial)
   {
      Array<int> master_dofs, slave_dofs;

      // loop through *all* master edges/faces, constrain their slaves
      for (int entity = 0; entity <= 2; entity++)
      {
         const NCMesh::NCList &list = pncmesh->GetNCList(entity);
         if (list.masters.Size() == 0) { continue; }

         IsoparametricTransformation T;
         DenseMatrix I;

         // process masters that we own or that affect our edges/faces
         for (const auto &mf : list.masters)
         {
            // get master DOFs
            if (pncmesh->IsGhost(entity, mf.index))
            {
               GetGhostDofs(entity, mf, master_dofs);
            }
            else
            {
               GetEntityDofs(entity, mf.index, master_dofs, mf.Geom());
            }

            if (master_dofs.Size() == 0) { continue; }

            const FiniteElement * const fe = fec->FiniteElementForGeometry(mf.Geom());
            if (fe == nullptr) { continue; }

            switch (mf.Geom())
            {
               case Geometry::SQUARE:   T.SetFE(&QuadrilateralFE); break;
               case Geometry::TRIANGLE: T.SetFE(&TriangleFE); break;
               case Geometry::SEGMENT:  T.SetFE(&SegmentFE); break;
               default: MFEM_ABORT("unsupported geometry");
            }

            // constrain slaves that exist in our mesh
            for (int si = mf.slaves_begin; si < mf.slaves_end; si++)
            {
               const NCMesh::Slave &sf = list.slaves[si];
               if (pncmesh->IsGhost(entity, sf.index)) { continue; }

               constexpr int variant = 0; // TODO parallel var-order
               GetEntityDofs(entity, sf.index, slave_dofs, mf.Geom(), variant);
               if (!slave_dofs.Size()) { continue; }

               list.OrientedPointMatrix(sf, T.GetPointMat());
               fe->GetLocalInterpolation(T, I);

               // make each slave DOF dependent on all master DOFs
               AddDependencies(deps, master_dofs, slave_dofs, I);
            }
         }
      }
<<<<<<< HEAD

      // Variable order spaces: enforce minimum rule on conforming edges/faces
      if (IsVariableOrder())
      {
         // TODO: This code is identical to FiniteElementSpace::BuildConformingInterpolation().
         // Can this be refactored to avoid duplication?
         IsoparametricTransformation T;
         DenseMatrix I;

         for (int entity = 1; entity < mesh->Dimension(); entity++)
         {
            const Table &ent_dofs = (entity == 1) ? var_edge_dofs : var_face_dofs;
            int num_ent = (entity == 1) ? mesh->GetNEdges() : mesh->GetNFaces();

            // Add constraints within edges/faces holding multiple DOF sets
            Geometry::Type last_geom = Geometry::INVALID;
            for (int i = 0; i < num_ent; i++)
            {
               if (ent_dofs.RowSize(i) <= 1) { continue; }

               Geometry::Type geom =
                  (entity == 1) ? Geometry::SEGMENT : mesh->GetFaceGeometry(i);

               if (geom != last_geom)
               {
                  T.SetIdentityTransformation(geom);
                  last_geom = geom;
               }

               // Get lowest order variant DOFs and FE
               int p = GetEntityDofs(entity, i, master_dofs, geom, 0);
               const auto *master_fe = fec->GetFE(geom, p);
               if (!master_fe) { break; }

               // Constrain all higher order DOFs: interpolate lowest order function
               for (int variant = 1; ; variant++)
               {
                  int q = GetEntityDofs(entity, i, slave_dofs, geom, variant);
                  if (q < 0) { break; }

                  const auto *slave_fe = fec->GetFE(geom, q);
                  slave_fe->GetTransferMatrix(*master_fe, T, I);

                  AddDependencies(deps, master_dofs, slave_dofs, I);
               }
            }
         }
      }

=======
>>>>>>> 15be3d49
      deps.Finalize();
   }

   // *** STEP 2: initialize group and owner ID for each DOF ***

   Array<GroupId> dof_group(total_dofs);
   Array<GroupId> dof_owner(total_dofs);
   dof_group = 0;
   dof_owner = 0;

   if (!dg)
   {
      Array<int> dofs;

      auto initialize_group_and_owner = [&dof_group, &dof_owner, &dofs,
                                                     this](int entity, const MeshId &id)
      {
         if (id.index < 0) { return; }

         GroupId owner = pncmesh->GetEntityOwnerId(entity, id.index);
         GroupId group = pncmesh->GetEntityGroupId(entity, id.index);

         GetBareDofs(entity, id.index, dofs);

         for (auto dof : dofs)
         {
            dof_owner[dof] = owner;
            dof_group[dof] = group;
         }
      };

      // initialize dof_group[], dof_owner[] in sequence
      for (int entity : {0,1,2})
      {
         for (const auto &id : pncmesh->GetNCList(entity).conforming)
         {
            initialize_group_and_owner(entity, id);
         }
         for (const auto &id : pncmesh->GetNCList(entity).masters)
         {
            initialize_group_and_owner(entity, id);
         }
         for (const auto &id : pncmesh->GetNCList(entity).slaves)
         {
            initialize_group_and_owner(entity, id);
         }
      }
   }

   // *** STEP 3: count true DOFs and calculate P row/column partitions ***

   Array<bool> finalized(total_dofs);
   finalized = false;

   // DOFs that stayed independent and are ours are true DOFs
   int num_true_dofs = 0;
   for (int i = 0; i < ndofs; ++i)
   {
      if (dof_owner[i] == 0 && deps.RowSize(i) == 0)
      {
         ++num_true_dofs;
         finalized[i] = true;
      }
   }

#ifdef MFEM_DEBUG_PMATRIX
   // Helper for dumping diagnostics on one dof
   auto dof_diagnostics = [&](int dof, bool print_diagnostic)
   {
      const auto &comm_group = pncmesh->GetGroup(dof_group[dof]);
      std::stringstream msg;
      msg << std::boolalpha;
      msg << "R" << Mpi::WorldRank() << " dof " << dof
          << " owner_rank " << pncmesh->GetGroup(dof_owner[dof])[0] << " CommGroup {";
      for (const auto &x : comm_group)
      {
         msg << x << ' ';
      }
      msg << "} finalized " << finalized[dof];

      Array<int> cols;
      if (dof < ndofs)
      {
         Vector row;
         deps.GetRow(dof, cols, row);
         msg << " deps cols {";
         for (const auto &x : cols)
         {
            msg << x << ' ';
         }
         msg << '}';
      }

      int entity, index, edof;
      UnpackDof(dof, entity, index, edof);
      msg << " entity " << entity << " index " << index << " edof " << edof;
      return msg.str();
   };
#endif

   // calculate global offsets
   HYPRE_BigInt loc_sizes[2] = { ndofs*vdim, num_true_dofs*vdim };
   Array<HYPRE_BigInt>* offsets[2] = { &dof_offs, &tdof_offs };
   pmesh->GenerateOffsets(2, loc_sizes, offsets); // calls MPI_Scan, MPI_Bcast

   HYPRE_BigInt my_tdof_offset =
      tdof_offs[HYPRE_AssumedPartitionCheck() ? 0 : MyRank];

   if (R_)
   {
      // initialize the restriction matrix (also parallel but block-diagonal)
      *R_ = new SparseMatrix(num_true_dofs*vdim, ndofs*vdim);
   }
   if (dof_tdof)
   {
      dof_tdof->SetSize(ndofs*vdim);
      *dof_tdof = -1;
   }

   std::vector<PMatrixRow> pmatrix(total_dofs);

   const bool bynodes = (ordering == Ordering::byNODES);
   const int vdim_factor = bynodes ? 1 : vdim;
   const int dof_stride = bynodes ? ndofs : 1;
   const int tdof_stride = bynodes ? num_true_dofs : 1;

   // big container for all messages we send (the list is for iterations)
   std::list<NeighborRowMessage::Map> send_msg;
   send_msg.emplace_back();

   // put identity in P and R for true DOFs, set ldof_ltdof
   for (int dof = 0, tdof = 0; dof < ndofs; dof++)
   {
      if (finalized[dof])
      {
         pmatrix[dof].elems.emplace_back(
            my_tdof_offset + vdim_factor*tdof, tdof_stride, 1.);

         // prepare messages to neighbors with identity rows
         if (dof_group[dof] != 0)
         {
            ScheduleSendRow(pmatrix[dof], dof, dof_group[dof], send_msg.back());
         }

         for (int vd = 0; vd < vdim; vd++)
         {
            const int vdof = dof*vdim_factor + vd*dof_stride;
            const int vtdof = tdof*vdim_factor + vd*tdof_stride;

            if (R_) { (*R_)->Add(vtdof, vdof, 1.0); }
            if (dof_tdof) { (*dof_tdof)[vdof] = vtdof; }
         }
         ++tdof;
      }
   }

   // send identity rows
   NeighborRowMessage::IsendAll(send_msg.back(), MyComm);
#ifdef MFEM_PMATRIX_STATS
   n_msgs_sent += send_msg.back().size();
#endif

   if (R_) { (*R_)->Finalize(); }

   // *** STEP 4: main loop ***

   // a single instance (recv_msg) is reused for all incoming messages
   NeighborRowMessage recv_msg;
   recv_msg.SetNCMesh(pncmesh);
   recv_msg.SetSpace(this);
   recv_msg.SetFEC(fec);

   int num_finalized = num_true_dofs;
   PMatrixRow buffer;
   buffer.elems.reserve(1024);

   while (num_finalized < ndofs)
   {
      // prepare a new round of send buffers
      if (send_msg.back().size())
      {
         send_msg.emplace_back();
      }

      // check for incoming messages, receive PMatrixRows
      int rank, size;
      while (NeighborRowMessage::IProbe(rank, size, MyComm))
      {
         recv_msg.Recv(rank, size, MyComm);
#ifdef MFEM_PMATRIX_STATS
         n_msgs_recv++;
         n_rows_recv += recv_msg.GetRows().size();
#endif

         for (const auto &ri : recv_msg.GetRows())
         {
            const int dof = PackDof(ri.entity, ri.index, ri.edof, ri.var);
            pmatrix[dof] = ri.row;

            if (dof < ndofs && !finalized[dof]) { ++num_finalized; }
            finalized[dof] = true;

            if (ri.group >= 0 && dof_group[dof] != ri.group)
            {
               // the sender didn't see the complete group, forward the message
               ForwardRow(ri.row, dof, ri.group, dof_group[dof], send_msg.back());
            }
         }
      }

      // finalize all rows that can currently be finalized
      bool done = false;
      while (!done)
      {
         done = true;
         for (int dof = 0; dof < ndofs; dof++)
         {
            const bool owned = (dof_owner[dof] == 0);
            if (!finalized[dof]
                && owned
                && DofFinalizable(dof, finalized, deps))
            {
               int ent, idx, edof;
               UnpackDof(dof, ent, idx, edof);

               const int* dep_col = deps.GetRowColumns(dof);
               const double* dep_coef = deps.GetRowEntries(dof);
               int num_dep = deps.RowSize(dof);

               // form linear combination of rows
               buffer.elems.clear();
               for (int j = 0; j < num_dep; j++)
               {
                  buffer.AddRow(pmatrix[dep_col[j]], dep_coef[j]);
               }
               buffer.Collapse();
               pmatrix[dof] = buffer;

               finalized[dof] = true;
               ++num_finalized;
               done = false;

               // send row to neighbors who need it
               const bool shared = (dof_group[dof] != 0);
               if (shared)
               {
                  ScheduleSendRow(pmatrix[dof], dof, dof_group[dof],
                                  send_msg.back());
               }
            }
         }
      }

#ifdef MFEM_DEBUG_PMATRIX
      static int dump = 0;
      if (dump < 10)
      {
         char fname[100];
         snprintf(fname, 100, "dofs%02d.txt", MyRank);
         std::ofstream f(fname);
         DebugDumpDOFs(f, deps, dof_group, dof_owner, finalized);
         dump++;
      }
#endif

      // send current batch of messages
      NeighborRowMessage::IsendAll(send_msg.back(), MyComm);
#ifdef MFEM_PMATRIX_STATS
      n_msgs_sent += send_msg.back().size();
#endif
   }

   if (P_)
   {
      *P_ = MakeVDimHypreMatrix(pmatrix, ndofs, num_true_dofs,
                                dof_offs, tdof_offs);
   }

   // clean up possible remaining messages in the queue to avoid receiving
   // them erroneously in the next run
   int rank, size;
   while (NeighborRowMessage::IProbe(rank, size, MyComm))
   {
      recv_msg.RecvDrop(rank, size, MyComm);
   }

   // make sure we can discard all send buffers
   for (auto &msg : send_msg)
   {
      NeighborRowMessage::WaitAllSent(msg);
   }

#ifdef MFEM_PMATRIX_STATS
   int n_rounds = send_msg.size();
   int glob_rounds, glob_msgs_sent, glob_msgs_recv;
   int glob_rows_sent, glob_rows_recv, glob_rows_fwd;

   MPI_Reduce(&n_rounds,    &glob_rounds,    1, MPI_INT, MPI_SUM, 0, MyComm);
   MPI_Reduce(&n_msgs_sent, &glob_msgs_sent, 1, MPI_INT, MPI_SUM, 0, MyComm);
   MPI_Reduce(&n_msgs_recv, &glob_msgs_recv, 1, MPI_INT, MPI_SUM, 0, MyComm);
   MPI_Reduce(&n_rows_sent, &glob_rows_sent, 1, MPI_INT, MPI_SUM, 0, MyComm);
   MPI_Reduce(&n_rows_recv, &glob_rows_recv, 1, MPI_INT, MPI_SUM, 0, MyComm);
   MPI_Reduce(&n_rows_fwd,  &glob_rows_fwd,  1, MPI_INT, MPI_SUM, 0, MyComm);

   if (MyRank == 0)
   {
      mfem::out << "P matrix stats (avg per rank): "
                << double(glob_rounds)/NRanks << " rounds, "
                << double(glob_msgs_sent)/NRanks << " msgs sent, "
                << double(glob_msgs_recv)/NRanks << " msgs recv, "
                << double(glob_rows_sent)/NRanks << " rows sent, "
                << double(glob_rows_recv)/NRanks << " rows recv, "
                << double(glob_rows_fwd)/NRanks << " rows forwarded."
                << std::endl;
   }
#endif

   return num_true_dofs*vdim;
}


HypreParMatrix* ParFiniteElementSpace
::MakeVDimHypreMatrix(const std::vector<PMatrixRow> &rows,
                      int local_rows, int local_cols,
                      Array<HYPRE_BigInt> &row_starts,
                      Array<HYPRE_BigInt> &col_starts) const
{
   bool assumed = HYPRE_AssumedPartitionCheck();
   bool bynodes = (ordering == Ordering::byNODES);

   HYPRE_BigInt first_col = col_starts[assumed ? 0 : MyRank];
   HYPRE_BigInt next_col = col_starts[assumed ? 1 : MyRank+1];

   // count nonzeros in diagonal/offdiagonal parts
   HYPRE_Int nnz_diag = 0, nnz_offd = 0;
   std::map<HYPRE_BigInt, int> col_map;
   for (int i = 0; i < local_rows; i++)
   {
      for (unsigned j = 0; j < rows[i].elems.size(); j++)
      {
         const PMatrixElement &elem = rows[i].elems[j];
         HYPRE_BigInt col = elem.column;
         if (col >= first_col && col < next_col)
         {
            nnz_diag += vdim;
         }
         else
         {
            nnz_offd += vdim;
            for (int vd = 0; vd < vdim; vd++)
            {
               col_map[col] = -1;
               col += elem.stride;
            }
         }
      }
   }

   // create offd column mapping
   HYPRE_BigInt *cmap = Memory<HYPRE_BigInt>(col_map.size());
   int offd_col = 0;
   for (auto it = col_map.begin(); it != col_map.end(); ++it)
   {
      cmap[offd_col] = it->first;
      it->second = offd_col++;
   }

   HYPRE_Int *I_diag = Memory<HYPRE_Int>(vdim*local_rows + 1);
   HYPRE_Int *I_offd = Memory<HYPRE_Int>(vdim*local_rows + 1);

   HYPRE_Int *J_diag = Memory<HYPRE_Int>(nnz_diag);
   HYPRE_Int *J_offd = Memory<HYPRE_Int>(nnz_offd);

   double *A_diag = Memory<double>(nnz_diag);
   double *A_offd = Memory<double>(nnz_offd);

   int vdim1 = bynodes ? vdim : 1;
   int vdim2 = bynodes ? 1 : vdim;
   int vdim_offset = bynodes ? local_cols : 1;

   // copy the diag/offd elements
   nnz_diag = nnz_offd = 0;
   int vrow = 0;
   for (int vd1 = 0; vd1 < vdim1; vd1++)
   {
      for (int i = 0; i < local_rows; i++)
      {
         for (int vd2 = 0; vd2 < vdim2; vd2++)
         {
            I_diag[vrow] = nnz_diag;
            I_offd[vrow++] = nnz_offd;

            int vd = bynodes ? vd1 : vd2;
            for (unsigned j = 0; j < rows[i].elems.size(); j++)
            {
               const PMatrixElement &elem = rows[i].elems[j];
               if (elem.column >= first_col && elem.column < next_col)
               {
                  J_diag[nnz_diag] = elem.column + vd*vdim_offset - first_col;
                  A_diag[nnz_diag++] = elem.value;
               }
               else
               {
                  J_offd[nnz_offd] = col_map[elem.column + vd*elem.stride];
                  A_offd[nnz_offd++] = elem.value;
               }
            }
         }
      }
   }
   MFEM_ASSERT(vrow == vdim*local_rows, "");
   I_diag[vrow] = nnz_diag;
   I_offd[vrow] = nnz_offd;

   return new HypreParMatrix(MyComm,
                             row_starts.Last(), col_starts.Last(),
                             row_starts.GetData(), col_starts.GetData(),
                             I_diag, J_diag, A_diag,
                             I_offd, J_offd, A_offd,
                             col_map.size(), cmap);
}

template <typename int_type>
static int_type* make_i_array(int nrows)
{
   int_type *I = Memory<int_type>(nrows+1);
   for (int i = 0; i <= nrows; i++) { I[i] = -1; }
   return I;
}

template <typename int_type>
static int_type* make_j_array(int_type* I, int nrows)
{
   int nnz = 0;
   for (int i = 0; i < nrows; i++)
   {
      if (I[i] >= 0) { nnz++; }
   }
   int_type *J = Memory<int_type>(nnz);

   I[nrows] = -1;
   for (int i = 0, k = 0; i <= nrows; i++)
   {
      int_type col = I[i];
      I[i] = k;
      if (col >= 0) { J[k++] = col; }
   }
   return J;
}

HypreParMatrix*
ParFiniteElementSpace::RebalanceMatrix(int old_ndofs,
                                       const Table* old_elem_dof,
                                       const Table* old_elem_fos)
{
   MFEM_VERIFY(Nonconforming(), "Only supported for nonconforming meshes.");
   MFEM_VERIFY(old_dof_offsets.Size(), "ParFiniteElementSpace::Update needs to "
               "be called before ParFiniteElementSpace::RebalanceMatrix");

   HYPRE_BigInt old_offset = HYPRE_AssumedPartitionCheck()
                             ? old_dof_offsets[0] : old_dof_offsets[MyRank];

   // send old DOFs of elements we used to own
   ParNCMesh* old_pncmesh = pmesh->pncmesh;
   old_pncmesh->SendRebalanceDofs(old_ndofs, *old_elem_dof, old_offset, this);

   Array<int> dofs;
   int vsize = GetVSize();

   const Array<int> &old_index = old_pncmesh->GetRebalanceOldIndex();
   MFEM_VERIFY(old_index.Size() == pmesh->GetNE(),
               "Mesh::Rebalance was not called before "
               "ParFiniteElementSpace::RebalanceMatrix");

   // prepare the local (diagonal) part of the matrix
   HYPRE_Int* i_diag = make_i_array<HYPRE_Int>(vsize);
   for (int i = 0; i < pmesh->GetNE(); i++)
   {
      if (old_index[i] >= 0) // we had this element before
      {
         const int* old_dofs = old_elem_dof->GetRow(old_index[i]);
         GetElementDofs(i, dofs);

         for (int vd = 0; vd < vdim; vd++)
         {
            for (int j = 0; j < dofs.Size(); j++)
            {
               int row = DofToVDof(dofs[j], vd);
               if (row < 0) { row = -1 - row; }

               int col = DofToVDof(old_dofs[j], vd, old_ndofs);
               if (col < 0) { col = -1 - col; }

               i_diag[row] = col;
            }
         }
      }
   }
   HYPRE_Int* j_diag = make_j_array(i_diag, vsize);

   // receive old DOFs for elements we obtained from others in Rebalance
   Array<int> new_elements;
   Array<long> old_remote_dofs;
   old_pncmesh->RecvRebalanceDofs(new_elements, old_remote_dofs);

   // create the offdiagonal part of the matrix
   HYPRE_BigInt* i_offd = make_i_array<HYPRE_BigInt>(vsize);
   for (int i = 0, pos = 0; i < new_elements.Size(); i++)
   {
      GetElementDofs(new_elements[i], dofs);
      const long* old_dofs = &old_remote_dofs[pos];
      pos += dofs.Size() * vdim;

      for (int vd = 0; vd < vdim; vd++)
      {
         for (int j = 0; j < dofs.Size(); j++)
         {
            int row = DofToVDof(dofs[j], vd);
            if (row < 0) { row = -1 - row; }

            if (i_diag[row] == i_diag[row+1]) // diag row empty?
            {
               i_offd[row] = old_dofs[j + vd * dofs.Size()];
            }
         }
      }
   }
   HYPRE_BigInt* j_offd = make_j_array(i_offd, vsize);

#ifndef HYPRE_MIXEDINT
   HYPRE_Int *i_offd_hi = i_offd;
#else
   // Copy of i_offd array as array of HYPRE_Int
   HYPRE_Int *i_offd_hi = Memory<HYPRE_Int>(vsize + 1);
   std::copy(i_offd, i_offd + vsize + 1, i_offd_hi);
   Memory<HYPRE_BigInt>(i_offd, vsize + 1, true).Delete();
#endif

   // create the offd column map
   int offd_cols = i_offd_hi[vsize];
   Array<Pair<HYPRE_BigInt, int> > cmap_offd(offd_cols);
   for (int i = 0; i < offd_cols; i++)
   {
      cmap_offd[i].one = j_offd[i];
      cmap_offd[i].two = i;
   }

#ifndef HYPRE_MIXEDINT
   HYPRE_Int *j_offd_hi = j_offd;
#else
   HYPRE_Int *j_offd_hi = Memory<HYPRE_Int>(offd_cols);
   Memory<HYPRE_BigInt>(j_offd, offd_cols, true).Delete();
#endif

   SortPairs<HYPRE_BigInt, int>(cmap_offd, offd_cols);

   HYPRE_BigInt* cmap = Memory<HYPRE_BigInt>(offd_cols);
   for (int i = 0; i < offd_cols; i++)
   {
      cmap[i] = cmap_offd[i].one;
      j_offd_hi[cmap_offd[i].two] = i;
   }

   HypreParMatrix *M;
   M = new HypreParMatrix(MyComm, MyRank, NRanks, dof_offsets, old_dof_offsets,
                          i_diag, j_diag, i_offd_hi, j_offd_hi, cmap, offd_cols);
   return M;
}


struct DerefDofMessage
{
   std::vector<HYPRE_BigInt> dofs;
   MPI_Request request;
};

HypreParMatrix*
ParFiniteElementSpace::ParallelDerefinementMatrix(int old_ndofs,
                                                  const Table* old_elem_dof,
                                                  const Table *old_elem_fos)
{
   int nrk = HYPRE_AssumedPartitionCheck() ? 2 : NRanks;

   MFEM_VERIFY(Nonconforming(), "Not implemented for conforming meshes.");
   MFEM_VERIFY(old_dof_offsets[nrk], "Missing previous (finer) space.");

#if 0 // check no longer seems to work with NC tet refinement
   MFEM_VERIFY(dof_offsets[nrk] <= old_dof_offsets[nrk],
               "Previous space is not finer.");
#endif

   // Note to the reader: please make sure you first read
   // FiniteElementSpace::RefinementMatrix, then
   // FiniteElementSpace::DerefinementMatrix, and only then this function.
   // You have been warned! :-)

   Mesh::GeometryList elem_geoms(*mesh);

   Array<int> dofs, old_dofs, old_vdofs;
   Vector row;

   ParNCMesh* old_pncmesh = pmesh->pncmesh;

   int ldof[Geometry::NumGeom];
   for (int i = 0; i < Geometry::NumGeom; i++)
   {
      ldof[i] = 0;
   }
   for (int i = 0; i < elem_geoms.Size(); i++)
   {
      Geometry::Type geom = elem_geoms[i];
      ldof[geom] = fec->FiniteElementForGeometry(geom)->GetDof();
   }

   const CoarseFineTransformations &dtrans =
      old_pncmesh->GetDerefinementTransforms();
   const Array<int> &old_ranks = old_pncmesh->GetDerefineOldRanks();

   std::map<int, DerefDofMessage> messages;

   HYPRE_BigInt old_offset = HYPRE_AssumedPartitionCheck()
                             ? old_dof_offsets[0] : old_dof_offsets[MyRank];

   // communicate DOFs for derefinements that straddle processor boundaries,
   // note that this is infrequent due to the way elements are ordered
   for (int k = 0; k < dtrans.embeddings.Size(); k++)
   {
      const Embedding &emb = dtrans.embeddings[k];

      int fine_rank = old_ranks[k];
      int coarse_rank = (emb.parent < 0) ? (-1 - emb.parent)
                        : old_pncmesh->ElementRank(emb.parent);

      if (coarse_rank != MyRank && fine_rank == MyRank)
      {
         old_elem_dof->GetRow(k, dofs);
         DofsToVDofs(dofs, old_ndofs);

         DerefDofMessage &msg = messages[k];
         msg.dofs.resize(dofs.Size());
         for (int i = 0; i < dofs.Size(); i++)
         {
            msg.dofs[i] = old_offset + dofs[i];
         }

         MPI_Isend(&msg.dofs[0], msg.dofs.size(), HYPRE_MPI_BIG_INT,
                   coarse_rank, 291, MyComm, &msg.request);
      }
      else if (coarse_rank == MyRank && fine_rank != MyRank)
      {
         MFEM_ASSERT(emb.parent >= 0, "");
         Geometry::Type geom = mesh->GetElementBaseGeometry(emb.parent);

         DerefDofMessage &msg = messages[k];
         msg.dofs.resize(ldof[geom]*vdim);

         MPI_Irecv(&msg.dofs[0], ldof[geom]*vdim, HYPRE_MPI_BIG_INT,
                   fine_rank, 291, MyComm, &msg.request);
      }
      // TODO: coalesce Isends/Irecvs to the same rank. Typically, on uniform
      // derefinement, there should be just one send to MyRank-1 and one recv
      // from MyRank+1
   }

   DenseTensor localR[Geometry::NumGeom];
   for (int i = 0; i < elem_geoms.Size(); i++)
   {
      GetLocalDerefinementMatrices(elem_geoms[i], localR[elem_geoms[i]]);
   }

   // create the diagonal part of the derefinement matrix
   SparseMatrix *diag = new SparseMatrix(ndofs*vdim, old_ndofs*vdim);

   Array<char> mark(diag->Height());
   mark = 0;

   bool is_dg = FEColl()->GetContType() == FiniteElementCollection::DISCONTINUOUS;

   for (int k = 0; k < dtrans.embeddings.Size(); k++)
   {
      const Embedding &emb = dtrans.embeddings[k];
      if (emb.parent < 0) { continue; }

      int coarse_rank = old_pncmesh->ElementRank(emb.parent);
      int fine_rank = old_ranks[k];

      if (coarse_rank == MyRank && fine_rank == MyRank)
      {
         Geometry::Type geom = mesh->GetElementBaseGeometry(emb.parent);
         DenseMatrix &lR = localR[geom](emb.matrix);

         elem_dof->GetRow(emb.parent, dofs);
         old_elem_dof->GetRow(k, old_dofs);

         for (int vd = 0; vd < vdim; vd++)
         {
            old_dofs.Copy(old_vdofs);
            DofsToVDofs(vd, old_vdofs, old_ndofs);

            for (int i = 0; i < lR.Height(); i++)
            {
               if (!std::isfinite(lR(i, 0))) { continue; }

               int r = DofToVDof(dofs[i], vd);
               int m = (r >= 0) ? r : (-1 - r);

               if (is_dg || !mark[m])
               {
                  lR.GetRow(i, row);
                  diag->SetRow(r, old_vdofs, row);
                  mark[m] = 1;
               }
            }
         }
      }
   }
   diag->Finalize();

   // wait for all sends/receives to complete
   for (auto it = messages.begin(); it != messages.end(); ++it)
   {
      MPI_Wait(&it->second.request, MPI_STATUS_IGNORE);
   }

   // create the offdiagonal part of the derefinement matrix
   SparseMatrix *offd = new SparseMatrix(ndofs*vdim, 1);

   std::map<HYPRE_BigInt, int> col_map;
   for (int k = 0; k < dtrans.embeddings.Size(); k++)
   {
      const Embedding &emb = dtrans.embeddings[k];
      if (emb.parent < 0) { continue; }

      int coarse_rank = old_pncmesh->ElementRank(emb.parent);
      int fine_rank = old_ranks[k];

      if (coarse_rank == MyRank && fine_rank != MyRank)
      {
         Geometry::Type geom = mesh->GetElementBaseGeometry(emb.parent);
         DenseMatrix &lR = localR[geom](emb.matrix);

         elem_dof->GetRow(emb.parent, dofs);

         DerefDofMessage &msg = messages[k];
         MFEM_ASSERT(msg.dofs.size(), "");

         for (int vd = 0; vd < vdim; vd++)
         {
            MFEM_ASSERT(ldof[geom], "");
            HYPRE_BigInt* remote_dofs = &msg.dofs[vd*ldof[geom]];

            for (int i = 0; i < lR.Height(); i++)
            {
               if (!std::isfinite(lR(i, 0))) { continue; }

               int r = DofToVDof(dofs[i], vd);
               int m = (r >= 0) ? r : (-1 - r);

               if (is_dg || !mark[m])
               {
                  lR.GetRow(i, row);
                  MFEM_ASSERT(ldof[geom] == row.Size(), "");
                  for (int j = 0; j < ldof[geom]; j++)
                  {
                     if (row[j] == 0.0) { continue; } // NOTE: lR thresholded
                     int &lcol = col_map[remote_dofs[j]];
                     if (!lcol) { lcol = col_map.size(); }
                     offd->_Set_(m, lcol-1, row[j]);
                  }
                  mark[m] = 1;
               }
            }
         }
      }
   }

   messages.clear();
   offd->Finalize(0);
   offd->SetWidth(col_map.size());

   // create offd column mapping for use by hypre
   HYPRE_BigInt *cmap = Memory<HYPRE_BigInt>(offd->Width());
   for (auto it = col_map.begin(); it != col_map.end(); ++it)
   {
      cmap[it->second-1] = it->first;
   }

   // reorder offd columns so that 'cmap' is monotonic
   // NOTE: this is easier and probably faster (offd is small) than making
   // sure cmap is determined and sorted before the offd matrix is created
   {
      int width = offd->Width();
      Array<Pair<HYPRE_BigInt, int> > reorder(width);
      for (int i = 0; i < width; i++)
      {
         reorder[i].one = cmap[i];
         reorder[i].two = i;
      }
      reorder.Sort();

      Array<int> reindex(width);
      for (int i = 0; i < width; i++)
      {
         reindex[reorder[i].two] = i;
         cmap[i] = reorder[i].one;
      }

      int *J = offd->GetJ();
      for (int i = 0; i < offd->NumNonZeroElems(); i++)
      {
         J[i] = reindex[J[i]];
      }
      offd->SortColumnIndices();
   }

   HypreParMatrix* new_R;
   new_R = new HypreParMatrix(MyComm, dof_offsets[nrk], old_dof_offsets[nrk],
                              dof_offsets, old_dof_offsets, diag, offd, cmap,
                              true);

   new_R->SetOwnerFlags(new_R->OwnsDiag(), new_R->OwnsOffd(), 1);

   return new_R;
}

void ParFiniteElementSpace::Destroy()
{
   ldof_group.DeleteAll();
   ldof_ltdof.DeleteAll();
   dof_offsets.DeleteAll();
   tdof_offsets.DeleteAll();
   tdof_nb_offsets.DeleteAll();
   // preserve old_dof_offsets
   ldof_sign.DeleteAll();

   delete P; P = NULL;
   delete Pconf; Pconf = NULL;
   delete Rconf; Rconf = NULL;
   delete R; R = NULL;

   delete gcomm; gcomm = NULL;

   num_face_nbr_dofs = -1;
   face_nbr_element_dof.Clear();
   face_nbr_ldof.Clear();
   face_nbr_glob_dof_map.DeleteAll();
   send_face_nbr_ldof.Clear();
}

void ParFiniteElementSpace::CopyProlongationAndRestriction(
   const FiniteElementSpace &fes, const Array<int> *perm)
{
   const ParFiniteElementSpace *pfes
      = dynamic_cast<const ParFiniteElementSpace*>(&fes);
   MFEM_VERIFY(pfes != NULL, "");
   MFEM_VERIFY(P == NULL, "");
   MFEM_VERIFY(R == NULL, "");

   // Ensure R and P matrices are built
   pfes->Dof_TrueDof_Matrix();

   SparseMatrix *perm_mat = NULL, *perm_mat_tr = NULL;
   if (perm)
   {
      // Note: although n and fes.GetVSize() are typically equal, in
      // variable-order spaces they may differ, since nonconforming edges/faces
      // my have fictitious DOFs.
      int n = perm->Size();
      perm_mat = new SparseMatrix(n, fes.GetVSize());
      for (int i=0; i<n; ++i)
      {
         double s;
         int j = DecodeDof((*perm)[i], s);
         perm_mat->Set(i, j, s);
      }
      perm_mat->Finalize();
      perm_mat_tr = Transpose(*perm_mat);
   }

   if (pfes->P != NULL)
   {
      if (perm) { P = pfes->P->LeftDiagMult(*perm_mat); }
      else { P = new HypreParMatrix(*pfes->P); }
      nonconf_P = true;
   }
   else if (perm != NULL)
   {
      HYPRE_BigInt glob_nrows = GlobalVSize();
      HYPRE_BigInt glob_ncols = GlobalTrueVSize();
      HYPRE_BigInt *col_starts = GetTrueDofOffsets();
      HYPRE_BigInt *row_starts = GetDofOffsets();
      P = new HypreParMatrix(MyComm, glob_nrows, glob_ncols, row_starts,
                             col_starts, perm_mat);
      nonconf_P = true;
   }
   if (pfes->R != NULL)
   {
      if (perm) { R = Mult(*pfes->R, *perm_mat_tr); }
      else { R = new SparseMatrix(*pfes->R); }
   }
   else if (perm != NULL)
   {
      R = perm_mat_tr;
      perm_mat_tr = NULL;
   }

   delete perm_mat;
   delete perm_mat_tr;
}

void ParFiniteElementSpace::GetTrueTransferOperator(
   const FiniteElementSpace &coarse_fes, OperatorHandle &T) const
{
   OperatorHandle Tgf(T.Type() == Operator::Hypre_ParCSR ?
                      Operator::MFEM_SPARSEMAT : Operator::ANY_TYPE);
   GetTransferOperator(coarse_fes, Tgf);
   Dof_TrueDof_Matrix(); // Make sure R is built - we need R in all cases.
   if (T.Type() == Operator::Hypre_ParCSR)
   {
      const ParFiniteElementSpace *c_pfes =
         dynamic_cast<const ParFiniteElementSpace *>(&coarse_fes);
      MFEM_ASSERT(c_pfes != NULL, "coarse_fes must be a parallel space");
      SparseMatrix *RA = mfem::Mult(*R, *Tgf.As<SparseMatrix>());
      Tgf.Clear();
      T.Reset(c_pfes->Dof_TrueDof_Matrix()->
              LeftDiagMult(*RA, GetTrueDofOffsets()));
      delete RA;
   }
   else
   {
      T.Reset(new TripleProductOperator(R, Tgf.Ptr(),
                                        coarse_fes.GetProlongationMatrix(),
                                        false, Tgf.OwnsOperator(), false));
      Tgf.SetOperatorOwner(false);
   }
}

void ParFiniteElementSpace::Update(bool want_transform)
{
   {
      int int_orders_changed = (int) orders_changed;
      MPI_Allreduce(MPI_IN_PLACE, &int_orders_changed, 1, MPI_INT,
                    MPI_MAX, MyComm);
      orders_changed = (bool) int_orders_changed;

      int var = (elem_order.Size() > 0);
      MPI_Allreduce(MPI_IN_PLACE, &var, 1, MPI_INT, MPI_MAX, MyComm);
      variableOrder = (bool) var;
   }

   if (mesh->GetSequence() == mesh_sequence && !orders_changed)
   {
      return; // no need to update, no-op
   }
   if (want_transform && mesh->GetSequence() != mesh_sequence + 1)
   {
      MFEM_ABORT("Error in update sequence. Space needs to be updated after "
                 "each mesh modification.");
   }

   if (NURBSext)
   {
      UpdateNURBS();
      return;
   }

   Table* old_elem_dof = NULL;
   Table* old_elem_fos = NULL;
   int old_ndofs = 0;

   // save old DOF table
   if (want_transform)
   {
      old_elem_dof = elem_dof;
      old_elem_fos = elem_fos;
      elem_dof = NULL;
      elem_fos = NULL;
      old_ndofs = ndofs;
      Swap(dof_offsets, old_dof_offsets);
   }

   Destroy();
   FiniteElementSpace::Destroy(); // calls Th.Clear()

   Array<int> prefdata;
   if (orders_changed) { CommunicateGhostOrder(prefdata); }
   FiniteElementSpace::Construct(&prefdata);
   Construct();

   BuildElementToDofTable();

   if (want_transform)
   {
      // calculate appropriate GridFunction transformation
      switch (mesh->GetLastOperation())
      {
         case Mesh::REFINE:
         {
            if (Th.Type() != Operator::MFEM_SPARSEMAT)
            {
               Th.Reset(new RefinementOperator(this, old_elem_dof,
                                               old_elem_fos, old_ndofs));
               // The RefinementOperator takes ownership of 'old_elem_dofs', so
               // we no longer own it:
               old_elem_dof = NULL;
               old_elem_fos = NULL;
            }
            else
            {
               // calculate fully assembled matrix
               Th.Reset(RefinementMatrix(old_ndofs, old_elem_dof, old_elem_fos));
            }
            break;
         }

         case Mesh::DEREFINE:
         {
            Th.Reset(ParallelDerefinementMatrix(old_ndofs, old_elem_dof,
                                                old_elem_fos));
            if (Nonconforming())
            {
               Th.SetOperatorOwner(false);
               Th.Reset(new TripleProductOperator(P, R, Th.Ptr(),
                                                  false, false, true));
            }
            break;
         }

         case Mesh::REBALANCE:
         {
            Th.Reset(RebalanceMatrix(old_ndofs, old_elem_dof, old_elem_fos));
            break;
         }

         default:
            break;
      }

      delete old_elem_dof;
      delete old_elem_fos;
   }
}

void ParFiniteElementSpace::UpdateMeshPointer(Mesh *new_mesh)
{
   ParMesh *new_pmesh = dynamic_cast<ParMesh*>(new_mesh);
   MFEM_VERIFY(new_pmesh != NULL,
               "ParFiniteElementSpace::UpdateMeshPointer(...) must be a ParMesh");
   mesh = new_mesh;
   pmesh = new_pmesh;
}

int ParFiniteElementSpace::GetMaxElementOrder() const
{
   if (IsVariableOrder())
   {
      int order = elem_order.Size() > 0 ? elem_order.Max() : fec->GetOrder();
      MPI_Allreduce(MPI_IN_PLACE, &order, 1, MPI_INT, MPI_MAX, MyComm);
      return order;
   }
   else
   {
      return fec->GetOrder();
   }
}

// This function is an extension of FiniteElementSpace::CalcEdgeFaceVarOrders in the
// parallel case, to use prefdata, on ranks where it is not nullptr.
// prefdata contains ghost element indices and their orders. The order on each
// ghost element is applied to the element's edges and faces, in @a edge_orders and
// @a face_orders.
void ParFiniteElementSpace::ApplyGhostElementOrdersToEdgesAndFaces(
   Array<VarOrderBits> &edge_orders,
   Array<VarOrderBits> &face_orders,
   const Array<int> * prefdata) const
{
   // TODO: avoid this resizing by making a parallel version of
   // FiniteElementSpace::CalcEdgeFaceVarOrders that sets sizes and calls the
   // serial version?
   edge_orders.SetSize(pncmesh->GetNEdges() + pncmesh->GetNGhostEdges());
   face_orders.SetSize(pncmesh->GetNFaces() + pncmesh->GetNGhostFaces());

   for (int i=0; i<pncmesh->GetNGhostEdges(); ++i)
   {
      edge_orders[pncmesh->GetNEdges() + i] = 0;
   }

   for (int i=0; i<pncmesh->GetNGhostFaces(); ++i)
   {
      face_orders[pncmesh->GetNFaces() + i] = 0;
   }

   Array<int> gelem;
   pncmesh->GetGhostElements(gelem);

   if (ghost_elem_order.Size() == 0)
   {
      // TODO: just make it of size ngelem (below)?
      ghost_elem_order.SetSize(pncmesh->TotalNumElements());
      ghost_elem_order = fec->GetOrder();
      ngelem = gelem.Size();
   }
   else
   {
      // TODO: This verifies that ghost_elem_order can persist after h-refinements?
      // Does TotalNumElements change with h-ref? What about gelem?
      MFEM_VERIFY(ghost_elem_order.Size() == pncmesh->TotalNumElements(), "");
      MFEM_VERIFY(ngelem == gelem.Size(), "");
   }

   const int npref = prefdata ? prefdata->Size() / 2 : 0;
   for (int i=0; i<npref; ++i)
   {
      const int elem = (*prefdata)[2*i]; // Mesh element index
      const int order = (*prefdata)[(2*i) + 1];

      ghost_elem_order[elem] = order;
   }

   for (auto elem : gelem)
   {
      // TODO: only store entries for ghost elements in ghost_elem_order, since
      // we only access ghost entries? That is, make it of size ngelem?
      const int order = ghost_elem_order[elem];
      const VarOrderBits mask = (VarOrderBits(1) << order);

      Array<int> edges;
      pncmesh->FindEdgesOfGhostElement(elem, edges);

      for (auto edge : edges) { edge_orders[edge] |= mask; }

      if (mesh->Dimension() > 2)
      {
         Array<int> faces;
         pncmesh->FindFacesOfGhostElement(elem, faces);

         for (auto face : faces) { face_orders[face] |= mask; }
      }
   }
}

ConformingProlongationOperator::ConformingProlongationOperator(
   int lsize, const GroupCommunicator &gc_, bool local_)
   : gc(gc_), local(local_)
{
   const Table &group_ldof = gc.GroupLDofTable();

   int n_external = 0;
   for (int g=1; g<group_ldof.Size(); ++g)
   {
      if (!gc.GetGroupTopology().IAmMaster(g))
      {
         n_external += group_ldof.RowSize(g);
      }
   }
   int tsize = lsize - n_external;

   height = lsize;
   width = tsize;

   external_ldofs.Reserve(n_external);
   for (int gr = 1; gr < group_ldof.Size(); gr++)
   {
      if (!gc.GetGroupTopology().IAmMaster(gr))
      {
         external_ldofs.Append(group_ldof.GetRow(gr), group_ldof.RowSize(gr));
      }
   }
   external_ldofs.Sort();
}

const GroupCommunicator &ConformingProlongationOperator::GetGroupCommunicator()
const
{
   return gc;
}

ConformingProlongationOperator::ConformingProlongationOperator(
   const ParFiniteElementSpace &pfes, bool local_)
   : Operator(pfes.GetVSize(), pfes.GetTrueVSize()),
     external_ldofs(),
     gc(pfes.GroupComm()),
     local(local_)
{
   MFEM_VERIFY(pfes.Conforming(), "");
   const Table &group_ldof = gc.GroupLDofTable();
   external_ldofs.Reserve(Height()-Width());
   for (int gr = 1; gr < group_ldof.Size(); gr++)
   {
      if (!gc.GetGroupTopology().IAmMaster(gr))
      {
         external_ldofs.Append(group_ldof.GetRow(gr), group_ldof.RowSize(gr));
      }
   }
   external_ldofs.Sort();
   MFEM_ASSERT(external_ldofs.Size() == Height()-Width(), "");
#ifdef MFEM_DEBUG
   for (int j = 1; j < external_ldofs.Size(); j++)
   {
      // Check for repeated ldofs.
      MFEM_VERIFY(external_ldofs[j-1] < external_ldofs[j], "");
   }
   int j = 0;
   for (int i = 0; i < external_ldofs.Size(); i++)
   {
      const int end = external_ldofs[i];
      for ( ; j < end; j++)
      {
         MFEM_VERIFY(j-i == pfes.GetLocalTDofNumber(j), "");
      }
      j = end+1;
   }
   for ( ; j < Height(); j++)
   {
      MFEM_VERIFY(j-external_ldofs.Size() == pfes.GetLocalTDofNumber(j), "");
   }
   // gc.PrintInfo();
   // pfes.Dof_TrueDof_Matrix()->PrintCommPkg();
#endif
}

void ConformingProlongationOperator::Mult(const Vector &x, Vector &y) const
{
   MFEM_ASSERT(x.Size() == Width(), "");
   MFEM_ASSERT(y.Size() == Height(), "");

   const double *xdata = x.HostRead();
   double *ydata = y.HostWrite();
   const int m = external_ldofs.Size();

   const int in_layout = 2; // 2 - input is ltdofs array
   if (local)
   {
      y = 0.0;
   }
   else
   {
      gc.BcastBegin(const_cast<double*>(xdata), in_layout);
   }

   int j = 0;
   for (int i = 0; i < m; i++)
   {
      const int end = external_ldofs[i];
      std::copy(xdata+j-i, xdata+end-i, ydata+j);
      j = end+1;
   }
   std::copy(xdata+j-m, xdata+Width(), ydata+j);

   const int out_layout = 0; // 0 - output is ldofs array
   if (!local)
   {
      gc.BcastEnd(ydata, out_layout);
   }
}

void ConformingProlongationOperator::MultTranspose(
   const Vector &x, Vector &y) const
{
   MFEM_ASSERT(x.Size() == Height(), "");
   MFEM_ASSERT(y.Size() == Width(), "");

   const double *xdata = x.HostRead();
   double *ydata = y.HostWrite();
   const int m = external_ldofs.Size();

   if (!local)
   {
      gc.ReduceBegin(xdata);
   }

   int j = 0;
   for (int i = 0; i < m; i++)
   {
      const int end = external_ldofs[i];
      std::copy(xdata+j, xdata+end, ydata+j-i);
      j = end+1;
   }
   std::copy(xdata+j, xdata+Height(), ydata+j-m);

   const int out_layout = 2; // 2 - output is an array on all ltdofs
   if (!local)
   {
      gc.ReduceEnd<double>(ydata, out_layout, GroupCommunicator::Sum);
   }
}

DeviceConformingProlongationOperator::DeviceConformingProlongationOperator(
   const GroupCommunicator &gc_, const SparseMatrix *R, bool local_)
   : ConformingProlongationOperator(R->Width(), gc_, local_),
     mpi_gpu_aware(Device::GetGPUAwareMPI())
{
   MFEM_ASSERT(R->Finalized(), "");
   const int tdofs = R->Height();
   MFEM_ASSERT(tdofs == R->HostReadI()[tdofs], "");
   ltdof_ldof = Array<int>(const_cast<int*>(R->HostReadJ()), tdofs);
   {
      Table nbr_ltdof;
      gc.GetNeighborLTDofTable(nbr_ltdof);
      const int nb_connections = nbr_ltdof.Size_of_connections();
      shr_ltdof.SetSize(nb_connections);
      shr_ltdof.CopyFrom(nbr_ltdof.GetJ());
      shr_buf.SetSize(nb_connections);
      shr_buf.UseDevice(true);
      shr_buf_offsets = nbr_ltdof.GetIMemory();
      {
         Array<int> shared_ltdof(nbr_ltdof.GetJ(), nb_connections);
         Array<int> unique_ltdof(shared_ltdof);
         unique_ltdof.Sort();
         unique_ltdof.Unique();
         // Note: the next loop modifies the J array of nbr_ltdof
         for (int i = 0; i < shared_ltdof.Size(); i++)
         {
            shared_ltdof[i] = unique_ltdof.FindSorted(shared_ltdof[i]);
            MFEM_ASSERT(shared_ltdof[i] != -1, "internal error");
         }
         Table unique_shr;
         Transpose(shared_ltdof, unique_shr, unique_ltdof.Size());
         unq_ltdof = Array<int>(unique_ltdof, unique_ltdof.Size());
         unq_shr_i = Array<int>(unique_shr.GetI(), unique_shr.Size()+1);
         unq_shr_j = Array<int>(unique_shr.GetJ(), unique_shr.Size_of_connections());
      }
      nbr_ltdof.GetJMemory().Delete();
      nbr_ltdof.LoseData();
   }
   {
      Table nbr_ldof;
      gc.GetNeighborLDofTable(nbr_ldof);
      const int nb_connections = nbr_ldof.Size_of_connections();
      ext_ldof.SetSize(nb_connections);
      ext_ldof.CopyFrom(nbr_ldof.GetJ());
      ext_ldof.GetMemory().UseDevice(true);
      ext_buf.SetSize(nb_connections);
      ext_buf.UseDevice(true);
      ext_buf_offsets = nbr_ldof.GetIMemory();
      nbr_ldof.GetJMemory().Delete();
      nbr_ldof.LoseData();
   }
   const GroupTopology &gtopo = gc.GetGroupTopology();
   int req_counter = 0;
   for (int nbr = 1; nbr < gtopo.GetNumNeighbors(); nbr++)
   {
      const int send_offset = shr_buf_offsets[nbr];
      const int send_size = shr_buf_offsets[nbr+1] - send_offset;
      if (send_size > 0) { req_counter++; }

      const int recv_offset = ext_buf_offsets[nbr];
      const int recv_size = ext_buf_offsets[nbr+1] - recv_offset;
      if (recv_size > 0) { req_counter++; }
   }
   requests = new MPI_Request[req_counter];
}

DeviceConformingProlongationOperator::DeviceConformingProlongationOperator(
   const ParFiniteElementSpace &pfes, bool local_)
   : DeviceConformingProlongationOperator(pfes.GroupComm(),
                                          pfes.GetRestrictionMatrix(),
                                          local_)
{
   MFEM_ASSERT(pfes.Conforming(), "internal error");
   MFEM_ASSERT(pfes.GetRestrictionMatrix()->Height() == pfes.GetTrueVSize(), "");
}

static void ExtractSubVector(const Array<int> &indices,
                             const Vector &vin, Vector &vout)
{
   MFEM_ASSERT(indices.Size() == vout.Size(), "incompatible sizes!");
   auto y = vout.Write();
   const auto x = vin.Read();
   const auto I = indices.Read();
   mfem::forall(indices.Size(), [=] MFEM_HOST_DEVICE (int i)
   {
      y[i] = x[I[i]];
   }); // indices can be repeated
}

void DeviceConformingProlongationOperator::BcastBeginCopy(
   const Vector &x) const
{
   // shr_buf[i] = src[shr_ltdof[i]]
   if (shr_ltdof.Size() == 0) { return; }
   ExtractSubVector(shr_ltdof, x, shr_buf);
   // If the above kernel is executed asynchronously, we should wait for it to
   // complete
   if (mpi_gpu_aware) { MFEM_STREAM_SYNC; }
}

static void SetSubVector(const Array<int> &indices,
                         const Vector &vin, Vector &vout)
{
   MFEM_ASSERT(indices.Size() == vin.Size(), "incompatible sizes!");
   // Use ReadWrite() since we modify only a subset of the indices:
   auto y = vout.ReadWrite();
   const auto x = vin.Read();
   const auto I = indices.Read();
   mfem::forall(indices.Size(), [=] MFEM_HOST_DEVICE (int i)
   {
      y[I[i]] = x[i];
   });
}

void DeviceConformingProlongationOperator::BcastLocalCopy(
   const Vector &x, Vector &y) const
{
   // dst[ltdof_ldof[i]] = src[i]
   if (ltdof_ldof.Size() == 0) { return; }
   SetSubVector(ltdof_ldof, x, y);
}

void DeviceConformingProlongationOperator::BcastEndCopy(
   Vector &y) const
{
   // dst[ext_ldof[i]] = ext_buf[i]
   if (ext_ldof.Size() == 0) { return; }
   SetSubVector(ext_ldof, ext_buf, y);
}

void DeviceConformingProlongationOperator::Mult(const Vector &x,
                                                Vector &y) const
{
   const GroupTopology &gtopo = gc.GetGroupTopology();
   int req_counter = 0;
   // Make sure 'y' is marked as valid on device and for use on device.
   // This ensures that there is no unnecessary host to device copy when the
   // input 'y' is valid on host (in 'y.SetSubVector(ext_ldof, 0.0)' when local
   // is true) or BcastLocalCopy (when local is false).
   y.Write();
   if (local)
   {
      // done on device since we've marked ext_ldof for use on device:
      y.SetSubVector(ext_ldof, 0.0);
   }
   else
   {
      BcastBeginCopy(x); // copy to 'shr_buf'
      for (int nbr = 1; nbr < gtopo.GetNumNeighbors(); nbr++)
      {
         const int send_offset = shr_buf_offsets[nbr];
         const int send_size = shr_buf_offsets[nbr+1] - send_offset;
         if (send_size > 0)
         {
            auto send_buf = mpi_gpu_aware ? shr_buf.Read() : shr_buf.HostRead();
            MPI_Isend(send_buf + send_offset, send_size, MPI_DOUBLE,
                      gtopo.GetNeighborRank(nbr), 41822,
                      gtopo.GetComm(), &requests[req_counter++]);
         }
         const int recv_offset = ext_buf_offsets[nbr];
         const int recv_size = ext_buf_offsets[nbr+1] - recv_offset;
         if (recv_size > 0)
         {
            auto recv_buf = mpi_gpu_aware ? ext_buf.Write() : ext_buf.HostWrite();
            MPI_Irecv(recv_buf + recv_offset, recv_size, MPI_DOUBLE,
                      gtopo.GetNeighborRank(nbr), 41822,
                      gtopo.GetComm(), &requests[req_counter++]);
         }
      }
   }
   BcastLocalCopy(x, y);
   if (!local)
   {
      MPI_Waitall(req_counter, requests, MPI_STATUSES_IGNORE);
      BcastEndCopy(y); // copy from 'ext_buf'
   }
}

DeviceConformingProlongationOperator::~DeviceConformingProlongationOperator()
{
   delete [] requests;
   ext_buf_offsets.Delete();
   shr_buf_offsets.Delete();
}

void DeviceConformingProlongationOperator::ReduceBeginCopy(
   const Vector &x) const
{
   // ext_buf[i] = src[ext_ldof[i]]
   if (ext_ldof.Size() == 0) { return; }
   ExtractSubVector(ext_ldof, x, ext_buf);
   // If the above kernel is executed asynchronously, we should wait for it to
   // complete
   if (mpi_gpu_aware) { MFEM_STREAM_SYNC; }
}

void DeviceConformingProlongationOperator::ReduceLocalCopy(
   const Vector &x, Vector &y) const
{
   // dst[i] = src[ltdof_ldof[i]]
   if (ltdof_ldof.Size() == 0) { return; }
   ExtractSubVector(ltdof_ldof, x, y);
}

static void AddSubVector(const Array<int> &unique_dst_indices,
                         const Array<int> &unique_to_src_offsets,
                         const Array<int> &unique_to_src_indices,
                         const Vector &src,
                         Vector &dst)
{
   auto y = dst.ReadWrite();
   const auto x = src.Read();
   const auto DST_I = unique_dst_indices.Read();
   const auto SRC_O = unique_to_src_offsets.Read();
   const auto SRC_I = unique_to_src_indices.Read();
   mfem::forall(unique_dst_indices.Size(), [=] MFEM_HOST_DEVICE (int i)
   {
      const int dst_idx = DST_I[i];
      double sum = y[dst_idx];
      const int end = SRC_O[i+1];
      for (int j = SRC_O[i]; j != end; ++j) { sum += x[SRC_I[j]]; }
      y[dst_idx] = sum;
   });
}

void DeviceConformingProlongationOperator::ReduceEndAssemble(Vector &y) const
{
   // dst[shr_ltdof[i]] += shr_buf[i]
   if (unq_ltdof.Size() == 0) { return; }
   AddSubVector(unq_ltdof, unq_shr_i, unq_shr_j, shr_buf, y);
}

void DeviceConformingProlongationOperator::MultTranspose(const Vector &x,
                                                         Vector &y) const
{
   const GroupTopology &gtopo = gc.GetGroupTopology();
   int req_counter = 0;
   if (!local)
   {
      ReduceBeginCopy(x); // copy to 'ext_buf'
      for (int nbr = 1; nbr < gtopo.GetNumNeighbors(); nbr++)
      {
         const int send_offset = ext_buf_offsets[nbr];
         const int send_size = ext_buf_offsets[nbr+1] - send_offset;
         if (send_size > 0)
         {
            auto send_buf = mpi_gpu_aware ? ext_buf.Read() : ext_buf.HostRead();
            MPI_Isend(send_buf + send_offset, send_size, MPI_DOUBLE,
                      gtopo.GetNeighborRank(nbr), 41823,
                      gtopo.GetComm(), &requests[req_counter++]);
         }
         const int recv_offset = shr_buf_offsets[nbr];
         const int recv_size = shr_buf_offsets[nbr+1] - recv_offset;
         if (recv_size > 0)
         {
            auto recv_buf = mpi_gpu_aware ? shr_buf.Write() : shr_buf.HostWrite();
            MPI_Irecv(recv_buf + recv_offset, recv_size, MPI_DOUBLE,
                      gtopo.GetNeighborRank(nbr), 41823,
                      gtopo.GetComm(), &requests[req_counter++]);
         }
      }
   }
   ReduceLocalCopy(x, y);
   if (!local)
   {
      MPI_Waitall(req_counter, requests, MPI_STATUSES_IGNORE);
      ReduceEndAssemble(y); // assemble from 'shr_buf'
   }
}

} // namespace mfem

#endif<|MERGE_RESOLUTION|>--- conflicted
+++ resolved
@@ -2317,8 +2317,7 @@
 
    void AddRow(int entity, int index, int edof, GroupId group,
                const PMatrixRow &row)
-   {
-<<<<<<< HEAD
+  {
       int var = 0;
       if (varOrder && entity == 1)
       {
@@ -2326,10 +2325,7 @@
          var = FindEdgeDofVar(index, edof, os);
       }
 
-      rows.push_back(RowInfo(entity, index, edof, group, row, var));
-=======
-      rows.emplace_back(entity, index, edof, group, row);
->>>>>>> 15be3d49
+      rows.emplace_back(entity, index, edof, group, row, var));
    }
 
    const std::vector<RowInfo>& GetRows() const { return rows; }
@@ -2349,10 +2345,7 @@
 
    ParNCMesh *pncmesh;
    const FiniteElementCollection* fec;
-<<<<<<< HEAD
    const ParFiniteElementSpace* fes;
-   virtual void Encode(int rank);
-   virtual void Decode(int);
 
    bool varOrder = false;
 
@@ -2362,13 +2355,11 @@
 
    int FindFaceOrder(int edge, int edof, int &os, int &var);
    int FindFaceDofVar(int edge, int edof, int &os);
-=======
 
    /// Encode a NeighborRowMessage for sending via MPI.
    void Encode(int rank) override;
    /// Decode a NeighborRowMessage received via MPI.
    void Decode(int rank) override;
->>>>>>> 15be3d49
 };
 
 void NeighborRowMessage::Encode(int rank)
@@ -2622,11 +2613,7 @@
 
          // Create a row for this entity, recording the index of the mesh
          // element
-<<<<<<< HEAD
-         rows.push_back(RowInfo(ent, id.index, edof, group_ids[gi++], var));
-=======
-         rows.emplace_back(ent, id.index, edof, group_ids[gi++]);
->>>>>>> 15be3d49
+         rows.emplace_back(ent, id.index, edof, group_ids[gi++], var);
          rows.back().row.read(stream, s);
 
 #ifdef MFEM_DEBUG_PMATRIX
@@ -2908,7 +2895,6 @@
             }
          }
       }
-<<<<<<< HEAD
 
       // Variable order spaces: enforce minimum rule on conforming edges/faces
       if (IsVariableOrder())
@@ -2958,8 +2944,6 @@
          }
       }
 
-=======
->>>>>>> 15be3d49
       deps.Finalize();
    }
 
