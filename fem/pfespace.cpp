// Copyright (c) 2010-2025, Lawrence Livermore National Security, LLC. Produced
// at the Lawrence Livermore National Laboratory. All Rights reserved. See files
// LICENSE and NOTICE for details. LLNL-CODE-806117.
//
// This file is part of the MFEM library. For more information and source code
// availability visit https://mfem.org.
//
// MFEM is free software; you can redistribute it and/or modify it under the
// terms of the BSD-3 license. We welcome feedback and contributions, see file
// CONTRIBUTING.md for details.

#include "../config/config.hpp"

#ifdef MFEM_USE_MPI

#include "pfespace.hpp"
#include "prestriction.hpp"
#include "transfer.hpp"

#include "../general/forall.hpp"
#include "../general/sort_pairs.hpp"
#include "../mesh/mesh_headers.hpp"
#include "../general/binaryio.hpp"

#include <limits>
#include <list>

namespace mfem
{

ParFiniteElementSpace::ParFiniteElementSpace(
   const ParFiniteElementSpace &orig, ParMesh *pmesh,
   const FiniteElementCollection *fec)
   : FiniteElementSpace(orig, pmesh, fec)
{
   ParInit(pmesh ? pmesh : orig.pmesh);
}

ParFiniteElementSpace::ParFiniteElementSpace(
   const FiniteElementSpace &orig, ParMesh &pmesh,
   const FiniteElementCollection *fec)
   : FiniteElementSpace(orig, &pmesh, fec)
{
   ParInit(&pmesh);
}

ParFiniteElementSpace::ParFiniteElementSpace(
   ParMesh *pm, const FiniteElementSpace *global_fes, const int *partitioning,
   const FiniteElementCollection *f)
   : FiniteElementSpace(pm, MakeLocalNURBSext(global_fes->GetNURBSext(),
                                              pm->NURBSext),
                        f ? f : global_fes->FEColl(),
                        global_fes->GetVDim(), global_fes->GetOrdering())
{
   ParInit(pm);
   // For NURBS spaces, the variable-order data is contained in the
   // NURBSExtension of 'global_fes' and inside the ParNURBSExtension of 'pm'.

   // TODO: when general variable-order support is added, copy the local portion
   // of the variable-order data from 'global_fes' to 'this'.
}

ParFiniteElementSpace::ParFiniteElementSpace(
   ParMesh *pm, const FiniteElementCollection *f, int dim, int ordering)
   : FiniteElementSpace(pm, f, dim, ordering)
{
   ParInit(pm);
}

ParFiniteElementSpace::ParFiniteElementSpace(
   ParMesh *pm, NURBSExtension *ext, const FiniteElementCollection *f,
   int dim, int ordering)
   : FiniteElementSpace(pm, ext, f, dim, ordering)
{
   ParInit(pm);
}

// static method
ParNURBSExtension *ParFiniteElementSpace::MakeLocalNURBSext(
   const NURBSExtension *globNURBSext, const NURBSExtension *parNURBSext)
{
   if (globNURBSext == NULL) { return NULL; }
   const ParNURBSExtension *pNURBSext =
      dynamic_cast<const ParNURBSExtension*>(parNURBSext);
   MFEM_ASSERT(pNURBSext, "need a ParNURBSExtension");
   // make a copy of globNURBSext:
   NURBSExtension *tmp_globNURBSext = new NURBSExtension(*globNURBSext);
   // tmp_globNURBSext will be deleted by the following ParNURBSExtension ctor:
   return new ParNURBSExtension(tmp_globNURBSext, pNURBSext);
}

void ParFiniteElementSpace::ParInit(ParMesh *pm)
{
   pmesh = pm;
   pncmesh = nullptr;

   MyComm = pmesh->GetComm();
   NRanks = pmesh->GetNRanks();
   MyRank = pmesh->GetMyRank();

   gcomm = nullptr;

   P = nullptr;
   Pconf = nullptr;
   nonconf_P = false;
   Rconf = nullptr;
   R = nullptr;
   num_face_nbr_dofs = -1;

   if (NURBSext && !pNURBSext())
   {
      // This is necessary in some cases: e.g. when the FiniteElementSpace
      // constructor creates a serial NURBSExtension of higher order than the
      // mesh NURBSExtension.
      MFEM_ASSERT(own_ext, "internal error");

      ParNURBSExtension *pNe = new ParNURBSExtension(
         NURBSext, dynamic_cast<ParNURBSExtension *>(pmesh->NURBSext));
      // serial NURBSext is destroyed by the above constructor
      NURBSext = pNe;
      UpdateNURBS();
   }

   Construct(); // parallel version of Construct().

   // Apply the ldof_signs to the elem_dof Table
   if (Conforming() && !NURBSext)
   {
      ApplyLDofSigns(*elem_dof);
   }

   // Check for shared triangular faces with interior Nedelec DoFs
   CheckNDSTriaDofs();
}

void ParFiniteElementSpace::CommunicateGhostOrder()
{
   // Variable-order space needs a nontrivial P matrix + also ghost elements
   // in parallel, we thus require the mesh to be NC.
   MFEM_VERIFY(variableOrder && Nonconforming(),
               "Variable-order space requires a nonconforming mesh.");

   // Check whether h-refinement was done.
   const bool href = mesh->GetLastOperation() == Mesh::REFINE &&
                     mesh->GetSequence() != mesh_sequence;
   if (href && mesh->GetSequence() != mesh_sequence + 1)
   {
      MFEM_ABORT("Error in update sequence. Space needs to be updated after "
                 "each mesh modification.");
   }

   if (href)
   {
      // Update elems_pref and elem_orders
      FiniteElementSpace::UpdateElementOrders();
   }

   int local_orders_changed = orders_changed;
   int global_orders_changed = 0;

   MPI_Allreduce(&local_orders_changed, &global_orders_changed, 1, MPI_INT,
                 MPI_MAX, MyComm);

   if ((global_orders_changed == 0 && !href) || NRanks == 1)
   {
      return;
   }

   MFEM_ASSERT(mesh->GetNE() == pncmesh->GetNElements(), "");

   Array<ParNCMesh::VarOrderElemInfo> localOrders(mesh->GetNE());
   for (int i=0; i<mesh->GetNE(); ++i)
   {
      ParNCMesh::VarOrderElemInfo order_i{(unsigned int) i, elem_order[i]};
      localOrders[i] = order_i;
   }

   pncmesh->CommunicateGhostData(localOrders, ghost_orders);
}

void ParFiniteElementSpace::Construct()
{
   if (NURBSext)
   {
      ConstructTrueNURBSDofs();
      GenerateGlobalOffsets();
   }
   else if (Conforming())
   {
      ConstructTrueDofs();
      GenerateGlobalOffsets();
   }
   else // Nonconforming()
   {
      pncmesh = pmesh->pncmesh;

      // Initialize 'gcomm' for the cut (aka "partially conforming") space.
      // In the process, the array 'ldof_ltdof' is also initialized (for the cut
      // space) and used; however, it will be overwritten below with the real
      // true dofs. Also, 'ldof_sign' and 'ldof_group' are constructed for the
      // cut space.
      ConstructTrueDofs();

      ngedofs = ngfdofs = 0;

      // calculate number of ghost DOFs
      ngvdofs = pncmesh->GetNGhostVertices()
                * fec->DofForGeometry(Geometry::Type::POINT);

      if (pmesh->Dimension() > 1)
      {
         if (IsVariableOrder())
         {
            // Note that this requires fespace to have edge order and DOF info
            // for ghost edges, so var_edge_dofs must include ghost edges.
            // These are set by ApplyGhostElementOrdersToEdgesAndFaces, which is
            // called by CalcEdgeFaceVarOrders.
            for (int i = 0; i < pncmesh->GetNGhostEdges(); ++i)
            {
               const int ghostEdge = pncmesh->GetNEdges() + i;
               const int nvar = GetNVariants(1, ghostEdge);
               for (int var=0; var<nvar; ++var)
               {
                  const int eo = GetEdgeOrder(ghostEdge, var);
                  const int dofs = fec->GetNumDof(Geometry::SEGMENT, eo);
                  ngedofs += dofs;
               }
            }
         }
         else
         {
            ngedofs = pncmesh->GetNGhostEdges()
                      * fec->DofForGeometry(Geometry::Type::SEGMENT);
         }
      }

      if (pmesh->Dimension() > 2)
      {
         if (IsVariableOrder())
         {
            // Note that this requires fespace to have face order and DOF info
            // for ghost faces, so var_face_dofs must include ghost faces.
            // These are set by ApplyGhostElementOrdersToEdgesAndFaces, which is
            // called by CalcEdgeFaceVarOrders.
            for (int i = 0; i < pncmesh->GetNGhostFaces(); ++i)
            {
               const int ghostFace = pncmesh->GetNFaces() + i;
               const int nvar = GetNVariants(2, ghostFace);
               for (int var=0; var<nvar; ++var)
               {
                  const int fo = GetFaceOrder(ghostFace, var);
                  const int dofs = fec->GetNumDof(Geometry::SQUARE, fo);
                  ngfdofs += dofs;
               }
            }
         }
         else
         {
            ngfdofs = pncmesh->GetNGhostFaces()
                      * fec->DofForGeometry(Geometry::Type::SQUARE);
         }
      }

      // Total number of ghost DOFs. Ghost DOFs start at index 'ndofs', i.e.,
      // after all regular DOFs. Ghost element internal ("bubble") DOFs are not
      // included.
      ngdofs = ngvdofs + ngedofs + ngfdofs;

      if (IsVariableOrder())
      {
         SetVarDofMap(var_edge_dofs, var_edge_dofmap);
         SetVarDofMap(var_face_dofs, var_face_dofmap);
      }

      // get P and R matrices, initialize DOF offsets, etc. NOTE: in the NC
      // case this needs to be done here to get the number of true DOFs
      ltdof_size = BuildParallelConformingInterpolation(
                      &P, &R, dof_offsets, tdof_offsets, &ldof_ltdof, false);

      // TODO future: split BuildParallelConformingInterpolation into two parts
      // to overlap its communication with processing between this constructor
      // and the point where the P matrix is actually needed.
   }
}

void ParFiniteElementSpace::PrintPartitionStats()
{
   long long ltdofs = ltdof_size;
   long long min_ltdofs, max_ltdofs, sum_ltdofs;

   MPI_Reduce(&ltdofs, &min_ltdofs, 1, MPI_LONG_LONG, MPI_MIN, 0, MyComm);
   MPI_Reduce(&ltdofs, &max_ltdofs, 1, MPI_LONG_LONG, MPI_MAX, 0, MyComm);
   MPI_Reduce(&ltdofs, &sum_ltdofs, 1, MPI_LONG_LONG, MPI_SUM, 0, MyComm);

   if (MyRank == 0)
   {
      real_t avg = real_t(sum_ltdofs) / NRanks;
      mfem::out << "True DOF partitioning: min " << min_ltdofs
                << ", avg " << std::fixed << std::setprecision(1) << avg
                << ", max " << max_ltdofs
                << ", (max-avg)/avg " << 100.0*(max_ltdofs - avg)/avg
                << "%" << std::endl;
   }

   if (NRanks <= 32)
   {
      if (MyRank == 0)
      {
         mfem::out << "True DOFs by rank: " << ltdofs;
         for (int i = 1; i < NRanks; i++)
         {
            MPI_Status status;
            MPI_Recv(&ltdofs, 1, MPI_LONG_LONG, i, 123, MyComm, &status);
            mfem::out << " " << ltdofs;
         }
         mfem::out << "\n";
      }
      else
      {
         MPI_Send(&ltdofs, 1, MPI_LONG_LONG, 0, 123, MyComm);
      }
   }
}

void ParFiniteElementSpace::GetGroupComm(
   GroupCommunicator &gc, int ldof_type, Array<int> *g_ldof_sign)
{
   int gr;
   int ng = pmesh->GetNGroups();
   int nvd, ned, ntd = 0, nqd = 0;
   Array<int> dofs;

   int group_ldof_counter;
   Table &group_ldof = gc.GroupLDofTable();

   nvd = fec->DofForGeometry(Geometry::POINT);
   ned = fec->DofForGeometry(Geometry::SEGMENT);

   if (mesh->Dimension() >= 3)
   {
      if (mesh->HasGeometry(Geometry::TRIANGLE))
      {
         ntd = fec->DofForGeometry(Geometry::TRIANGLE);
      }
      if (mesh->HasGeometry(Geometry::SQUARE))
      {
         nqd = fec->DofForGeometry(Geometry::SQUARE);
      }
   }

   if (g_ldof_sign)
   {
      g_ldof_sign->SetSize(GetNDofs());
      *g_ldof_sign = 1;
   }

   // count the number of ldofs in all groups (excluding the local group 0)
   group_ldof_counter = 0;
   for (gr = 1; gr < ng; gr++)
   {
      group_ldof_counter += nvd * pmesh->GroupNVertices(gr);
      group_ldof_counter += ned * pmesh->GroupNEdges(gr);
      group_ldof_counter += ntd * pmesh->GroupNTriangles(gr);
      group_ldof_counter += nqd * pmesh->GroupNQuadrilaterals(gr);
   }
   if (ldof_type)
   {
      group_ldof_counter *= vdim;
   }
   // allocate the I and J arrays in group_ldof
   group_ldof.SetDims(ng, group_ldof_counter);

   // build the full group_ldof table
   group_ldof_counter = 0;
   group_ldof.GetI()[0] = group_ldof.GetI()[1] = 0;
   for (gr = 1; gr < ng; gr++)
   {
      int j, k, l, m, o, nv, ne, nt, nq;
      const int *ind;

      nv = pmesh->GroupNVertices(gr);
      ne = pmesh->GroupNEdges(gr);
      nt = pmesh->GroupNTriangles(gr);
      nq = pmesh->GroupNQuadrilaterals(gr);

      // vertices
      if (nvd > 0)
      {
         for (j = 0; j < nv; j++)
         {
            k = pmesh->GroupVertex(gr, j);

            dofs.SetSize(nvd);
            m = nvd * k;
            for (l = 0; l < nvd; l++, m++)
            {
               dofs[l] = m;
            }

            if (ldof_type)
            {
               DofsToVDofs(dofs);
            }

            for (l = 0; l < dofs.Size(); l++)
            {
               group_ldof.GetJ()[group_ldof_counter++] = dofs[l];
            }
         }
      }

      // edges
      if (ned > 0)
      {
         for (j = 0; j < ne; j++)
         {
            pmesh->GroupEdge(gr, j, k, o);

            dofs.SetSize(ned);
            m = nvdofs+k*ned;
            ind = fec->DofOrderForOrientation(Geometry::SEGMENT, o);
            for (l = 0; l < ned; l++)
            {
               if (ind[l] < 0)
               {
                  dofs[l] = m + (-1-ind[l]);
                  if (g_ldof_sign)
                  {
                     (*g_ldof_sign)[dofs[l]] = -1;
                  }
               }
               else
               {
                  dofs[l] = m + ind[l];
               }
            }

            if (ldof_type)
            {
               DofsToVDofs(dofs);
            }

            for (l = 0; l < dofs.Size(); l++)
            {
               group_ldof.GetJ()[group_ldof_counter++] = dofs[l];
            }
         }
      }

      // triangles
      if (ntd > 0)
      {
         for (j = 0; j < nt; j++)
         {
            pmesh->GroupTriangle(gr, j, k, o);

            dofs.SetSize(ntd);
            m = nvdofs + nedofs + FirstFaceDof(k);
            ind = fec->DofOrderForOrientation(Geometry::TRIANGLE, o);
            for (l = 0; l < ntd; l++)
            {
               if (ind[l] < 0)
               {
                  dofs[l] = m + (-1-ind[l]);
                  if (g_ldof_sign)
                  {
                     (*g_ldof_sign)[dofs[l]] = -1;
                  }
               }
               else
               {
                  dofs[l] = m + ind[l];
               }
            }

            if (ldof_type)
            {
               DofsToVDofs(dofs);
            }

            for (l = 0; l < dofs.Size(); l++)
            {
               group_ldof.GetJ()[group_ldof_counter++] = dofs[l];
            }
         }
      }

      // quadrilaterals
      if (nqd > 0)
      {
         for (j = 0; j < nq; j++)
         {
            pmesh->GroupQuadrilateral(gr, j, k, o);

            dofs.SetSize(nqd);
            m = nvdofs + nedofs + FirstFaceDof(k);
            ind = fec->DofOrderForOrientation(Geometry::SQUARE, o);
            for (l = 0; l < nqd; l++)
            {
               if (ind[l] < 0)
               {
                  dofs[l] = m + (-1-ind[l]);
                  if (g_ldof_sign)
                  {
                     (*g_ldof_sign)[dofs[l]] = -1;
                  }
               }
               else
               {
                  dofs[l] = m + ind[l];
               }
            }

            if (ldof_type)
            {
               DofsToVDofs(dofs);
            }

            for (l = 0; l < dofs.Size(); l++)
            {
               group_ldof.GetJ()[group_ldof_counter++] = dofs[l];
            }
         }
      }

      group_ldof.GetI()[gr+1] = group_ldof_counter;
   }

   gc.Finalize();
}

void ParFiniteElementSpace::ApplyLDofSigns(Array<int> &dofs) const
{
   MFEM_ASSERT(Conforming(), "wrong code path");

   for (int i = 0; i < dofs.Size(); i++)
   {
      if (dofs[i] < 0)
      {
         if (ldof_sign[-1-dofs[i]] < 0)
         {
            dofs[i] = -1-dofs[i];
         }
      }
      else
      {
         if (ldof_sign[dofs[i]] < 0)
         {
            dofs[i] = -1-dofs[i];
         }
      }
   }
}

void ParFiniteElementSpace::ApplyLDofSigns(Table &el_dof) const
{
   Array<int> all_dofs(el_dof.GetJ(), el_dof.Size_of_connections());
   ApplyLDofSigns(all_dofs);
}

void ParFiniteElementSpace::GetElementDofs(int i, Array<int> &dofs,
                                           DofTransformation &doftrans) const
{
   doftrans.SetDofTransformation(nullptr);

   if (elem_dof)
   {
      elem_dof->GetRow(i, dofs);

      if (DoFTransArray[mesh->GetElementBaseGeometry(i)])
      {
         Array<int> Fo;
         elem_fos->GetRow(i, Fo);
         doftrans.SetDofTransformation(
            *DoFTransArray[mesh->GetElementBaseGeometry(i)]);
         doftrans.SetFaceOrientations(Fo);
         doftrans.SetVDim();
      }
      return;
   }
   FiniteElementSpace::GetElementDofs(i, dofs, doftrans);
   if (Conforming())
   {
      ApplyLDofSigns(dofs);
   }
}

void ParFiniteElementSpace::GetBdrElementDofs(int i, Array<int> &dofs,
                                              DofTransformation &doftrans) const
{
   doftrans.SetDofTransformation(nullptr);

   if (bdr_elem_dof)
   {
      bdr_elem_dof->GetRow(i, dofs);

      if (DoFTransArray[mesh->GetBdrElementGeometry(i)])
      {
         Array<int> Fo;
         bdr_elem_fos->GetRow(i, Fo);
         doftrans.SetDofTransformation(
            *DoFTransArray[mesh->GetBdrElementGeometry(i)]);
         doftrans.SetFaceOrientations(Fo);
         doftrans.SetVDim();
      }
      return;
   }
   FiniteElementSpace::GetBdrElementDofs(i, dofs, doftrans);
   if (Conforming())
   {
      ApplyLDofSigns(dofs);
   }
}

int ParFiniteElementSpace::GetFaceDofs(int i, Array<int> &dofs,
                                       int variant) const
{
   if (face_dof != nullptr && variant == 0)
   {
      face_dof->GetRow(i, dofs);
      return fec->GetOrder();
   }
   int p = FiniteElementSpace::GetFaceDofs(i, dofs, variant);
   if (Conforming())
   {
      ApplyLDofSigns(dofs);
   }
   return p;
}

const FiniteElement *ParFiniteElementSpace::GetFE(int i) const
{
   int ne = mesh->GetNE();
   if (i >= ne) { return GetFaceNbrFE(i - ne); }
   else { return FiniteElementSpace::GetFE(i); }
}

const FaceRestriction *ParFiniteElementSpace::GetFaceRestriction(
   ElementDofOrdering f_ordering, FaceType type, L2FaceValues mul) const
{
   const bool is_dg_space = IsDGSpace();
   const L2FaceValues m = (is_dg_space && mul==L2FaceValues::DoubleValued) ?
                          L2FaceValues::DoubleValued : L2FaceValues::SingleValued;
   auto key = std::make_tuple(is_dg_space, f_ordering, type, m);
   auto itr = L2F.find(key);
   if (itr != L2F.end())
   {
      return itr->second;
   }
   else
   {
      FaceRestriction *res;
      if (is_dg_space)
      {
         if (Conforming())
         {
            res = new ParL2FaceRestriction(*this, f_ordering, type, m);
         }
         else
         {
            res = new ParNCL2FaceRestriction(*this, f_ordering, type, m);
         }
      }
      else if (dynamic_cast<const DG_Interface_FECollection*>(fec))
      {
         res = new L2InterfaceFaceRestriction(*this, f_ordering, type);
      }
      else
      {
         if (Conforming())
         {
            res = new ConformingFaceRestriction(*this, f_ordering, type);
         }
         else
         {
            res = new ParNCH1FaceRestriction(*this, f_ordering, type);
         }
      }
      L2F[key] = res;
      return res;
   }
}

void ParFiniteElementSpace::GetSharedEdgeDofs(
   int group, int ei, Array<int> &dofs) const
{
   int l_edge, ori;
   MFEM_ASSERT(0 <= ei && ei < pmesh->GroupNEdges(group), "invalid edge index");
   pmesh->GroupEdge(group, ei, l_edge, ori);
   if (ori > 0) // ori = +1 or -1
   {
      GetEdgeDofs(l_edge, dofs);
   }
   else
   {
      Array<int> rdofs;
      fec->SubDofOrder(Geometry::SEGMENT, 1, 1, dofs);
      GetEdgeDofs(l_edge, rdofs);
      for (int i = 0; i < dofs.Size(); i++)
      {
         const int di = dofs[i];
         dofs[i] = (di >= 0) ? rdofs[di] : -1-rdofs[-1-di];
      }
   }
}

void ParFiniteElementSpace::GetSharedTriangleDofs(
   int group, int fi, Array<int> &dofs) const
{
   int l_face, ori;
   MFEM_ASSERT(0 <= fi && fi < pmesh->GroupNTriangles(group),
               "invalid triangular face index");
   pmesh->GroupTriangle(group, fi, l_face, ori);
   if (ori == 0)
   {
      GetFaceDofs(l_face, dofs);
   }
   else
   {
      Array<int> rdofs;
      fec->SubDofOrder(Geometry::TRIANGLE, 2, ori, dofs);
      GetFaceDofs(l_face, rdofs);
      for (int i = 0; i < dofs.Size(); i++)
      {
         const int di = dofs[i];
         dofs[i] = (di >= 0) ? rdofs[di] : -1-rdofs[-1-di];
      }
   }
}

void ParFiniteElementSpace::GetSharedQuadrilateralDofs(
   int group, int fi, Array<int> &dofs) const
{
   int l_face, ori;
   MFEM_ASSERT(0 <= fi && fi < pmesh->GroupNQuadrilaterals(group),
               "invalid quadrilateral face index");
   pmesh->GroupQuadrilateral(group, fi, l_face, ori);
   if (ori == 0)
   {
      GetFaceDofs(l_face, dofs);
   }
   else
   {
      Array<int> rdofs;
      fec->SubDofOrder(Geometry::SQUARE, 2, ori, dofs);
      GetFaceDofs(l_face, rdofs);
      for (int i = 0; i < dofs.Size(); i++)
      {
         const int di = dofs[i];
         dofs[i] = (di >= 0) ? rdofs[di] : -1-rdofs[-1-di];
      }
   }
}

void ParFiniteElementSpace::GenerateGlobalOffsets() const
{
   MFEM_ASSERT(Conforming(), "wrong code path");

   HYPRE_BigInt ldof[2];
   Array<HYPRE_BigInt> *offsets[2] = { &dof_offsets, &tdof_offsets };

   ldof[0] = GetVSize();
   ldof[1] = TrueVSize();

   pmesh->GenerateOffsets(2, ldof, offsets);

   if (HYPRE_AssumedPartitionCheck())
   {
      // communicate the neighbor offsets in tdof_nb_offsets
      GroupTopology &gt = GetGroupTopo();
      int nsize = gt.GetNumNeighbors()-1;
      MPI_Request *requests = new MPI_Request[2*nsize];
      MPI_Status  *statuses = new MPI_Status[2*nsize];
      tdof_nb_offsets.SetSize(nsize+1);
      tdof_nb_offsets[0] = tdof_offsets[0];

      // send and receive neighbors' local tdof offsets
      int request_counter = 0;
      for (int i = 1; i <= nsize; i++)
      {
         MPI_Irecv(&tdof_nb_offsets[i], 1, HYPRE_MPI_BIG_INT,
                   gt.GetNeighborRank(i), 5365, MyComm,
                   &requests[request_counter++]);
      }
      for (int i = 1; i <= nsize; i++)
      {
         MPI_Isend(&tdof_nb_offsets[0], 1, HYPRE_MPI_BIG_INT,
                   gt.GetNeighborRank(i), 5365, MyComm,
                   &requests[request_counter++]);
      }
      MPI_Waitall(request_counter, requests, statuses);

      delete [] statuses;
      delete [] requests;
   }
}

void ParFiniteElementSpace::CheckNDSTriaDofs()
{
   // Check for Nedelec basis
   bool nd_basis = dynamic_cast<const ND_FECollection*>(fec);
   if (!nd_basis)
   {
      nd_strias = false;
      return;
   }

   // Check for interior face dofs on triangles (the use of TETRAHEDRON
   // is not an error)
   bool nd_fdof = fec->HasFaceDofs(Geometry::TETRAHEDRON,
                                   GetMaxElementOrder());
   if (!nd_fdof)
   {
      nd_strias = false;
      return;
   }

   // Check for shared triangle faces
   bool strias = false;
   {
      int ngrps = pmesh->GetNGroups();
      for (int g = 1; g < ngrps; g++)
      {
         strias |= pmesh->GroupNTriangles(g);
      }
   }

   // Combine results
   int loc_nd_strias = strias ? 1 : 0;
   int glb_nd_strias = 0;
   MPI_Allreduce(&loc_nd_strias, &glb_nd_strias, 1, MPI_INT, MPI_SUM, MyComm);
   nd_strias = glb_nd_strias > 0;
}

void ParFiniteElementSpace::Build_Dof_TrueDof_Matrix() const // matrix P
{
   MFEM_ASSERT(Conforming(), "wrong code path");

   if (P) { return; }

   if (!nd_strias)
   {
      // Safe to assume 1-1 correspondence between shared dofs
      int ldof  = GetVSize();
      int ltdof = TrueVSize();

      HYPRE_Int *i_diag = Memory<HYPRE_Int>(ldof+1);
      HYPRE_Int *j_diag = Memory<HYPRE_Int>(ltdof);
      int diag_counter;

      HYPRE_Int *i_offd = Memory<HYPRE_Int>(ldof+1);
      HYPRE_Int *j_offd = Memory<HYPRE_Int>(ldof-ltdof);
      int offd_counter;

      HYPRE_BigInt *cmap   = Memory<HYPRE_BigInt>(ldof-ltdof);

      HYPRE_BigInt *col_starts = GetTrueDofOffsets();
      HYPRE_BigInt *row_starts = GetDofOffsets();

      Array<Pair<HYPRE_BigInt, int> > cmap_j_offd(ldof-ltdof);

      i_diag[0] = i_offd[0] = 0;
      diag_counter = offd_counter = 0;
      for (int i = 0; i < ldof; i++)
      {
         int ltdof_i = GetLocalTDofNumber(i);
         if (ltdof_i >= 0)
         {
            j_diag[diag_counter++] = ltdof_i;
         }
         else
         {
            cmap_j_offd[offd_counter].one = GetGlobalTDofNumber(i);
            cmap_j_offd[offd_counter].two = offd_counter;
            offd_counter++;
         }
         i_diag[i+1] = diag_counter;
         i_offd[i+1] = offd_counter;
      }

      SortPairs<HYPRE_BigInt, int>(cmap_j_offd, offd_counter);

      for (int i = 0; i < offd_counter; i++)
      {
         cmap[i] = cmap_j_offd[i].one;
         j_offd[cmap_j_offd[i].two] = i;
      }

      P = new HypreParMatrix(MyComm, MyRank, NRanks, row_starts, col_starts,
                             i_diag, j_diag, i_offd, j_offd,
                             cmap, offd_counter);
   }
   else
   {
      // Some shared dofs will be linear combinations of others
      HYPRE_BigInt ldof  = GetVSize();
      HYPRE_BigInt ltdof = TrueVSize();

      HYPRE_BigInt gdof  = -1;
      HYPRE_BigInt gtdof = -1;

      MPI_Allreduce(&ldof, &gdof, 1, HYPRE_MPI_BIG_INT, MPI_SUM, MyComm);
      MPI_Allreduce(&ltdof, &gtdof, 1, HYPRE_MPI_BIG_INT, MPI_SUM, MyComm);

      // Ensure face orientations have been communicated
      pmesh->ExchangeFaceNbrData();

      // Locate and count non-zeros in off-diagonal portion of P
      int nnz_offd = 0;
      Array<int> ldsize(ldof); ldsize = 0;
      Array<int> ltori(ldof);  ltori = 0; // Local triangle orientations
      {
         int ngrps = pmesh->GetNGroups();
         int nedofs = fec->DofForGeometry(Geometry::SEGMENT);
         Array<int> sdofs;
         for (int g = 1; g < ngrps; g++)
         {
            if (pmesh->gtopo.IAmMaster(g))
            {
               continue;
            }
            for (int ei=0; ei<pmesh->GroupNEdges(g); ei++)
            {
               this->GetSharedEdgeDofs(g, ei, sdofs);
               for (int i=0; i<sdofs.Size(); i++)
               {
                  int ind = (sdofs[i]>=0) ? sdofs[i] : (-sdofs[i]-1);
                  if (ldsize[ind] == 0) { nnz_offd++; }
                  ldsize[ind] = 1;
               }
            }
            for (int fi=0; fi<pmesh->GroupNTriangles(g); fi++)
            {
               int face, ori, info1, info2;
               pmesh->GroupTriangle(g, fi, face, ori);
               pmesh->GetFaceInfos(face, &info1, &info2);
               this->GetSharedTriangleDofs(g, fi, sdofs);
               for (int i=0; i<3*nedofs; i++)
               {
                  int ind = (sdofs[i]>=0) ? sdofs[i] : (-sdofs[i]-1);
                  if (ldsize[ind] == 0) { nnz_offd++; }
                  ldsize[ind] = 1;
               }
               for (int i=3*nedofs; i<sdofs.Size(); i++)
               {
                  if (ldsize[sdofs[i]] == 0) { nnz_offd += 2; }
                  ldsize[sdofs[i]] = 2;
                  ltori[sdofs[i]]  = info2 % 64;
               }
            }
            for (int fi=0; fi<pmesh->GroupNQuadrilaterals(g); fi++)
            {
               this->GetSharedQuadrilateralDofs(g, fi, sdofs);
               for (int i=0; i<sdofs.Size(); i++)
               {
                  int ind = (sdofs[i]>=0) ? sdofs[i] : (-sdofs[i]-1);
                  if (ldsize[ind] == 0) { nnz_offd++; }
                  ldsize[ind] = 1;
               }
            }
         }
      }

      HYPRE_Int *i_diag = Memory<HYPRE_Int>(ldof+1);
      HYPRE_Int *j_diag = Memory<HYPRE_Int>(ltdof);
      real_t    *d_diag = Memory<real_t>(ltdof);
      int diag_counter;

      HYPRE_Int *i_offd = Memory<HYPRE_Int>(ldof+1);
      HYPRE_Int *j_offd = Memory<HYPRE_Int>(nnz_offd);
      real_t    *d_offd = Memory<real_t>(nnz_offd);
      int offd_counter;

      HYPRE_BigInt *cmap   = Memory<HYPRE_BigInt>(ldof-ltdof);

      HYPRE_BigInt *col_starts = GetTrueDofOffsets();
      HYPRE_BigInt *row_starts = GetDofOffsets();

      Array<Pair<HYPRE_BigInt, int> > cmap_j_offd(ldof-ltdof);

      i_diag[0] = i_offd[0] = 0;
      diag_counter = offd_counter = 0;
      int offd_col_counter = 0;
      for (int i = 0; i < ldof; i++)
      {
         int ltdofi = GetLocalTDofNumber(i);
         if (ltdofi >= 0)
         {
            j_diag[diag_counter]   = ltdofi;
            d_diag[diag_counter++] = 1.0;
         }
         else
         {
            if (ldsize[i] == 1)
            {
               cmap_j_offd[offd_col_counter].one = GetGlobalTDofNumber(i);
               cmap_j_offd[offd_col_counter].two = offd_counter;
               offd_counter++;
               offd_col_counter++;
            }
            else
            {
               cmap_j_offd[offd_col_counter].one = GetGlobalTDofNumber(i);
               cmap_j_offd[offd_col_counter].two = offd_counter;
               offd_counter += 2;
               offd_col_counter++;
               i_diag[i+1] = diag_counter;
               i_offd[i+1] = offd_counter;
               i++;
               cmap_j_offd[offd_col_counter].one = GetGlobalTDofNumber(i);
               cmap_j_offd[offd_col_counter].two = offd_counter;
               offd_counter += 2;
               offd_col_counter++;
            }
         }
         i_diag[i+1] = diag_counter;
         i_offd[i+1] = offd_counter;
      }

      SortPairs<HYPRE_BigInt, int>(cmap_j_offd, offd_col_counter);

      for (int i = 0; i < nnz_offd; i++)
      {
         j_offd[i] = -1;
         d_offd[i] = 0.0;
      }

      for (int i = 0; i < offd_col_counter; i++)
      {
         cmap[i] = cmap_j_offd[i].one;
         j_offd[cmap_j_offd[i].two] = i;
      }

      for (int i = 0; i < ldof; i++)
      {
         if (i_offd[i+1] == i_offd[i] + 1)
         {
            d_offd[i_offd[i]] = 1.0;
         }
         else if (i_offd[i+1] == i_offd[i] + 2)
         {
            const real_t *T =
               ND_DofTransformation::GetFaceTransform(ltori[i]).GetData();
            j_offd[i_offd[i] + 1] = j_offd[i_offd[i]] + 1;
            d_offd[i_offd[i]] = T[0]; d_offd[i_offd[i] + 1] = T[2];
            i++;
            j_offd[i_offd[i] + 1] = j_offd[i_offd[i]];
            j_offd[i_offd[i]] = j_offd[i_offd[i] + 1] - 1;
            d_offd[i_offd[i]] = T[1]; d_offd[i_offd[i] + 1] = T[3];
         }
      }

      P = new HypreParMatrix(MyComm, gdof, gtdof, row_starts, col_starts,
                             i_diag, j_diag, d_diag, i_offd, j_offd, d_offd,
                             offd_col_counter, cmap);
   }

   SparseMatrix Pdiag;
   P->GetDiag(Pdiag);
   R = Transpose(Pdiag);
}

HypreParMatrix *ParFiniteElementSpace::GetPartialConformingInterpolation()
{
   HypreParMatrix *P_pc;
   Array<HYPRE_BigInt> P_pc_row_starts, P_pc_col_starts;
   BuildParallelConformingInterpolation(&P_pc, NULL, P_pc_row_starts,
                                        P_pc_col_starts, NULL, true);
   P_pc->CopyRowStarts();
   P_pc->CopyColStarts();
   return P_pc;
}

void ParFiniteElementSpace::DivideByGroupSize(real_t *vec)
{
   GroupTopology &gt = GetGroupTopo();
   for (int i = 0; i < ldof_group.Size(); i++)
   {
      if (gt.IAmMaster(ldof_group[i])) // we are the master
      {
         if (ldof_ltdof[i] >= 0) // see note below
         {
            vec[ldof_ltdof[i]] /= gt.GetGroupSize(ldof_group[i]);
         }
         // NOTE: in NC meshes, ldof_ltdof generated for the gtopo
         // groups by ConstructTrueDofs gets overwritten by
         // BuildParallelConformingInterpolation. Some DOFs that are
         // seen as true by the conforming code are actually slaves and
         // end up with a -1 in ldof_ltdof.
      }
   }
}

GroupCommunicator *ParFiniteElementSpace::ScalarGroupComm()
{
   GroupCommunicator *gc = new GroupCommunicator(GetGroupTopo());
   if (NURBSext)
   {
      gc->Create(pNURBSext()->ldof_group);
   }
   else
   {
      GetGroupComm(*gc, 0);
   }
   return gc;
}

void ParFiniteElementSpace::Synchronize(Array<int> &ldof_marker) const
{
   // For non-conforming mesh, synchronization is performed on the cut (aka
   // "partially conforming") space.

   MFEM_VERIFY(ldof_marker.Size() == GetVSize(), "invalid in/out array");

   // implement allreduce(|) as reduce(|) + broadcast
   gcomm->Reduce<int>(ldof_marker, GroupCommunicator::BitOR);
   gcomm->Bcast(ldof_marker);
}

void ParFiniteElementSpace::GetEssentialVDofs(const Array<int> &bdr_attr_is_ess,
                                              Array<int> &ess_dofs,
                                              int component) const
{
   FiniteElementSpace::GetEssentialVDofs(bdr_attr_is_ess, ess_dofs, component);

   // Make sure that processors without boundary elements mark
   // their boundary dofs (if they have any).
   Synchronize(ess_dofs);
}

void ParFiniteElementSpace::GetEssentialTrueDofs(const Array<int>
                                                 &bdr_attr_is_ess,
                                                 Array<int> &ess_tdof_list,
                                                 int component) const
{
   Array<int> ess_dofs, true_ess_dofs;

   GetEssentialVDofs(bdr_attr_is_ess, ess_dofs, component);

   if (IsVariableOrderH1())
   {
      GetEssentialTrueDofsVar(bdr_attr_is_ess, ess_dofs, true_ess_dofs,
                              component);
   }
   else
   {
      GetRestrictionMatrix()->BooleanMult(ess_dofs, true_ess_dofs);
   }

#ifdef MFEM_DEBUG
   // Verify that in boolean arithmetic: P^T ess_dofs = R ess_dofs.
   Array<int> true_ess_dofs2(true_ess_dofs.Size());
   auto Pt = std::unique_ptr<HypreParMatrix>(Dof_TrueDof_Matrix()->Transpose());

   const int *ess_dofs_data = ess_dofs.HostRead();
   Pt->BooleanMult(1, ess_dofs_data, 0, true_ess_dofs2);
   int counter = 0;
   const int *ted = true_ess_dofs.HostRead();
   std::string error_msg = "failed dof: ";
   for (int i = 0; i < true_ess_dofs.Size(); i++)
   {
      if (bool(ted[i]) != bool(true_ess_dofs2[i]))
      {
         error_msg += std::to_string(i) += "(R ";
         error_msg += std::to_string(bool(ted[i])) += " P^T ";
         error_msg += std::to_string(bool(true_ess_dofs2[i])) += ") ";
         ++counter;
      }
   }
   MFEM_ASSERT(R->Height() == P->Width(), "!");

   if (!IsVariableOrder())
   {
      MFEM_ASSERT(R->Width() == P->Height(), "!");
      MFEM_ASSERT(R->Width() == ess_dofs.Size(), "!");
      MFEM_VERIFY(counter == 0, "internal MFEM error: counter = " << counter
                  << ", rank = " << MyRank << ", " << error_msg);
   }
#endif

   MarkerToList(true_ess_dofs, ess_tdof_list);
}

void ParFiniteElementSpace::GetEssentialTrueDofsVar(const Array<int>
                                                    &bdr_attr_is_ess,
                                                    const Array<int> &ess_dofs,
                                                    Array<int> &true_ess_dofs,
                                                    int component) const
{
   MFEM_VERIFY(IsVariableOrder() && R,
               "GetEssentialTrueDofsVar is only for variable-order spaces");

   true_ess_dofs.SetSize(R->Height(), Device::GetDeviceMemoryType());

   const int ntdofs = tdof2ldof.Size();
   MFEM_VERIFY(vdim * ntdofs == R->NumRows() &&
               vdim * ntdofs == true_ess_dofs.Size(), "");
   MFEM_VERIFY(ldof_ltdof.Size() == ndofs && ess_dofs.Size() == vdim * ndofs, "");

   true_ess_dofs = 0;

   const bool bynodes = (ordering == Ordering::byNODES);
   const int vdim_factor = bynodes ? 1 : vdim;
   const int num_true_dofs = R->NumRows() / vdim;
   const int tdof_stride = bynodes ? num_true_dofs : 1;

   // Use ldof_ltdof for vertex and element T-dofs
   for (int l=0; l<ndofs; ++l)
   {
      const int tdof = ldof_ltdof[l];
      if (tdof >= 0 && ess_dofs[l])
      {
         for (int vd = 0; vd < vdim; vd++)
         {
            if (component >= 0 && vd != component) { continue; }
            const int vtdof = tdof*vdim_factor + vd*tdof_stride;
            true_ess_dofs[vtdof] = 1;
         }
      }
   }

   // Find all essential boundary edges and faces.
   std::set<int> edges, faces;
   GetEssentialBdrEdgesFaces(bdr_attr_is_ess, edges, faces);

   // Use tdof2ldof for edge and face T-dofs
   for (int tdof=0; tdof<ntdofs; ++tdof)
   {
      // Not set for vertex and element T-dofs
      if (!tdof2ldof[tdof].set) { continue; }

      const bool edge = tdof2ldof[tdof].isEdge;
      const int index = tdof2ldof[tdof].idx;

      const bool bdry = edge ? edges.count(index) > 0 : faces.count(index) > 0;
      if (!bdry) { continue; }

      for (int vd = 0; vd < vdim; vd++)
      {
         if (component >= 0 && vd != component) { continue; }
         const int vtdof = tdof*vdim_factor + vd*tdof_stride;
         true_ess_dofs[vtdof] = 1;
      }
   }
}

void ParFiniteElementSpace::GetExteriorVDofs(Array<int> &ext_dofs,
                                             int component) const
{
   FiniteElementSpace::GetExteriorVDofs(ext_dofs, component);

   // Make sure that processors without boundary elements mark
   // their boundary dofs (if they have any).
   Synchronize(ext_dofs);
}

void ParFiniteElementSpace::GetExteriorTrueDofs(Array<int> &ext_tdof_list,
                                                int component) const
{
   Array<int> ext_dofs, true_ext_dofs;

   GetExteriorVDofs(ext_dofs, component);
   GetRestrictionMatrix()->BooleanMult(ext_dofs, true_ext_dofs);

#ifdef MFEM_DEBUG
   // Verify that in boolean arithmetic: P^T ext_dofs = R ext_dofs.
   Array<int> true_ext_dofs2(true_ext_dofs.Size());
   auto Pt = std::unique_ptr<HypreParMatrix>(Dof_TrueDof_Matrix()->Transpose());

   const int *ext_dofs_data = ext_dofs.HostRead();
   Pt->BooleanMult(1, ext_dofs_data, 0, true_ext_dofs2);
   int counter = 0;
   const int *ted = true_ext_dofs.HostRead();
   std::string error_msg = "failed dof: ";
   for (int i = 0; i < true_ext_dofs.Size(); i++)
   {
      if (bool(ted[i]) != bool(true_ext_dofs2[i]))
      {
         error_msg += std::to_string(i) += "(R ";
         error_msg += std::to_string(bool(ted[i])) += " P^T ";
         error_msg += std::to_string(bool(true_ext_dofs2[i])) += ") ";
         ++counter;
      }
   }
   MFEM_ASSERT(R->Height() == P->Width(), "!");
   MFEM_ASSERT(R->Width() == P->Height(), "!");
   MFEM_ASSERT(R->Width() == ext_dofs.Size(), "!");
   MFEM_VERIFY(counter == 0, "internal MFEM error: counter = " << counter
               << ", rank = " << MyRank << ", " << error_msg);
#endif

   MarkerToList(true_ext_dofs, ext_tdof_list);
}

int ParFiniteElementSpace::GetLocalTDofNumber(int ldof) const
{
   if (Nonconforming())
   {
      Dof_TrueDof_Matrix(); // make sure P has been built

      return ldof_ltdof[ldof]; // NOTE: contains -1 for slaves/DOFs we don't own
   }
   else
   {
      if (GetGroupTopo().IAmMaster(ldof_group[ldof]))
      {
         return ldof_ltdof[ldof];
      }
      else
      {
         return -1;
      }
   }
}

HYPRE_BigInt ParFiniteElementSpace::GetGlobalTDofNumber(int ldof) const
{
   if (Nonconforming())
   {
      MFEM_VERIFY(ldof_ltdof[ldof] >= 0, "ldof " << ldof << " not a true DOF.");

      return GetMyTDofOffset() + ldof_ltdof[ldof];
   }
   else
   {
      if (HYPRE_AssumedPartitionCheck())
      {
         return ldof_ltdof[ldof] +
                tdof_nb_offsets[GetGroupTopo().GetGroupMaster(ldof_group[ldof])];
      }
      else
      {
         return ldof_ltdof[ldof] +
                tdof_offsets[GetGroupTopo().GetGroupMasterRank(ldof_group[ldof])];
      }
   }
}

HYPRE_BigInt ParFiniteElementSpace::GetGlobalScalarTDofNumber(int sldof)
{
   if (Nonconforming())
   {
      MFEM_ABORT("Not implemented for NC mesh.");
   }

   if (HYPRE_AssumedPartitionCheck())
   {
      if (ordering == Ordering::byNODES)
      {
         return ldof_ltdof[sldof] +
                tdof_nb_offsets[GetGroupTopo().GetGroupMaster(
                                   ldof_group[sldof])] / vdim;
      }
      else
      {
         return (ldof_ltdof[sldof*vdim] +
                 tdof_nb_offsets[GetGroupTopo().GetGroupMaster(
                                    ldof_group[sldof*vdim])]) / vdim;
      }
   }

   if (ordering == Ordering::byNODES)
   {
      return ldof_ltdof[sldof] +
             tdof_offsets[GetGroupTopo().GetGroupMasterRank(
                             ldof_group[sldof])] / vdim;
   }
   else
   {
      return (ldof_ltdof[sldof*vdim] +
              tdof_offsets[GetGroupTopo().GetGroupMasterRank(
                              ldof_group[sldof*vdim])]) / vdim;
   }
}

HYPRE_BigInt ParFiniteElementSpace::GetMyDofOffset() const
{
   return HYPRE_AssumedPartitionCheck() ? dof_offsets[0] : dof_offsets[MyRank];
}

HYPRE_BigInt ParFiniteElementSpace::GetMyTDofOffset() const
{
   return HYPRE_AssumedPartitionCheck()? tdof_offsets[0] : tdof_offsets[MyRank];
}

const Operator *ParFiniteElementSpace::GetProlongationMatrix() const
{
   if (Conforming())
   {
      if (Pconf) { return Pconf; }

      if (nd_strias) { return Dof_TrueDof_Matrix(); }

      if (NRanks == 1)
      {
         Pconf = new IdentityOperator(GetTrueVSize());
      }
      else
      {
         if (!Device::Allows(Backend::DEVICE_MASK))
         {
            Pconf = new ConformingProlongationOperator(*this);
         }
         else
         {
            Pconf = new DeviceConformingProlongationOperator(*this);
         }
      }
      return Pconf;
   }
   else
   {
      return Dof_TrueDof_Matrix();
   }
}

const Operator *ParFiniteElementSpace::GetRestrictionOperator() const
{
   if (Conforming())
   {
      if (Rconf) { return Rconf; }

      if (NRanks == 1)
      {
         R_transpose.reset(new IdentityOperator(GetTrueVSize()));
      }
      else
      {
         if (!Device::Allows(Backend::DEVICE_MASK))
         {
            R_transpose.reset(new ConformingProlongationOperator(*this, true));
         }
         else
         {
            R_transpose.reset(
               new DeviceConformingProlongationOperator(*this, true));
         }
      }
      Rconf = new TransposeOperator(*R_transpose);
      return Rconf;
   }
   else
   {
      Dof_TrueDof_Matrix();
      if (!R_transpose) { R_transpose.reset(new TransposeOperator(R)); }
      return R;
   }
}

void ParFiniteElementSpace::ExchangeFaceNbrData()
{
   if (num_face_nbr_dofs >= 0) { return; }

   pmesh->ExchangeFaceNbrData();

   int num_face_nbrs = pmesh->GetNFaceNeighbors();

   if (num_face_nbrs == 0)
   {
      num_face_nbr_dofs = 0;
      return;
   }

   MPI_Request *requests = new MPI_Request[2*num_face_nbrs];
   MPI_Request *send_requests = requests;
   MPI_Request *recv_requests = requests + num_face_nbrs;
   MPI_Status  *statuses = new MPI_Status[num_face_nbrs];

   Array<int> ldofs;
   Array<int> ldof_marker(GetVSize());
   ldof_marker = -1;

   Table send_nbr_elem_dof;

   send_nbr_elem_dof.MakeI(pmesh->send_face_nbr_elements.Size_of_connections());
   send_face_nbr_ldof.MakeI(num_face_nbrs);
   face_nbr_ldof.MakeI(num_face_nbrs);
   int *send_el_off = pmesh->send_face_nbr_elements.GetI();
   int *recv_el_off = pmesh->face_nbr_elements_offset;
   for (int fn = 0; fn < num_face_nbrs; fn++)
   {
      int *my_elems = pmesh->send_face_nbr_elements.GetRow(fn);
      int  num_my_elems = pmesh->send_face_nbr_elements.RowSize(fn);

      for (int i = 0; i < num_my_elems; i++)
      {
         GetElementVDofs(my_elems[i], ldofs);
         for (int j = 0; j < ldofs.Size(); j++)
         {
            int ldof = (ldofs[j] >= 0 ? ldofs[j] : -1-ldofs[j]);

            if (ldof_marker[ldof] != fn)
            {
               ldof_marker[ldof] = fn;
               send_face_nbr_ldof.AddAColumnInRow(fn);
            }
         }
         send_nbr_elem_dof.AddColumnsInRow(send_el_off[fn] + i, ldofs.Size());
      }

      int nbr_rank = pmesh->GetFaceNbrRank(fn);
      int tag = 0;
      MPI_Isend(&send_face_nbr_ldof.GetI()[fn], 1, MPI_INT, nbr_rank, tag,
                MyComm, &send_requests[fn]);

      MPI_Irecv(&face_nbr_ldof.GetI()[fn], 1, MPI_INT, nbr_rank, tag,
                MyComm, &recv_requests[fn]);
   }

   MPI_Waitall(num_face_nbrs, recv_requests, statuses);
   face_nbr_ldof.MakeJ();

   num_face_nbr_dofs = face_nbr_ldof.Size_of_connections();

   MPI_Waitall(num_face_nbrs, send_requests, statuses);
   send_face_nbr_ldof.MakeJ();

   // send/receive the I arrays of send_nbr_elem_dof/face_nbr_element_dof,
   // respectively (they contain the number of dofs for each face-neighbor
   // element)
   face_nbr_element_dof.MakeI(recv_el_off[num_face_nbrs]);

   int *send_I = send_nbr_elem_dof.GetI();
   int *recv_I = face_nbr_element_dof.GetI();
   for (int fn = 0; fn < num_face_nbrs; fn++)
   {
      int nbr_rank = pmesh->GetFaceNbrRank(fn);
      int tag = 0;
      MPI_Isend(send_I + send_el_off[fn], send_el_off[fn+1] - send_el_off[fn],
                MPI_INT, nbr_rank, tag, MyComm, &send_requests[fn]);

      MPI_Irecv(recv_I + recv_el_off[fn], recv_el_off[fn+1] - recv_el_off[fn],
                MPI_INT, nbr_rank, tag, MyComm, &recv_requests[fn]);
   }

   MPI_Waitall(num_face_nbrs, send_requests, statuses);
   send_nbr_elem_dof.MakeJ();

   ldof_marker = -1;

   for (int fn = 0; fn < num_face_nbrs; fn++)
   {
      int *my_elems = pmesh->send_face_nbr_elements.GetRow(fn);
      int  num_my_elems = pmesh->send_face_nbr_elements.RowSize(fn);

      for (int i = 0; i < num_my_elems; i++)
      {
         GetElementVDofs(my_elems[i], ldofs);
         for (int j = 0; j < ldofs.Size(); j++)
         {
            int ldof = (ldofs[j] >= 0 ? ldofs[j] : -1-ldofs[j]);

            if (ldof_marker[ldof] != fn)
            {
               ldof_marker[ldof] = fn;
               send_face_nbr_ldof.AddConnection(fn, ldofs[j]);
            }
         }
         send_nbr_elem_dof.AddConnections(
            send_el_off[fn] + i, ldofs, ldofs.Size());
      }
   }
   send_face_nbr_ldof.ShiftUpI();
   send_nbr_elem_dof.ShiftUpI();

   // convert the ldof indices in send_nbr_elem_dof
   int *send_J = send_nbr_elem_dof.GetJ();
   for (int fn = 0, j = 0; fn < num_face_nbrs; fn++)
   {
      int  num_ldofs = send_face_nbr_ldof.RowSize(fn);
      int *ldofs_fn  = send_face_nbr_ldof.GetRow(fn);
      int  j_end     = send_I[send_el_off[fn+1]];

      for (int i = 0; i < num_ldofs; i++)
      {
         int ldof = (ldofs_fn[i] >= 0 ? ldofs_fn[i] : -1-ldofs_fn[i]);
         ldof_marker[ldof] = i;
      }

      for ( ; j < j_end; j++)
      {
         int ldof = (send_J[j] >= 0 ? send_J[j] : -1-send_J[j]);
         send_J[j] = (send_J[j] >= 0 ? ldof_marker[ldof] : -1-ldof_marker[ldof]);
      }
   }

   MPI_Waitall(num_face_nbrs, recv_requests, statuses);
   face_nbr_element_dof.MakeJ();

   // send/receive the J arrays of send_nbr_elem_dof/face_nbr_element_dof,
   // respectively (they contain the element dofs in enumeration local for
   // the face-neighbor pair)
   int *recv_J = face_nbr_element_dof.GetJ();
   for (int fn = 0; fn < num_face_nbrs; fn++)
   {
      int nbr_rank = pmesh->GetFaceNbrRank(fn);
      int tag = 0;

      MPI_Isend(send_J + send_I[send_el_off[fn]],
                send_I[send_el_off[fn+1]] - send_I[send_el_off[fn]],
                MPI_INT, nbr_rank, tag, MyComm, &send_requests[fn]);

      MPI_Irecv(recv_J + recv_I[recv_el_off[fn]],
                recv_I[recv_el_off[fn+1]] - recv_I[recv_el_off[fn]],
                MPI_INT, nbr_rank, tag, MyComm, &recv_requests[fn]);
   }

   MPI_Waitall(num_face_nbrs, recv_requests, statuses);

   // shift the J array of face_nbr_element_dof
   for (int fn = 0, j = 0; fn < num_face_nbrs; fn++)
   {
      int shift = face_nbr_ldof.GetI()[fn];
      int j_end = recv_I[recv_el_off[fn+1]];

      for ( ; j < j_end; j++)
      {
         if (recv_J[j] >= 0)
         {
            recv_J[j] += shift;
         }
         else
         {
            recv_J[j] -= shift;
         }
      }
   }

   MPI_Waitall(num_face_nbrs, send_requests, statuses);

   // send/receive the J arrays of send_face_nbr_ldof/face_nbr_ldof,
   // respectively
   for (int fn = 0; fn < num_face_nbrs; fn++)
   {
      int nbr_rank = pmesh->GetFaceNbrRank(fn);
      int tag = 0;

      MPI_Isend(send_face_nbr_ldof.GetRow(fn),
                send_face_nbr_ldof.RowSize(fn),
                MPI_INT, nbr_rank, tag, MyComm, &send_requests[fn]);

      MPI_Irecv(face_nbr_ldof.GetRow(fn),
                face_nbr_ldof.RowSize(fn),
                MPI_INT, nbr_rank, tag, MyComm, &recv_requests[fn]);
   }

   MPI_Waitall(num_face_nbrs, recv_requests, statuses);
   MPI_Waitall(num_face_nbrs, send_requests, statuses);

   // send my_dof_offset (i.e. my_ldof_offset) to face neighbors and receive
   // their offset in dof_face_nbr_offsets, used to define face_nbr_glob_dof_map
   face_nbr_glob_dof_map.SetSize(num_face_nbr_dofs);
   Array<HYPRE_BigInt> dof_face_nbr_offsets(num_face_nbrs);
   HYPRE_BigInt my_dof_offset = GetMyDofOffset();
   for (int fn = 0; fn < num_face_nbrs; fn++)
   {
      int nbr_rank = pmesh->GetFaceNbrRank(fn);
      int tag = 0;

      MPI_Isend(&my_dof_offset, 1, HYPRE_MPI_BIG_INT, nbr_rank, tag,
                MyComm, &send_requests[fn]);

      MPI_Irecv(&dof_face_nbr_offsets[fn], 1, HYPRE_MPI_BIG_INT, nbr_rank, tag,
                MyComm, &recv_requests[fn]);
   }

   MPI_Waitall(num_face_nbrs, recv_requests, statuses);

   // set the array face_nbr_glob_dof_map which holds the global ldof indices of
   // the face-neighbor dofs
   for (int fn = 0, j = 0; fn < num_face_nbrs; fn++)
   {
      for (int j_end = face_nbr_ldof.GetI()[fn+1]; j < j_end; j++)
      {
         int ldof = face_nbr_ldof.GetJ()[j];
         if (ldof < 0)
         {
            ldof = -1-ldof;
         }

         face_nbr_glob_dof_map[j] = dof_face_nbr_offsets[fn] + ldof;
      }
   }

   MPI_Waitall(num_face_nbrs, send_requests, statuses);

   delete [] statuses;
   delete [] requests;
}

void ParFiniteElementSpace::GetFaceNbrElementVDofs(
   int i, Array<int> &vdofs, DofTransformation &doftrans) const
{
   doftrans.SetDofTransformation(nullptr);

   face_nbr_element_dof.GetRow(i, vdofs);

   if (DoFTransArray[GetFaceNbrFE(i)->GetGeomType()])
   {
      Array<int> F, Fo;
      pmesh->GetFaceNbrElementFaces(pmesh->GetNE() + i, F, Fo);
      doftrans.SetDofTransformation(
         *DoFTransArray[GetFaceNbrFE(i)->GetGeomType()]);
      doftrans.SetFaceOrientations(Fo);
      doftrans.SetVDim(vdim, ordering);
   }
}

DofTransformation *ParFiniteElementSpace::GetFaceNbrElementVDofs(
   int i, Array<int> &vdofs) const
{
   GetFaceNbrElementVDofs(i, vdofs, DoFTrans);
   return DoFTrans.GetDofTransformation() ? &DoFTrans : NULL;
}

void ParFiniteElementSpace::GetFaceNbrFaceVDofs(int i, Array<int> &vdofs) const
{
   // Works for NC mesh where 'i' is an index returned by
   // ParMesh::GetSharedFace() such that i >= Mesh::GetNumFaces(), i.e. 'i' is
   // the index of a ghost face.
   MFEM_ASSERT(Nonconforming() && i >= pmesh->GetNumFaces(), "");
   int el1, el2, inf1, inf2;
   pmesh->GetFaceElements(i, &el1, &el2);
   el2 = -1 - el2;
   pmesh->GetFaceInfos(i, &inf1, &inf2);
   MFEM_ASSERT(0 <= el2 && el2 < face_nbr_element_dof.Size(), "");
   const int nd = face_nbr_element_dof.RowSize(el2);
   const int *vol_vdofs = face_nbr_element_dof.GetRow(el2);
   const Element *face_nbr_el = pmesh->face_nbr_elements[el2];
   Geometry::Type geom = face_nbr_el->GetGeometryType();
   const int face_dim = Geometry::Dimension[geom]-1;

   fec->SubDofOrder(geom, face_dim, inf2, vdofs);
   // Convert local dofs to local vdofs.
   Ordering::DofsToVDofs<Ordering::byNODES>(nd/vdim, vdim, vdofs);
   // Convert local vdofs to global vdofs.
   for (int j = 0; j < vdofs.Size(); j++)
   {
      const int ldof = vdofs[j];
      vdofs[j] = (ldof >= 0) ? vol_vdofs[ldof] : -1-vol_vdofs[-1-ldof];
   }
}

const FiniteElement *ParFiniteElementSpace::GetFaceNbrFE(int i, int ndofs) const
{
   if (NURBSext)
   {
      mfem_error("ParFiniteElementSpace::GetFaceNbrFE"
                 " does not support NURBS!");
   }

   if (ndofs > 0)
   {
      for (int order = fec->GetOrder(); ; ++order)
      {
         const FiniteElement *FE =
            fec->GetFE(pmesh->face_nbr_elements[i]->GetGeometryType(), order);
         const int ndofs_order = FE->GetDof();
         if (ndofs_order == ndofs)
         {
            return FE;
         }
         else if (ndofs_order > ndofs)
         {
            MFEM_ABORT("Finite element order not found in GetFaceNbrFE");
         }
      }
   }
   else
   {
      return fec->FiniteElementForGeometry(
                pmesh->face_nbr_elements[i]->GetGeometryType());
   }
}

const FiniteElement *ParFiniteElementSpace::GetFaceNbrFaceFE(int i) const
{
   // Works for NC mesh where 'i' is an index returned by
   // ParMesh::GetSharedFace() such that i >= Mesh::GetNumFaces(), i.e. 'i' is
   // the index of a ghost face.
   // Works in tandem with GetFaceNbrFaceVDofs() defined above.

   MFEM_ASSERT(Nonconforming() && !NURBSext, "");
   Geometry::Type face_geom = pmesh->GetFaceGeometry(i);
   return fec->FiniteElementForGeometry(face_geom);
}

void ParFiniteElementSpace::Lose_Dof_TrueDof_Matrix()
{
   P -> StealData();
#if MFEM_HYPRE_VERSION <= 22200
   hypre_ParCSRMatrix *csrP = (hypre_ParCSRMatrix*)(*P);
   hypre_ParCSRMatrixOwnsRowStarts(csrP) = 1;
   hypre_ParCSRMatrixOwnsColStarts(csrP) = 1;
   dof_offsets.LoseData();
   tdof_offsets.LoseData();
#else
   dof_offsets.DeleteAll();
   tdof_offsets.DeleteAll();
#endif
}

void ParFiniteElementSpace::ConstructTrueDofs()
{
   int i, gr, n = GetVSize();
   GroupTopology &gt = pmesh->gtopo;
   gcomm = new GroupCommunicator(gt);
   Table &group_ldof = gcomm->GroupLDofTable();

   GetGroupComm(*gcomm, 1, &ldof_sign);

   // Define ldof_group and mark ldof_ltdof with
   //   -1 for ldof that is ours
   //   -2 for ldof that is in a group with another master
   ldof_group.SetSize(n);
   ldof_ltdof.SetSize(n);
   ldof_group = 0;
   ldof_ltdof = -1;

   for (gr = 1; gr < group_ldof.Size(); gr++)
   {
      const int *ldofs = group_ldof.GetRow(gr);
      const int nldofs = group_ldof.RowSize(gr);
      for (i = 0; i < nldofs; i++)
      {
         ldof_group[ldofs[i]] = gr;
      }

      if (!gt.IAmMaster(gr)) // we are not the master
      {
         for (i = 0; i < nldofs; i++)
         {
            ldof_ltdof[ldofs[i]] = -2;
         }
      }
   }

   // count ltdof_size
   ltdof_size = 0;
   for (i = 0; i < n; i++)
   {
      if (ldof_ltdof[i] == -1)
      {
         ldof_ltdof[i] = ltdof_size++;
      }
   }
   gcomm->SetLTDofTable(ldof_ltdof);

   // have the group masters broadcast their ltdofs to the rest of the group
   gcomm->Bcast(ldof_ltdof);
}

void ParFiniteElementSpace::ConstructTrueNURBSDofs()
{
   int n = GetVSize();
   GroupTopology &gt = pNURBSext()->gtopo;
   gcomm = new GroupCommunicator(gt);

   // pNURBSext()->ldof_group is for scalar space!
   if (vdim == 1)
   {
      ldof_group.MakeRef(pNURBSext()->ldof_group);
   }
   else
   {
      const int *scalar_ldof_group = pNURBSext()->ldof_group;
      ldof_group.SetSize(n);
      for (int i = 0; i < n; i++)
      {
         ldof_group[i] = scalar_ldof_group[VDofToDof(i)];
      }
   }

   gcomm->Create(ldof_group);

   // ldof_sign.SetSize(n);
   // ldof_sign = 1;
   ldof_sign.DeleteAll();

   ltdof_size = 0;
   ldof_ltdof.SetSize(n);
   for (int i = 0; i < n; i++)
   {
      if (gt.IAmMaster(ldof_group[i]))
      {
         ldof_ltdof[i] = ltdof_size;
         ltdof_size++;
      }
      else
      {
         ldof_ltdof[i] = -2;
      }
   }
   gcomm->SetLTDofTable(ldof_ltdof);

   // have the group masters broadcast their ltdofs to the rest of the group
   gcomm->Bcast(ldof_ltdof);
}

void ParFiniteElementSpace::GetGhostVertexDofs(const MeshId &id,
                                               Array<int> &dofs) const
{
   int nv = fec->DofForGeometry(Geometry::POINT);
   dofs.SetSize(nv);
   for (int j = 0; j < nv; j++)
   {
      dofs[j] = ndofs + nv*id.index + j;
   }
}

static const char* msg_orders_changed =
   "Element orders changed, you need to Update() the space first.";

void ParFiniteElementSpace::GetGhostEdgeDofs(const MeshId &edge_id,
                                             Array<int> &dofs, int variant) const
{
   MFEM_VERIFY(!orders_changed, msg_orders_changed);

   int order, ne, base;
   if (IsVariableOrder())
   {
      const int edge = edge_id.index;
      const int* beg = var_edge_dofs.GetRow(edge);

      base = beg[variant];
      ne = beg[variant+1] - base;

      base -= nedofs;

      order = var_edge_orders[var_edge_dofs.GetI()[edge] + variant];
      MFEM_ASSERT(fec->GetNumDof(Geometry::SEGMENT, order) == ne, "");
   }
   else
   {
      order = fec->GetOrder();
      ne = fec->GetNumDof(Geometry::SEGMENT, order);
      base = (edge_id.index - pncmesh->GetNEdges())*ne;
   }

   int nv = fec->GetNumDof(Geometry::POINT, order);

   dofs.SetSize(2*nv + ne);

   int V[2], ghost = pncmesh->GetNVertices();
   pmesh->pncmesh->GetEdgeVertices(edge_id, V);

   for (int i = 0; i < 2; i++)
   {
      int k = (V[i] < ghost) ? V[i]*nv : (ndofs + (V[i] - ghost)*nv);
      for (int j = 0; j < nv; j++)
      {
         dofs[i*nv + j] = k++;
      }
   }

   int k = ndofs + ngvdofs + base;
   for (int j = 0; j < ne; j++)
   {
      dofs[2*nv + j] = k++;
   }
}

void ParFiniteElementSpace::GetGhostFaceDofs(const MeshId &face_id,
                                             Array<int> &dofs) const
{
   MFEM_VERIFY(!orders_changed, msg_orders_changed);

   int nfv, V[4], E[4], Eo[4];
   nfv = pmesh->pncmesh->GetFaceVerticesEdges(face_id, V, E, Eo);

   int nv = fec->DofForGeometry(Geometry::POINT);
   int ne = fec->DofForGeometry(Geometry::SEGMENT);
   int nf_tri = fec->DofForGeometry(Geometry::TRIANGLE);
   int nf_quad = fec->DofForGeometry(Geometry::SQUARE);
   int nf = (nfv == 3) ? nf_tri : nf_quad;

   const int ghost_face_index = face_id.index - pncmesh->GetNFaces();

   Array<int> evar(nfv);

   int base;
   if (IsVariableOrder())
   {
      const int face = face_id.index;
      const int* beg = var_face_dofs.GetRow(face);
      constexpr int variant = 0;  // Face variant

      base = beg[variant];
      nf = beg[variant+1] - base;

      base -= nfdofs;

      int allne = 0;

      const int fo = GetFaceOrder(face, variant);
      for (int i = 0; i < nfv; i++)
      {
         // Find the edge variant matching the face order
         evar[i] = 0;
         int eo = 0;
         while (eo != -1)
         {
            eo = GetEdgeOrder(E[i], evar[i]);
            if (eo == fo)
            {
               break;
            }

            evar[i]++;
         }

         MFEM_VERIFY(eo == fo, "Edge must have same order as face");

         const int* ebeg = var_edge_dofs.GetRow(E[i]);
         const int ne_i = ebeg[evar[i] + 1] - ebeg[evar[i]];
         allne += ne_i;
      }

      dofs.SetSize((nfv * nv) + allne + nf);
   }
   else
   {
      base = nf_quad * ghost_face_index;
      // TODO: why nf_quad and never nf_tri? Is it because only quad faces are
      // supported for NCMesh? If so, why even have nf_tri?

      dofs.SetSize(nfv*(nv + ne) + nf);
   }

   int offset = 0;
   for (int i = 0; i < nfv; i++)
   {
      const int ghost = pncmesh->GetNVertices();
      const int first = (V[i] < ghost) ? V[i]*nv : (ndofs + (V[i] - ghost)*nv);
      for (int j = 0; j < nv; j++)
      {
         dofs[offset++] = first + j;
      }
   }

   for (int i = 0; i < nfv; i++)
   {
      const int ghost = pncmesh->GetNEdges();
      if (IsVariableOrder())
      {
         const int variant = evar[i];  // Edge variant

         const int* beg = var_edge_dofs.GetRow(E[i]);
         int ebase = beg[variant];
         ne = beg[variant+1] - ebase;

         MFEM_ASSERT(ebase == FindEdgeDof(E[i], ne), "sanity check?");

         const int first = (E[i] < ghost) ? nvdofs + ebase
                           /*          */ : ndofs + ngvdofs + ebase - nedofs;

         const int edge_order = var_edge_orders[var_edge_dofs.GetI()[E[i]] + variant];
         const int *ind = fec->GetDofOrdering(Geometry::SEGMENT, edge_order, Eo[i]);

         MFEM_ASSERT(fec->GetNumDof(Geometry::SEGMENT, edge_order) == ne, "");

         for (int j = 0; j < ne; j++)
         {
            dofs[offset++] = (ind[j] >= 0) ? (first + ind[j])
                             /*         */ : (-1 - (first + (-1 - ind[j])));
         }
      }
      else
      {
         const int first = (E[i] < ghost) ? nvdofs + E[i]*ne
                           /*          */ : ndofs + ngvdofs + (E[i] - ghost)*ne;
         const int *ind = fec->DofOrderForOrientation(Geometry::SEGMENT, Eo[i]);
         for (int j = 0; j < ne; j++)
         {
            dofs[offset++] = (ind[j] >= 0) ? (first + ind[j])
                             /*         */ : (-1 - (first + (-1 - ind[j])));
         }
      }
   }

   const int first = ndofs + ngvdofs + ngedofs + base;
   for (int j = 0; j < nf; j++)
   {
      dofs[offset++] = first + j;
   }
}

void ParFiniteElementSpace::GetGhostDofs(int entity, const MeshId &id,
                                         Array<int> &dofs, int var) const
{
   // helper to get ghost vertex, ghost edge or ghost face DOFs
   switch (entity)
   {
      case 0: GetGhostVertexDofs(id, dofs); break;
      case 1: GetGhostEdgeDofs(id, dofs, var); break;
      case 2: GetGhostFaceDofs(id, dofs); break;
   }
}

void ParFiniteElementSpace::GetBareDofsVar(int entity, int index,
                                           Array<int> &dofs) const
{
   int ned, ghost, first;
   switch (entity)
   {
      case 0:
         ned = fec->DofForGeometry(Geometry::POINT);
         ghost = pncmesh->GetNVertices();
         first = (index < ghost)
                 ? index*ned // regular vertex
                 : ndofs + (index - ghost)*ned; // ghost vertex
         break;
      case 1:
         ghost = pncmesh->GetNEdges();
         {
            const int* row = var_edge_dofs.GetRow(index);
            const int* rowNext = var_edge_dofs.GetRow(index + 1);
            ned = rowNext[0] - row[0];
            first = (index < ghost)
                    ? nvdofs + row[0] // regular edge
                    : ndofs + ngvdofs + row[0] - nedofs; // ghost edge
         }
         break;
      default:
         ghost = pncmesh->GetNFaces();
         {
            const int row0 = FirstFaceDof(index);
            ned = FirstFaceDof(index + 1) - row0;
            if (index < ghost) // regular face
            {
               first = nvdofs + nedofs + row0;
            }
            else // ghost face
            {
               first = ndofs + ngvdofs + ngedofs + row0 - nfdofs;
            }
         }
         break;
   }

   dofs.SetSize(ned);
   for (int i = 0; i < ned; i++)
   {
      dofs[i] = first + i;
   }
}

void ParFiniteElementSpace::GetBareDofs(int entity, int index,
                                        Array<int> &dofs) const
{
   if (IsVariableOrder())
   {
      GetBareDofsVar(entity, index, dofs);
      return;
   }

   int ned, ghost, first;
   switch (entity)
   {
      case 0:
         ned = fec->DofForGeometry(Geometry::POINT);
         ghost = pncmesh->GetNVertices();
         first = (index < ghost)
                 ? index*ned // regular vertex
                 : ndofs + (index - ghost)*ned; // ghost vertex
         break;

      case 1:
         ned = fec->DofForGeometry(Geometry::SEGMENT);
         ghost = pncmesh->GetNEdges();
         first = (index < ghost)
                 ? nvdofs + index*ned // regular edge
                 : ndofs + ngvdofs + (index - ghost)*ned; // ghost edge
         break;

      default:
         Geometry::Type geom = pncmesh->GetFaceGeometry(index);
         MFEM_ASSERT(geom == Geometry::SQUARE ||
                     geom == Geometry::TRIANGLE, "");

         ned = fec->DofForGeometry(geom);
         ghost = pncmesh->GetNFaces();

         if (index < ghost) // regular face
         {
            first = nvdofs + nedofs + FirstFaceDof(index);
         }
         else // ghost face
         {
            index -= ghost;
            int stride = fec->DofForGeometry(Geometry::SQUARE);
            first = ndofs + ngvdofs + ngedofs + index*stride;
         }
         break;
   }

   dofs.SetSize(ned);
   for (int i = 0; i < ned; i++)
   {
      dofs[i] = first + i;
   }
}

int ParFiniteElementSpace::PackDofVar(int entity, int index, int edof,
                                      int var) const
{
   int ghost, ned;
   switch (entity)
   {
      case 0:
         // Vertices have 0 or 1 DOFs, regardless of order.
         ghost = pncmesh->GetNVertices();
         ned = fec->DofForGeometry(Geometry::POINT);

         return (index < ghost)
                ? index*ned + edof // regular vertex
                : ndofs + (index - ghost)*ned + edof; // ghost vertex

      case 1:
         ghost = pncmesh->GetNEdges();
         {
            const int* row = var_edge_dofs.GetRow(index);
            MFEM_ASSERT(0 <= var && var < var_edge_dofs.RowSize(index), "");
            const int d = row[var] + edof;
            if (index < ghost) // regular edge
            {
               return nvdofs + d;
            }
            else // ghost edge
            {
               return ndofs + ngvdofs + d - nedofs;
            }
         }
      default:
         ghost = pncmesh->GetNFaces();
         if (index < ghost) // regular face
         {
            MFEM_ASSERT(0 <= var && var < var_face_dofs.RowSize(index), "");
            return nvdofs + nedofs + FirstFaceDof(index, var) + edof;
         }
         else // ghost face
         {
            return ndofs + ngvdofs + ngedofs + FirstFaceDof(index, var) - nfdofs + edof;
         }
   }
}

static int bisect(const int* array, int size, int value)
{
   const int* end = array + size;
   const int* pos = std::upper_bound(array, end, value);
   MFEM_VERIFY(pos != array, "value not found");
   if (pos == end)
   {
      MFEM_VERIFY(*(array+size - 1) == value, "Last entry must be exact")
   }
   return pos - array - 1;
}

void ParFiniteElementSpace::UnpackDofVar(int dof, int &entity, int &index,
                                         int &edof, int &order) const
{
   order = -1;
   MFEM_ASSERT(dof >= 0, "");
   if (dof < ndofs)
   {
      if (dof < nvdofs) // regular vertex
      {
         int nv = fec->DofForGeometry(Geometry::POINT);
         entity = 0, index = dof / nv, edof = dof % nv;
         return;
      }
      dof -= nvdofs;
      if (dof < nedofs) // regular edge
      {
         entity = 1;
         index = var_edge_dofmap[dof].index;
         edof = var_edge_dofmap[dof].edof;

         // Convert from local to global offset.
         int os = 0;
         order = -1;
         const int edge = index;
         const int nvar = this->GetNVariants(1, edge);
         for (int v=0; v<nvar; ++v)
         {
            const int eo = this->GetEdgeOrder(edge, v);
            const int dofs = fec->GetNumDof(Geometry::SEGMENT, eo);
            if (edof < os + dofs)
            {
               order = eo;
               break;
            }

            os += dofs;
         }

         MFEM_ASSERT(order >= 0, "");

         edof -= os;  // Local offset
         return;
      }
      dof -= nedofs;
      if (dof < nfdofs) // regular face
      {
         entity = 2;
         index = var_face_dofmap[dof].index;
         edof = var_face_dofmap[dof].edof;

         // Convert from local to global offset.
         int os = 0;
         order = -1;
         const int face = index;
         const Geometry::Type geom = pncmesh->GetFaceGeometry(face);
         const int nvar = this->GetNVariants(2, face);
         for (int v=0; v<nvar; ++v)
         {
            const int fo = this->GetFaceOrder(face, v);
            const int dofs = fec->GetNumDof(geom, fo);
            if (edof < os + dofs)
            {
               order = fo;
               break;
            }

            os += dofs;
         }

         MFEM_ASSERT(order >= 0, "");

         edof -= os;  // Local offset
         return;
      }
      MFEM_ABORT("Cannot unpack internal DOF");
   }
   else
   {
      dof -= ndofs;
      if (dof < ngvdofs) // ghost vertex
      {
         int nv = fec->DofForGeometry(Geometry::POINT);
         entity = 0, index = pncmesh->GetNVertices() + dof / nv, edof = dof % nv;
         return;
      }

      dof -= ngvdofs;
      if (dof < ngedofs) // ghost edge
      {
         entity = 1;
         index = var_edge_dofmap[dof + nedofs].index;
         edof = var_edge_dofmap[dof + nedofs].edof;
         return;
      }

      dof -= ngedofs;
      if (dof < ngfdofs) // ghost face
      {
         entity = 2;
         index = var_face_dofmap[dof + nfdofs].index;
         edof = var_face_dofmap[dof + nfdofs].edof;
         return;
      }
      MFEM_ABORT("Out of range DOF.");
   }
}

int ParFiniteElementSpace::PackDof(int entity, int index, int edof,
                                   int var) const
{
   if (IsVariableOrder())
   {
      return PackDofVar(entity, index, edof, var);
   }

   // DOFs are ordered as follows:
   // vertices | edges | faces | internal | ghost vert. | g. edges | g. faces

   int ghost, ned;
   switch (entity)
   {
      case 0:
         ghost = pncmesh->GetNVertices();
         ned = fec->DofForGeometry(Geometry::POINT);

         return (index < ghost)
                ? index*ned + edof // regular vertex
                : ndofs + (index - ghost)*ned + edof; // ghost vertex

      case 1:
         ghost = pncmesh->GetNEdges();
         ned = fec->DofForGeometry(Geometry::SEGMENT);

         return (index < ghost)
                ? nvdofs + index*ned + edof // regular edge
                : ndofs + ngvdofs + (index - ghost)*ned + edof; // ghost edge

      default:
         ghost = pncmesh->GetNFaces();
         ned = fec->DofForGeometry(pncmesh->GetFaceGeometry(index));

         if (index < ghost) // regular face
         {
            return nvdofs + nedofs + FirstFaceDof(index) + edof;
         }
         else // ghost face
         {
            index -= ghost;
            int stride = fec->DofForGeometry(Geometry::SQUARE);
            return ndofs + ngvdofs + ngedofs + index*stride + edof;
         }
   }
}

/** Dissect a DOF number to obtain the entity type (0=vertex, 1=edge, 2=face),
 *  entity index and the DOF number within the entity.
 */
void ParFiniteElementSpace::UnpackDof(int dof,
                                      int &entity, int &index,
                                      int &edof, int &order) const
{
   order = -1;

   if (IsVariableOrder())
   {
      UnpackDofVar(dof, entity, index, edof, order);
      return;
   }

   MFEM_ASSERT(dof >= 0, "");
   if (dof < ndofs)
   {
      if (dof < nvdofs) // regular vertex
      {
         int nv = fec->DofForGeometry(Geometry::POINT);
         entity = 0, index = dof / nv, edof = dof % nv;
         return;
      }
      dof -= nvdofs;
      if (dof < nedofs) // regular edge
      {
         int ne = fec->DofForGeometry(Geometry::SEGMENT);
         entity = 1, index = dof / ne, edof = dof % ne;
         return;
      }
      dof -= nedofs;
      if (dof < nfdofs) // regular face
      {
         if (uni_fdof >= 0) // uniform faces
         {
            int nf = fec->DofForGeometry(pmesh->GetTypicalFaceGeometry());
            index = dof / nf, edof = dof % nf;
         }
         else // mixed faces or var-order space
         {
            const Table &table = var_face_dofs;

            MFEM_ASSERT(table.Size() > 0, "");
            int jpos = bisect(table.GetJ(), table.Size_of_connections(), dof);
            index = bisect(table.GetI(), table.Size(), jpos);
            edof = dof - table.GetRow(index)[0];
         }
         entity = 2;
         return;
      }
      MFEM_ABORT("Cannot unpack internal DOF");
   }
   else
   {
      dof -= ndofs;
      if (dof < ngvdofs) // ghost vertex
      {
         int nv = fec->DofForGeometry(Geometry::POINT);
         entity = 0, index = pncmesh->GetNVertices() + dof / nv, edof = dof % nv;
         return;
      }
      dof -= ngvdofs;
      if (dof < ngedofs) // ghost edge
      {
         int ne = fec->DofForGeometry(Geometry::SEGMENT);
         entity = 1, index = pncmesh->GetNEdges() + dof / ne, edof = dof % ne;
         return;
      }
      dof -= ngedofs;
      if (dof < ngfdofs) // ghost face
      {
         int stride = fec->DofForGeometry(Geometry::SQUARE);
         index = pncmesh->GetNFaces() + dof / stride, edof = dof % stride;
         entity = 2;
         return;
      }
      MFEM_ABORT("Out of range DOF.");
   }
}

/** Represents an element of the P matrix. The column number is global and
 *  corresponds to vector dimension 0. The other dimension columns are offset
 *  by 'stride'.
 */
struct PMatrixElement
{
   HYPRE_BigInt column;
   int stride;
   double value;

   PMatrixElement(HYPRE_BigInt col = 0, int str = 0, double val = 0)
      : column(col), stride(str), value(val) {}

   bool operator<(const PMatrixElement &other) const
   { return column < other.column; }

   typedef std::vector<PMatrixElement> List;
};

/** Represents one row of the P matrix, for the construction code below. The row
 *  is complete: diagonal and off-diagonal elements are not distinguished.
 */
struct PMatrixRow
{
   PMatrixElement::List elems;

   /// Add other row, times 'coef'.
   void AddRow(const PMatrixRow &other, real_t coef)
   {
      elems.reserve(elems.size() + other.elems.size());
      for (const PMatrixElement &oei : other.elems)
      {
         elems.emplace_back(oei.column, oei.stride, coef * oei.value);
      }
   }

   /// Remove duplicate columns and sum their values.
   void Collapse()
   {
      if (!elems.size()) { return; }
      std::sort(elems.begin(), elems.end());

      int j = 0;
      for (unsigned i = 1; i < elems.size(); i++)
      {
         if (elems[j].column == elems[i].column)
         {
            elems[j].value += elems[i].value;
         }
         else
         {
            elems[++j] = elems[i];
         }
      }
      elems.resize(j+1);
   }

   void write(std::ostream &os, real_t sign) const
   {
      bin_io::write<int>(os, static_cast<int>(elems.size()));
      for (unsigned i = 0; i < elems.size(); i++)
      {
         const PMatrixElement &e = elems[i];
         bin_io::write<HYPRE_BigInt>(os, e.column);
         bin_io::write<int>(os, e.stride);
         bin_io::write<real_t>(os, e.value * sign);
      }
   }

   void read(std::istream &is, real_t sign)
   {
      elems.resize(bin_io::read<int>(is));
      for (unsigned i = 0; i < elems.size(); i++)
      {
         PMatrixElement &e = elems[i];
         e.column = bin_io::read<HYPRE_BigInt>(is);
         e.stride = bin_io::read<int>(is);
         e.value = bin_io::read<real_t>(is) * sign;
      }
   }
};

class NeighborOrderMessage : public VarMessage<VarMessageTag::NEIGHBOR_ORDER_VM>
{
public:
   typedef NCMesh::MeshId MeshId;
   typedef ParNCMesh::GroupId GroupId;

   struct OrderInfo
   {
      int entity, index, order;
      GroupId group;

      OrderInfo(int ent, int idx, int p, GroupId grp)
         : entity(ent), index(idx), order(p), group(grp) {}
   };

   NeighborOrderMessage() : pncmesh(NULL) {}

   void AddOrder(int ent, int idx, int p, GroupId grp)
   {
      msgs.emplace_back(ent, idx, p, grp);
   }

   void SetNCMesh(ParNCMesh* pnc) { pncmesh = pnc; }

   const std::vector<OrderInfo>& GetMsgs() const { return msgs; }

   typedef std::map<int, NeighborOrderMessage> Map;

protected:
   std::vector<OrderInfo> msgs;

   ParNCMesh *pncmesh;

   /// Encode a NeighborOrderMessage for sending via MPI.
   void Encode(int rank) override;
   /// Decode a NeighborOrderMessage received via MPI.
   void Decode(int rank) override;
};

void NeighborOrderMessage::Encode(int rank)
{
   std::ostringstream stream;

   Array<MeshId> ent_ids[3];
   Array<GroupId> group_ids[3];
   Array<int> row_idx[3];

   // Encode MeshIds and groups
   for (unsigned i = 0; i < msgs.size(); i++)
   {
      const OrderInfo &ri = msgs[i];
      const MeshId &id = *pncmesh->GetNCList(ri.entity).GetMeshIdAndType(ri.index).id;
      ent_ids[ri.entity].Append(id);
      row_idx[ri.entity].Append(i);
      group_ids[ri.entity].Append(ri.group);
   }

   Array<GroupId> all_group_ids;
   all_group_ids.Reserve(msgs.size());
   for (int i = 0; i < 3; i++)
   {
      all_group_ids.Append(group_ids[i]);
   }

   pncmesh->AdjustMeshIds(ent_ids, rank);
   pncmesh->EncodeMeshIds(stream, ent_ids);
   pncmesh->EncodeGroups(stream, all_group_ids);

   // Write all rows to the stream
   for (int ent = 0; ent < 3; ent++)
   {
      for (int i = 0; i < ent_ids[ent].Size(); i++)
      {
         const OrderInfo &ri = msgs[row_idx[ent][i]];
         MFEM_ASSERT(ent == ri.entity, "");

         bin_io::write<int>(stream, ri.order);
      }
   }

   msgs.clear();
   stream.str().swap(data);
}

void NeighborOrderMessage::Decode(int rank)
{
   std::istringstream stream(data);

   Array<MeshId> ent_ids[3];
   Array<GroupId> group_ids;

   // decode vertex/edge/face IDs and groups
   pncmesh->DecodeMeshIds(stream, ent_ids);
   pncmesh->DecodeGroups(stream, group_ids);

   int nrows = ent_ids[0].Size() + ent_ids[1].Size() + ent_ids[2].Size();
   MFEM_ASSERT(nrows == group_ids.Size(), "");

   msgs.clear();
   msgs.reserve(nrows);

   // Read messages. ent = {0,1,2} means vertex, edge and face entity
   for (int ent = 1, gi = 0; ent < 3; ent++)
   {
      // extract the vertex list, edge list or face list.
      const Array<MeshId> &ids = ent_ids[ent];
      for (int i = 0; i < ids.Size(); i++)
      {
         const MeshId &id = ids[i];
         // read the particular value off the stream.
         int order_i = bin_io::read<int>(stream);

         // Create an entry for this entity, recording the index of the mesh
         // element
         msgs.emplace_back(ent, id.index, order_i, group_ids[gi++]);
      }
   }
}

/** Represents a message to another processor containing P matrix rows.
 *  Used by ParFiniteElementSpace::BuildParallelConformingInterpolation.
 */
class NeighborRowMessage : public VarMessage<VarMessageTag::NEIGHBOR_ROW_VM>
{
public:
   typedef NCMesh::MeshId MeshId;
   typedef ParNCMesh::GroupId GroupId;
   struct RowInfo
   {
      int entity, index, edof, var;
      GroupId group;
      PMatrixRow row;

      RowInfo(int ent, int idx, int edof, GroupId grp, const PMatrixRow &row,
              int v = 0)
         : entity(ent), index(idx), edof(edof), var(v), group(grp), row(row) {}

      RowInfo(int ent, int idx, int edof, GroupId grp, int v = 0)
         : entity(ent), index(idx), edof(edof), var(v), group(grp) {}
   };

   NeighborRowMessage() : pncmesh(NULL) {}

   void AddRow(int entity, int index, int edof, GroupId group,
               const PMatrixRow &row, int order)
   {
      int var = 0;
      if (varOrder && entity == 1)
      {
         bool found = false;
         while (!found)
         {
            const int order_v = fes->GetEdgeOrder(index, var);
            MFEM_ASSERT(order_v >= 0, "");
            if (order == order_v)
            {
               found = true;
            }
            else
            {
               var++;
            }
         }
         if (!found)
         {
            var = -1;
         }
      }
      else if (varOrder && entity == 2)
      {
         bool found = false;
         while (!found)
         {
            const int order_v = fes->GetFaceOrder(index, var);
            MFEM_ASSERT(order_v >= 0, "");
            if (order == order_v)
            {
               found = true;
            }
            else
            {
               var++;
            }
         }

         if (!found)
         {
            var = -1;
         }
      }

      rows.emplace_back(entity, index, edof, group, row, var);
   }

   const std::vector<RowInfo>& GetRows() const { return rows; }

   void SetNCMesh(ParNCMesh* pnc) { pncmesh = pnc; }
   void SetFEC(const FiniteElementCollection* fec_) { this->fec = fec_; }
   void SetSpace(const ParFiniteElementSpace* fes_)
   {
      this->fes = fes_;
      varOrder = fes->IsVariableOrder();
   }

   typedef std::map<int, NeighborRowMessage> Map;

protected:
   std::vector<RowInfo> rows;

   ParNCMesh *pncmesh;
   const FiniteElementCollection* fec;
   const ParFiniteElementSpace* fes;

   bool varOrder = false;

   int GetEdgeVarOffset(int edge, int var);
   int GetFaceVarOffset(int face, int var);

   /// Encode a NeighborRowMessage for sending via MPI.
   void Encode(int rank) override;
   /// Decode a NeighborRowMessage received via MPI.
   void Decode(int rank) override;
};

void NeighborRowMessage::Encode(int rank)
{
   std::ostringstream stream;

   Array<MeshId> ent_ids[3];
   Array<GroupId> group_ids[3];
   Array<int> row_idx[3];

   // Encode MeshIds and groups
   for (unsigned i = 0; i < rows.size(); i++)
   {
      const RowInfo &ri = rows[i];
      const MeshId &id = *pncmesh->GetNCList(ri.entity).GetMeshIdAndType(ri.index).id;
      ent_ids[ri.entity].Append(id);
      row_idx[ri.entity].Append(i);
      group_ids[ri.entity].Append(ri.group);
   }

   Array<GroupId> all_group_ids;
   all_group_ids.Reserve(static_cast<int>(rows.size()));
   for (int i = 0; i < 3; i++)
   {
      all_group_ids.Append(group_ids[i]);
   }

   pncmesh->AdjustMeshIds(ent_ids, rank);
   pncmesh->EncodeMeshIds(stream, ent_ids);
   pncmesh->EncodeGroups(stream, all_group_ids);

   // Write all rows to the stream
   for (int ent = 0; ent < 3; ent++)
   {
      const Array<MeshId> &ids = ent_ids[ent];
      for (int i = 0; i < ids.Size(); i++)
      {
         const MeshId &id = ids[i];
         const RowInfo &ri = rows[row_idx[ent][i]];
         MFEM_ASSERT(ent == ri.entity, "");

#ifdef MFEM_DEBUG_PMATRIX
         mfem::out << "Rank " << pncmesh->MyRank << " sending to " << rank
                   << ": ent " << ri.entity << ", index " << ri.index
                   << ", edof " << ri.edof << " (id " << id.element << "/"
                   << int(id.local) << ")" << std::endl;
#endif

         // Handle orientation and sign change
         int edof = ri.edof;
         int order_i = fec->GetOrder();
         real_t s = 1.0;
         if (ent == 1)
         {
            const int eo = pncmesh->GetEdgeNCOrientation(id);

            const int *ind = nullptr;
            int osvar = 0;  // Offset for DOFs in the variable-order case
            if (varOrder)
            {
               order_i = fes->GetEdgeOrder(ri.index, ri.var);
               ind = fec->GetDofOrdering(Geometry::SEGMENT, order_i, eo);
            }
            else
            {
               ind = fec->DofOrderForOrientation(Geometry::SEGMENT, eo);
            }

            if (ind && (edof = ind[edof]) < 0)
            {
               edof = -1 - edof;
               s = -1;
            }

            edof += osvar;
         }

         if (ent == 2 && varOrder)
         {
            int var = ri.var;
            order_i = fes->GetFaceOrder(ri.index, var);
         }

         bin_io::write<int>(stream, edof);
         bin_io::write<int>(stream, order_i);
         ri.row.write(stream, s);
      }
   }

   rows.clear();
   stream.str().swap(data);
}

int NeighborRowMessage::GetEdgeVarOffset(int edge, int var)
{
   int os = 0;
   for (int v=0; v<var; ++v)
   {
      const int eo = fes->GetEdgeOrder(edge, v);
      const int dofs = fec->GetNumDof(Geometry::SEGMENT, eo);
      os += dofs;
   }

   return os;
}

int NeighborRowMessage::GetFaceVarOffset(int face, int var)
{
   Geometry::Type geom = pncmesh->GetFaceGeometry(face);
   int os = 0;
   for (int v=0; v<var; ++v)
   {
      const int fo = fes->GetFaceOrder(face, v);
      const int dofs = fec->GetNumDof(geom, fo);
      os += dofs;
   }

   return os;
}

void NeighborRowMessage::Decode(int rank)
{
   std::istringstream stream(data);

   Array<MeshId> ent_ids[3];
   Array<GroupId> group_ids;

   // decode vertex/edge/face IDs and groups
   pncmesh->DecodeMeshIds(stream, ent_ids);
   pncmesh->DecodeGroups(stream, group_ids);

   int nrows = ent_ids[0].Size() + ent_ids[1].Size() + ent_ids[2].Size();
   MFEM_ASSERT(nrows == group_ids.Size(), "");

   rows.clear();
   rows.reserve(nrows);

   // read rows ent = {0,1,2} means vertex, edge and face entity
   for (int ent = 0, gi = 0; ent < 3; ent++)
   {
      // extract the vertex list, edge list or face list.
      const Array<MeshId> &ids = ent_ids[ent];
      for (int i = 0; i < ids.Size(); i++)
      {
         const MeshId &id = ids[i];
         // read the particular element dof value off the stream.
         int edof = bin_io::read<int>(stream);
         int order_i = bin_io::read<int>(stream);
         MFEM_ASSERT(order_i >= 0, "");

         // Handle orientation and sign change. This flips the sign on dofs
         // where necessary, and for edges and faces also reorders if flipped,
         // i.e. an edge with 1 -> 2 -> 3 -> 4 might become -4 -> -3 -> -2 -> -1
         // This cannot treat all face dofs, as they can have rotations and
         // reflections.
         const int *ind = nullptr;
         Geometry::Type geom = Geometry::Type::INVALID;
         int osvar = 0;
         int var = 0;
         if (ent == 1)
         {
            // edge NC orientation is element defined.
            int eo = pncmesh->GetEdgeNCOrientation(id);

            if (varOrder)
            {
               int order = -1;
               bool found = false;
               while (!found)
               {
                  order = fes->GetEdgeOrder(id.index, var);
                  if (order == -1)
                  {
                     // Not found
                     var = -1;
                     break;
                  }
                  if (order == order_i)
                  {
                     found = true;
                  }
                  else
                  {
                     var++;
                  }
               }

               if (order < 0)
               {
                  // Read the stream for this row and ignore it. This is an
                  // invalid row for an intermediate order or ghost edge not
                  // used on this rank.
                  RowInfo tmprow(1, 0, 0, 0);  // Fake, unused row, just to read stream.
                  tmprow.row.read(stream, 1.0);
                  gi++;
                  continue;
               }
               ind = fec->GetDofOrdering(Geometry::SEGMENT, order, eo);
            }
            else
            {
               ind = fec->DofOrderForOrientation(Geometry::SEGMENT, eo);
            }
         }
         else if (ent == 2)
         {
            geom = pncmesh->GetFaceGeometry(id.index);
            const int fo = pncmesh->GetFaceOrientation(id.index);
            if (varOrder)
            {
               MFEM_ASSERT(geom == Geometry::SQUARE,
                           "Only quadrilateral faces are supported in "
                           "variable-order spaces");

               int order = -1;
               bool found = false;
               while (!found)
               {
                  order = fes->GetFaceOrder(id.index, var);
                  if (order == -1)
                  {
                     // Not found
                     var = -1;
                     break;
                  }
                  if (order == order_i)
                  {
                     found = true;
                  }
                  else
                  {
                     var++;
                  }
               }

               if (order < 0)
               {
                  // Read the stream for this row and ignore it. This is an
                  // invalid row for an intermediate order or ghost face not
                  // used on this rank.
                  RowInfo tmprow(1, 0, 0, 0);  // Fake, unused row, just to read stream.
                  tmprow.row.read(stream, 1.0);
                  gi++;
                  continue;
               }

               if (order >= 0)
               {
                  ind = fec->GetDofOrdering(geom, order, fo);
               }
            }
            else
            {
               ind = fec->DofOrderForOrientation(geom, fo);
            }
         }
         // Tri faces with second order basis have dofs that must be processed
         // in pairs, as the doftransformation is not diagonal.
         const bool process_dof_pairs = (ent == 2 &&
                                         fec->GetContType() == FiniteElementCollection::TANGENTIAL
                                         && !Geometry::IsTensorProduct(geom));

#ifdef MFEM_DEBUG_PMATRIX
         mfem::out << "Rank " << pncmesh->MyRank << " receiving from " << rank
                   << ": ent " << ent << ", index " << id.index
                   << ", edof " << edof << " (id " << id.element << "/"
                   << int(id.local) << ")" << std::endl;
#endif

         // If edof arrived with a negative index, flip it, and the scaling.
         real_t s = (edof < 0) ? -1.0 : 1.0;
         edof = (edof < 0) ? -1 - edof : edof;
         if (ind && (edof = ind[edof]) < 0)
         {
            edof = -1 - edof;
            s *= -1.0;
         }

         edof += osvar;

         // Create a row for this entity, recording the index of the mesh
         // element
         rows.emplace_back(ent, id.index, edof, group_ids[gi++], var);
         rows.back().row.read(stream, s);

#ifdef MFEM_DEBUG_PMATRIX
         mfem::out << "Rank " << pncmesh->MyRank << " receiving from " << rank
                   << ": ent " << rows.back().entity << ", index "
                   << rows.back().index << ", edof " << rows.back().edof
                   << std::endl;
#endif

         if (process_dof_pairs)
         {
            // ND face dofs need to be processed together, as the transformation
            // is given by a 2x2 matrix, so we manually apply an extra increment
            // to the loop counter and add in a new row. Once these rows are
            // placed, they represent the Identity transformation. To map across
            // the processor boundary, we also need to apply a Primal
            // Transformation (see doftrans.hpp) to a notional "global dof"
            // orientation. For simplicity we perform the action of these 2x2
            // matrices manually using the AddRow capability, followed by a
            // Collapse.

            // To perform the operations, we add and subtract initial versions
            // of the rows, that represent [1 0; 0 1] in row major notation. The
            // first row represents the 1 at (0,0) in [1 0; 0 1] The second row
            // represents the 1 at (1,1) in [1 0; 0 1]

            // We can safely bind this reference as rows was reserved above so
            // there is no hidden copying that could result in a dangling
            // reference.
            auto &first_row = rows.back().row;
            // This is the first "fundamental unit" used in the transformation.
            const auto initial_first_row = first_row;
            // Extract the next dof too, and apply any dof order transformation
            // expected.
            const MeshId &next_id = ids[++i];
            const int fo = pncmesh->GetFaceOrientation(next_id.index);
            ind = fec->DofOrderForOrientation(geom, fo);
            edof = bin_io::read<int>(stream);
            order_i = bin_io::read<int>(stream);

            // If edof arrived with a negative index, flip it, and the scaling.
            s = (edof < 0) ? -1.0 : 1.0;
            edof = (edof < 0) ? -1 - edof : edof;
            if (ind && (edof = ind[edof]) < 0)
            {
               edof = -1 - edof;
               s *= -1.0;
            }

            rows.emplace_back(ent, next_id.index, edof, group_ids[gi++]);
            rows.back().row.read(stream, s);
            auto &second_row = rows.back().row;

            // This is the second "fundamental unit" used in the transformation.
            const auto initial_second_row = second_row;

            // Transform the received dofs by the primal transform. This is
            // because within mfem as a face is visited its orientation is
            // assigned to match the element that visited it first. Thus on
            // processor boundaries, the transform will always be identity going
            // into the element. However, the sending processor also thought the
            // face orientation was zero, so it has sent the information in a
            // different orientation. To map onto the local orientation
            // definition, extract the orientation of the sending rank (the
            // lower rank face defines the orientation fo), then apply the
            // transform to the dependencies. The action of this transform on
            // the dependencies is performed by adding scaled versions of the
            // original two rows (which by the mfem assumption of face
            // orientation, represent the identity transform).
            const real_t *T =
               ND_DofTransformation::GetFaceTransform(fo).GetData();

            MFEM_ASSERT(fo != 2 &&
                        fo != 4, "This code branch is ambiguous for face orientations 2 and 4."
                        " Please report this mesh for further testing.\n");

            first_row.AddRow(initial_first_row, T[0] - 1.0);   // (0,0)
            first_row.AddRow(initial_second_row, T[2]);        // (0,1)
            second_row.AddRow(initial_first_row, T[1]);        // (1,0)
            second_row.AddRow(initial_second_row, T[3] - 1.0); // (1,1)

            first_row.Collapse();
            second_row.Collapse();
         }
      }
   }
}

void
ParFiniteElementSpace::ScheduleSendRow(const PMatrixRow &row, int dof,
                                       GroupId group_id,
                                       NeighborRowMessage::Map &send_msg) const
{
   int ent, idx, edof, order;
   UnpackDof(dof, ent, idx, edof, order);

   for (const auto &rank : pncmesh->GetGroup(group_id))
   {
      if (rank != MyRank)
      {
         NeighborRowMessage &msg = send_msg[rank];
         msg.SetSpace(this);
         msg.AddRow(ent, idx, edof, group_id, row, order);
         msg.SetNCMesh(pncmesh);
         msg.SetFEC(fec);
#ifdef MFEM_PMATRIX_STATS
         n_rows_sent++;
#endif
      }
   }
}

void ParFiniteElementSpace::ForwardRow(const PMatrixRow &row, int dof,
                                       GroupId group_sent_id, GroupId group_id,
                                       NeighborRowMessage::Map &send_msg) const
{
   int ent, idx, edof, order;
   UnpackDof(dof, ent, idx, edof, order);

   const ParNCMesh::CommGroup &group = pncmesh->GetGroup(group_id);
   for (unsigned i = 0; i < group.size(); i++)
   {
      int rank = group[i];
      if (rank != MyRank && !pncmesh->GroupContains(group_sent_id, rank))
      {
         NeighborRowMessage &msg = send_msg[rank];
         GroupId invalid = -1; // to prevent forwarding again
         msg.SetSpace(this);
         msg.AddRow(ent, idx, edof, invalid, row, order);
         msg.SetNCMesh(pncmesh);
         msg.SetFEC(fec);
#ifdef MFEM_PMATRIX_STATS
         n_rows_fwd++;
#endif
#ifdef MFEM_DEBUG_PMATRIX
         mfem::out << "Rank " << pncmesh->GetMyRank() << " forwarding to "
                   << rank << ": ent " << ent << ", index" << idx
                   << ", edof " << edof << std::endl;
#endif
      }
   }
}

#ifdef MFEM_DEBUG_PMATRIX
void ParFiniteElementSpace
::DebugDumpDOFs(std::ostream &os,
                const SparseMatrix &deps,
                const Array<GroupId> &dof_group,
                const Array<GroupId> &dof_owner,
                const Array<bool> &finalized) const
{
   for (int i = 0; i < dof_group.Size(); i++)
   {
      os << i << ": ";
      if (i < (nvdofs + nedofs + nfdofs) || i >= ndofs)
      {
         int ent, idx, edof;
         UnpackDof(i, ent, idx, edof);

         os << edof << " @ ";
         if (i > ndofs) { os << "ghost "; }
         switch (ent)
         {
            case 0: os << "vertex "; break;
            case 1: os << "edge "; break;
            default: os << "face "; break;
         }
         os << idx << "; ";

         if (i < deps.Height() && deps.RowSize(i))
         {
            os << "depends on ";
            for (int j = 0; j < deps.RowSize(i); j++)
            {
               os << deps.GetRowColumns(i)[j] << " ("
                  << deps.GetRowEntries(i)[j] << ")";
               if (j < deps.RowSize(i)-1) { os << ", "; }
            }
            os << "; ";
         }
         else
         {
            os << "no deps; ";
         }

         os << "group " << dof_group[i] << " (";
         const ParNCMesh::CommGroup &g = pncmesh->GetGroup(dof_group[i]);
         for (unsigned j = 0; j < g.size(); j++)
         {
            if (j) { os << ", "; }
            os << g[j];
         }

         os << "), owner " << dof_owner[i] << " (rank "
            << pncmesh->GetGroup(dof_owner[i])[0] << "); "
            << (finalized[i] ? "finalized" : "NOT finalized");
      }
      else
      {
         os << "internal";
      }
      os << "\n";
   }
}
#endif

void ParFiniteElementSpace::ScheduleSendOrder(
   int ent, int idx, int order, GroupId group_id,
   NeighborOrderMessage::Map &send_msg) const
{
   for (const auto &rank : pncmesh->GetGroup(group_id))
   {
      if (rank != MyRank)
      {
         NeighborOrderMessage &msg = send_msg[rank];
         msg.AddOrder(ent, idx, order, group_id);
         msg.SetNCMesh(pncmesh);
      }
   }
}

bool ParFiniteElementSpace::OrderPropagation(
   const std::set<int> &edges, const std::set<int> &faces,
   Array<VarOrderBits> &edge_orders, Array<VarOrderBits> &face_orders) const
{
   // Initialize `changed` flag, based on serial changes to edges and faces.
   bool changed = edges.size() > 0 || faces.size() > 0;

   // If no rank has changes, exit.
   int orders_changed = (int) changed;
   MPI_Allreduce(MPI_IN_PLACE, &orders_changed, 1, MPI_INT, MPI_MAX, MyComm);
   if (orders_changed == 0)
   {
      return true;
   }

   NeighborOrderMessage::Map send_msg;

   // Schedule messages
   for (int entity = 1; entity <= 2; ++entity)
   {
      const std::set<int> &indices = entity == 1 ? edges : faces;
      const Array<VarOrderBits> &orders = entity == 1 ? edge_orders : face_orders;
      for (auto idx : indices)
      {
         GroupId group = pncmesh->GetEntityGroupId(entity, idx);

         if (group != 0)
         {
            ScheduleSendOrder(entity, idx, MinOrder(orders[idx]),
                              group, send_msg);
         }
      }
   }

   // Send messages
   NeighborOrderMessage::IsendAll(send_msg, MyComm);

   MPI_Barrier(MyComm); // This barrier is necessary for hp-refinement

   NeighborOrderMessage recv_msg;
   recv_msg.SetNCMesh(pncmesh);

   // Check for and receive incoming messages
   int rank, size;
   while (NeighborOrderMessage::IProbe(rank, size, MyComm))
   {
      // Note that Recv calls Decode(rank), setting msgs in recv_msg.
      recv_msg.Recv(rank, size, MyComm);

      for (const auto &ri : recv_msg.GetMsgs())
      {
         const VarOrderBits mask = (VarOrderBits(1) << ri.order);
         if (ri.entity == 1)
         {
            const VarOrderBits initOrders = edge_orders[ri.index];
            edge_orders[ri.index] |= mask;
            if (edge_orders[ri.index] != initOrders)
            {
               changed = true;
            }
         }
         else if (ri.entity == 2)
         {
            const VarOrderBits initOrders = face_orders[ri.index];
            face_orders[ri.index] |= mask;
            if (face_orders[ri.index] != initOrders)
            {
               changed = true;
            }
         }
         else
         {
            MFEM_ABORT("Invalid entity type");
         }
      }
   }

   // Clean up possible remaining messages in the queue to avoid receiving them
   // erroneously in the next run
   while (NeighborOrderMessage::IProbe(rank, size, MyComm))
   {
      recv_msg.RecvDrop(rank, size, MyComm);
   }

   // Make sure we can discard all send buffers
   NeighborOrderMessage::WaitAllSent(send_msg);

   orders_changed = (int) changed;
   MPI_Allreduce(MPI_IN_PLACE, &orders_changed, 1, MPI_INT, MPI_MAX, MyComm);
   return (orders_changed == 0);
}

void ParFiniteElementSpace::MarkIntermediateEntityDofs(
   int entity, Array<bool> & intermediate) const
{
   if (!IsVariableOrder()) { return; }

   MFEM_VERIFY(intermediate.Size() == ndofs, "");

   const int os = entity == 1 ? nvdofs : nvdofs + nedofs;

   const int n = entity == 1 ? pmesh->GetNEdges() : pmesh->GetNFaces();
   for (int e=0; e<n; ++e)
   {
      const int nvar = GetNVariants(entity, e);
      for (int var = 1; var < nvar - 1; ++var)  // Intermediate variants
      {
         Array<int> dofs;
         GetEntityDofs(entity, e, dofs, Geometry::INVALID, // dummy geom
                       var);
         for (auto dof : dofs)
         {
            if (dof >= os) // Skip dofs for vertices (and edges in face case)
            {
               intermediate[dof] = true;
            }
         }
      }
   }
}

void ParFiniteElementSpace::SetVarDofMap(const Table & dofs,
                                         Array<VarOrderDofInfo> & dmap)
{
   if (dofs.Size() < 1)
   {
      dmap.SetSize(0);
      return;
   }

   MFEM_ASSERT(dofs.RowSize(dofs.Size() - 1) == 1, "");
   const int* rowLast = dofs.GetRow(dofs.Size() - 1);
   const int ndofs = rowLast[0];

   dmap.SetSize(ndofs);

   for (int r = 0; r < dofs.Size() - 1; ++r)
   {
      const int* row = dofs.GetRow(r);
      const int* row1 = dofs.GetRow(r+1);

      for (int d=row[0]; d<row1[0]; ++d)  // d = dof
      {
         dmap[d].index = r;  // row index
         dmap[d].edof = d - row[0];  // entity index
      }
   }
}

void ParFiniteElementSpace::SetTDOF2LDOFinfo(int ntdofs, int vdim_factor,
                                             int dof_stride, int allnedofs)
{
   if (!IsVariableOrder()) { return; }

   tdof2ldof.SetSize(ntdofs);
   for (int i=0; i<ntdofs; ++i)
   {
      tdof2ldof[i].set = false;
   }

   // All T-dofs are on conforming and master edges and faces, and we only need
   // data for such entities shared with other MPI ranks.

   for (int entity = 1; entity < pmesh->Dimension(); entity++)
   {
      const Table &ent_dofs = (entity == 1) ? var_edge_dofs : var_face_dofs;
      const int num_ent = (entity == 1) ? pmesh->GetNEdges() :
                          pmesh->GetNFaces();
      MFEM_ASSERT(ent_dofs.Size() >= num_ent+1, "");

      for (int idx = 0; idx < num_ent; idx++)
      {
         if (ent_dofs.RowSize(idx) == 0) { continue; }

         Geometry::Type geom =
            (entity == 1) ? Geometry::SEGMENT : pmesh->GetFaceGeometry(idx);

         // Loop over all DOFs to find T-dofs, since some T-dofs may not be
         // contained in the L-dofs.

         // Get the lowest order variant DOFs and FE
         Array<int> dofs;
         const int order0 = GetEntityDofs(entity, idx, dofs, geom, 0);

         int numVert = 2;  // Edge case
         if (entity == 2)  // Face case
         {
            Array<int> verts;
            pmesh->GetFaceVertices(idx, verts);
            numVert = verts.Size();
            MFEM_VERIFY(numVert == 4, "Only quadrilateral faces are supported");
         }

         // Interior DOFs start at index idof0
         const int idof0 = GetNumBorderDofs(geom, order0);
         const int minOrder = entity == 1 ? edge_min_nghb_order[idx] :
                              face_min_nghb_order[idx];

         constexpr int vd = 0;  // First vector dimension only
         for (int i=idof0; i<dofs.Size(); ++i)
         {
            const int dof_i = dofs[i];
            const int vdof_i = dof_i*vdim_factor + vd*dof_stride;
            const int tdof = ldof_ltdof[vdof_i];
            if (tdof < 0) { continue; }

            MFEM_ASSERT(!tdof2ldof[tdof].set, "");

            tdof2ldof[tdof].set = true;
            tdof2ldof[tdof].minOrder = minOrder;
            tdof2ldof[tdof].isEdge = (entity == 1);
            tdof2ldof[tdof].idx = idx;
         }
      }
   }
}

void ParFiniteElementSpace
::SetRestrictionMatrixEdgesFaces(int vdim_factor, int dof_stride,
                                 int tdof_stride, const Array<int> &dof_tdof,
                                 const Array<HYPRE_BigInt> &dof_offs)
{
   MFEM_VERIFY(IsVariableOrder(), "");

   const int ntdofs = tdof2ldof.Size();
   MFEM_VERIFY(vdim * ntdofs == R->NumRows(), "");

   int prevEntity = -1;
   int prevIndex = -1;
   int tdi = -1;
   int idof0 = -1;
   Array<int> ldofs, tdofs;
   DenseMatrix I;

   for (int tdof=0; tdof<ntdofs; ++tdof)
   {
      if (!tdof2ldof[tdof].set) { continue; } // Skip vertex and element T-dofs

      const int minOrder = tdof2ldof[tdof].minOrder;
      const bool edge = tdof2ldof[tdof].isEdge;
      const int index = tdof2ldof[tdof].idx;
      const int entity = edge ? 1 : 2;
      MFEM_ASSERT(!pncmesh->IsGhost(entity, index),
                  "True DOFs are not defined on ghost entities");

      if (entity != prevEntity || index != prevIndex)
      {
         tdi = 0;
      }
      else
      {
         tdi++;
      }

      prevEntity = entity;
      prevIndex = index;

      if (tdi == 0)  // Update I for a new entity
      {
         // Only square faces are supported currently
         const Geometry::Type geom = edge ? Geometry::SEGMENT : Geometry::SQUARE;

         const FiniteElement *feT = fec->FiniteElementForGeometry(geom);
         const FiniteElement *feL = fec->FiniteElementForGeometry(geom);

         int tdofOrder = -1;
         if (entity == 1)
         {
            tdofOrder = GetEdgeOrder(index, 0);
            GetEdgeDofs(index, tdofs, 0);
            for (int var=0; ; ++var)
            {
               const int order_var = GetEdgeOrder(index, var);
               if (order_var == minOrder)
               {
                  GetEdgeDofs(index, ldofs, var);
                  break;
               }
            }
         }
         else // entity == 2
         {
            tdofOrder = GetFaceOrder(index, 0);
            GetFaceDofs(index, tdofs, 0);
            for (int var=0; ; ++var)
            {
               const int order_var = GetFaceOrder(index, var);
               if (order_var == minOrder)
               {
                  GetFaceDofs(index, ldofs, var);
                  break;
               }
            }
         }

         MFEM_VERIFY(tdofs.Size() > 0 && ldofs.Size() > 0, "");

         // Interior DOFs start at index idof0
         idof0 = GetNumBorderDofs(geom, tdofOrder);

         feT = fec->GetFE(geom, tdofOrder);
         feL = fec->GetFE(geom, minOrder);

         MFEM_VERIFY(feT && feL, "");

         IsoparametricTransformation T;

         switch (geom)
         {
            case Geometry::SQUARE:   T.SetFE(&QuadrilateralFE); break;
            case Geometry::SEGMENT:  T.SetFE(&SegmentFE); break;
            default: MFEM_ABORT("unsupported geometry");
         }

         // Interpolate T-dofs of order tdofOrder from L-dofs of order minOrder
         T.SetIdentityTransformation(geom);
         feT->GetTransferMatrix(*feL, T, I);
      }

      for (int ldi=0; ldi<ldofs.Size(); ++ldi)
      {
         const real_t value = I(tdi + idof0, ldi);
         if (std::abs(value) > 1e-12)
         {
            const int ldof = all2local[ldofs[ldi]];
            for (int vd = 0; vd < vdim; vd++)
            {
               const int vdof = ldof*vdim_factor + vd*dof_stride;
               const int vtdof = tdof*vdim_factor + vd*tdof_stride;
               R->Add(vtdof, vdof, value);
            }
         }
      }
   }
}

int ParFiniteElementSpace
::BuildParallelConformingInterpolation(HypreParMatrix **P_, SparseMatrix **R_,
                                       Array<HYPRE_BigInt> &dof_offs,
                                       Array<HYPRE_BigInt> &tdof_offs,
                                       Array<int> *dof_tdof,
                                       bool partial)
{
   const bool dg = (nvdofs == 0 && nedofs == 0 && nfdofs == 0);
   const bool H1var = IsVariableOrderH1();

#ifdef MFEM_PMATRIX_STATS
   n_msgs_sent = n_msgs_recv = 0;
   n_rows_sent = n_rows_recv = n_rows_fwd = 0;
#endif

   // *** STEP 1: build master-slave dependency lists ***

   const int total_dofs = ndofs + ngdofs;
   SparseMatrix deps(ndofs, total_dofs);

   if (!dg && !partial)
   {
      VariableOrderMinimumRule(deps);

      Array<int> master_dofs, slave_dofs;

      // loop through *all* master edges/faces, constrain their slaves
      for (int entity = 0; entity <= 2; entity++)
      {
         const NCMesh::NCList &list = pncmesh->GetNCList(entity);
         if (list.masters.Size() == 0) { continue; }

         IsoparametricTransformation T;
         DenseMatrix I;

         // process masters that we own or that affect our edges/faces
         for (const auto &mf : list.masters)
         {
            // get master DOFs
            if (entity == 1 && skip_edge.Size() > 0)
            {
               if (skip_edge[mf.index])
               {
                  continue;
               }
            }
            else if (entity == 2 && skip_face.Size() > 0)
            {
               if (skip_face[mf.index])
               {
                  continue;
               }
            }

            if (pncmesh->IsGhost(entity, mf.index))
            {
               GetGhostDofs(entity, mf, master_dofs, 0);
            }
            else
            {
               GetEntityDofs(entity, mf.index, master_dofs, mf.Geom(), 0);
            }

            if (master_dofs.Size() == 0) { continue; }

            const FiniteElement *fe = fec->FiniteElementForGeometry(mf.Geom());

            if (IsVariableOrder())
            {
               int mfOrder = -1;
               if (entity == 1) { mfOrder = GetEdgeOrder(mf.index, 0); }
               else if (entity == 2) { mfOrder = GetFaceOrder(mf.index, 0); }

               if (entity != 0) { fe = fec->GetFE(mf.Geom(), mfOrder); }
            }

            if (fe == nullptr) { continue; }

            switch (mf.Geom())
            {
               case Geometry::SQUARE:   T.SetFE(&QuadrilateralFE); break;
               case Geometry::TRIANGLE: T.SetFE(&TriangleFE); break;
               case Geometry::SEGMENT:  T.SetFE(&SegmentFE); break;
               default: MFEM_ABORT("unsupported geometry");
            }

            // constrain slaves that exist in our mesh
            for (int si = mf.slaves_begin; si < mf.slaves_end; si++)
            {
               const NCMesh::Slave &sf = list.slaves[si];
               if (pncmesh->IsGhost(entity, sf.index)) { continue; }

               constexpr int variant = 0;
               const int q = GetEntityDofs(entity, sf.index, slave_dofs, mf.Geom(), variant);
               if (q < 0) { break; }

               list.OrientedPointMatrix(sf, T.GetPointMat());

               const auto *slave_fe = fec->GetFE(mf.Geom(), q);
               slave_fe->GetTransferMatrix(*fe, T, I);

               // make each slave DOF dependent on all master DOFs
               AddDependencies(deps, master_dofs, slave_dofs, I);
            }
         }
      }

      deps.Finalize();
   }

   // *** STEP 2: initialize group and owner ID for each DOF ***

   Array<GroupId> dof_group(total_dofs);
   Array<GroupId> dof_owner(total_dofs);
   dof_group = 0;
   dof_owner = 0;

   if (!dg)
   {
      Array<int> dofs;

      auto initialize_group_and_owner = [&dof_group, &dof_owner, &dofs,
                                                     this](int entity, const MeshId &id)
      {
         if (id.index < 0) { return; }

         GroupId owner = pncmesh->GetEntityOwnerId(entity, id.index);
         GroupId group = pncmesh->GetEntityGroupId(entity, id.index);

         GetBareDofs(entity, id.index, dofs);

         for (auto dof : dofs)
         {
            dof_owner[dof] = owner;
            dof_group[dof] = group;
         }
      };

      // initialize dof_group[], dof_owner[] in sequence
      for (int entity : {0,1,2})
      {
         for (const auto &id : pncmesh->GetNCList(entity).conforming)
         {
            initialize_group_and_owner(entity, id);
         }
         for (const auto &id : pncmesh->GetNCList(entity).masters)
         {
            initialize_group_and_owner(entity, id);
         }
         for (const auto &id : pncmesh->GetNCList(entity).slaves)
         {
            initialize_group_and_owner(entity, id);
         }
      }
   }

   // *** STEP 3: count true DOFs and calculate P row/column partitions ***

   Array<bool> finalized(total_dofs);
   finalized = false;

   // DOFs that stayed independent and are ours are true DOFs
   int num_true_dofs = 0;
   for (int i = 0; i < ndofs; ++i)
   {
      if (dof_owner[i] == 0 && deps.RowSize(i) == 0)
      {
         ++num_true_dofs;
         finalized[i] = true;
      }
   }

#ifdef MFEM_DEBUG_PMATRIX
   // Helper for dumping diagnostics on one dof
   auto dof_diagnostics = [&](int dof, bool print_diagnostic)
   {
      const auto &comm_group = pncmesh->GetGroup(dof_group[dof]);
      std::stringstream msg;
      msg << std::boolalpha;
      msg << "R" << Mpi::WorldRank() << " dof " << dof
          << " owner_rank " << pncmesh->GetGroup(dof_owner[dof])[0] << " CommGroup {";
      for (const auto &x : comm_group)
      {
         msg << x << ' ';
      }
      msg << "} finalized " << finalized[dof];

      Array<int> cols;
      if (dof < ndofs)
      {
         Vector row;
         deps.GetRow(dof, cols, row);
         msg << " deps cols {";
         for (const auto &x : cols)
         {
            msg << x << ' ';
         }
         msg << '}';
      }

      int entity, index, edof;
      UnpackDof(dof, entity, index, edof);
      msg << " entity " << entity << " index " << index << " edof " << edof;
      return msg.str();
   };
#endif

   // calculate global offsets
   {
      HYPRE_BigInt loc_sizes[2] = { ndofs*vdim, num_true_dofs*vdim };
      Array<HYPRE_BigInt>* offsets[2] = { &dof_offs, &tdof_offs };
      pmesh->GenerateOffsets(2, loc_sizes, offsets); // calls MPI_Scan, MPI_Bcast
   }

   HYPRE_BigInt my_tdof_offset =
      tdof_offs[HYPRE_AssumedPartitionCheck() ? 0 : MyRank];

   if (R_ && !H1var)
   {
      // initialize the restriction matrix (also parallel but block-diagonal)
      *R_ = new SparseMatrix(num_true_dofs*vdim, ndofs*vdim);
   }
   if (dof_tdof)
   {
      dof_tdof->SetSize(ndofs*vdim);
      *dof_tdof = -1;
   }

   std::vector<PMatrixRow> pmatrix(total_dofs);

   const bool bynodes = (ordering == Ordering::byNODES);
   const int vdim_factor = bynodes ? 1 : vdim;
   const int dof_stride = bynodes ? ndofs : 1;
   const int tdof_stride = bynodes ? num_true_dofs : 1;

   // big container for all messages we send (the list is for iterations)
   std::list<NeighborRowMessage::Map> send_msg;
   send_msg.emplace_back();

   // put identity in P and R for true DOFs, set ldof_ltdof (dof_tdof)
   for (int dof = 0, tdof = 0; dof < ndofs; dof++)
   {
      if (finalized[dof])
      {
         pmatrix[dof].elems.emplace_back(
            my_tdof_offset + vdim_factor*tdof, tdof_stride, 1.);

         // prepare messages to neighbors with identity rows
         if (dof_group[dof] != 0)
         {
            MFEM_VERIFY(!send_msg.empty(), "");
            ScheduleSendRow(pmatrix[dof], dof, dof_group[dof], send_msg.back());
         }

         for (int vd = 0; vd < vdim; vd++)
         {
            const int vdof = dof*vdim_factor + vd*dof_stride;
            const int vtdof = tdof*vdim_factor + vd*tdof_stride;

            if (R_ && !H1var) { (*R_)->Add(vtdof, vdof, 1.0); }
            if (dof_tdof) { (*dof_tdof)[vdof] = vtdof; }
         }
         ++tdof;
      }
   }

   // send identity rows
   MFEM_VERIFY(!send_msg.empty(), "");
   NeighborRowMessage::IsendAll(send_msg.back(), MyComm);
#ifdef MFEM_PMATRIX_STATS
   n_msgs_sent += send_msg.back().size();
#endif

   if (R_ && !H1var) { (*R_)->Finalize(); }

   // *** STEP 4: main loop ***

   // a single instance (recv_msg) is reused for all incoming messages
   NeighborRowMessage recv_msg;
   recv_msg.SetNCMesh(pncmesh);
   recv_msg.SetSpace(this);
   recv_msg.SetFEC(fec);

   int num_finalized = num_true_dofs;
   PMatrixRow buffer;
   buffer.elems.reserve(1024);

   // The lowest order may be finalized by receiving messages, but the
   // intermediate orders not owned may have ghost DOFs which may be dependencies
   // for other DOFs. Thus we must allow finalizing intermediate DOFs, when they
   // are ghosts.
   Array<bool> intermediate(ndofs);
   intermediate = false;

   MarkIntermediateEntityDofs(1, intermediate);
   MarkIntermediateEntityDofs(2, intermediate);

   while (num_finalized < ndofs)
   {
      // prepare a new round of send buffers
      MFEM_VERIFY(!send_msg.empty(), "");
      if (send_msg.back().size())
      {
         send_msg.emplace_back();
      }

      // check for incoming messages, receive PMatrixRows
      int rank, size;
      while (NeighborRowMessage::IProbe(rank, size, MyComm))
      {
         // Note that Recv calls Decode(rank), setting rows in recv_msg.
         recv_msg.Recv(rank, size, MyComm);

#ifdef MFEM_PMATRIX_STATS
         n_msgs_recv++;
         n_rows_recv += recv_msg.GetRows().size();
#endif

         for (const auto &ri : recv_msg.GetRows())
         {
            const int dof = PackDof(ri.entity, ri.index, ri.edof, ri.var);
            pmatrix[dof] = ri.row;

            if (dof < ndofs && !finalized[dof]) { ++num_finalized; }
            finalized[dof] = true;

            if (ri.group >= 0 && dof_group[dof] != ri.group)
            {
               // the sender didn't see the complete group, forward the message
               MFEM_VERIFY(!send_msg.empty(), "");
               ForwardRow(ri.row, dof, ri.group, dof_group[dof], send_msg.back());
            }
         }
      }

      // finalize all rows that can currently be finalized
      bool done = false;
      while (!done)
      {
         done = true;
         for (int dof = 0; dof < ndofs; dof++)
         {
            const bool owned = (dof_owner[dof] == 0);
            if (!finalized[dof]
                && (owned || intermediate[dof])
                && DofFinalizable(dof, finalized, deps))
            {
               const int* dep_col = deps.GetRowColumns(dof);
               const real_t* dep_coef = deps.GetRowEntries(dof);

               // form linear combination of rows
               buffer.elems.clear();
               for (int j = 0; j < deps.RowSize(dof); j++)
               {
                  buffer.AddRow(pmatrix[dep_col[j]], dep_coef[j]);
               }
               buffer.Collapse();
               pmatrix[dof] = buffer;

               finalized[dof] = true;
               ++num_finalized;
               done = false;

               // send row to neighbors who need it
               const bool shared = (dof_group[dof] != 0);
               if (shared)
               {
                  MFEM_VERIFY(!send_msg.empty(), "");
                  ScheduleSendRow(pmatrix[dof], dof, dof_group[dof],
                                  send_msg.back());
               }
            }
         }
      }

#ifdef MFEM_DEBUG_PMATRIX
      static int dump = 0;
      if (dump < 10)
      {
         char fname[100];
         snprintf(fname, 100, "dofs%02d.txt", MyRank);
         std::ofstream f(fname);
         DebugDumpDOFs(f, deps, dof_group, dof_owner, finalized);
         dump++;
      }
#endif

      // send current batch of messages
      MFEM_VERIFY(!send_msg.empty(), "");
      NeighborRowMessage::IsendAll(send_msg.back(), MyComm);
#ifdef MFEM_PMATRIX_STATS
      n_msgs_sent += send_msg.back().size();
#endif
   }

   if (H1var)
   {
      const int allnedofs = nedofs;
      // TODO: isn't this necessary even in the serial FiniteElementSpace?
      // See FiniteElementSpace::BuildConformingInterpolation()
      SetVarOrderLocalDofs();

      const int ldof_stride = bynodes ? ndofs : 1;

      {
         // recalculate global offsets
         HYPRE_BigInt loc_sizes[1] = { ndofs*vdim };
         Array<HYPRE_BigInt>* offsets[1] = { &dof_offs };
         pmesh->GenerateOffsets(1, loc_sizes, offsets);
      }

      // Extract only the rows of pmatrix corresponding to local DOFs, as given
      // by all2local.
      std::vector<PMatrixRow> pmatrix_new(ndofs);
      {
         int dofnew = -1;
         bool validMap = true;
         for (int i=0; i<all2local.Size(); ++i)
         {
            if (all2local[i] >= 0)
            {
               if (all2local[i] - dofnew != 1)
               {
                  validMap = false;
               }

               dofnew = all2local[i];

               pmatrix_new[all2local[i]] = pmatrix[i];
            }
         }
         MFEM_VERIFY(validMap && dofnew == ndofs - 1, "");
      }

      if (P_)
      {
         *P_ = MakeVDimHypreMatrix(pmatrix_new, ndofs, num_true_dofs,
                                   dof_offs, tdof_offs);
      }

      // Note that tdof2ldof is set only for edges and faces containing interior
      // true DOFs.
      MFEM_VERIFY(R_ && nedofs == lnedofs, "");

      *R_ = new SparseMatrix(num_true_dofs*vdim, ndofs*vdim);

      // Set vertex rows
      // For vertices, the T-dofs are always contained in the local L-dofs.
      for (int dof = 0; dof < nvdofs; dof++)
      {
         for (int vd = 0; vd < vdim; vd++)
         {
            const int valldof = dof*vdim_factor + vd*dof_stride;
            const int vdof = dof*vdim_factor + vd*ldof_stride;
            const int vtdof = (*dof_tdof)[valldof];
            if (vtdof >= 0) { (*R_)->Add(vtdof, vdof, 1.0); }
         }
      }

      // Set edge and face rows
      nedofs = allnedofs;
      SetTDOF2LDOFinfo(num_true_dofs, vdim_factor, dof_stride, allnedofs);

      Array<HYPRE_BigInt> all_dof_offs(NRanks);
      MPI_Allgather(&dof_offs[0], 1, HYPRE_MPI_BIG_INT, all_dof_offs.GetData(),
                    1, HYPRE_MPI_BIG_INT, MyComm);

      SetRestrictionMatrixEdgesFaces(vdim_factor, ldof_stride, tdof_stride,
                                     *dof_tdof, all_dof_offs);
      nedofs = lnedofs;

      // Set element rows
      // For element interiors, all DOFs are T-dofs and local L-dofs.

      const int nalldofs = dof_tdof->Size() / vdim;
      MFEM_VERIFY(nalldofs * vdim == dof_tdof->Size(), "");
      for (int edof=0; edof<nbdofs; ++edof)
      {
         const int dof = ndofs - nbdofs + edof;
         const int alldof = nalldofs - nbdofs + edof;
         for (int vd = 0; vd < vdim; vd++)
         {
            const int valldof = alldof*vdim_factor + vd*dof_stride;
            const int vdof = dof*vdim_factor + vd*ldof_stride;
            const int vtdof = (*dof_tdof)[valldof];
            (*R_)->Add(vtdof, vdof, 1.0);
         }
      }

      // Verify that all rows of R are set
      for (int tdof=0; tdof<num_true_dofs; ++tdof)
      {
         if ((*R_)->RowSize(tdof) == 0)
         {
            MFEM_ABORT("Empty row of R");
         }
      }

      (*R_)->Finalize();

      // Update dof_tdof
      Array<int> dof_tdof_new(ndofs * vdim);
      for (int i=0; i<all2local.Size(); ++i)
      {
         if (all2local[i] >= 0)
         {
            for (int vd = 0; vd < vdim; vd++)
            {
               const int vdof = i*vdim_factor + vd*dof_stride;
               const int ldof = all2local[i]*vdim_factor + vd*ldof_stride;
               dof_tdof_new[ldof] = (*dof_tdof)[vdof];
            }
         }
      }

      Swap(dof_tdof_new, *dof_tdof);

      // Save variant 0 order from ghost edges and faces, before destroying
      // var_edge_orders and var_face_orders.

      MFEM_VERIFY(var_edge_dofs.Size() - 1 == pncmesh->GetNEdges() +
                  pncmesh->GetNGhostEdges(), "");
      MFEM_VERIFY(var_face_dofs.Size() == -1 ||
                  var_face_dofs.Size() - 1 == pncmesh->GetNFaces() + pncmesh->GetNGhostFaces(),
                  "");

      ghost_edge_orders.SetSize(pncmesh->GetNGhostEdges());
      ghost_face_orders.SetSize(pncmesh->GetNGhostFaces());

      for (int i=0; i<pncmesh->GetNGhostEdges(); ++i)
      {
         ghost_edge_orders[i] = GetEdgeOrder(pncmesh->GetNEdges() + i);
      }

      if (pmesh->Dimension() > 2)
      {
         for (int i=0; i<pncmesh->GetNGhostFaces(); ++i)
         {
            ghost_face_orders[i] = GetFaceOrder(pncmesh->GetNFaces() + i);
         }
      }

      // Update var_edge_dofs and var_face_dofs
      var_edge_dofs.Swap(loc_var_edge_dofs);
      loc_var_edge_dofs.Clear();

      var_face_dofs.Swap(loc_var_face_dofs);
      loc_var_face_dofs.Clear();

      Swap(var_edge_orders, loc_var_edge_orders);
      Swap(var_face_orders, loc_var_face_orders);

      loc_var_edge_orders.SetSize(0);
      loc_var_face_orders.SetSize(0);
   }
   else if (P_)
   {
      *P_ = MakeVDimHypreMatrix(pmatrix, ndofs, num_true_dofs,
                                dof_offs, tdof_offs);
   }

   // clean up possible remaining messages in the queue to avoid receiving
   // them erroneously in the next run
   int rank, size;
   while (NeighborRowMessage::IProbe(rank, size, MyComm))
   {
      recv_msg.RecvDrop(rank, size, MyComm);
   }

   // make sure we can discard all send buffers
   for (auto &msg : send_msg)
   {
      NeighborRowMessage::WaitAllSent(msg);
   }

#ifdef MFEM_PMATRIX_STATS
   int n_rounds = send_msg.size();
   int glob_rounds, glob_msgs_sent, glob_msgs_recv;
   int glob_rows_sent, glob_rows_recv, glob_rows_fwd;

   MPI_Reduce(&n_rounds,    &glob_rounds,    1, MPI_INT, MPI_SUM, 0, MyComm);
   MPI_Reduce(&n_msgs_sent, &glob_msgs_sent, 1, MPI_INT, MPI_SUM, 0, MyComm);
   MPI_Reduce(&n_msgs_recv, &glob_msgs_recv, 1, MPI_INT, MPI_SUM, 0, MyComm);
   MPI_Reduce(&n_rows_sent, &glob_rows_sent, 1, MPI_INT, MPI_SUM, 0, MyComm);
   MPI_Reduce(&n_rows_recv, &glob_rows_recv, 1, MPI_INT, MPI_SUM, 0, MyComm);
   MPI_Reduce(&n_rows_fwd,  &glob_rows_fwd,  1, MPI_INT, MPI_SUM, 0, MyComm);

   if (MyRank == 0)
   {
      mfem::out << "P matrix stats (avg per rank): "
                << real_t(glob_rounds)/NRanks << " rounds, "
                << real_t(glob_msgs_sent)/NRanks << " msgs sent, "
                << real_t(glob_msgs_recv)/NRanks << " msgs recv, "
                << real_t(glob_rows_sent)/NRanks << " rows sent, "
                << real_t(glob_rows_recv)/NRanks << " rows recv, "
                << real_t(glob_rows_fwd)/NRanks << " rows forwarded."
                << std::endl;
   }
#endif

   return num_true_dofs*vdim;
}

HypreParMatrix* ParFiniteElementSpace
::MakeVDimHypreMatrix(const std::vector<PMatrixRow> &rows,
                      int local_rows, int local_cols,
                      Array<HYPRE_BigInt> &row_starts,
                      Array<HYPRE_BigInt> &col_starts) const
{
   bool assumed = HYPRE_AssumedPartitionCheck();
   bool bynodes = (ordering == Ordering::byNODES);

   HYPRE_BigInt first_col = col_starts[assumed ? 0 : MyRank];
   HYPRE_BigInt next_col = col_starts[assumed ? 1 : MyRank+1];

   // count nonzeros in diagonal/off-diagonal parts
   HYPRE_Int nnz_diag = 0, nnz_offd = 0;
   std::map<HYPRE_BigInt, int> col_map;
   for (int i = 0; i < local_rows; i++)
   {
      for (unsigned j = 0; j < rows[i].elems.size(); j++)
      {
         const PMatrixElement &elem = rows[i].elems[j];
         HYPRE_BigInt col = elem.column;
         if (col >= first_col && col < next_col)
         {
            nnz_diag += vdim;
         }
         else
         {
            nnz_offd += vdim;
            for (int vd = 0; vd < vdim; vd++)
            {
               col_map[col] = -1;
               col += elem.stride;
            }
         }
      }
   }

   // create offd column mapping
   HYPRE_BigInt *cmap = Memory<HYPRE_BigInt>(static_cast<int>(col_map.size()));
   int offd_col = 0;
   for (auto it = col_map.begin(); it != col_map.end(); ++it)
   {
      cmap[offd_col] = it->first;
      it->second = offd_col++;
   }

   HYPRE_Int *I_diag = Memory<HYPRE_Int>(vdim*local_rows + 1);
   HYPRE_Int *I_offd = Memory<HYPRE_Int>(vdim*local_rows + 1);

   HYPRE_Int *J_diag = Memory<HYPRE_Int>(nnz_diag);
   HYPRE_Int *J_offd = Memory<HYPRE_Int>(nnz_offd);

   real_t *A_diag = Memory<real_t>(nnz_diag);
   real_t *A_offd = Memory<real_t>(nnz_offd);

   int vdim1 = bynodes ? vdim : 1;
   int vdim2 = bynodes ? 1 : vdim;
   int vdim_offset = bynodes ? local_cols : 1;

   // copy the diag/offd elements
   nnz_diag = nnz_offd = 0;
   int vrow = 0;
   for (int vd1 = 0; vd1 < vdim1; vd1++)
   {
      for (int i = 0; i < local_rows; i++)
      {
         for (int vd2 = 0; vd2 < vdim2; vd2++)
         {
            I_diag[vrow] = nnz_diag;
            I_offd[vrow++] = nnz_offd;

            int vd = bynodes ? vd1 : vd2;
            for (unsigned j = 0; j < rows[i].elems.size(); j++)
            {
               const PMatrixElement &elem = rows[i].elems[j];
               if (elem.column >= first_col && elem.column < next_col)
               {
                  J_diag[nnz_diag] = elem.column + vd*vdim_offset - first_col;
                  A_diag[nnz_diag++] = elem.value;
               }
               else
               {
                  J_offd[nnz_offd] = col_map[elem.column + vd*elem.stride];
                  A_offd[nnz_offd++] = elem.value;
               }
            }
         }
      }
   }
   MFEM_ASSERT(vrow == vdim*local_rows, "");
   I_diag[vrow] = nnz_diag;
   I_offd[vrow] = nnz_offd;

   return new HypreParMatrix(MyComm,
                             row_starts.Last(), col_starts.Last(),
                             row_starts.GetData(), col_starts.GetData(),
                             I_diag, J_diag, A_diag,
                             I_offd, J_offd, A_offd,
                             static_cast<HYPRE_Int>(col_map.size()), cmap);
}

template <typename int_type>
static int_type* make_i_array(int nrows)
{
   int_type *I = Memory<int_type>(nrows+1);
   for (int i = 0; i <= nrows; i++) { I[i] = -1; }
   return I;
}

template <typename int_type>
static int_type* make_j_array(int_type* I, int nrows)
{
   int nnz = 0;
   for (int i = 0; i < nrows; i++)
   {
      if (I[i] >= 0) { nnz++; }
   }
   int_type *J = Memory<int_type>(nnz);

   I[nrows] = -1;
   for (int i = 0, k = 0; i <= nrows; i++)
   {
      int_type col = I[i];
      I[i] = k;
      if (col >= 0) { J[k++] = col; }
   }
   return J;
}

HypreParMatrix*
ParFiniteElementSpace::RebalanceMatrix(int old_ndofs,
                                       const Table* old_elem_dof,
                                       const Table* old_elem_fos)
{
   MFEM_VERIFY(Nonconforming(), "Only supported for nonconforming meshes.");
   MFEM_VERIFY(old_dof_offsets.Size(), "ParFiniteElementSpace::Update needs to "
               "be called before ParFiniteElementSpace::RebalanceMatrix");

   HYPRE_BigInt old_offset = HYPRE_AssumedPartitionCheck()
                             ? old_dof_offsets[0] : old_dof_offsets[MyRank];

   // send old DOFs of elements we used to own
   ParNCMesh* old_pncmesh = pmesh->pncmesh;
   old_pncmesh->SendRebalanceDofs(old_ndofs, *old_elem_dof, old_offset, this);

   Array<int> dofs;
   int vsize = GetVSize();

   const Array<int> &old_index = old_pncmesh->GetRebalanceOldIndex();
   MFEM_VERIFY(old_index.Size() == pmesh->GetNE(),
               "Mesh::Rebalance was not called before "
               "ParFiniteElementSpace::RebalanceMatrix");

   // prepare the local (diagonal) part of the matrix
   HYPRE_Int* i_diag = make_i_array<HYPRE_Int>(vsize);
   for (int i = 0; i < pmesh->GetNE(); i++)
   {
      if (old_index[i] >= 0) // we had this element before
      {
         const int* old_dofs = old_elem_dof->GetRow(old_index[i]);
         GetElementDofs(i, dofs);

         for (int vd = 0; vd < vdim; vd++)
         {
            for (int j = 0; j < dofs.Size(); j++)
            {
               int row = DofToVDof(dofs[j], vd);
               if (row < 0) { row = -1 - row; }

               int col = DofToVDof(old_dofs[j], vd, old_ndofs);
               if (col < 0) { col = -1 - col; }

               i_diag[row] = col;
            }
         }
      }
   }
   HYPRE_Int* j_diag = make_j_array(i_diag, vsize);

   // receive old DOFs for elements we obtained from others in Rebalance
   Array<int> new_elements;
   Array<long> old_remote_dofs;
   old_pncmesh->RecvRebalanceDofs(new_elements, old_remote_dofs);

   // create the off-diagonal part of the matrix
   HYPRE_BigInt* i_offd = make_i_array<HYPRE_BigInt>(vsize);
   for (int i = 0, pos = 0; i < new_elements.Size(); i++)
   {
      GetElementDofs(new_elements[i], dofs);
      const long* old_dofs = &old_remote_dofs[pos];
      pos += dofs.Size() * vdim;

      for (int vd = 0; vd < vdim; vd++)
      {
         for (int j = 0; j < dofs.Size(); j++)
         {
            int row = DofToVDof(dofs[j], vd);
            if (row < 0) { row = -1 - row; }

            if (i_diag[row] == i_diag[row+1]) // diag row empty?
            {
               i_offd[row] = old_dofs[j + vd * dofs.Size()];
            }
         }
      }
   }
   HYPRE_BigInt* j_offd = make_j_array(i_offd, vsize);

#ifndef HYPRE_MIXEDINT
   HYPRE_Int *i_offd_hi = i_offd;
#else
   // Copy of i_offd array as array of HYPRE_Int
   HYPRE_Int *i_offd_hi = Memory<HYPRE_Int>(vsize + 1);
   std::copy(i_offd, i_offd + vsize + 1, i_offd_hi);
   Memory<HYPRE_BigInt>(i_offd, vsize + 1, true).Delete();
#endif

   // create the offd column map
   int offd_cols = i_offd_hi[vsize];
   Array<Pair<HYPRE_BigInt, int> > cmap_offd(offd_cols);
   for (int i = 0; i < offd_cols; i++)
   {
      cmap_offd[i].one = j_offd[i];
      cmap_offd[i].two = i;
   }

#ifndef HYPRE_MIXEDINT
   HYPRE_Int *j_offd_hi = j_offd;
#else
   HYPRE_Int *j_offd_hi = Memory<HYPRE_Int>(offd_cols);
   Memory<HYPRE_BigInt>(j_offd, offd_cols, true).Delete();
#endif

   SortPairs<HYPRE_BigInt, int>(cmap_offd, offd_cols);

   HYPRE_BigInt* cmap = Memory<HYPRE_BigInt>(offd_cols);
   for (int i = 0; i < offd_cols; i++)
   {
      cmap[i] = cmap_offd[i].one;
      j_offd_hi[cmap_offd[i].two] = i;
   }

   HypreParMatrix *M;
   M = new HypreParMatrix(MyComm, MyRank, NRanks, dof_offsets, old_dof_offsets,
                          i_diag, j_diag, i_offd_hi, j_offd_hi, cmap, offd_cols);
   return M;
}


struct DerefDofMessage
{
   std::vector<HYPRE_BigInt> dofs;
   MPI_Request request;
};

HypreParMatrix*
ParFiniteElementSpace::ParallelDerefinementMatrix(int old_ndofs,
                                                  const Table* old_elem_dof,
                                                  const Table *old_elem_fos)
{
   int nrk = HYPRE_AssumedPartitionCheck() ? 2 : NRanks;

   MFEM_VERIFY(Nonconforming(), "Not implemented for conforming meshes.");
   MFEM_VERIFY(old_dof_offsets[nrk], "Missing previous (finer) space.");

#if 0 // check no longer seems to work with NC tet refinement
   MFEM_VERIFY(dof_offsets[nrk] <= old_dof_offsets[nrk],
               "Previous space is not finer.");
#endif

   // Note to the reader: please make sure you first read
   // FiniteElementSpace::RefinementMatrix, then
   // FiniteElementSpace::DerefinementMatrix, and only then this function.
   // You have been warned! :-)

   Mesh::GeometryList elem_geoms(*mesh);

   Array<int> dofs, old_dofs, old_vdofs;
   Vector row;

   ParNCMesh* old_pncmesh = pmesh->pncmesh;

   int ldof[Geometry::NumGeom];
   for (int i = 0; i < Geometry::NumGeom; i++)
   {
      ldof[i] = 0;
   }
   for (int i = 0; i < elem_geoms.Size(); i++)
   {
      Geometry::Type geom = elem_geoms[i];
      ldof[geom] = fec->FiniteElementForGeometry(geom)->GetDof();
   }

   const CoarseFineTransformations &dtrans =
      old_pncmesh->GetDerefinementTransforms();
   const Array<int> &old_ranks = old_pncmesh->GetDerefineOldRanks();

   std::map<int, DerefDofMessage> messages;

   HYPRE_BigInt old_offset = HYPRE_AssumedPartitionCheck()
                             ? old_dof_offsets[0] : old_dof_offsets[MyRank];

   // communicate DOFs for derefinements that straddle processor boundaries,
   // note that this is infrequent due to the way elements are ordered
   for (int k = 0; k < dtrans.embeddings.Size(); k++)
   {
      const Embedding &emb = dtrans.embeddings[k];

      int fine_rank = old_ranks[k];
      int coarse_rank = (emb.parent < 0) ? (-1 - emb.parent)
                        : old_pncmesh->ElementRank(emb.parent);

      if (coarse_rank != MyRank && fine_rank == MyRank)
      {
         old_elem_dof->GetRow(k, dofs);
         DofsToVDofs(dofs, old_ndofs);

         DerefDofMessage &msg = messages[k];
         msg.dofs.resize(dofs.Size());
         for (int i = 0; i < dofs.Size(); i++)
         {
            msg.dofs[i] = old_offset + dofs[i];
         }

         MPI_Isend(&msg.dofs[0], static_cast<int>(msg.dofs.size()), HYPRE_MPI_BIG_INT,
                   coarse_rank, 291, MyComm, &msg.request);
      }
      else if (coarse_rank == MyRank && fine_rank != MyRank)
      {
         MFEM_ASSERT(emb.parent >= 0, "");
         Geometry::Type geom = mesh->GetElementBaseGeometry(emb.parent);

         DerefDofMessage &msg = messages[k];
         msg.dofs.resize(ldof[geom]*vdim);

         MPI_Irecv(&msg.dofs[0], ldof[geom]*vdim, HYPRE_MPI_BIG_INT,
                   fine_rank, 291, MyComm, &msg.request);
      }
      // TODO: coalesce Isends/Irecvs to the same rank. Typically, on uniform
      // derefinement, there should be just one send to MyRank-1 and one recv
      // from MyRank+1
   }

   DenseTensor localR[Geometry::NumGeom];
   for (int i = 0; i < elem_geoms.Size(); i++)
   {
      GetLocalDerefinementMatrices(elem_geoms[i], localR[elem_geoms[i]]);
   }

   // create the diagonal part of the derefinement matrix
   SparseMatrix *diag = new SparseMatrix(ndofs*vdim, old_ndofs*vdim);

   Array<char> mark(diag->Height());
   mark = 0;

   bool is_dg = FEColl()->GetContType() == FiniteElementCollection::DISCONTINUOUS;

   for (int k = 0; k < dtrans.embeddings.Size(); k++)
   {
      const Embedding &emb = dtrans.embeddings[k];
      if (emb.parent < 0) { continue; }

      int coarse_rank = old_pncmesh->ElementRank(emb.parent);
      int fine_rank = old_ranks[k];

      if (coarse_rank == MyRank && fine_rank == MyRank)
      {
         Geometry::Type geom = mesh->GetElementBaseGeometry(emb.parent);
         DenseMatrix &lR = localR[geom](emb.matrix);

         elem_dof->GetRow(emb.parent, dofs);
         old_elem_dof->GetRow(k, old_dofs);

         for (int vd = 0; vd < vdim; vd++)
         {
            old_dofs.Copy(old_vdofs);
            DofsToVDofs(vd, old_vdofs, old_ndofs);

            for (int i = 0; i < lR.Height(); i++)
            {
               if (!std::isfinite(lR(i, 0))) { continue; }

               int r = DofToVDof(dofs[i], vd);
               int m = (r >= 0) ? r : (-1 - r);

               if (is_dg || !mark[m])
               {
                  lR.GetRow(i, row);
                  diag->SetRow(r, old_vdofs, row);
                  mark[m] = 1;
               }
            }
         }
      }
   }
   diag->Finalize();

   // wait for all sends/receives to complete
   for (auto it = messages.begin(); it != messages.end(); ++it)
   {
      MPI_Wait(&it->second.request, MPI_STATUS_IGNORE);
   }

   // create the off-diagonal part of the derefinement matrix
   SparseMatrix *offd = new SparseMatrix(ndofs*vdim, 1);

   std::map<HYPRE_BigInt, int> col_map;
   for (int k = 0; k < dtrans.embeddings.Size(); k++)
   {
      const Embedding &emb = dtrans.embeddings[k];
      if (emb.parent < 0) { continue; }

      int coarse_rank = old_pncmesh->ElementRank(emb.parent);
      int fine_rank = old_ranks[k];

      if (coarse_rank == MyRank && fine_rank != MyRank)
      {
         Geometry::Type geom = mesh->GetElementBaseGeometry(emb.parent);
         DenseMatrix &lR = localR[geom](emb.matrix);

         elem_dof->GetRow(emb.parent, dofs);

         DerefDofMessage &msg = messages[k];
         MFEM_ASSERT(msg.dofs.size(), "");

         for (int vd = 0; vd < vdim; vd++)
         {
            MFEM_ASSERT(ldof[geom], "");
            HYPRE_BigInt* remote_dofs = &msg.dofs[vd*ldof[geom]];

            for (int i = 0; i < lR.Height(); i++)
            {
               if (!std::isfinite(lR(i, 0))) { continue; }

               int r = DofToVDof(dofs[i], vd);
               int m = (r >= 0) ? r : (-1 - r);

               if (is_dg || !mark[m])
               {
                  lR.GetRow(i, row);
                  MFEM_ASSERT(ldof[geom] == row.Size(), "");
                  for (int j = 0; j < ldof[geom]; j++)
                  {
                     if (row[j] == 0.0) { continue; } // NOTE: lR thresholded
                     int &lcol = col_map[remote_dofs[j]];
                     if (!lcol) { lcol = static_cast<int>(col_map.size()); }
                     offd->_Set_(m, lcol-1, row[j]);
                  }
                  mark[m] = 1;
               }
            }
         }
      }
   }

   messages.clear();
   offd->Finalize(0);
   offd->SetWidth(static_cast<int>(col_map.size()));

   // create offd column mapping for use by hypre
   HYPRE_BigInt *cmap = Memory<HYPRE_BigInt>(offd->Width());
   for (auto it = col_map.begin(); it != col_map.end(); ++it)
   {
      cmap[it->second-1] = it->first;
   }

   // reorder offd columns so that 'cmap' is monotonic
   // NOTE: this is easier and probably faster (offd is small) than making
   // sure cmap is determined and sorted before the offd matrix is created
   {
      int width = offd->Width();
      Array<Pair<HYPRE_BigInt, int> > reorder(width);
      for (int i = 0; i < width; i++)
      {
         reorder[i].one = cmap[i];
         reorder[i].two = i;
      }
      reorder.Sort();

      Array<int> reindex(width);
      for (int i = 0; i < width; i++)
      {
         reindex[reorder[i].two] = i;
         cmap[i] = reorder[i].one;
      }

      int *J = offd->GetJ();
      for (int i = 0; i < offd->NumNonZeroElems(); i++)
      {
         J[i] = reindex[J[i]];
      }
      offd->SortColumnIndices();
   }

   HypreParMatrix* new_R;
   new_R = new HypreParMatrix(MyComm, dof_offsets[nrk], old_dof_offsets[nrk],
                              dof_offsets, old_dof_offsets, diag, offd, cmap,
                              true);

   new_R->SetOwnerFlags(new_R->OwnsDiag(), new_R->OwnsOffd(), 1);

   return new_R;
}

void ParFiniteElementSpace::Destroy()
{
   ldof_group.DeleteAll();
   ldof_ltdof.DeleteAll();
   dof_offsets.DeleteAll();
   tdof_offsets.DeleteAll();
   tdof_nb_offsets.DeleteAll();
   // preserve old_dof_offsets
   ldof_sign.DeleteAll();

   delete P; P = NULL;
   delete Pconf; Pconf = NULL;
   delete Rconf; Rconf = NULL;
   delete R; R = NULL;

   delete gcomm; gcomm = NULL;

   num_face_nbr_dofs = -1;
   face_nbr_element_dof.Clear();
   face_nbr_ldof.Clear();
   face_nbr_glob_dof_map.DeleteAll();
   send_face_nbr_ldof.Clear();
}

void ParFiniteElementSpace::CopyProlongationAndRestriction(
   const FiniteElementSpace &fes, const Array<int> *perm)
{
   const ParFiniteElementSpace *pfes
      = dynamic_cast<const ParFiniteElementSpace*>(&fes);
   MFEM_VERIFY(pfes != NULL, "");
   MFEM_VERIFY(P == NULL, "");
   MFEM_VERIFY(R == NULL, "");

   // Ensure R and P matrices are built
   pfes->Dof_TrueDof_Matrix();

   SparseMatrix *perm_mat = NULL, *perm_mat_tr = NULL;
   if (perm)
   {
      // Note: although n and fes.GetVSize() are typically equal, in
      // variable-order spaces they may differ, since nonconforming edges/faces
      // my have fictitious DOFs.
      int n = perm->Size();
      perm_mat = new SparseMatrix(n, fes.GetVSize());
      for (int i=0; i<n; ++i)
      {
         real_t s;
         int j = DecodeDof((*perm)[i], s);
         perm_mat->Set(i, j, s);
      }
      perm_mat->Finalize();
      perm_mat_tr = Transpose(*perm_mat);
   }

   if (pfes->P != NULL)
   {
      if (perm) { P = pfes->P->LeftDiagMult(*perm_mat); }
      else { P = new HypreParMatrix(*pfes->P); }
      nonconf_P = true;
   }
   else if (perm != NULL)
   {
      HYPRE_BigInt glob_nrows = GlobalVSize();
      HYPRE_BigInt glob_ncols = GlobalTrueVSize();
      HYPRE_BigInt *col_starts = GetTrueDofOffsets();
      HYPRE_BigInt *row_starts = GetDofOffsets();
      P = new HypreParMatrix(MyComm, glob_nrows, glob_ncols, row_starts,
                             col_starts, perm_mat);
      nonconf_P = true;
   }
   if (pfes->R != NULL)
   {
      if (perm) { R = Mult(*pfes->R, *perm_mat_tr); }
      else { R = new SparseMatrix(*pfes->R); }
   }
   else if (perm != NULL)
   {
      R = perm_mat_tr;
      perm_mat_tr = NULL;
   }

   delete perm_mat;
   delete perm_mat_tr;
}

void ParFiniteElementSpace::GetTrueTransferOperator(
   const FiniteElementSpace &coarse_fes, OperatorHandle &T) const
{
   OperatorHandle Tgf(T.Type() == Operator::Hypre_ParCSR ?
                      Operator::MFEM_SPARSEMAT : Operator::ANY_TYPE);
   GetTransferOperator(coarse_fes, Tgf);
   Dof_TrueDof_Matrix(); // Make sure R is built - we need R in all cases.
   if (T.Type() == Operator::Hypre_ParCSR)
   {
      const ParFiniteElementSpace *c_pfes =
         dynamic_cast<const ParFiniteElementSpace *>(&coarse_fes);
      MFEM_ASSERT(c_pfes != NULL, "coarse_fes must be a parallel space");
      SparseMatrix *RA = mfem::Mult(*R, *Tgf.As<SparseMatrix>());
      Tgf.Clear();
      T.Reset(c_pfes->Dof_TrueDof_Matrix()->
              LeftDiagMult(*RA, GetTrueDofOffsets()));
      delete RA;
   }
   else
   {
      T.Reset(new TripleProductOperator(R, Tgf.Ptr(),
                                        coarse_fes.GetProlongationMatrix(),
                                        false, Tgf.OwnsOperator(), false));
      Tgf.SetOperatorOwner(false);
   }
}

void ParFiniteElementSpace::Update(bool want_transform)
{
   lastUpdatePRef = false;

   {
      int int_orders_changed = (int) orders_changed;
      MPI_Allreduce(MPI_IN_PLACE, &int_orders_changed, 1, MPI_INT,
                    MPI_MAX, MyComm);
      orders_changed = (bool) int_orders_changed;

      int var = (elem_order.Size() > 0);
      MPI_Allreduce(MPI_IN_PLACE, &var, 1, MPI_INT, MPI_MAX, MyComm);
      variableOrder = (bool) var;
   }

   if (variableOrder && elem_order.Size() == 0)
   {
      elem_order.SetSize(GetNE());
      elem_order = fec->GetOrder();
   }

   if (mesh->GetSequence() == mesh_sequence && !orders_changed)
   {
      return; // no need to update, no-op
   }
   if (want_transform && mesh->GetSequence() != mesh_sequence + 1 &&
       !variableOrder)
   {
      MFEM_ABORT("Error in update sequence. Space needs to be updated after "
                 "each mesh modification.");
   }

   if (NURBSext)
   {
      UpdateNURBS();
      return;
   }

   Table* old_elem_dof = NULL;
   Table* old_elem_fos = NULL;
   int old_ndofs = 0;

   // save old DOF table
   if (want_transform)
   {
      old_elem_dof = elem_dof;
      old_elem_fos = elem_fos;
      elem_dof = NULL;
      elem_fos = NULL;
      old_ndofs = ndofs;
      Swap(dof_offsets, old_dof_offsets);
   }

   Destroy();  // Does not clear elem_order
   FiniteElementSpace::Destroy(); // calls Th.Clear()

   // In the variable-order case, we call CommunicateGhostOrder whether h-
   // or p-refinement is done.
   if (variableOrder) { CommunicateGhostOrder(); }

   FiniteElementSpace::Construct();
   Construct();

   BuildElementToDofTable();

   if (want_transform)
   {
      // calculate appropriate GridFunction transformation
      switch (mesh->GetLastOperation())
      {
         case Mesh::REFINE:
         {
            if (Th.Type() != Operator::MFEM_SPARSEMAT)
            {
               Th.Reset(new RefinementOperator(this, old_elem_dof,
                                               old_elem_fos, old_ndofs));
               // The RefinementOperator takes ownership of 'old_elem_dofs', so
               // we no longer own it:
               old_elem_dof = NULL;
               old_elem_fos = NULL;
            }
            else
            {
               // calculate fully assembled matrix
               Th.Reset(RefinementMatrix(old_ndofs, old_elem_dof, old_elem_fos));
            }
            break;
         }

         case Mesh::DEREFINE:
         {
            Th.Reset(ParallelDerefinementMatrix(old_ndofs, old_elem_dof,
                                                old_elem_fos));
            if (Nonconforming())
            {
               Th.SetOperatorOwner(false);
               Th.Reset(new TripleProductOperator(P, R, Th.Ptr(),
                                                  false, false, true));
            }
            break;
         }

         case Mesh::REBALANCE:
         {
            Th.Reset(RebalanceMatrix(old_ndofs, old_elem_dof, old_elem_fos));
            break;
         }

         default:
            break;
      }

      delete old_elem_dof;
      delete old_elem_fos;
   }
}

void ParFiniteElementSpace::PRefineAndUpdate(const Array<pRefinement> & refs,
                                             bool want_transfer)
{
   MFEM_VERIFY(PRefinementSupported(),
               "p-refinement is not supported in this space");

   if (want_transfer)
   {
      pfes_prev.reset(new ParFiniteElementSpace(pmesh, fec, vdim, ordering));
      for (int i = 0; i<pmesh->GetNE(); i++)
      {
         pfes_prev->SetElementOrder(i, GetElementOrder(i));
      }
      pfes_prev->Update(false);
   }

   for (auto ref : refs)
   {
      SetElementOrder(ref.index, GetElementOrder(ref.index) + ref.delta);
   }

   Update(false);

   if (want_transfer)
   {
      PTh.reset(new PRefinementTransferOperator(*pfes_prev, *this));
   }

   lastUpdatePRef = true;
}

void ParFiniteElementSpace::UpdateMeshPointer(Mesh *new_mesh)
{
   ParMesh *new_pmesh = dynamic_cast<ParMesh*>(new_mesh);
   MFEM_VERIFY(new_pmesh != NULL,
               "ParFiniteElementSpace::UpdateMeshPointer(...) must be a ParMesh");
   mesh = new_mesh;
   pmesh = new_pmesh;
}

int ParFiniteElementSpace::GetMaxElementOrder() const
{
   if (IsVariableOrder())
   {
      int order = elem_order.Size() > 0 ? elem_order.Max() : fec->GetOrder();
      MPI_Allreduce(MPI_IN_PLACE, &order, 1, MPI_INT, MPI_MAX, MyComm);
      return order;
   }
   else
   {
      return fec->GetOrder();
   }
}

// This function is an extension of FiniteElementSpace::CalcEdgeFaceVarOrders in
// the parallel case, to use ghost_orders, which contains ghost element indices
// and their orders. The order on each ghost element is applied to the element's
// edges and faces, in @a edge_orders and @a face_orders.
void ParFiniteElementSpace::ApplyGhostElementOrdersToEdgesAndFaces(
   Array<VarOrderBits> &edge_orders,
   Array<VarOrderBits> &face_orders) const
{
   edge_orders.SetSize(pncmesh->GetNEdges() + pncmesh->GetNGhostEdges());
   face_orders.SetSize(pncmesh->GetNFaces() + pncmesh->GetNGhostFaces());

   edge_orders = 0;
   face_orders = 0;

   const int npref = ghost_orders.Size();
   for (int i=0; i<npref; ++i)
   {
      const int elem = ghost_orders[i].element; // Index in NCMesh::elements
      const int order = ghost_orders[i].order;
      const VarOrderBits mask = (VarOrderBits(1) << order);

      Array<int> edges;
      pncmesh->FindEdgesOfGhostElement(elem, edges);

      for (auto edge : edges) { edge_orders[edge] |= mask; }

      if (mesh->Dimension() > 2)
      {
         Array<int> faces;
         pncmesh->FindFacesOfGhostElement(elem, faces);

         for (auto face : faces) { face_orders[face] |= mask; }
      }
   }
}

void ParFiniteElementSpace::GhostFaceOrderToEdges(
   const Array<VarOrderBits> &face_orders,
   Array<VarOrderBits> &edge_orders) const
{
   // Apply the lowest order (first variant) on each ghost face to its edges
   for (int i=0; i<pncmesh->GetNGhostFaces(); ++i)
   {
      const int face = pncmesh->GetNFaces() + i;
      VarOrderBits orders = face_orders[face];

      if (orders == 0) { continue; }

      // Find the lowest order and use that.
      int orderV0 = -1;
      for (int order = 0; orders != 0; order++, orders >>= 1)
      {
         if (orders & 1)
         {
            orderV0 = order;
            break;
         }
      }

      MFEM_VERIFY(orderV0 > 0, "");

      const VarOrderBits mask = (VarOrderBits(1) << orderV0);

      Array<int> edges;
      pncmesh->FindEdgesOfGhostFace(face, edges);

      for (auto edge : edges)
      {
         edge_orders[edge] |= mask;
      }
   }
}

ConformingProlongationOperator::ConformingProlongationOperator(
   int lsize, const GroupCommunicator &gc_, bool local_)
   : gc(gc_), local(local_)
{
   const Table &group_ldof = gc.GroupLDofTable();

   int n_external = 0;
   for (int g=1; g<group_ldof.Size(); ++g)
   {
      if (!gc.GetGroupTopology().IAmMaster(g))
      {
         n_external += group_ldof.RowSize(g);
      }
   }
   int tsize = lsize - n_external;

   height = lsize;
   width = tsize;

   external_ldofs.Reserve(n_external);
   for (int gr = 1; gr < group_ldof.Size(); gr++)
   {
      if (!gc.GetGroupTopology().IAmMaster(gr))
      {
         external_ldofs.Append(group_ldof.GetRow(gr), group_ldof.RowSize(gr));
      }
   }
   external_ldofs.Sort();
}

const GroupCommunicator &ConformingProlongationOperator::GetGroupCommunicator()
const
{
   return gc;
}

ConformingProlongationOperator::ConformingProlongationOperator(
   const ParFiniteElementSpace &pfes, bool local_)
   : Operator(pfes.GetVSize(), pfes.GetTrueVSize()),
     external_ldofs(),
     gc(pfes.GroupComm()),
     local(local_)
{
   MFEM_VERIFY(pfes.Conforming(), "");
   const Table &group_ldof = gc.GroupLDofTable();
   external_ldofs.Reserve(Height()-Width());
   for (int gr = 1; gr < group_ldof.Size(); gr++)
   {
      if (!gc.GetGroupTopology().IAmMaster(gr))
      {
         external_ldofs.Append(group_ldof.GetRow(gr), group_ldof.RowSize(gr));
      }
   }
   external_ldofs.Sort();
   MFEM_ASSERT(external_ldofs.Size() == Height()-Width(), "");
#ifdef MFEM_DEBUG
   for (int j = 1; j < external_ldofs.Size(); j++)
   {
      // Check for repeated ldofs.
      MFEM_VERIFY(external_ldofs[j-1] < external_ldofs[j], "");
   }
   int j = 0;
   for (int i = 0; i < external_ldofs.Size(); i++)
   {
      const int end = external_ldofs[i];
      for ( ; j < end; j++)
      {
         MFEM_VERIFY(j-i == pfes.GetLocalTDofNumber(j), "");
      }
      j = end+1;
   }
   for ( ; j < Height(); j++)
   {
      MFEM_VERIFY(j-external_ldofs.Size() == pfes.GetLocalTDofNumber(j), "");
   }
   // gc.PrintInfo();
   // pfes.Dof_TrueDof_Matrix()->PrintCommPkg();
#endif
}

void ConformingProlongationOperator::Mult(const Vector &x, Vector &y) const
{
   MFEM_ASSERT(x.Size() == Width(), "");
   MFEM_ASSERT(y.Size() == Height(), "");

   const real_t *xdata = x.HostRead();
   real_t *ydata = y.HostWrite();
   const int m = external_ldofs.Size();

   const int in_layout = 2; // 2 - input is ltdofs array
   if (local)
   {
      y = 0.0;
   }
   else
   {
      gc.BcastBegin(const_cast<real_t*>(xdata), in_layout);
   }

   int j = 0;
   for (int i = 0; i < m; i++)
   {
      const int end = external_ldofs[i];
      std::copy(xdata+j-i, xdata+end-i, ydata+j);
      j = end+1;
   }
   std::copy(xdata+j-m, xdata+Width(), ydata+j);

   const int out_layout = 0; // 0 - output is ldofs array
   if (!local)
   {
      gc.BcastEnd(ydata, out_layout);
   }
}

void ConformingProlongationOperator::MultTranspose(
   const Vector &x, Vector &y) const
{
   MFEM_ASSERT(x.Size() == Height(), "");
   MFEM_ASSERT(y.Size() == Width(), "");

   const real_t *xdata = x.HostRead();
   real_t *ydata = y.HostWrite();
   const int m = external_ldofs.Size();

   if (!local)
   {
      gc.ReduceBegin(xdata);
   }

   int j = 0;
   for (int i = 0; i < m; i++)
   {
      const int end = external_ldofs[i];
      std::copy(xdata+j, xdata+end, ydata+j-i);
      j = end+1;
   }
   std::copy(xdata+j, xdata+Height(), ydata+j-m);

   const int out_layout = 2; // 2 - output is an array on all ltdofs
   if (!local)
   {
      gc.ReduceEnd<real_t>(ydata, out_layout, GroupCommunicator::Sum);
   }
}

DeviceConformingProlongationOperator::DeviceConformingProlongationOperator(
   const GroupCommunicator &gc_, const SparseMatrix *R, bool local_)
   : ConformingProlongationOperator(R->Width(), gc_, local_),
     mpi_gpu_aware(Device::GetGPUAwareMPI())
{
   MFEM_ASSERT(R->Finalized(), "");
   const int tdofs = R->Height();
   MFEM_ASSERT(tdofs == R->HostReadI()[tdofs], "");
   ltdof_ldof = Array<int>(const_cast<int*>(R->HostReadJ()), tdofs);
   {
      Table nbr_ltdof;
      gc.GetNeighborLTDofTable(nbr_ltdof);
      const int nb_connections = nbr_ltdof.Size_of_connections();
      shr_ltdof.SetSize(nb_connections);
      if (nb_connections > 0) { shr_ltdof.CopyFrom(nbr_ltdof.GetJ()); }
      shr_buf.SetSize(nb_connections);
      shr_buf.UseDevice(true);
      shr_buf_offsets = nbr_ltdof.GetIMemory();
      {
         Array<int> shared_ltdof(nbr_ltdof.GetJ(), nb_connections);
         Array<int> unique_ltdof(shared_ltdof);
         unique_ltdof.Sort();
         unique_ltdof.Unique();
         // Note: the next loop modifies the J array of nbr_ltdof
         for (int i = 0; i < shared_ltdof.Size(); i++)
         {
            shared_ltdof[i] = unique_ltdof.FindSorted(shared_ltdof[i]);
            MFEM_ASSERT(shared_ltdof[i] != -1, "internal error");
         }
         Table unique_shr;
         Transpose(shared_ltdof, unique_shr, unique_ltdof.Size());
         unq_ltdof = Array<int>(unique_ltdof, unique_ltdof.Size());
         unq_shr_i = Array<int>(unique_shr.GetI(), unique_shr.Size()+1);
         unq_shr_j = Array<int>(unique_shr.GetJ(), unique_shr.Size_of_connections());
      }
      nbr_ltdof.GetJMemory().Delete();
      nbr_ltdof.LoseData();
   }
   {
      Table nbr_ldof;
      gc.GetNeighborLDofTable(nbr_ldof);
      const int nb_connections = nbr_ldof.Size_of_connections();
      ext_ldof.SetSize(nb_connections);
      if (nb_connections > 0) { ext_ldof.CopyFrom(nbr_ldof.GetJ()); }
      ext_ldof.GetMemory().UseDevice(true);
      ext_buf.SetSize(nb_connections);
      ext_buf.UseDevice(true);
      ext_buf_offsets = nbr_ldof.GetIMemory();
      nbr_ldof.GetJMemory().Delete();
      nbr_ldof.LoseData();
   }
   const GroupTopology &gtopo = gc.GetGroupTopology();
   int req_counter = 0;
   for (int nbr = 1; nbr < gtopo.GetNumNeighbors(); nbr++)
   {
      const int send_offset = shr_buf_offsets[nbr];
      const int send_size = shr_buf_offsets[nbr+1] - send_offset;
      if (send_size > 0) { req_counter++; }

      const int recv_offset = ext_buf_offsets[nbr];
      const int recv_size = ext_buf_offsets[nbr+1] - recv_offset;
      if (recv_size > 0) { req_counter++; }
   }
   requests = new MPI_Request[req_counter];
   if (mpi_gpu_aware)
   {
#if defined(MFEM_USE_HIP)
      MFEM_GPU_CHECK(
         hipEventCreateWithFlags(&gpu_event, hipEventDisableTiming));
#elif defined(MFEM_USE_CUDA)
      MFEM_GPU_CHECK(
         cudaEventCreateWithFlags(&gpu_event, cudaEventDisableTiming));
#else
      MFEM_ABORT("not implemented");
#endif
   }
}

DeviceConformingProlongationOperator::DeviceConformingProlongationOperator(
   const ParFiniteElementSpace &pfes, bool local_)
   : DeviceConformingProlongationOperator(pfes.GroupComm(),
                                          pfes.GetRestrictionMatrix(),
                                          local_)
{
   MFEM_ASSERT(pfes.Conforming(), "internal error");
   MFEM_ASSERT(pfes.GetRestrictionMatrix()->Height() == pfes.GetTrueVSize(), "");
}

static void ExtractSubVector(const Array<int> &indices,
                             const Vector &vin, Vector &vout,
                             real_t a, real_t b)
{
   MFEM_ASSERT(indices.Size() == vout.Size(), "incompatible sizes!");
   auto y = (a == 0) ? vout.Write() : vout.ReadWrite();
   const auto x = vin.Read();
   const auto I = indices.Read();
   if (a == 0)
<<<<<<< HEAD
   {
      mfem::forall(indices.Size(), [=] MFEM_HOST_DEVICE (int i)
      {
         y[i] = b*x[I[i]];
      }); // indices can be repeated
   }
   else
   {
      mfem::forall(indices.Size(), [=] MFEM_HOST_DEVICE (int i)
      {
=======
   {
      mfem::forall(indices.Size(), [=] MFEM_HOST_DEVICE (int i)
      {
         y[i] = b*x[I[i]];
      }); // indices can be repeated
   }
   else
   {
      mfem::forall(indices.Size(), [=] MFEM_HOST_DEVICE (int i)
      {
>>>>>>> fe728ab4
         y[i] = a*y[i] + b*x[I[i]];
      }); // indices can be repeated
   }
}

void DeviceConformingProlongationOperator::BcastBeginCopy(
   const Vector &x) const
{
   // shr_buf[i] = src[shr_ltdof[i]]
   if (shr_ltdof.Size() == 0) { return; }
   ExtractSubVector(shr_ltdof, x, shr_buf, 0, 1);
}

static void SetSubVector(const Array<int> &indices,
                         const Vector &vin, Vector &vout)
{
   MFEM_ASSERT(indices.Size() == vin.Size(), "incompatible sizes!");
   // Use ReadWrite() since we modify only a subset of the indices:
   auto y = vout.ReadWrite();
   const auto x = vin.Read();
   const auto I = indices.Read();
   mfem::forall(indices.Size(), [=] MFEM_HOST_DEVICE (int i)
   {
      y[I[i]] = x[i];
   });
}

void DeviceConformingProlongationOperator::BcastLocalCopy(
   const Vector &x, Vector &y) const
{
   // dst[ltdof_ldof[i]] = src[i]
   if (ltdof_ldof.Size() == 0) { return; }
   SetSubVector(ltdof_ldof, x, y);
}

void DeviceConformingProlongationOperator::BcastEndCopy(
   Vector &y) const
{
   // dst[ext_ldof[i]] = ext_buf[i]
   if (ext_ldof.Size() == 0) { return; }
   SetSubVector(ext_ldof, ext_buf, y);
}

void DeviceConformingProlongationOperator::Mult(const Vector &x,
                                                Vector &y) const
{
   const GroupTopology &gtopo = gc.GetGroupTopology();
   int req_counter = 0, num_recv_req = 0;
   // Make sure 'y' is marked as valid on device and for use on device.
   // This ensures that there is no unnecessary host to device copy when the
   // input 'y' is valid on host (in 'y.SetSubVector(ext_ldof, 0.0)' when local
   // is true) or BcastLocalCopy (when local is false).
   y.Write();
   if (local)
   {
      // done on device since we've marked ext_ldof for use on device:
      y.SetSubVector(ext_ldof, 0.0);
      BcastLocalCopy(x, y);
      return;
   }

   BcastBeginCopy(x); // copy to 'shr_buf'
<<<<<<< HEAD
   if (mpi_gpu_aware && shr_ltdof.Size() != 0)
   {
      /* record a stream event to wait for later */
#if defined(MFEM_USE_HIP)
      MFEM_GPU_CHECK(hipEventRecord(gpu_event, 0));
#elif defined(MFEM_USE_CUDA)
      MFEM_GPU_CHECK(cudaEventRecord(gpu_event, 0));
#endif
=======
   if (shr_ltdof.Size() != 0)
   {
      if (mpi_gpu_aware)
      {
         /* record a stream event to wait for later */
#if defined(MFEM_USE_HIP)
         MFEM_GPU_CHECK(hipEventRecord(gpu_event, 0));
#elif defined(MFEM_USE_CUDA)
         MFEM_GPU_CHECK(cudaEventRecord(gpu_event, 0));
#endif
      }
      else
      {
         // Wait for BcastBeginCopy() to finish and copy the result to host.
         // We want to do the copy here, before BcastLocalCopy(), so we can
         // start MPI sends while BcastLocalCopy() is running asyncronously.
         shr_buf.HostRead();
      }
>>>>>>> fe728ab4
   }
   BcastLocalCopy(x, y);
   // Queue all receive communications
   if (ext_ldof.Size() != 0) // ext_ldof.Size() == ext_buf.Size()
   {
      auto recv_buf = mpi_gpu_aware ? ext_buf.Write() : ext_buf.HostWrite();
      for (int nbr = 1; nbr < gtopo.GetNumNeighbors(); nbr++)
      {
         const int recv_offset = ext_buf_offsets[nbr];
         const int recv_size = ext_buf_offsets[nbr+1] - recv_offset;
         if (recv_size > 0)
         {
            MPI_Irecv(recv_buf + recv_offset, recv_size,
                      MPITypeMap<real_t>::mpi_type,
                      gtopo.GetNeighborRank(nbr), 41822,
                      gtopo.GetComm(), &requests[req_counter++]);
         }
      }
      num_recv_req = req_counter;
   }
   // Queue all send communications
   if (shr_ltdof.Size() != 0) // shr_ltdof.Size() == shr_buf.Size()
   {
      // The BcastBeginCopy kernel is executed asynchronously, we should wait
      // for it to complete:
<<<<<<< HEAD
      // - when mpi_gpu_aware == false, this is done implicily when we call
      //   shr_buf.HostRead()
=======
      // - when mpi_gpu_aware == false, this was done implicily when we called
      //   shr_buf.HostRead() above
>>>>>>> fe728ab4
      // - when mpi_gpu_aware == true, we need to wait for BcastBeginCopy to
      //   complete by waiting for gpu_event.
      if (mpi_gpu_aware)
      {
         /* wait for the stream event recorded above */
#if defined(MFEM_USE_HIP)
         MFEM_GPU_CHECK(hipEventSynchronize(gpu_event));
#elif defined(MFEM_USE_CUDA)
         MFEM_GPU_CHECK(cudaEventSynchronize(gpu_event));
#endif
      }
      auto send_buf = mpi_gpu_aware ? shr_buf.Read() : shr_buf.HostRead();
      for (int nbr = 1; nbr < gtopo.GetNumNeighbors(); nbr++)
      {
         const int send_offset = shr_buf_offsets[nbr];
         const int send_size = shr_buf_offsets[nbr+1] - send_offset;
         if (send_size > 0)
         {
            MPI_Isend(send_buf + send_offset, send_size,
                      MPITypeMap<real_t>::mpi_type,
                      gtopo.GetNeighborRank(nbr), 41822,
                      gtopo.GetComm(), &requests[req_counter++]);
         }
      }
   }
   // Wait for all receive requests
   MPI_Waitall(num_recv_req, requests, MPI_STATUSES_IGNORE);
   BcastEndCopy(y); // copy from 'ext_buf'
   // Wait for all send requests
   MPI_Waitall(req_counter - num_recv_req, requests + num_recv_req,
               MPI_STATUSES_IGNORE);
}

DeviceConformingProlongationOperator::~DeviceConformingProlongationOperator()
{
   if (mpi_gpu_aware)
   {
#if defined(MFEM_USE_HIP)
      MFEM_GPU_CHECK(hipEventDestroy(gpu_event));
#elif defined(MFEM_USE_CUDA)
      MFEM_GPU_CHECK(cudaEventDestroy(gpu_event));
#endif
   }
   delete [] requests;
   ext_buf_offsets.Delete();
   shr_buf_offsets.Delete();
}

void DeviceConformingProlongationOperator::ReduceBeginCopy(
   const Vector &x) const
{
   // ext_buf[i] = src[ext_ldof[i]]
   if (ext_ldof.Size() == 0) { return; }
   ExtractSubVector(ext_ldof, x, ext_buf, 0, 1);
}

void DeviceConformingProlongationOperator::ReduceLocalCopy(
   const Vector &x, Vector &y, real_t a, real_t b) const
{
   // dst[i] = src[ltdof_ldof[i]]
   if (ltdof_ldof.Size() == 0) { return; }
   ExtractSubVector(ltdof_ldof, x, y, a, b);
}

static void AddSubVector(const Array<int> &unique_dst_indices,
                         const Array<int> &unique_to_src_offsets,
                         const Array<int> &unique_to_src_indices,
                         const Vector &src,
                         Vector &dst,
                         real_t b)
{
   auto y = dst.ReadWrite();
   const auto x = src.Read();
   const auto DST_I = unique_dst_indices.Read();
   const auto SRC_O = unique_to_src_offsets.Read();
   const auto SRC_I = unique_to_src_indices.Read();
   mfem::forall(unique_dst_indices.Size(), [=] MFEM_HOST_DEVICE (int i)
   {
      const int dst_idx = DST_I[i];
      real_t sum = 0;
      const int end = SRC_O[i+1];
      for (int j = SRC_O[i]; j != end; ++j) { sum += x[SRC_I[j]]; }
      y[dst_idx] += b*sum;
   });
}

void DeviceConformingProlongationOperator::ReduceEndAssemble(
   Vector &y, real_t b) const
{
   // dst[shr_ltdof[i]] += shr_buf[i]
   if (unq_ltdof.Size() == 0) { return; }
   AddSubVector(unq_ltdof, unq_shr_i, unq_shr_j, shr_buf, y, b);
}

void DeviceConformingProlongationOperator::ApplyTranspose(
   const Vector &x, Vector &y, real_t a, real_t b) const
{
   const GroupTopology &gtopo = gc.GetGroupTopology();
   int req_counter = 0, num_recv_req = 0;

   if (local)
<<<<<<< HEAD
   {
      ReduceLocalCopy(x, y, a, b);
      return;
   }

   ReduceBeginCopy(x); // copy to 'ext_buf'
   if (mpi_gpu_aware && ext_ldof.Size() != 0)
   {
      /* record a stream event to wait for later */
#if defined(MFEM_USE_HIP)
      MFEM_GPU_CHECK(hipEventRecord(gpu_event, 0));
#elif defined(MFEM_USE_CUDA)
      MFEM_GPU_CHECK(cudaEventRecord(gpu_event, 0));
#endif
   }
   ReduceLocalCopy(x, y, a, b);
   // Queue all receive communications
   if (unq_ltdof.Size() != 0)
   {
=======
   {
      ReduceLocalCopy(x, y, a, b);
      return;
   }

   ReduceBeginCopy(x); // copy to 'ext_buf'
   if (ext_ldof.Size() != 0)
   {
      if (mpi_gpu_aware)
      {
         /* record a stream event to wait for later */
#if defined(MFEM_USE_HIP)
         MFEM_GPU_CHECK(hipEventRecord(gpu_event, 0));
#elif defined(MFEM_USE_CUDA)
         MFEM_GPU_CHECK(cudaEventRecord(gpu_event, 0));
#endif
      }
      else
      {
         // Wait for ReduceBeginCopy() to finish and copy the result to host.
         // We want to do the copy here, before ReduceLocalCopy(), so we can
         // start MPI sends while ReduceLocalCopy() is running asyncronously.
         ext_buf.HostRead();
      }
   }
   ReduceLocalCopy(x, y, a, b);
   // Queue all receive communications
   if (unq_ltdof.Size() != 0)
   {
>>>>>>> fe728ab4
      auto recv_buf = mpi_gpu_aware ? shr_buf.Write() : shr_buf.HostWrite();
      for (int nbr = 1; nbr < gtopo.GetNumNeighbors(); nbr++)
      {
         const int recv_offset = shr_buf_offsets[nbr];
         const int recv_size = shr_buf_offsets[nbr+1] - recv_offset;
         if (recv_size > 0)
         {
            MPI_Irecv(recv_buf + recv_offset, recv_size,
                      MPITypeMap<real_t>::mpi_type,
                      gtopo.GetNeighborRank(nbr), 41823,
                      gtopo.GetComm(), &requests[req_counter++]);
         }
      }
      num_recv_req = req_counter;
   }
   // Queue all send communications
   if (ext_ldof.Size() != 0)
   {
      if (mpi_gpu_aware)
      {
         /* wait for the stream event recorded above */
#if defined(MFEM_USE_HIP)
         MFEM_GPU_CHECK(hipEventSynchronize(gpu_event));
#elif defined(MFEM_USE_CUDA)
         MFEM_GPU_CHECK(cudaEventSynchronize(gpu_event));
#endif
      }
      auto send_buf = mpi_gpu_aware ? ext_buf.Read() : ext_buf.HostRead();
      for (int nbr = 1; nbr < gtopo.GetNumNeighbors(); nbr++)
      {
         const int send_offset = ext_buf_offsets[nbr];
         const int send_size = ext_buf_offsets[nbr+1] - send_offset;
         if (send_size > 0)
         {
            MPI_Isend(send_buf + send_offset, send_size,
                      MPITypeMap<real_t>::mpi_type,
                      gtopo.GetNeighborRank(nbr), 41823,
                      gtopo.GetComm(), &requests[req_counter++]);
         }
      }
   }
   // Wait for all receive requests
   MPI_Waitall(num_recv_req, requests, MPI_STATUSES_IGNORE);
   ReduceEndAssemble(y, b); // assemble from 'shr_buf'
   // Wait for all send requests
   MPI_Waitall(req_counter - num_recv_req, requests + num_recv_req,
               MPI_STATUSES_IGNORE);
}

} // namespace mfem

#endif<|MERGE_RESOLUTION|>--- conflicted
+++ resolved
@@ -5342,7 +5342,6 @@
    const auto x = vin.Read();
    const auto I = indices.Read();
    if (a == 0)
-<<<<<<< HEAD
    {
       mfem::forall(indices.Size(), [=] MFEM_HOST_DEVICE (int i)
       {
@@ -5353,18 +5352,6 @@
    {
       mfem::forall(indices.Size(), [=] MFEM_HOST_DEVICE (int i)
       {
-=======
-   {
-      mfem::forall(indices.Size(), [=] MFEM_HOST_DEVICE (int i)
-      {
-         y[i] = b*x[I[i]];
-      }); // indices can be repeated
-   }
-   else
-   {
-      mfem::forall(indices.Size(), [=] MFEM_HOST_DEVICE (int i)
-      {
->>>>>>> fe728ab4
          y[i] = a*y[i] + b*x[I[i]];
       }); // indices can be repeated
    }
@@ -5427,16 +5414,6 @@
    }
 
    BcastBeginCopy(x); // copy to 'shr_buf'
-<<<<<<< HEAD
-   if (mpi_gpu_aware && shr_ltdof.Size() != 0)
-   {
-      /* record a stream event to wait for later */
-#if defined(MFEM_USE_HIP)
-      MFEM_GPU_CHECK(hipEventRecord(gpu_event, 0));
-#elif defined(MFEM_USE_CUDA)
-      MFEM_GPU_CHECK(cudaEventRecord(gpu_event, 0));
-#endif
-=======
    if (shr_ltdof.Size() != 0)
    {
       if (mpi_gpu_aware)
@@ -5455,7 +5432,6 @@
          // start MPI sends while BcastLocalCopy() is running asyncronously.
          shr_buf.HostRead();
       }
->>>>>>> fe728ab4
    }
    BcastLocalCopy(x, y);
    // Queue all receive communications
@@ -5481,13 +5457,8 @@
    {
       // The BcastBeginCopy kernel is executed asynchronously, we should wait
       // for it to complete:
-<<<<<<< HEAD
-      // - when mpi_gpu_aware == false, this is done implicily when we call
-      //   shr_buf.HostRead()
-=======
       // - when mpi_gpu_aware == false, this was done implicily when we called
       //   shr_buf.HostRead() above
->>>>>>> fe728ab4
       // - when mpi_gpu_aware == true, we need to wait for BcastBeginCopy to
       //   complete by waiting for gpu_event.
       if (mpi_gpu_aware)
@@ -5589,27 +5560,6 @@
    int req_counter = 0, num_recv_req = 0;
 
    if (local)
-<<<<<<< HEAD
-   {
-      ReduceLocalCopy(x, y, a, b);
-      return;
-   }
-
-   ReduceBeginCopy(x); // copy to 'ext_buf'
-   if (mpi_gpu_aware && ext_ldof.Size() != 0)
-   {
-      /* record a stream event to wait for later */
-#if defined(MFEM_USE_HIP)
-      MFEM_GPU_CHECK(hipEventRecord(gpu_event, 0));
-#elif defined(MFEM_USE_CUDA)
-      MFEM_GPU_CHECK(cudaEventRecord(gpu_event, 0));
-#endif
-   }
-   ReduceLocalCopy(x, y, a, b);
-   // Queue all receive communications
-   if (unq_ltdof.Size() != 0)
-   {
-=======
    {
       ReduceLocalCopy(x, y, a, b);
       return;
@@ -5639,7 +5589,6 @@
    // Queue all receive communications
    if (unq_ltdof.Size() != 0)
    {
->>>>>>> fe728ab4
       auto recv_buf = mpi_gpu_aware ? shr_buf.Write() : shr_buf.HostWrite();
       for (int nbr = 1; nbr < gtopo.GetNumNeighbors(); nbr++)
       {
