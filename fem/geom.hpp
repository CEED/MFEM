// Copyright (c) 2010-2024, Lawrence Livermore National Security, LLC. Produced
// at the Lawrence Livermore National Laboratory. All Rights reserved. See files
// LICENSE and NOTICE for details. LLNL-CODE-806117.
//
// This file is part of the MFEM library. For more information and source code
// availability visit https://mfem.org.
//
// MFEM is free software; you can redistribute it and/or modify it under the
// terms of the BSD-3 license. We welcome feedback and contributions, see file
// CONTRIBUTING.md for details.

#ifndef MFEM_GEOM
#define MFEM_GEOM

#include "../config/config.hpp"
#include "../linalg/densemat.hpp"
#include "intrules.hpp"

namespace mfem
{

/** Types of domains for integration rules and reference finite elements:
    Geometry::POINT    - a point
    Geometry::SEGMENT  - the interval [0,1]
    Geometry::TRIANGLE - triangle with vertices (0,0), (1,0), (0,1)
    Geometry::SQUARE   - the unit square (0,1)x(0,1)
    Geometry::TETRAHEDRON - w/ vert. (0,0,0),(1,0,0),(0,1,0),(0,0,1)
    Geometry::CUBE - the unit cube
    Geometry::PRISM - w/ vert. (0,0,0),(1,0,0),(0,1,0),(0,0,1),(1,0,1),(0,1,1)
<<<<<<< HEAD
    Geometry::PENTATOPE - w/ vert. (0,0,0,0),(1,0,0,0),(0,1,0,0),(0,0,1,0),(0,0,0,1)
    Geometry::TESSERACT - the 4d unit cube
=======
    Geometry::PYRAMID - w/ vert. (0,0,0),(1,0,0),(1,1,0),(0,1,0),(0,0,1)
>>>>>>> c3eb769a
*/
class MFEM_EXPORT Geometry
{
public:
   enum Type
   {
      INVALID = -1,
<<<<<<< HEAD
      POINT = 0, SEGMENT, TRIANGLE, SQUARE, TETRAHEDRON, CUBE, PRISM, PENTATOPE, TESSERACT,
=======
      POINT = 0, SEGMENT, TRIANGLE, SQUARE, TETRAHEDRON, CUBE, PRISM, PYRAMID,
>>>>>>> c3eb769a
      NUM_GEOMETRIES
   };

   static const int NumGeom = NUM_GEOMETRIES;
   static const int MaxDim = 4;
   static const int NumBdrArray[NumGeom];
   static const char *Name[NumGeom];
   static const real_t Volume[NumGeom];
   static const int Dimension[NumGeom];
   static const int DimStart[MaxDim+2]; // including MaxDim+1
   static const int NumVerts[NumGeom];
   static const int NumEdges[NumGeom];
   static const int NumFaces[NumGeom];

   // Structure that holds constants describing the Geometries.
   template <Type Geom> struct Constants;

private:
   IntegrationRule *GeomVert[NumGeom];
   IntegrationPoint GeomCenter[NumGeom];
   DenseMatrix *GeomToPerfGeomJac[NumGeom];
   DenseMatrix *PerfGeomToGeomJac[NumGeom];

public:
   Geometry();
   ~Geometry();

   /** @brief Return an IntegrationRule consisting of all vertices of the given
       Geometry::Type, @a GeomType. */
   const IntegrationRule *GetVertices(int GeomType) const;

   /// Return the center of the given Geometry::Type, @a GeomType.
   const IntegrationPoint &GetCenter(int GeomType) const
   { return GeomCenter[GeomType]; }

   /// Get a random point in the reference element specified by @a GeomType.
   /** This method uses the function rand() for random number generation. */
   static void GetRandomPoint(int GeomType, IntegrationPoint &ip);

   /// Check if the given point is inside the given reference element.
   static bool CheckPoint(int GeomType, const IntegrationPoint &ip);
   /** @brief Check if the given point is inside the given reference element.
       Overload for fuzzy tolerance. */
   static bool CheckPoint(int GeomType, const IntegrationPoint &ip, real_t eps);

   /// Project a point @a end, onto the given Geometry::Type, @a GeomType.
   /** Check if the @a end point is inside the reference element, if not
       overwrite it with the point on the boundary that lies on the line segment
       between @a beg and @a end (@a beg must be inside the element). Return
       true if @a end is inside the element, and false otherwise. */
   static bool ProjectPoint(int GeomType, const IntegrationPoint &beg,
                            IntegrationPoint &end);

   /// Project a point @a ip, onto the given Geometry::Type, @a GeomType.
   /** If @a ip is outside the element, replace it with the point on the
       boundary that is closest to the original @a ip and return false;
       otherwise, return true without changing @a ip. */
   static bool ProjectPoint(int GeomType, IntegrationPoint &ip);

   const DenseMatrix &GetGeomToPerfGeomJac(int GeomType) const
   { return *GeomToPerfGeomJac[GeomType]; }
   const DenseMatrix *GetPerfGeomToGeomJac(int GeomType) const
   { return PerfGeomToGeomJac[GeomType]; }
   void GetPerfPointMat(int GeomType, DenseMatrix &pm) const;
   void JacToPerfJac(int GeomType, const DenseMatrix &J,
                     DenseMatrix &PJ) const;

   /// Returns true if the given @a geom is of tensor-product type (i.e. if geom
   /// is a segment, quadrilateral, or hexahedron), returns false otherwise.
   static bool IsTensorProduct(Type geom)
   { return geom == SEGMENT || geom == SQUARE || geom == CUBE; }

   /// Returns the Geometry::Type corresponding to a tensor-product of the
   /// given dimension.
   static Type TensorProductGeometry(int dim)
   {
      switch (dim)
      {
         case 0: return POINT;
         case 1: return SEGMENT;
         case 2: return SQUARE;
         case 3: return CUBE;
         default: MFEM_ABORT("Invalid dimension."); return INVALID;
      }
   }

   /// Return the inverse of the given orientation for the specified geometry type.
   static int GetInverseOrientation(Type geom_type, int orientation);

   /// Return the number of boundary "faces" of a given Geometry::Type.
   int NumBdr(int GeomType) const { return NumBdrArray[GeomType]; }
};

template <> struct
/// @cond Suppress_Doxygen_warnings
   MFEM_EXPORT
/// @endcond
   Geometry::Constants<Geometry::POINT>
{
   static const int Dimension = 0;
   static const int NumVert = 1;

   static const int NumOrient = 1;
   static const int Orient[NumOrient][NumVert];
   static const int InvOrient[NumOrient];
};

template <> struct
/// @cond Suppress_Doxygen_warnings
   MFEM_EXPORT
/// @endcond
   Geometry::Constants<Geometry::SEGMENT>
{
   static const int Dimension = 1;
   static const int NumVert = 2;
   static const int NumEdges = 1;
   static const int Edges[NumEdges][2];

   static const int NumOrient = 2;
   static const int Orient[NumOrient][NumVert];
   static const int InvOrient[NumOrient];
};

template <> struct
/// @cond Suppress_Doxygen_warnings
   MFEM_EXPORT
/// @endcond
   Geometry::Constants<Geometry::TRIANGLE>
{
   static const int Dimension = 2;
   static const int NumVert = 3;
   static const int NumEdges = 3;
   static const int Edges[NumEdges][2];
   // Upper-triangular part of the local vertex-to-vertex graph.
   struct VertToVert
   {
      static const int I[NumVert];
      static const int J[NumEdges][2]; // {end,edge_idx}
   };
   static const int NumFaces = 1;
   static const int FaceVert[NumFaces][NumVert];

   // For a given base tuple v={v0,v1,v2}, the orientation of a permutation
   // u={u0,u1,u2} of v, is an index 'j' such that u[i]=v[Orient[j][i]].
   // The static method Mesh::GetTriOrientation, computes the index 'j' of the
   // permutation that maps the second argument 'test' to the first argument
   // 'base': test[Orient[j][i]]=base[i].
   static const int NumOrient = 6;
   static const int Orient[NumOrient][NumVert];
   // The inverse of orientation 'j' is InvOrient[j].
   static const int InvOrient[NumOrient];
};

template <> struct
/// @cond Suppress_Doxygen_warnings
   MFEM_EXPORT
/// @endcond
   Geometry::Constants<Geometry::SQUARE>
{
   static const int Dimension = 2;
   static const int NumVert = 4;
   static const int NumEdges = 4;
   static const int Edges[NumEdges][2];
   // Upper-triangular part of the local vertex-to-vertex graph.
   struct VertToVert
   {
      static const int I[NumVert];
      static const int J[NumEdges][2]; // {end,edge_idx}
   };
   static const int NumFaces = 1;
   static const int FaceVert[NumFaces][NumVert];

   static const int NumOrient = 8;
   static const int Orient[NumOrient][NumVert];
   static const int InvOrient[NumOrient];
};

template <> struct
/// @cond Suppress_Doxygen_warnings
   MFEM_EXPORT
/// @endcond
   Geometry::Constants<Geometry::TETRAHEDRON>
{
   static const int Dimension = 3;
   static const int NumVert = 4;
   static const int NumEdges = 6;
   static const int Edges[NumEdges][2];
   static const int NumFaces = 4;
   static const int FaceTypes[NumFaces];
   static const int MaxFaceVert = 3;
   static const int FaceVert[NumFaces][MaxFaceVert];
   // Upper-triangular part of the local vertex-to-vertex graph.
   struct VertToVert
   {
      static const int I[NumVert];
      static const int J[NumEdges][2]; // {end,edge_idx}
   };

   static const int NumOrient = 24;
   static const int Orient[NumOrient][NumVert];
   static const int InvOrient[NumOrient];
};

template <> struct
/// @cond Suppress_Doxygen_warnings
   MFEM_EXPORT
/// @endcond
   Geometry::Constants<Geometry::CUBE>
{
   static const int Dimension = 3;
   static const int NumVert = 8;
   static const int NumEdges = 12;
   static const int Edges[NumEdges][2];
   static const int NumFaces = 6;
   static const int FaceTypes[NumFaces];
   static const int MaxFaceVert = 4;
   static const int FaceVert[NumFaces][MaxFaceVert];
   // Upper-triangular part of the local vertex-to-vertex graph.
   struct VertToVert
   {
      static const int I[NumVert];
      static const int J[NumEdges][2]; // {end,edge_idx}
   };
};

<<<<<<< HEAD
template <> struct Geometry::Constants<Geometry::PENTATOPE>
{
   static const int Dimension = 4;
   static const int NumVert = 5;
   static const int NumEdges = 10;
   static const int Edges[NumEdges][2];
   static const int NumFaces = 5;
   static const int FaceTypes[NumFaces];
   static const int MaxFaceVert = 4;
   static const int FaceVert[NumFaces][MaxFaceVert];
   static const int NumPlanar = 10;
   static const int MaxPlanarVert = 3;
   static const int PlanarVert[NumPlanar][MaxPlanarVert];
   // Lower-triangular part of the local vertex-to-vertex graph.
   struct VertToVert
   {
      static const int I[NumVert];
      static const int J[NumEdges][2]; // {end,edge_idx}
   };
};

template <> struct Geometry::Constants<Geometry::TESSERACT>
{
   static const int Dimension = 4;
   static const int NumVert = 16;
   static const int NumEdges = 32;
   static const int Edges[NumEdges][2];
   static const int NumFaces = 8;
   static const int FaceTypes[NumFaces];
   static const int MaxFaceVert = 8;
   static const int FaceVert[NumFaces][MaxFaceVert];
   // Lower-triangular part of the local vertex-to-vertex graph.
   struct VertToVert
   {
      static const int I[NumVert];
      static const int J[NumEdges][2]; // {end,edge_idx}
   };
};

template <> struct Geometry::Constants<Geometry::PRISM>
=======
template <> struct
/// @cond Suppress_Doxygen_warnings
   MFEM_EXPORT
/// @endcond
   Geometry::Constants<Geometry::PRISM>
>>>>>>> c3eb769a
{
   static const int Dimension = 3;
   static const int NumVert = 6;
   static const int NumEdges = 9;
   static const int Edges[NumEdges][2];
   static const int NumFaces = 5;
   static const int FaceTypes[NumFaces];
   static const int MaxFaceVert = 4;
   static const int FaceVert[NumFaces][MaxFaceVert];
   // Upper-triangular part of the local vertex-to-vertex graph.
   struct VertToVert
   {
      static const int I[NumVert];
      static const int J[NumEdges][2]; // {end,edge_idx}
   };
};

template <> struct
/// @cond Suppress_Doxygen_warnings
   MFEM_EXPORT
/// @endcond
   Geometry::Constants<Geometry::PYRAMID>
{
   static const int Dimension = 3;
   static const int NumVert = 5;
   static const int NumEdges = 8;
   static const int Edges[NumEdges][2];
   static const int NumFaces = 5;
   static const int FaceTypes[NumFaces];
   static const int MaxFaceVert = 4;
   static const int FaceVert[NumFaces][MaxFaceVert];
   // Upper-triangular part of the local vertex-to-vertex graph.
   struct VertToVert
   {
      static const int I[NumVert];
      static const int J[NumEdges][2]; // {end,edge_idx}
   };
};

// Defined in fe.cpp to ensure construction after 'mfem::TriangleFE' and
// `mfem::TetrahedronFE`.
extern MFEM_EXPORT Geometry Geometries;


class RefinedGeometry
{
public:
   int Times, ETimes;
   IntegrationRule RefPts;
   Array<int> RefGeoms, RefEdges;
   int NumBdrEdges; // at the beginning of RefEdges
   int Type;

   RefinedGeometry(int NPts, int NRefG, int NRefE, int NBdrE = 0) :
      RefPts(NPts), RefGeoms(NRefG), RefEdges(NRefE), NumBdrEdges(NBdrE) {}
};

class GeometryRefiner
{
private:
   int Type; // Quadrature1D type (ClosedUniform is default)
   Array<RefinedGeometry *> RGeom[Geometry::NumGeom];
   Array<IntegrationRule *> IntPts[Geometry::NumGeom];

   RefinedGeometry *FindInRGeom(Geometry::Type Geom, int Times,
                                int ETimes) const;
   IntegrationRule *FindInIntPts(Geometry::Type Geom, int NPts) const;

public:
   GeometryRefiner(int t = Quadrature1D::ClosedUniform) : Type(t) {}

   /// Set the Quadrature1D type of points to use for subdivision.
   void SetType(int t) { Type = t; }
   /// Get the Quadrature1D type of points used for subdivision.
   int GetType() const { return Type; }

   RefinedGeometry *Refine(Geometry::Type Geom, int Times, int ETimes = 1);

   /// @note This method always uses Quadrature1D::OpenUniform points.
   const IntegrationRule *RefineInterior(Geometry::Type Geom, int Times);

   /// Get the Refinement level based on number of points
   static int GetRefinementLevelFromPoints(Geometry::Type Geom, int Npts);

   /// Get the Refinement level based on number of elements
   static int GetRefinementLevelFromElems(Geometry::Type geom, int Npts);

   ~GeometryRefiner();
};

extern MFEM_EXPORT GeometryRefiner GlobGeometryRefiner;

}

#endif<|MERGE_RESOLUTION|>--- conflicted
+++ resolved
@@ -27,12 +27,9 @@
     Geometry::TETRAHEDRON - w/ vert. (0,0,0),(1,0,0),(0,1,0),(0,0,1)
     Geometry::CUBE - the unit cube
     Geometry::PRISM - w/ vert. (0,0,0),(1,0,0),(0,1,0),(0,0,1),(1,0,1),(0,1,1)
-<<<<<<< HEAD
+    Geometry::PYRAMID - w/ vert. (0,0,0),(1,0,0),(1,1,0),(0,1,0),(0,0,1)
     Geometry::PENTATOPE - w/ vert. (0,0,0,0),(1,0,0,0),(0,1,0,0),(0,0,1,0),(0,0,0,1)
     Geometry::TESSERACT - the 4d unit cube
-=======
-    Geometry::PYRAMID - w/ vert. (0,0,0),(1,0,0),(1,1,0),(0,1,0),(0,0,1)
->>>>>>> c3eb769a
 */
 class MFEM_EXPORT Geometry
 {
@@ -40,11 +37,7 @@
    enum Type
    {
       INVALID = -1,
-<<<<<<< HEAD
-      POINT = 0, SEGMENT, TRIANGLE, SQUARE, TETRAHEDRON, CUBE, PRISM, PENTATOPE, TESSERACT,
-=======
-      POINT = 0, SEGMENT, TRIANGLE, SQUARE, TETRAHEDRON, CUBE, PRISM, PYRAMID,
->>>>>>> c3eb769a
+      POINT = 0, SEGMENT, TRIANGLE, SQUARE, TETRAHEDRON, CUBE, PRISM, PYRAMID, PENTATOPE, TESSERACT,
       NUM_GEOMETRIES
    };
 
@@ -127,6 +120,7 @@
          case 1: return SEGMENT;
          case 2: return SQUARE;
          case 3: return CUBE;
+         case 4: return TESSERACT;
          default: MFEM_ABORT("Invalid dimension."); return INVALID;
       }
    }
@@ -270,8 +264,55 @@
    };
 };
 
-<<<<<<< HEAD
-template <> struct Geometry::Constants<Geometry::PENTATOPE>
+template <> struct
+/// @cond Suppress_Doxygen_warnings
+   MFEM_EXPORT
+/// @endcond
+   Geometry::Constants<Geometry::PRISM>
+{
+   static const int Dimension = 3;
+   static const int NumVert = 6;
+   static const int NumEdges = 9;
+   static const int Edges[NumEdges][2];
+   static const int NumFaces = 5;
+   static const int FaceTypes[NumFaces];
+   static const int MaxFaceVert = 4;
+   static const int FaceVert[NumFaces][MaxFaceVert];
+   // Upper-triangular part of the local vertex-to-vertex graph.
+   struct VertToVert
+   {
+      static const int I[NumVert];
+      static const int J[NumEdges][2]; // {end,edge_idx}
+   };
+};
+
+template <> struct
+/// @cond Suppress_Doxygen_warnings
+   MFEM_EXPORT
+/// @endcond
+   Geometry::Constants<Geometry::PYRAMID>
+{
+   static const int Dimension = 3;
+   static const int NumVert = 5;
+   static const int NumEdges = 8;
+   static const int Edges[NumEdges][2];
+   static const int NumFaces = 5;
+   static const int FaceTypes[NumFaces];
+   static const int MaxFaceVert = 4;
+   static const int FaceVert[NumFaces][MaxFaceVert];
+   // Upper-triangular part of the local vertex-to-vertex graph.
+   struct VertToVert
+   {
+      static const int I[NumVert];
+      static const int J[NumEdges][2]; // {end,edge_idx}
+   };
+};
+
+template <> struct
+/// @cond Suppress_Doxygen_warnings
+   MFEM_EXPORT
+/// @endcond
+   Geometry::Constants<Geometry::PENTATOPE>
 {
    static const int Dimension = 4;
    static const int NumVert = 5;
@@ -292,7 +333,11 @@
    };
 };
 
-template <> struct Geometry::Constants<Geometry::TESSERACT>
+template <> struct
+/// @cond Suppress_Doxygen_warnings
+   MFEM_EXPORT
+/// @endcond
+   Geometry::Constants<Geometry::TESSERACT>
 {
    static const int Dimension = 4;
    static const int NumVert = 16;
@@ -303,53 +348,6 @@
    static const int MaxFaceVert = 8;
    static const int FaceVert[NumFaces][MaxFaceVert];
    // Lower-triangular part of the local vertex-to-vertex graph.
-   struct VertToVert
-   {
-      static const int I[NumVert];
-      static const int J[NumEdges][2]; // {end,edge_idx}
-   };
-};
-
-template <> struct Geometry::Constants<Geometry::PRISM>
-=======
-template <> struct
-/// @cond Suppress_Doxygen_warnings
-   MFEM_EXPORT
-/// @endcond
-   Geometry::Constants<Geometry::PRISM>
->>>>>>> c3eb769a
-{
-   static const int Dimension = 3;
-   static const int NumVert = 6;
-   static const int NumEdges = 9;
-   static const int Edges[NumEdges][2];
-   static const int NumFaces = 5;
-   static const int FaceTypes[NumFaces];
-   static const int MaxFaceVert = 4;
-   static const int FaceVert[NumFaces][MaxFaceVert];
-   // Upper-triangular part of the local vertex-to-vertex graph.
-   struct VertToVert
-   {
-      static const int I[NumVert];
-      static const int J[NumEdges][2]; // {end,edge_idx}
-   };
-};
-
-template <> struct
-/// @cond Suppress_Doxygen_warnings
-   MFEM_EXPORT
-/// @endcond
-   Geometry::Constants<Geometry::PYRAMID>
-{
-   static const int Dimension = 3;
-   static const int NumVert = 5;
-   static const int NumEdges = 8;
-   static const int Edges[NumEdges][2];
-   static const int NumFaces = 5;
-   static const int FaceTypes[NumFaces];
-   static const int MaxFaceVert = 4;
-   static const int FaceVert[NumFaces][MaxFaceVert];
-   // Upper-triangular part of the local vertex-to-vertex graph.
    struct VertToVert
    {
       static const int I[NumVert];
