# Copyright (c) 2010-2025, Lawrence Livermore National Security, LLC. Produced
# at the Lawrence Livermore National Laboratory. All Rights reserved. See files
# LICENSE and NOTICE for details. LLNL-CODE-806117.
#
# This file is part of the MFEM library. For more information and source code
# availability visit https://mfem.org.
#
# MFEM is free software; you can redistribute it and/or modify it under the
# terms of the BSD-3 license. We welcome feedback and contributions, see file
# CONTRIBUTING.md for details.

set(SRCS
  bilinearform.cpp
  bilinearform_ext.cpp
  bilininteg.cpp
  integ/bilininteg_br2.cpp
  integ/bilininteg_convection_mf.cpp
  integ/bilininteg_convection_pa.cpp
  integ/bilininteg_convection_ea.cpp
  integ/bilininteg_curlcurl_pa.cpp
  integ/bilininteg_dgdiffusion_pa.cpp
  integ/bilininteg_dgtrace_pa.cpp
  integ/bilininteg_dgtrace_ea.cpp
  integ/bilininteg_diffusion_mf.cpp
  integ/bilininteg_diffusion_pa.cpp
  integ/bilininteg_diffusion_ea.cpp
  integ/bilininteg_diffusion_patch.cpp
  integ/bilininteg_divdiv_pa.cpp
  integ/bilininteg_elasticity_ea.cpp
  integ/bilininteg_elasticity_pa.cpp
  integ/bilininteg_gradient_pa.cpp
  integ/bilininteg_interp_pa.cpp
  integ/bilininteg_mass_mf.cpp
  integ/bilininteg_mass_pa.cpp
  integ/bilininteg_mass_ea.cpp
  integ/bilininteg_mixedcurl_pa.cpp
  integ/bilininteg_mixedvecgrad_pa.cpp
  integ/bilininteg_trace_jump_ea.cpp
  integ/bilininteg_transpose_ea.cpp
  integ/bilininteg_vecdiffusion_mf.cpp
  integ/bilininteg_vecdiffusion_pa.cpp
  integ/bilininteg_vecdiv_pa.cpp
  integ/bilininteg_vecmass_mf.cpp
  integ/bilininteg_vecmass_pa.cpp
  integ/bilininteg_vectorfediv_pa.cpp
  integ/bilininteg_vectorfemass_pa.cpp
  integ/bilininteg_diffusion_kernels.cpp
  integ/bilininteg_elasticity_kernels.cpp
  integ/bilininteg_hcurl_kernels.cpp
  integ/bilininteg_hdiv_ea.cpp
  integ/bilininteg_hdiv_kernels.cpp
  integ/bilininteg_hcurlhdiv_kernels.cpp
  integ/bilininteg_mass_kernels.cpp
  integ/lininteg_boundary.cpp
  integ/lininteg_boundary_flux.cpp
  integ/lininteg_domain.cpp
  integ/lininteg_domain_grad.cpp
  integ/lininteg_domain_vectorfe.cpp
  integ/nonlininteg_vecconvection_pa.cpp
  integ/nonlininteg_vecconvection_mf.cpp
  coefficient.cpp
  complex_fem.cpp
  convergence.cpp
  datacollection.cpp
  dgmassinv.cpp
  doftrans.cpp
  dfem/doperator.cpp
  eltrans.cpp
  batchitrans.cpp
  estimators.cpp
  fe.cpp
  fe/face_map_utils.cpp
  fe/fe_base.cpp
  fe/fe_fixed_order.cpp
  fe/fe_h1.cpp
  fe/fe_l2.cpp
  fe/fe_nd.cpp
  fe/fe_nurbs.cpp
  fe/fe_pos.cpp
  fe/fe_pyramid.cpp
  fe/fe_rt.cpp
  fe/fe_ser.cpp
  fe_coll.cpp
  fespace.cpp
  derefmat_op.cpp
  pderefmat_op.cpp
  geom.cpp
  gridfunc.cpp
  hybridization.cpp
  hybridization_ext.cpp
  intrules.cpp
  intrules_cut.cpp
  ceed/interface/basis.cpp
  ceed/interface/restriction.cpp
  ceed/interface/operator.cpp
  ceed/interface/util.cpp
  ceed/integrators/convection/convection.cpp
  ceed/integrators/diffusion/diffusion.cpp
  ceed/integrators/nlconvection/nlconvection.cpp
  ceed/integrators/mass/mass.cpp
  ceed/solvers/algebraic.cpp
  ceed/solvers/full-assembly.cpp
  ceed/solvers/solvers-atpmg.cpp
  kdtree.cpp
  linearform.cpp
  linearform_ext.cpp
  lininteg.cpp
  lor/lor.cpp
  lor/lor_ads.cpp
  lor/lor_ams.cpp
  lor/lor_batched.cpp
  multigrid.cpp
  nonlinearform.cpp
  nonlinearform_ext.cpp
  nonlininteg.cpp
  fespacehierarchy.cpp
  qfunction.cpp
  qinterp/det.cpp
  qinterp/eval_by_nodes.cpp
  qinterp/eval_by_vdim.cpp
  qinterp/eval_hdiv.cpp
  qinterp/grad_by_nodes.cpp
  qinterp/grad_by_vdim.cpp
  qspace.cpp
  quadinterpolator.cpp
  quadinterpolator_face.cpp
  restriction.cpp
  normal_deriv_restriction.cpp
  staticcond.cpp
  tmop.cpp
  tmop/tmop_pa.cpp
  tmop/tmop_pa_da3.cpp
  tmop/tmop_pa_h2d.cpp
  tmop/tmop_pa_h2d_c0.cpp
  tmop/tmop_pa_h2m.cpp
  tmop/tmop_pa_h2m_c0.cpp
  tmop/tmop_pa_h2s.cpp
  tmop/tmop_pa_h2s_c0.cpp
  tmop/tmop_pa_h3d.cpp
  tmop/tmop_pa_h3d_c0.cpp
  tmop/tmop_pa_h3m.cpp
  tmop/tmop_pa_h3m_c0.cpp
  tmop/tmop_pa_h3s.cpp
  tmop/tmop_pa_h3s_c0.cpp
  tmop/tmop_pa_jp2.cpp
  tmop/tmop_pa_jp3.cpp
  tmop/tmop_pa_p2.cpp
  tmop/tmop_pa_p2_c0.cpp
  tmop/tmop_pa_p3.cpp
  tmop/tmop_pa_p3_c0.cpp
  tmop/tmop_pa_tc2.cpp
  tmop/tmop_pa_tc3.cpp
  tmop/tmop_pa_w2.cpp
  tmop/tmop_pa_w2_c0.cpp
  tmop/tmop_pa_w3.cpp
  tmop/tmop_pa_w3_c0.cpp
  tmop_tools.cpp
  tmop_amr.cpp
  gslib.cpp
  gslib/findpts_local_2.cpp
  gslib/findpts_local_3.cpp
  gslib/interpolate_local_2.cpp
  gslib/interpolate_local_3.cpp
  transfer.cpp
  hyperbolic.cpp
<<<<<<< HEAD
  blockform.cpp
=======
  integrator.cpp
  bounds.cpp
>>>>>>> bd7281bd
  )

set(HDRS
  bilinearform.hpp
  bilinearform_ext.hpp
  bilininteg.hpp
  integ/bilininteg_diffusion_kernels.hpp
  integ/bilininteg_elasticity_kernels.hpp
  integ/bilininteg_hcurl_kernels.hpp
  integ/bilininteg_hdiv_kernels.hpp
  integ/bilininteg_hcurlhdiv_kernels.hpp
  integ/bilininteg_mass_kernels.hpp
  coefficient.hpp
  complex_fem.hpp
  convergence.hpp
  datacollection.hpp
  dgmassinv.hpp
  dgmassinv_kernels.hpp
  doftrans.hpp
  dfem/doperator.hpp
  dfem/fieldoperator.hpp
  dfem/integrate.hpp
  dfem/parameterspace.hpp
  dfem/qfunction_apply.hpp
  dfem/qfunction_transform.hpp
  dfem/tuple.hpp
  dfem/util.hpp
  eltrans.hpp
  estimators.hpp
  fe.hpp
  fe/face_map_utils.hpp
  fe/fe_base.hpp
  fe/fe_fixed_order.hpp
  fe/fe_h1.hpp
  fe/fe_l2.hpp
  fe/fe_nd.hpp
  fe/fe_nurbs.hpp
  fe/fe_pos.hpp
  fe/fe_pyramid.hpp
  fe/fe_rt.hpp
  fe/fe_ser.hpp
  fe_coll.hpp
  fem.hpp
  fespace.hpp
  geom.hpp
  gridfunc.hpp
  hybridization.hpp
  hybridization_ext.hpp
  intrules.hpp
  intrules_cut.hpp
  kernel_dispatch.hpp
  kernel_reporter.hpp
  kernels.hpp
  ceed/interface/basis.hpp
  ceed/interface/integrator.hpp
  ceed/interface/interface.hpp
  ceed/interface/operator.hpp
  ceed/interface/restriction.hpp
  ceed/interface/util.hpp
  ceed/integrators/convection/convection.hpp
  ceed/integrators/diffusion/diffusion.hpp
  ceed/integrators/mass/mass.hpp
  ceed/integrators/nlconvection/nlconvection.hpp
  ceed/interface/coefficient.hpp
  ceed/solvers/algebraic.hpp
  ceed/solvers/full-assembly.hpp
  ceed/solvers/solvers-atpmg.hpp
  kdtree.hpp
  linearform.hpp
  linearform_ext.hpp
  lininteg.hpp
  lor/lor.hpp
  lor/lor_ads.hpp
  lor/lor_ams.hpp
  lor/lor_batched.hpp
  lor/lor_h1.hpp
  lor/lor_nd.hpp
  lor/lor_rt.hpp
  lor/lor_util.hpp
  multigrid.hpp
  nonlinearform.hpp
  nonlinearform_ext.hpp
  nonlininteg.hpp
  qfunction.hpp
  qinterp/det.hpp
  qinterp/eval.hpp
  qinterp/eval_hdiv.hpp
  qinterp/grad.hpp
  qspace.hpp
  quadinterpolator.hpp
  quadinterpolator_face.hpp
  restriction.hpp
  normal_deriv_restriction.hpp
  fespacehierarchy.hpp
  staticcond.hpp
  tbilinearform.hpp
  tbilininteg.hpp
  tcoefficient.hpp
  teltrans.hpp
  tevaluator.hpp
  tfe.hpp
  tfespace.hpp
  tintrules.hpp
  tmop.hpp
  tmop/tmop_pa.hpp
  tmop_tools.hpp
  tmop_amr.hpp
  gslib.hpp
  transfer.hpp
  hyperbolic.hpp
<<<<<<< HEAD
  blockform.hpp
=======
  integrator.hpp
  bounds.hpp
>>>>>>> bd7281bd
  )

if (MFEM_USE_SIDRE)
  list(APPEND SRCS sidredatacollection.cpp)
  list(APPEND HDRS sidredatacollection.hpp)
endif()

if (MFEM_USE_CONDUIT)
  list(APPEND SRCS conduitdatacollection.cpp)
  list(APPEND HDRS conduitdatacollection.hpp)
endif()

if (MFEM_USE_ADIOS2)
  list(APPEND SRCS adios2datacollection.cpp)
  list(APPEND HDRS adios2datacollection.hpp)
endif()

if (MFEM_USE_FMS)
  list(APPEND SRCS fmsdatacollection.cpp fmsconvert.cpp)
  list(APPEND HDRS fmsdatacollection.hpp fmsconvert.hpp)
endif()

if (MFEM_USE_MPI)
  list(APPEND SRCS
    pbilinearform.cpp
    pfespace.cpp
    pgridfunc.cpp
    plinearform.cpp
    pnonlinearform.cpp
    prestriction.cpp)
  # If this list (HDRS -> HEADERS) is used for install, we probably want the
  # headers added all the time.
  list(APPEND HDRS
    pbilinearform.hpp
    pfespace.hpp
    pgridfunc.hpp
    plinearform.hpp
    pnonlinearform.hpp
    prestriction.hpp)
endif()

convert_filenames_to_full_paths(SRCS)
convert_filenames_to_full_paths(HDRS)

set(SOURCES ${SOURCES} ${SRCS} PARENT_SCOPE)
set(HEADERS ${HEADERS} ${HDRS} PARENT_SCOPE)<|MERGE_RESOLUTION|>--- conflicted
+++ resolved
@@ -163,12 +163,9 @@
   gslib/interpolate_local_3.cpp
   transfer.cpp
   hyperbolic.cpp
-<<<<<<< HEAD
-  blockform.cpp
-=======
   integrator.cpp
   bounds.cpp
->>>>>>> bd7281bd
+  blockform.cpp
   )
 
 set(HDRS
@@ -279,12 +276,9 @@
   gslib.hpp
   transfer.hpp
   hyperbolic.hpp
-<<<<<<< HEAD
-  blockform.hpp
-=======
   integrator.hpp
   bounds.hpp
->>>>>>> bd7281bd
+  blockform.hpp
   )
 
 if (MFEM_USE_SIDRE)
