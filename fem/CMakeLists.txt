# Copyright (c) 2010-2020, Lawrence Livermore National Security, LLC. Produced
# at the Lawrence Livermore National Laboratory. All Rights reserved. See files
# LICENSE and NOTICE for details. LLNL-CODE-806117.
#
# This file is part of the MFEM library. For more information and source code
# availability visit https://mfem.org.
#
# MFEM is free software; you can redistribute it and/or modify it under the
# terms of the BSD-3 license. We welcome feedback and contributions, see file
# CONTRIBUTING.md for details.

set(SRCS
  bilinearform.cpp
  bilinearform_ext.cpp
  bilininteg.cpp
  bilininteg_convection.cpp
  bilininteg_dgtrace.cpp
  bilininteg_diffusion.cpp
  bilininteg_divergence.cpp
  bilininteg_hcurl.cpp
  bilininteg_gradient.cpp
  bilininteg_mass.cpp
  bilininteg_vecdiffusion.cpp
  bilininteg_vecmass.cpp
<<<<<<< HEAD
  bilininteg_hcurl.cpp
  bilininteg_hdiv.cpp
=======
>>>>>>> 1f693dbd
  coefficient.cpp
  complex_fem.cpp
  datacollection.cpp
  eltrans.cpp
  estimators.cpp
  fe.cpp
  fe_coll.cpp
  fespace.cpp
  geom.cpp
  gridfunc.cpp
  hybridization.cpp
  intrules.cpp
  linearform.cpp
  lininteg.cpp
  nonlinearform.cpp
  nonlinearform_ext.cpp
  nonlininteg.cpp
  nonlininteg_vectorconvection.cpp
  quadinterpolator.cpp
  quadinterpolator_face.cpp
  restriction.cpp
  staticcond.cpp
  tmop.cpp
  tmop_tools.cpp
  gslib.cpp
  )

set(HDRS
  bilinearform.hpp
  bilinearform_ext.hpp
  bilininteg.hpp
  coefficient.hpp
  complex_fem.hpp
  datacollection.hpp
  eltrans.hpp
  estimators.hpp
  fe.hpp
  fe_coll.hpp
  fem.hpp
  fespace.hpp
  geom.hpp
  gridfunc.hpp
  hybridization.hpp
  intrules.hpp
  linearform.hpp
  lininteg.hpp
  nonlinearform.hpp
  nonlinearform_ext.hpp
  nonlininteg.hpp
  quadinterpolator.hpp
  quadinterpolator_face.hpp
  restriction.hpp
  staticcond.hpp
  tbilinearform.hpp
  tbilininteg.hpp
  tcoefficient.hpp
  teltrans.hpp
  tevaluator.hpp
  tfe.hpp
  tfespace.hpp
  tintrules.hpp
  tmop.hpp
  tmop_tools.hpp
  gslib.hpp
  )

if (MFEM_USE_SIDRE)
  list(APPEND SRCS sidredatacollection.cpp)
  list(APPEND HDRS sidredatacollection.hpp)
endif()

if (MFEM_USE_CONDUIT)
  list(APPEND SRCS conduitdatacollection.cpp)
  list(APPEND HDRS conduitdatacollection.hpp)
endif()

if (MFEM_USE_ADIOS2)
  list(APPEND SRCS adios2datacollection.cpp)
  list(APPEND HDRS adios2datacollection.hpp)
endif()

if (MFEM_USE_MPI)
  list(APPEND SRCS
    pbilinearform.cpp
    pfespace.cpp
    pgridfunc.cpp
    plinearform.cpp
    pnonlinearform.cpp
    prestriction.cpp)
  # If this list (HDRS -> HEADERS) is used for install, we probably want the
  # headers added all the time.
  list(APPEND HDRS
    pbilinearform.hpp
    pfespace.hpp
    pgridfunc.hpp
    plinearform.hpp
    pnonlinearform.hpp
    prestriction.hpp)
endif()

if (MFEM_USE_CEED)
   list(APPEND SRCS
     libceed/ceed.cpp
     libceed/diffusion.cpp
     libceed/mass.cpp)
   list(APPEND HDRS
     libceed/ceed.hpp
     libceed/diffusion.hpp
     libceed/mass.hpp)
endif()

convert_filenames_to_full_paths(SRCS)
convert_filenames_to_full_paths(HDRS)

set(SOURCES ${SOURCES} ${SRCS} PARENT_SCOPE)
set(HEADERS ${HEADERS} ${HDRS} PARENT_SCOPE)<|MERGE_RESOLUTION|>--- conflicted
+++ resolved
@@ -18,15 +18,11 @@
   bilininteg_diffusion.cpp
   bilininteg_divergence.cpp
   bilininteg_hcurl.cpp
+  bilininteg_hdiv.cpp
   bilininteg_gradient.cpp
   bilininteg_mass.cpp
   bilininteg_vecdiffusion.cpp
   bilininteg_vecmass.cpp
-<<<<<<< HEAD
-  bilininteg_hcurl.cpp
-  bilininteg_hdiv.cpp
-=======
->>>>>>> 1f693dbd
   coefficient.cpp
   complex_fem.cpp
   datacollection.cpp
