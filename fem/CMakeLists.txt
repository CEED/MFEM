# Copyright (c) 2010-2024, Lawrence Livermore National Security, LLC. Produced
# at the Lawrence Livermore National Laboratory. All Rights reserved. See files
# LICENSE and NOTICE for details. LLNL-CODE-806117.
#
# This file is part of the MFEM library. For more information and source code
# availability visit https://mfem.org.
#
# MFEM is free software; you can redistribute it and/or modify it under the
# terms of the BSD-3 license. We welcome feedback and contributions, see file
# CONTRIBUTING.md for details.

set(SRCS
  bilinearform.cpp
  bilinearform_ext.cpp
  bilininteg.cpp
  integ/bilininteg_br2.cpp
  integ/bilininteg_convection_mf.cpp
  integ/bilininteg_convection_pa.cpp
  integ/bilininteg_convection_ea.cpp
  integ/bilininteg_curlcurl_pa.cpp
  integ/bilininteg_dgdiffusion_pa.cpp
  integ/bilininteg_dgtrace_pa.cpp
  integ/bilininteg_dgtrace_ea.cpp
  integ/bilininteg_diffusion_mf.cpp
  integ/bilininteg_diffusion_pa.cpp
  integ/bilininteg_diffusion_ea.cpp
  integ/bilininteg_diffusion_patch.cpp
  integ/bilininteg_divdiv_pa.cpp
  integ/bilininteg_elasticity_ea.cpp
  integ/bilininteg_elasticity_pa.cpp
  integ/bilininteg_gradient_pa.cpp
  integ/bilininteg_interp_pa.cpp
  integ/bilininteg_mass_mf.cpp
  integ/bilininteg_mass_pa.cpp
  integ/bilininteg_mass_ea.cpp
  integ/bilininteg_mixedcurl_pa.cpp
  integ/bilininteg_mixedvecgrad_pa.cpp
  integ/bilininteg_transpose_ea.cpp
  integ/bilininteg_vecdiffusion_mf.cpp
  integ/bilininteg_vecdiffusion_pa.cpp
  integ/bilininteg_vecdiv_pa.cpp
  integ/bilininteg_vecmass_mf.cpp
  integ/bilininteg_vecmass_pa.cpp
  integ/bilininteg_vectorfediv_pa.cpp
  integ/bilininteg_vectorfemass_pa.cpp
  integ/bilininteg_diffusion_kernels.cpp
  integ/bilininteg_elasticity_kernels.cpp
  integ/bilininteg_hcurl_kernels.cpp
  integ/bilininteg_hdiv_kernels.cpp
  integ/bilininteg_hcurlhdiv_kernels.cpp
  integ/bilininteg_mass_kernels.cpp
  integ/lininteg_boundary.cpp
  integ/lininteg_boundary_flux.cpp
  integ/lininteg_domain.cpp
  integ/lininteg_domain_grad.cpp
  integ/lininteg_domain_vectorfe.cpp
  integ/nonlininteg_vecconvection_pa.cpp
  integ/nonlininteg_vecconvection_mf.cpp
  coefficient.cpp
  complex_fem.cpp
  convergence.cpp
  datacollection.cpp
  dgmassinv.cpp
  doftrans.cpp
  eltrans.cpp
  estimators.cpp
  fe.cpp
  fe/face_map_utils.cpp
  fe/fe_base.cpp
  fe/fe_fixed_order.cpp
  fe/fe_h1.cpp
  fe/fe_l2.cpp
  fe/fe_nd.cpp
  fe/fe_nurbs.cpp
  fe/fe_pos.cpp
  fe/fe_rt.cpp
  fe/fe_ser.cpp
  fe_coll.cpp
  fespace.cpp
  geom.cpp
  gridfunc.cpp
  hybridization.cpp
  intrules.cpp
  intrules_cut.cpp
  ceed/interface/basis.cpp
  ceed/interface/restriction.cpp
  ceed/interface/operator.cpp
  ceed/interface/util.cpp
  ceed/integrators/convection/convection.cpp
  ceed/integrators/diffusion/diffusion.cpp
  ceed/integrators/nlconvection/nlconvection.cpp
  ceed/integrators/mass/mass.cpp
  ceed/solvers/algebraic.cpp
  ceed/solvers/full-assembly.cpp
  ceed/solvers/solvers-atpmg.cpp
  kdtree.cpp
  linearform.cpp
  linearform_ext.cpp
  lininteg.cpp
  lor/lor.cpp
  lor/lor_ads.cpp
  lor/lor_ams.cpp
  lor/lor_batched.cpp
<<<<<<< HEAD
  lor/lor_h1.cpp
  lor/lor_nd.cpp
  lor/lor_rt.cpp
  mdgridfunc.hpp
=======
>>>>>>> 302be130
  multigrid.cpp
  nonlinearform.cpp
  nonlinearform_ext.cpp
  nonlininteg.cpp
  fespacehierarchy.cpp
  qfunction.cpp
  qinterp/det.cpp
  qinterp/eval_by_nodes.cpp
  qinterp/eval_by_vdim.cpp
  qinterp/grad_by_nodes.cpp
  qinterp/grad_by_vdim.cpp
  qspace.cpp
  quadinterpolator.cpp
  quadinterpolator_face.cpp
  restriction.cpp
  normal_deriv_restriction.cpp
  staticcond.cpp
  tmop.cpp
  tmop/tmop_pa.cpp
  tmop/tmop_pa_da3.cpp
  tmop/tmop_pa_h2d.cpp
  tmop/tmop_pa_h2d_c0.cpp
  tmop/tmop_pa_h2m.cpp
  tmop/tmop_pa_h2m_c0.cpp
  tmop/tmop_pa_h2s.cpp
  tmop/tmop_pa_h2s_c0.cpp
  tmop/tmop_pa_h3d.cpp
  tmop/tmop_pa_h3d_c0.cpp
  tmop/tmop_pa_h3m.cpp
  tmop/tmop_pa_h3m_c0.cpp
  tmop/tmop_pa_h3s.cpp
  tmop/tmop_pa_h3s_c0.cpp
  tmop/tmop_pa_jp2.cpp
  tmop/tmop_pa_jp3.cpp
  tmop/tmop_pa_p2.cpp
  tmop/tmop_pa_p2_c0.cpp
  tmop/tmop_pa_p3.cpp
  tmop/tmop_pa_p3_c0.cpp
  tmop/tmop_pa_tc2.cpp
  tmop/tmop_pa_tc3.cpp
  tmop/tmop_pa_w2.cpp
  tmop/tmop_pa_w2_c0.cpp
  tmop/tmop_pa_w3.cpp
  tmop/tmop_pa_w3_c0.cpp
  tmop_tools.cpp
  tmop_amr.cpp
  gslib.cpp
  transfer.cpp
  hyperbolic.cpp
  )

set(HDRS
  bilinearform.hpp
  bilinearform_ext.hpp
  bilininteg.hpp
  integ/bilininteg_diffusion_kernels.hpp
  integ/bilininteg_elasticity_kernels.hpp
  integ/bilininteg_hcurl_kernels.hpp
  integ/bilininteg_hdiv_kernels.hpp
  integ/bilininteg_hcurlhdiv_kernels.hpp
  integ/bilininteg_mass_kernels.hpp
  coefficient.hpp
  complex_fem.hpp
  convergence.hpp
  datacollection.hpp
  dgmassinv.hpp
  dgmassinv_kernels.hpp
  doftrans.hpp
  eltrans.hpp
  estimators.hpp
  fe.hpp
  fe/face_map_utils.hpp
  fe/fe_base.hpp
  fe/fe_fixed_order.hpp
  fe/fe_h1.hpp
  fe/fe_l2.hpp
  fe/fe_nd.hpp
  fe/fe_nurbs.hpp
  fe/fe_pos.hpp
  fe/fe_rt.hpp
  fe/fe_ser.hpp
  fe_coll.hpp
  fem.hpp
  fespace.hpp
  geom.hpp
  gridfunc.hpp
  hybridization.hpp
  intrules.hpp
  intrules_cut.hpp
  kernel_dispatch.hpp
  kernel_reporter.hpp
  kernels.hpp
  ceed/interface/basis.hpp
  ceed/interface/integrator.hpp
  ceed/interface/interface.hpp
  ceed/interface/operator.hpp
  ceed/interface/restriction.hpp
  ceed/interface/util.hpp
  ceed/integrators/convection/convection.hpp
  ceed/integrators/diffusion/diffusion.hpp
  ceed/integrators/mass/mass.hpp
  ceed/integrators/nlconvection/nlconvection.hpp
  ceed/interface/coefficient.hpp
  ceed/solvers/algebraic.hpp
  ceed/solvers/full-assembly.hpp
  ceed/solvers/solvers-atpmg.hpp
  kdtree.hpp
  linearform.hpp
  linearform_ext.hpp
  lininteg.hpp
  lor/lor.hpp
  lor/lor_ads.hpp
  lor/lor_ams.hpp
  lor/lor_batched.hpp
  lor/lor_h1.hpp
  lor/lor_nd.hpp
  lor/lor_rt.hpp
  lor/lor_util.hpp
  multigrid.hpp
  nonlinearform.hpp
  nonlinearform_ext.hpp
  nonlininteg.hpp
  qfunction.hpp
  qinterp/eval.hpp
  qinterp/grad.hpp
  qspace.hpp
  quadinterpolator.hpp
  quadinterpolator_face.hpp
  restriction.hpp
  normal_deriv_restriction.hpp
  fespacehierarchy.hpp
  staticcond.hpp
  tbilinearform.hpp
  tbilininteg.hpp
  tcoefficient.hpp
  teltrans.hpp
  tevaluator.hpp
  tfe.hpp
  tfespace.hpp
  tintrules.hpp
  tmop.hpp
  tmop/tmop_pa.hpp
  tmop_tools.hpp
  tmop_amr.hpp
  gslib.hpp
  transfer.hpp
  hyperbolic.hpp
  )

if (MFEM_USE_SIDRE)
  list(APPEND SRCS sidredatacollection.cpp)
  list(APPEND HDRS sidredatacollection.hpp)
endif()

if (MFEM_USE_CONDUIT)
  list(APPEND SRCS conduitdatacollection.cpp)
  list(APPEND HDRS conduitdatacollection.hpp)
endif()

if (MFEM_USE_ADIOS2)
  list(APPEND SRCS adios2datacollection.cpp)
  list(APPEND HDRS adios2datacollection.hpp)
endif()

if (MFEM_USE_FMS)
  list(APPEND SRCS fmsdatacollection.cpp fmsconvert.cpp)
  list(APPEND HDRS fmsdatacollection.hpp fmsconvert.hpp)
endif()

if (MFEM_USE_MPI)
  list(APPEND SRCS
    pbilinearform.cpp
    pfespace.cpp
    pgridfunc.cpp
    plinearform.cpp
    pnonlinearform.cpp
    prestriction.cpp)
  # If this list (HDRS -> HEADERS) is used for install, we probably want the
  # headers added all the time.
  list(APPEND HDRS
    pbilinearform.hpp
    pfespace.hpp
    pgridfunc.hpp
    plinearform.hpp
    pnonlinearform.hpp
    prestriction.hpp)
endif()

convert_filenames_to_full_paths(SRCS)
convert_filenames_to_full_paths(HDRS)

set(SOURCES ${SOURCES} ${SRCS} PARENT_SCOPE)
set(HEADERS ${HEADERS} ${HDRS} PARENT_SCOPE)<|MERGE_RESOLUTION|>--- conflicted
+++ resolved
@@ -101,13 +101,7 @@
   lor/lor_ads.cpp
   lor/lor_ams.cpp
   lor/lor_batched.cpp
-<<<<<<< HEAD
-  lor/lor_h1.cpp
-  lor/lor_nd.cpp
-  lor/lor_rt.cpp
   mdgridfunc.hpp
-=======
->>>>>>> 302be130
   multigrid.cpp
   nonlinearform.cpp
   nonlinearform_ext.cpp
