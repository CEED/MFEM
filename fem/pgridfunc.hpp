--- conflicted
+++ resolved
@@ -258,13 +258,9 @@
                               const Array<int> &attr) override
    { ProjectBdrCoefficient(NULL, &vcoeff, attr); }
 
-<<<<<<< HEAD
-   void ProjectBdrCoefficient(Coefficient *coeff[], Array<int> &attr) override
-=======
-   // Only the values in the master are guaranteed to be correct!
    void ProjectBdrCoefficient(Coefficient *coeff[],
                               const Array<int> &attr) override
->>>>>>> 51a1ac07
+
    { ProjectBdrCoefficient(coeff, NULL, attr); }
 
    void ProjectBdrCoefficientTangent(VectorCoefficient &vcoeff,
