--- conflicted
+++ resolved
@@ -75,9 +75,6 @@
    virtual void AssembleH(const DenseMatrix &Jpt, const DenseMatrix &DS,
                           const double weight, DenseMatrix &A) const = 0;
 
-<<<<<<< HEAD
-   /** @brief Return the metric ID. */
-=======
    /** @brief Linearize the metric.
        mu(T) = mu(I+X) = mu(I) + X:dmu/dT + 0.5 X:d2mu/dT2:X.
        This can reduce total computational work for metrics with mu(I) = 0 and
@@ -111,7 +108,6 @@
 
    /** @brief Return the metric ID.
     */
->>>>>>> c2ff6053
    virtual int Id() const { return 0; }
 };
 
@@ -137,8 +133,6 @@
       }
    }
 
-<<<<<<< HEAD
-=======
    virtual void EnableLinearization()
    {
       for (int i = 0; i < tmop_q_arr.Size(); i++)
@@ -154,7 +148,6 @@
       }
    }
 
->>>>>>> c2ff6053
    virtual double EvalWMatrixForm(const DenseMatrix &Jpt) const;
 
    virtual double EvalW(const DenseMatrix &Jpt) const;
@@ -335,11 +328,7 @@
    HIden; /**<Hessian associated with T=I, used for linearization. */
 
 public:
-<<<<<<< HEAD
-   // W = 0.5 |J|^2 / det(J) - 1.
-=======
    // W = 0.5|J|^2 / det(J) - 1.
->>>>>>> c2ff6053
    virtual double EvalWMatrixForm(const DenseMatrix &Jpt) const;
 
    // W = 0.5 I1b - 1.
@@ -503,10 +492,7 @@
 
 public:
    // W = |J^t J|^2 / det(J)^2 - 2|J|^2 / det(J) + 2
-<<<<<<< HEAD
-=======
    //   = I1b (I1b - 2).
->>>>>>> c2ff6053
    virtual double EvalWMatrixForm(const DenseMatrix &Jpt) const;
 
    // W = I1b (I1b - 2).
@@ -666,9 +652,14 @@
 {
 protected:
    mutable InvariantsEvaluator3D<double> ie;
-
-public:
-   // W = ||T||^2
+   mutable DenseTensor
+   HIden; /**<Hessian associated with T=I, used for linearization. */
+
+public:
+   // W = |J| |J^-1| / 3 - 1.
+    virtual double EvalWMatrixForm(const DenseMatrix &Jpt) const;
+
+   // W = 1/3 sqrt(I1b * I2b) - 1
    virtual double EvalW(const DenseMatrix &Jpt) const;
 
    virtual void EvalP(const DenseMatrix &Jpt, DenseMatrix &P) const;
@@ -679,6 +670,25 @@
 
 /// 3D barrier Shape (S) metric, well-posed (polyconvex & invex).
 class TMOP_Metric_301 : public TMOP_QualityMetric
+{
+protected:
+   mutable InvariantsEvaluator3D<double> ie;
+
+public:
+   // W = 1/3 |J| |J^-1| - 1.
+   virtual double EvalWMatrixForm(const DenseMatrix &Jpt) const;
+
+   // W = 1/3 sqrt(I1b * I2b) - 1
+   virtual double EvalW(const DenseMatrix &Jpt) const;
+
+   virtual void EvalP(const DenseMatrix &Jpt, DenseMatrix &P) const;
+
+   virtual void AssembleH(const DenseMatrix &Jpt, const DenseMatrix &DS,
+                          const double weight, DenseMatrix &A) const;
+};
+
+/// 3D barrier Shape (S) metric, well-posed (polyconvex & invex).
+class TMOP_Metric_302 : public TMOP_QualityMetric
 {
 protected:
    mutable InvariantsEvaluator3D<double> ie;
@@ -686,24 +696,24 @@
    HIden; /**<Hessian associated with T=I, used for linearization. */
 
 public:
-<<<<<<< HEAD
-   // W = 1/3 |J| |J^-1| - 1.
-=======
-   // W = |J| |J^-1| / 3 - 1.
->>>>>>> c2ff6053
+   // W = |J|^2 |J^-1|^2 / 9 - 1.
    virtual double EvalWMatrixForm(const DenseMatrix &Jpt) const;
 
-   // W = 1/3 sqrt(I1b * I2b) - 1
-   virtual double EvalW(const DenseMatrix &Jpt) const;
-
-   virtual void EvalP(const DenseMatrix &Jpt, DenseMatrix &P) const;
-
-   virtual void AssembleH(const DenseMatrix &Jpt, const DenseMatrix &DS,
-                          const double weight, DenseMatrix &A) const;
+   // W = I1b * I2b / 9 - 1.
+   virtual double EvalW(const DenseMatrix &Jpt) const;
+
+   virtual void EvalP(const DenseMatrix &Jpt, DenseMatrix &P) const;
+
+   virtual void AssembleH(const DenseMatrix &Jpt, const DenseMatrix &DS,
+                          const double weight, DenseMatrix &A) const;
+
+   virtual void ComputeH(const DenseMatrix &Jpt) const;
+
+   virtual int Id() const { return 302; }
 };
 
 /// 3D barrier Shape (S) metric, well-posed (polyconvex & invex).
-class TMOP_Metric_302 : public TMOP_QualityMetric
+class TMOP_Metric_303 : public TMOP_QualityMetric
 {
 protected:
    mutable InvariantsEvaluator3D<double> ie;
@@ -711,40 +721,7 @@
    HIden; /**<Hessian associated with T=I, used for linearization. */
 
 public:
-<<<<<<< HEAD
-   // W = |J|^2 |J^{-1}|^2 / 9 - 1.
-=======
-   // W = |J|^2 |J^-1|^2 / 9 - 1.
->>>>>>> c2ff6053
-   virtual double EvalWMatrixForm(const DenseMatrix &Jpt) const;
-
-   // W = I1b * I2b / 9 - 1.
-   virtual double EvalW(const DenseMatrix &Jpt) const;
-
-   virtual void EvalP(const DenseMatrix &Jpt, DenseMatrix &P) const;
-
-   virtual void AssembleH(const DenseMatrix &Jpt, const DenseMatrix &DS,
-                          const double weight, DenseMatrix &A) const;
-
-   virtual void ComputeH(const DenseMatrix &Jpt) const;
-
-   virtual int Id() const { return 302; }
-};
-
-/// 3D barrier Shape (S) metric, well-posed (polyconvex & invex).
-class TMOP_Metric_303 : public TMOP_QualityMetric
-{
-protected:
-   mutable InvariantsEvaluator3D<double> ie;
-   mutable DenseTensor
-   HIden; /**<Hessian associated with T=I, used for linearization. */
-
-public:
-<<<<<<< HEAD
-   // W = |J|^2 / 3 / det(J)^(2/3) - 1.
-=======
    // W = |J|^2 / (3 * det(J)^(2/3)) - 1.
->>>>>>> c2ff6053
    virtual double EvalWMatrixForm(const DenseMatrix &Jpt) const;
 
    // W = I1b / 3 - 1.
@@ -2223,16 +2200,13 @@
    void ComputeUntangleMetricQuantiles(const Vector &x,
                                        const FiniteElementSpace &fes);
 
-<<<<<<< HEAD
    void SetDeactivationList(Array<int> &deactivation_list_)
    {
       deactivate_list = deactivation_list_;
    }
-=======
    // When linearized metrics are used with Identity targets, we can compute and
    // store the assembled element matrix and re-use it.
    void ComputeAndStoreElementH() { store_element_h = true; }
->>>>>>> c2ff6053
 };
 
 class TMOPComboIntegrator : public NonlinearFormIntegrator
