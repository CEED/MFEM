#include "tmop_ad_err.hpp"

namespace mfem {

void IdentityMatrix(int dim, DenseMatrix &I)
{
  I.SetSize(dim, dim);
  I = 0.0;
  for (int i = 0; i < dim; i++) {
    I(i, i) = 1.0;
  }
}

void Vectorize(const DenseMatrix &A, Vector &a)
{
  int m = A.NumRows();
  int n = A.NumCols();
  a.SetSize(m * n);
  int k = 0;
  for (int j = 0; j < n; j++) {
    for (int i = 0; i < m; i++) {
      a(k++) = A(i, j);
    }
  }
}

double MatrixInnerProduct(const DenseMatrix &A, const DenseMatrix &B)
{
  double inner_product = 0.0;
  for (int i = 0; i < A.NumRows(); i++) {
    for (int j = 0; j < A.NumCols(); j++) {
      inner_product += A(i, j) * B(i, j);
    }
  }
  return inner_product;
}

void ConjugationProduct(const DenseMatrix &A, const DenseMatrix &B, const DenseMatrix &C, DenseMatrix &D)
{
  DenseMatrix CBt(C.NumRows(), B.NumRows());
  MultABt(C, B, CBt);
  Mult(A, CBt, D);
}

void KroneckerProduct(const mfem::DenseMatrix &A, const mfem::DenseMatrix &B, mfem::DenseMatrix &C)
{
    int m = A.NumRows(), n = A.NumCols();
    int p = B.NumRows(), q = B.NumCols();
    C.SetSize(m*p, n*q);
    for (int row=0; row<C.NumRows(); row++)
        for (int col=0; col<C.NumCols(); col++)
        {
            C(row, col) = A(row/p, col/q) * B(row%p, col%q);
        }
}

void IsotropicStiffnessMatrix(int dim, double mu, double lambda, mfem::DenseMatrix &C)
{
    // set C = 2*mu*P_sym
    FourthOrderSymmetrizer(dim, C);
    C *= 2*mu;

    // compute lambda*dyadic(I, I)
    mfem::DenseMatrix I, IxI;
    mfem::Vector vecI;
    IdentityMatrix(dim, I);
    Vectorize(I, vecI);
    VectorOuterProduct(vecI, vecI, IxI);
    IxI *= lambda;

    // set C = 2*mu*P_sym + lamba*dyadic(I, I)
    C += IxI;
}

void IsotropicStiffnessMatrix3D(double E, double v, mfem::DenseMatrix &C)
{
    double     mu = E   / (2*(1+v));
    double lambda = E*v / ((1+v)*(1-2*v));
    IsotropicStiffnessMatrix(3, mu, lambda, C);
}

void VectorOuterProduct(const mfem::Vector &a, const mfem::Vector &b, mfem::DenseMatrix &C)
{
    int m = a.Size();
    int n = b.Size();
    C.SetSize(m, n);
    C = 0.0;
    for (int i=0; i<C.NumRows(); i++)
        for (int j=0; j<C.NumCols(); j++)
        {
            C(i,j) = a(i)*b(j);
        }
}

void FourthOrderSymmetrizer(int dim, mfem::DenseMatrix &S)
{
    mfem::DenseMatrix I, T;
    FourthOrderIdentity(dim, I);
    FourthOrderTranspose(dim, T);
    S  = I;
    S += T;
    S *= 0.5;
}

void FourthOrderIdentity(int dim, mfem::DenseMatrix &I4)
{
    mfem::DenseMatrix I2;
    IdentityMatrix(dim, I2);
    MatrixConjugationProduct(I2, I2, I4);
}

void FourthOrderTranspose(int dim, mfem::DenseMatrix &T)
{
    T.SetSize(dim*dim, dim*dim);
    T = 0.0;
    mfem::Vector Eij, Eji;
    mfem::DenseMatrix temp;
    for (int i=0; i<dim; i++)
    {
        for (int j=0; j<dim; j++)
        {
            UnitStrain(dim, i, j, Eij);
            UnitStrain(dim, j, i, Eji);
            VectorOuterProduct(Eij, Eji, temp);
            T += temp;
        }
    }
}

void UnitStrain(int dim, int i, int j, mfem::DenseMatrix &E)
{
    E.SetSize(dim, dim);
    E       = 0.0;
    E(i, j) = 1.0;
}

// E_ij = outer(e_i, e_j)
void UnitStrain(int dim, int i, int j, mfem::Vector &E)
{
    E.SetSize(dim*dim);
    E          = 0.0;
    E(j*dim+i) = 1.0;
}

void MatrixConjugationProduct(const mfem::DenseMatrix &A, const mfem::DenseMatrix &B, mfem::DenseMatrix &C)
{
    KroneckerProduct(B, A, C);
}

LFNodeCoordinateSensitivityIntegrator::LFNodeCoordinateSensitivityIntegrator( int IntegrationOrder)
  : IntegrationOrder_(IntegrationOrder)
{}

void LFNodeCoordinateSensitivityIntegrator::AssembleRHSElementVect(const FiniteElement &el, ElementTransformation &T,
    Vector &elvect)
{
  // grab sizes
  int dof = el.GetDof();
  int dim = el.GetDim();

  // initialize storage
  DenseMatrix dN(dof, dim);
  DenseMatrix NxPhix(dof, dim);
  DenseMatrix B(dof, dim);
  DenseMatrix IxB(dof, dim);
  Vector IxBTvec(dof * dim);
  Vector IxN_vec(dof * dim);
  Vector N(dof);
  DenseMatrix graduDerivxB(dof, dim);
  Vector graduDerivxBvec(dof * dim);

  // output vector
  elvect.SetSize(dim * dof);
  elvect = 0.0;

  // set integration rule
  const IntegrationRule *ir = IntRule;

  // identity tensor
  DenseMatrix I;
  IdentityMatrix(dim, I);

  // loop over integration points
  for (int i = 0; i < ir->GetNPoints(); i++) {
    // set current integration point
    const IntegrationPoint &ip = ir->IntPoint(i);
    T.SetIntPoint(&ip);

    // evaluate gaussian integration weight
    double w = ip.weight * T.Weight();

    // evaluate shape function derivative
    el.CalcDShape(ip, dN);
    el.CalcShape(ip, N);
    DenseMatrix matN(N.GetData(), dof, 1);

    // get inverse jacobian
    DenseMatrix Jinv = T.InverseJacobian();
    Mult(dN, Jinv, B);

    // term 1 - e.g. (\grad u - \grad u*)
    Mult(B, QoI_->gradTimesexplicitSolutionGradientDerivative(T, ip), graduDerivxB);
    Vectorize(graduDerivxB, graduDerivxBvec);
    elvect.Add( -1.0 * w , graduDerivxBvec);

    // term 2 - (u-u*)^2 d(detJ)/dx
    // Mult(B, I, IxB);
    // Vectorize(IxB, IxBTvec);
    // elvect.Add( w * QoI_->Eval(T, ip), IxBTvec);
    Vector Bvec(B.GetData(), dof*dim);
    elvect.Add( w * QoI_->Eval(T, ip), Bvec);

    // term 3 - this is for when QoI has x inside e.g. (u * x - u* * x)^2
    Mult(matN, QoI_->explicitShapeDerivative(T, ip), NxPhix);
    Vectorize(NxPhix, IxN_vec);
    elvect.Add(w , IxN_vec);

    // Term 4 - custom derivative 2(u-u*)(-\phi_j du*/dx_a) w_q det(J)
    Vector v = QoI_->DerivativeExactWRTX(T, ip);
    for (int d = 0; d < dim; d++)
    {
      Vector elvect_temp(elvect.GetData() + d*dof, dof);
      elvect_temp.Add(w*v(d), N);
    }
  }
}

LFAvgErrorNodeCoordinateSensitivityIntegrator::LFAvgErrorNodeCoordinateSensitivityIntegrator(
  mfem::ParGridFunction * solutionField, GridFunctionCoefficient * elementVol, int IntegrationOrder)
  : solutionField_(solutionField), elementVol_(elementVol), IntegrationOrder_(IntegrationOrder)
{}

void LFAvgErrorNodeCoordinateSensitivityIntegrator::AssembleRHSElementVect(const mfem::FiniteElement &el, mfem::ElementTransformation &T,
    mfem::Vector &elvect)
{
  // grab sizes
  int dof = el.GetDof();
  int dim = el.GetDim();

  // initialize storage
  mfem::DenseMatrix dN(dof, dim);
  mfem::DenseMatrix NxPhix(dof, dim);
  mfem::DenseMatrix B(dof, dim);
  mfem::DenseMatrix IxB(dof, dim);
  mfem::Vector IxBTvec(dof * dim);
  mfem::Vector IxN_vec(dof * dim);
  mfem::Vector N(dof);
  mfem::DenseMatrix graduDerivxB(dof, dim);
  mfem::Vector graduDerivxBvec(dof * dim);
  mfem::Vector shapeSum(dim * dof); shapeSum = 0.0;

  // output vector
  elvect.SetSize(dim * dof);
  elvect = 0.0;

  int integrationOrder = 2 * el.GetOrder() + 3;
  if (IntegrationOrder_ != INT_MAX) {
    integrationOrder = IntegrationOrder_;
  }

  // set integration rule
  const mfem::IntegrationRule *ir = IntRule;

  // identity tensor
  mfem::DenseMatrix I;
  IdentityMatrix(dim, I);

  for (int i = 0; i < ir->GetNPoints(); i++)
  {
      const ::mfem::IntegrationPoint &ip = ir->IntPoint(i);
      T.SetIntPoint(&ip);

      double solVal = solutionField_->GetValue( T, ip );
      solVal = solVal-1.0;

      el.CalcDShape(ip, dN);

      // get inverse jacobian
      mfem::DenseMatrix Jinv = T.InverseJacobian();
      mfem::Mult(dN, Jinv, B);

      double vol = elementVol_->Eval( T, ip );

      // evaluate gaussian integration weight
      double w = ip.weight * T.Weight();
      mfem::Mult(B, I, IxB);
      Vectorize(IxB, IxBTvec);
      shapeSum.Add( w * solVal / (vol*vol), IxBTvec);
  }

  // loop over integration points
  for (int i = 0; i < ir->GetNPoints(); i++) {
    // set current integration point
    const ::mfem::IntegrationPoint &ip = ir->IntPoint(i);
    T.SetIntPoint(&ip);

    // evaluate gaussian integration weight
    double w = ip.weight * T.Weight();

    // evaluate shape function derivative
    el.CalcDShape(ip, dN);

    // get inverse jacobian
    mfem::DenseMatrix Jinv = T.InverseJacobian();
    mfem::Mult(dN, Jinv, B);

    // term 1
    // mfem::Mult(B, QoI_->gradTimesexplicitSolutionGradientDerivative(el,T, ip), graduDerivxB);
    // Vectorize(graduDerivxB, graduDerivxBvec);
    // elvect.Add( -1.0 * w , graduDerivxBvec);

    // term 2
    mfem::Mult(B, I, IxB);
    Vectorize(IxB, IxBTvec);
    elvect.Add( w * QoI_->Eval(T, ip), IxBTvec);

    const mfem::DenseMatrix & derivVal = QoI_->explicitSolutionDerivative(T, ip);
    double val = derivVal.Elem(0,0);

    elvect.Add( -1.0*w *val, shapeSum);

    // term 3
    // Mult(matN, QoI_->explicitShapeDerivative(el,T, ip), NxPhix);
    // Vectorize(NxPhix, IxN_vec);
    // elvect.Add(w , IxN_vec);
  }
}

LFErrorIntegrator::LFErrorIntegrator( int IntegrationOrder)
  : IntegrationOrder_(IntegrationOrder)
{}

void LFErrorIntegrator::AssembleRHSElementVect(const FiniteElement &el, ElementTransformation &T,
    Vector &elvect)
{
  // grab sizes
  int dof = el.GetDof();
  //int dim = el.GetDim();

  // initialize storage
  Vector N(dof);

  // output vector
  elvect.SetSize( dof);
  elvect = 0.0;

  // set integration rule
  const IntegrationRule *ir = IntRule;

  // loop over integration points
  for (int i = 0; i < ir->GetNPoints(); i++) {
    // set current integration point
    const IntegrationPoint &ip = ir->IntPoint(i);
    T.SetIntPoint(&ip);

    // evaluate gaussian integration weight
    double w = ip.weight * T.Weight();

    el.CalcShape(ip, N);

    if (gllvec_.Size() > 0)
    {
      double val = w * std::pow(gllvec_[T.ElementNo*nqptsperel+i], 2.0);
      elvect.Add(val, N);
    }
    else {
      elvect.Add(w  * QoI_->Eval(T, ip), N);
    }
  }
}

LFErrorDerivativeIntegrator::LFErrorDerivativeIntegrator( )
{}

void LFErrorDerivativeIntegrator::AssembleRHSElementVect(const FiniteElement &el, ElementTransformation &T,
    Vector &elvect)
{
  // grab sizes
  int dof = el.GetDof();
  int dim = el.GetDim();

  // initialize storage
  Vector N(dof);
  DenseMatrix dN(dof, dim);
  DenseMatrix B(dof, dim);
  DenseMatrix BT(dim, dof);
  Vector DQdgradxdNdxvec(dof);
  DenseMatrix DQdgradxdNdx(1, dof);

  // output vector
  elvect.SetSize( dof);
  elvect = 0.0;

  const IntegrationRule *ir = IntRule;

  // loop over integration points
  for (int i = 0; i < ir->GetNPoints(); i++)
  {
    // set current integration point
    const IntegrationPoint &ip = ir->IntPoint(i);
    T.SetIntPoint(&ip);

    // evaluate gaussian integration weight
    double w = ip.weight * T.Weight();

    el.CalcDShape(ip, dN);
    el.CalcShape(ip, N);
    // get inverse jacobian
    DenseMatrix Jinv = T.InverseJacobian();
    Mult(dN, Jinv, B);

    // term 1
<<<<<<< HEAD
    const DenseMatrix & SolGradDeriv = QoI_->explicitSolutionGradientDerivative(T, ip);     
=======
    const DenseMatrix & SolGradDeriv = QoI_->explicitSolutionGradientDerivative(T, ip);
>>>>>>> 4ff3aad8

    BT.Transpose(B);
    Mult(SolGradDeriv, BT, DQdgradxdNdx);
    // MultABt(B, SolGradDeriv, DQdgradxdNdx);
    Vectorize(DQdgradxdNdx, DQdgradxdNdxvec);
    elvect.Add(w , DQdgradxdNdxvec);

    //term 2
    const DenseMatrix & derivVal = QoI_->explicitSolutionDerivative(T, ip);
    double val = derivVal.Elem(0,0);

    elvect.Add(w  * val, N);
  }
}

LFFilteredFieldErrorDerivativeIntegrator::LFFilteredFieldErrorDerivativeIntegrator( )
{}

void LFFilteredFieldErrorDerivativeIntegrator::AssembleRHSElementVect(const FiniteElement &el, ElementTransformation &T,
    Vector &elvect)
{
  // grab sizes
  int dof = el.GetDof();
  int dim = el.GetDim();

  // initialize storage
  Vector N(dof);

  // output vector
  elvect.SetSize(dof*dim);
  elvect = 0.0;

  const IntegrationRule *ir = IntRule;

  // loop over integration points
  for (int i = 0; i < ir->GetNPoints(); i++)
  {
    // set current integration point
    const IntegrationPoint &ip = ir->IntPoint(i);
    T.SetIntPoint(&ip);

    // evaluate gaussian integration weight
    double w = ip.weight * T.Weight();

    el.CalcShape(ip, N);

    // term 1
    const DenseMatrix & SolGradDeriv = QoI_->explicitSolutionGradientDerivative(T, ip);

    for (int k = 0; k < dim; k++)
    {
       for (int s = 0; s < dof; s++)
       {
          elvect(dof*k+s) += w * SolGradDeriv(0,k) * N(s);
       }
    }
  }
}

LFErrorDerivativeIntegrator_2::LFErrorDerivativeIntegrator_2( ParFiniteElementSpace * fespace, Array<int> count,int IntegrationOrder)
  : fespace_(fespace), count_(count), IntegrationOrder_(IntegrationOrder)
{}

void LFErrorDerivativeIntegrator_2::AssembleRHSElementVect(const FiniteElement &el, ElementTransformation &T,
    Vector &elvect)
{
  // grab sizes
  int dof = el.GetDof();
  int dim = el.GetDim();

  int integrationOrder = 2 * el.GetOrder() + 6;
  if (IntegrationOrder_ != INT_MAX) {
    integrationOrder = IntegrationOrder_;
  }

  // set integration rule
  // const IntegrationRule *ir = &IntRules.Get(el.GetGeomType(), integrationOrder);
    const IntegrationRule *ir = IntRule;

  // initialize storage
  Vector N(dof);
  Vector shape(dof);
  DenseMatrix dN(dof, dim);
  DenseMatrix B(dof, dim);
  DenseMatrix BT(dim, dof);
  Vector DQdgradxdNdxvec(dof);
  DenseMatrix DQdgradxdNdx(1, dof);

  DenseMatrix SumdNdxatNodes(dof, dof*dim); SumdNdxatNodes = 0.0;

  //-----------------------------------------------------------------------------------

  const IntegrationRule *ir_p = &el.GetNodes();
  int fnd = ir_p->GetNPoints();
  //flux.SetSize( fnd * spaceDim );

  DenseMatrix dshape(dof,dim), invdfdx(dim, dim);

  int EleNo = T.ElementNo;

  Array<int> fdofs;
  fespace_->GetElementVDofs(EleNo, fdofs);

  for (int i = 0; i < fnd; i++)
  {
      const IntegrationPoint &ip = ir_p->IntPoint(i);
      T.SetIntPoint (&ip);
      el.CalcDShape(ip, dshape);
      el.CalcShape(ip, shape);
      // dshape.MultTranspose(u, vec);

      CalcInverse(T.Jacobian(), invdfdx);
      Mult(dshape, invdfdx, B);

      for( int jj = 0; jj < dof; jj++)
      {
        // deveide here by node weights  // FIXME
        SumdNdxatNodes(jj,i) = B(jj,0) / count_[fdofs[i]];
        SumdNdxatNodes(jj,dof+i) = B(jj,1) / count_[fdofs[i]];
      }

  }

  //-----------------------------------------------------------------------------------



  // output vector
  elvect.SetSize( dof);
  elvect = 0.0;

  // loop over integration points
  for (int i = 0; i < ir->GetNPoints(); i++) {
    // set current integration point
    const IntegrationPoint &ip = ir->IntPoint(i);
    T.SetIntPoint(&ip);

    // evaluate gaussian integration weight
    double w = ip.weight * T.Weight();

    el.CalcDShape(ip, dN);
    el.CalcShape(ip, N);
    // get inverse jacobian
    DenseMatrix Jinv = T.InverseJacobian();
    Mult(dN, Jinv, B);

    // term 1
    const DenseMatrix & SolGradDeriv = QoI_->explicitSolutionGradientDerivative(T, ip);

    BT.Transpose(B);

    Mult(SolGradDeriv, BT, DQdgradxdNdx);
    Vectorize(DQdgradxdNdx, DQdgradxdNdxvec);
    elvect.Add(w , DQdgradxdNdxvec);

    //term 2
    DenseMatrix Nhelper(dof*dim, dim); Nhelper = 0.0;
    DenseMatrix NtimesSumdNdx(dof, dim); NtimesSumdNdx = 0.0;
    DenseMatrix NtimesSumdNdxT(dim, dof); NtimesSumdNdxT = 0.0;

      for( int jj = 0; jj < dof; jj++)
      {
        Nhelper(jj,0) =     N(jj);
        Nhelper(dof+jj,1) = N(jj);
      }

    Mult(SumdNdxatNodes, Nhelper, NtimesSumdNdx);


    NtimesSumdNdxT.Transpose(NtimesSumdNdx);
    Mult(SolGradDeriv, NtimesSumdNdxT, DQdgradxdNdx);
    Vectorize(DQdgradxdNdx, DQdgradxdNdxvec);
    elvect.Add(-1.0*w , DQdgradxdNdxvec);



    //term 2
    // const DenseMatrix & derivVal = QoI_->explicitSolutionDerivative(T, ip);
    // double val = derivVal.Elem(0,0);

    // elvect.Add(w  * val, N);
  }
}

LFAverageErrorDerivativeIntegrator::LFAverageErrorDerivativeIntegrator( ParFiniteElementSpace * fespace, GridFunctionCoefficient * elementVol,int IntegrationOrder)
  : fespace_(fespace), elementVol_(elementVol), IntegrationOrder_(IntegrationOrder)
{}

void LFAverageErrorDerivativeIntegrator::AssembleRHSElementVect(const mfem::FiniteElement &el, mfem::ElementTransformation &T,
    mfem::Vector &elvect)
{
  // grab sizes
  int dof = el.GetDof();
  int dim = el.GetDim();

  int integrationOrder = 2 * el.GetOrder() + 3;
  if (IntegrationOrder_ != INT_MAX) {
    integrationOrder = IntegrationOrder_;
  }

  // set integration rule
  const mfem::IntegrationRule *ir = IntRule;

  // initialize storage
  mfem::Vector N(dof);
  mfem::Vector shape(dof);
  mfem::Vector shapeSum(dof); shapeSum = 0.0;

  for (int i = 0; i < ir->GetNPoints(); i++)
  {
      const ::mfem::IntegrationPoint &ip = ir->IntPoint(i);
      T.SetIntPoint(&ip);

      // evaluate gaussian integration weight
      double w = ip.weight * T.Weight();
      el.CalcShape(ip, shape);

      double vol = elementVol_->Eval( T, ip );

      shapeSum.Add(w*vol, shape);
  }

  // /* should be this ->
  shapeSum = 0.0;
  double el_vol = 0.0;
  for (int i = 0; i < ir->GetNPoints(); i++)
  {
      const ::mfem::IntegrationPoint &ip = ir->IntPoint(i);
      T.SetIntPoint(&ip);
      el_vol += ip.weight * T.Weight();
      el.CalcShape(ip, shape);
      shapeSum.Add(ip.weight * T.Weight(), shape);
  }
  shapeSum *= 1.0/el_vol;
  // */

  // -----------------------------------------------------------------------------------

  // output vector
  elvect.SetSize( dof);
  elvect = 0.0;

  // loop over integration points
  for (int i = 0; i < ir->GetNPoints(); i++)
  {
    // set current integration point
    const ::mfem::IntegrationPoint &ip = ir->IntPoint(i);
    T.SetIntPoint(&ip);

    // evaluate gaussian integration weight
    double w = ip.weight * T.Weight();

    el.CalcShape(ip, N);

    // term 2
    const mfem::DenseMatrix & derivVal = QoI_->explicitSolutionDerivative( T, ip);
    double val = derivVal.Elem(0,0);

    elvect.Add(w * val, N);
    elvect.Add(-1.0*w * val, shapeSum);
  }
}

ThermalConductivityShapeSensitivityIntegrator::ThermalConductivityShapeSensitivityIntegrator(
  Coefficient &conductivity, const ParGridFunction &t_primal, const ParGridFunction &t_adjoint)
  : k_(&conductivity), t_primal_(&t_primal), t_adjoint_(&t_adjoint)
{}

void ThermalConductivityShapeSensitivityIntegrator::AssembleRHSElementVect(const FiniteElement &el,
    ElementTransformation &T, Vector &elvect)
{
  // grab sizes
  int dof = el.GetDof();
  int dim = el.GetDim();

  // initialize storage
  DenseMatrix dN(dof, dim);
  DenseMatrix B(dof, dim);

  DenseMatrix BBT(dof, dof);
  DenseMatrix dBBT(dof, dof);
  DenseMatrix BdBT(dof, dof);

  DenseMatrix dX_dXk(dim, dof);
  DenseMatrix dJ_dXk(dim, dim);
  DenseMatrix dJinv_dXk(dim, dim);
  DenseMatrix dB_dXk(dof, dim);

  DenseMatrix dK_dXk(dof, dof);

  Vector te_primal(dof);
  Vector te_adjoint(dof);

  Array<int> vdofs;
  t_primal_->ParFESpace()->GetElementVDofs(T.ElementNo, vdofs);
  t_primal_->GetSubVector(vdofs, te_primal);

  t_adjoint_->ParFESpace()->GetElementVDofs(T.ElementNo, vdofs);
  t_adjoint_->GetSubVector(vdofs, te_adjoint);

  // output matrix
  elvect.SetSize(dim * dof);
  elvect = 0.0;

  // set integration rule
  // const IntegrationRule *ir = &IntRules.Get(el.GetGeomType(), 2 * T.OrderGrad(&el));
  IntegrationRules IntRulesGLL(0, Quadrature1D::GaussLobatto);
  const IntegrationRule *ir = &IntRulesGLL.Get(el.GetGeomType(), 8);

  // loop over nodal coordinates (X_k)
  for (int m = 0; m < dim; m++) {
    for (int n = 0; n < dof; n++) {
      dX_dXk = 0.0;
      dX_dXk(m, n) = 1.0;

      dK_dXk = 0.0;
      // loop over integration points
      for (int i = 0; i < ir->GetNPoints(); i++) {
        const IntegrationPoint &ip = ir->IntPoint(i);
        T.SetIntPoint(&ip);

        double w = ip.weight * T.Weight();
        el.CalcDShape(ip, dN);
        Mult(dN, T.InverseJacobian(), B);

        // compute derivative of Jacobian w.r.t. nodal coordinate
        Mult(dX_dXk, dN, dJ_dXk);

        // compute derivative of J^(-1)
        DenseMatrix JinvT = T.InverseJacobian();
        JinvT.Transpose();
        ConjugationProduct(T.InverseJacobian(), JinvT, dJ_dXk, dJinv_dXk);
        dJinv_dXk *= -1.0;

        // compute derivative of B w.r.t. nodal coordinate
        Mult(dN, dJinv_dXk, dB_dXk);

        // compute derivative of stiffness matrix w.r.t. X_k
        MultAAt(B, BBT);
        MultABt(dB_dXk, B, dBBT);
        MultABt(B, dB_dXk, BdBT);

        // compute derivative of integration weight w.r.t. X_k
        double dw_dXk = w * MatrixInnerProduct(JinvT, dJ_dXk);

        // put together all terms of product rule
        double k = k_->Eval(T, ip);
        dK_dXk.Add(w * k, dBBT);
        dK_dXk.Add(w * k, BdBT);
        dK_dXk.Add(dw_dXk * k, BBT);
      }
      elvect(n + m * dof) += dK_dXk.InnerProduct(te_primal, te_adjoint);
    }
  }
}

ThermalConductivityShapeSensitivityIntegrator_new::ThermalConductivityShapeSensitivityIntegrator_new(
  Coefficient &conductivity, const ParGridFunction &t_primal, const ParGridFunction &t_adjoint)
  : k_(&conductivity), t_primal_(&t_primal), t_adjoint_(&t_adjoint)
{}

void ThermalConductivityShapeSensitivityIntegrator_new::AssembleRHSElementVect(const FiniteElement &el,
    ElementTransformation &T, Vector &elvect)
{
  // grab sizes
  int dof = el.GetDof();
  int dim = el.GetDim();

  // initialize storage
  DenseMatrix dN(dof, dim);
  DenseMatrix B(dof, dim);
  DenseMatrix IxB(dof, dim);
  Vector IxBTvec(dof * dim);

  DenseMatrix I;
  IdentityMatrix(dim, I);

  // output matrix
  elvect.SetSize(dim * dof);
  elvect = 0.0;

  // set integration rule
  // const IntegrationRule *ir = &IntRules.Get(el.GetGeomType(), 2 * T.OrderGrad(&el));
  IntegrationRules IntRulesGLL(0, Quadrature1D::GaussLobatto);
  const IntegrationRule *ir = &IntRulesGLL.Get(el.GetGeomType(), 8);

  for (int i = 0; i < ir->GetNPoints(); i++) {
    const IntegrationPoint &ip = ir->IntPoint(i);
    T.SetIntPoint(&ip);

    double w = ip.weight * T.Weight();
    el.CalcDShape(ip, dN);
    Mult(dN, T.InverseJacobian(), B);

    Vector grad_primal(dim);
    Vector grad_adjoint(dim);

    t_primal_->GetGradient(T,grad_primal);
    t_adjoint_->GetGradient(T,grad_adjoint);

    double k = k_->Eval(T, ip);

    mfem::DenseMatrix GradAdjxGradPrimOuterProd;
    VectorOuterProduct(grad_adjoint, grad_primal, GradAdjxGradPrimOuterProd);
    Mult(B, GradAdjxGradPrimOuterProd, IxB);
    Vectorize(IxB, IxBTvec);
    elvect.Add( -2.0* w * k , IxBTvec);              // 2 times because of symmetric // TODO

    real_t val_3 = grad_primal * grad_adjoint;
    Mult(B, I, IxB);
    Vectorize(IxB, IxBTvec);
    elvect.Add( w * k * val_3, IxBTvec);
  }
}

PenaltyMassShapeSensitivityIntegrator::PenaltyMassShapeSensitivityIntegrator(
  Coefficient &penalty, const ParGridFunction &t_primal, const ParGridFunction &t_adjoint)
  : penalty_(&penalty), t_primal_(&t_primal), t_adjoint_(&t_adjoint)
{}

void PenaltyMassShapeSensitivityIntegrator::AssembleRHSElementVect(const FiniteElement &el,
    ElementTransformation &T, Vector &elvect)
{
  // grab sizes
  int dof = el.GetDof();
  int dimR = el.GetDim();
  int dimS = T.GetSpaceDim();

  // initialize storage
  DenseMatrix dN(dof, dimR);
  DenseMatrix B(dof, dimS);
  DenseMatrix IxB(dof, dimS);
  Vector IxBTvec(dof * dimS);

  DenseMatrix I;
  IdentityMatrix(dimS, I);

  //I(1,1) = 0.0;

  // output matrix
  elvect.SetSize(dof * dimS);
  elvect = 0.0;

  // set integration rule
  // const IntegrationRule *ir = &IntRules.Get(el.GetGeomType(), 2 * T.OrderGrad(&el));
  IntegrationRules IntRulesGLL(0, Quadrature1D::GaussLobatto);
  const IntegrationRule *ir = &IntRulesGLL.Get(el.GetGeomType(), 8);

  for (int i = 0; i < ir->GetNPoints(); i++) {
    const IntegrationPoint &ip = ir->IntPoint(i);
    T.SetIntPoint(&ip);

    double w = ip.weight * T.Weight();

    //el.CalcPhysDShape(T, dN);
    el.CalcDShape(ip, dN);

    Mult(dN, T.InverseJacobian(), B);

    double val_prim = t_primal_->GetValue(T, ip);
    double val_adj = t_adjoint_->GetValue(T, ip);

    double k = penalty_->Eval(T, ip);

    Mult(B, I, IxB);
    Vectorize(IxB, IxBTvec);
    elvect.Add( w * k * val_prim * val_adj, IxBTvec);
  }
}

PenaltyShapeSensitivityIntegrator::PenaltyShapeSensitivityIntegrator(
  Coefficient &t_primal, const ParGridFunction &t_adjoint, Coefficient &t_penalty, mfem::VectorCoefficient *SolGrad, int oa, int ob)
  : t_primal_(&t_primal), t_adjoint_(&t_adjoint), t_penalty_(&t_penalty), SolGradCoeff_(SolGrad), oa_(oa), ob_(ob)
{}

void PenaltyShapeSensitivityIntegrator::AssembleRHSElementVect(const FiniteElement &el,
    ElementTransformation &T, Vector &elvect)
{
  // grab sizes
  int dof = el.GetDof();
  int dimR = el.GetDim();
  int dimS = T.GetSpaceDim();

  // initialize storage
  Vector N( dof);
  DenseMatrix dN(dof, dimR);
  DenseMatrix B(dof, dimS);
  DenseMatrix IxB(dof, dimS);
  Vector IxBTvec(dof * dimS);

  DenseMatrix I;
  IdentityMatrix(dimS, I);

  //(1,1) = 0.0;

  // output matrix
  elvect.SetSize(dof * dimS);
  elvect = 0.0;

  // set integration rule
  IntegrationRules IntRulesGLL(0, Quadrature1D::GaussLobatto);
  const IntegrationRule *ir = &IntRulesGLL.Get(el.GetGeomType(), 8);

  for (int i = 0; i < ir->GetNPoints(); i++) {
    const IntegrationPoint &ip = ir->IntPoint(i);
    T.SetIntPoint(&ip);

    double w = ip.weight * T.Weight();
    el.CalcShape(ip, N);
    el.CalcDShape(ip, dN);
    Mult(dN, T.InverseJacobian(), B);

    double val_adj = t_adjoint_->GetValue(T, ip);
    double val_sol = t_primal_->Eval(T, ip);

    double k = t_penalty_->Eval(T, ip);

    Mult(B, I, IxB);
    Vectorize(IxB, IxBTvec);
    elvect.Add( w * k * val_adj * val_sol, IxBTvec);

    // spatial derivative boundary condition
    if( SolGradCoeff_ != nullptr)
    {
      Vector solGrad(dimS);
      SolGradCoeff_->Eval(solGrad,T,ip);
      for (int d = 0; d < dimS; d++)
      {
        Vector elvect_temp(elvect.GetData() + d*dof, dof);
        elvect_temp.Add(w*k*val_adj*solGrad(d), N);
      }
    }
  }
}

ThermalHeatSourceShapeSensitivityIntegrator::ThermalHeatSourceShapeSensitivityIntegrator(Coefficient &heatSource,
    const ParGridFunction &t_adjoint,
    int oa, int ob)
  : Q_(&heatSource), t_adjoint_(&t_adjoint), oa_(oa), ob_(ob)
{}

void ThermalHeatSourceShapeSensitivityIntegrator::AssembleRHSElementVect(const FiniteElement &el,
    ElementTransformation &T, Vector &elvect)
{
  // grab sizes
  int dof = el.GetDof();
  int dim = el.GetDim();

  // initialize storage
  DenseMatrix dX_dXk(dim, dof);
  DenseMatrix dJ_dXk(dim, dim);
  Vector N(dof);
  DenseMatrix dN(dof, dim);
  Vector dp_dXk(dof);

  Vector te_adjoint(dof);

  Array<int> vdofs;
  t_adjoint_->ParFESpace()->GetElementVDofs(T.ElementNo, vdofs);
  t_adjoint_->GetSubVector(vdofs, te_adjoint);

  // output vector
  elvect.SetSize(dim * dof);
  elvect = 0.0;

  // set integration rule
  //const IntegrationRule *ir = &IntRules.Get(el.GetGeomType(), oa_ * el.GetOrder() + ob_);
  const IntegrationRule *ir = IntRule;

  // loop over nodal coordinates (X_k)
  for (int m = 0; m < dim; m++) {
    for (int n = 0; n < dof; n++) {
      dX_dXk = 0.0;
      dX_dXk(m, n) = 1.0;

      dp_dXk = 0.0;
      // loop over integration points
      for (int i = 0; i < ir->GetNPoints(); i++) {
        // set integration point
        const IntegrationPoint &ip = ir->IntPoint(i);
        T.SetIntPoint(&ip);
        double w = ip.weight * T.Weight();

        // evaluate shape functions and their derivatives
        el.CalcShape(ip, N);
        el.CalcDShape(ip, dN);

        // compute derivative of Jacobian w.r.t. nodal coordinate
        Mult(dX_dXk, dN, dJ_dXk);

        // compute derivative of J^(-1)
        DenseMatrix JinvT = T.InverseJacobian();
        JinvT.Transpose();

        // compute derivative of integration weight w.r.t. X_k
        double dw_dXk = w * MatrixInnerProduct(JinvT, dJ_dXk);

        // add integration point's derivative contribution
        dp_dXk.Add( dw_dXk * Q_->Eval(T, ip), N);
      }
      elvect(n + m * dof) += InnerProduct(te_adjoint, dp_dXk);
    }
  }
}

ThermalHeatSourceShapeSensitivityIntegrator_new::ThermalHeatSourceShapeSensitivityIntegrator_new(Coefficient &heatSource,
    const ParGridFunction &t_adjoint,
    int oa, int ob)
  : Q_(&heatSource), t_adjoint_(&t_adjoint), oa_(oa), ob_(ob)
{}

void ThermalHeatSourceShapeSensitivityIntegrator_new::AssembleRHSElementVect(const FiniteElement &el,
    ElementTransformation &T, Vector &elvect)
{
  // grab sizes
  int dof = el.GetDof();
  int dim = el.GetDim();

  // initialize storage
  Vector N(dof);
  DenseMatrix dN(dof, dim);
  Vector te_adjoint(dof);
  DenseMatrix B(dof, dim);
  DenseMatrix IxB(dof, dim);
  Vector IxBTvec(dof * dim);

  // output vector
  elvect.SetSize(dim * dof);
  elvect = 0.0;

  DenseMatrix I;
  IdentityMatrix(dim, I);

  // set integration rule
  const IntegrationRule *ir = &IntRules.Get(el.GetGeomType(), oa_ * el.GetOrder() + ob_);

  for (int i = 0; i < ir->GetNPoints(); i++) {
    // set current integration point
    const IntegrationPoint &ip = ir->IntPoint(i);
    T.SetIntPoint(&ip);

    // evaluate gaussian integration weight
    double w = ip.weight * T.Weight();

    // evaluate shape function derivative
    el.CalcShape(ip, N);
    el.CalcDShape(ip, dN);

    // get inverse jacobian
    DenseMatrix Jinv = T.InverseJacobian();
    Mult(dN, Jinv, B);

    double adj_val = t_adjoint_->GetValue( T, ip);

    Mult(B, I, IxB);
    Vectorize(IxB, IxBTvec);
    elvect.Add( w * adj_val * Q_->Eval(T, ip), IxBTvec);

    // term2
    Vector loadgrad(dim);
    LoadGrad_->Eval(loadgrad, T, ip);
    for (int d = 0; d < dim; d++)
    {
      Vector elvect_temp(elvect.GetData() + d*dof, dof);
      elvect_temp.Add( w * adj_val * loadgrad(d), N); //k10-trial
    }
  }
}

GradProjectionShapeSensitivityIntegrator::GradProjectionShapeSensitivityIntegrator( const ParGridFunction &t_primal, const ParGridFunction &t_adjoint, VectorCoefficient & tempCoeff)
  : t_primal_(&t_primal), t_adjoint_(&t_adjoint), tempCoeff_(&tempCoeff)
{}

void GradProjectionShapeSensitivityIntegrator::AssembleRHSElementVect(const FiniteElement &el,
    ElementTransformation &T, Vector &elvect)
{
  // grab sizes
  int dof = el.GetDof();
  int dim = el.GetDim();

  // initialize storage
  DenseMatrix dN(dof, dim);
  DenseMatrix B(dof, dim);
  DenseMatrix IxB(dof, dim);
  Vector IxBTvec(dof * dim);

  DenseMatrix I;
  IdentityMatrix(dim, I);

  // output matrix
  elvect.SetSize(dim * dof);
  elvect = 0.0;

  // set integration rule
  const IntegrationRule *ir = &IntRules.Get(el.GetGeomType(), 2 * T.OrderGrad(&el));

  for (int i = 0; i < ir->GetNPoints(); i++) {
    const IntegrationPoint &ip = ir->IntPoint(i);
    T.SetIntPoint(&ip);

    double w = ip.weight * T.Weight();
    el.CalcDShape(ip, dN);
    Mult(dN, T.InverseJacobian(), B);

    Vector val_primal(dim);
    Vector val_adjoint(dim);
    Vector val_temp(dim);

    t_primal_->GetVectorValue(T.ElementNo, ip, val_primal);
    t_adjoint_->GetVectorValue(T.ElementNo, ip , val_adjoint);
    tempCoeff_->Eval(val_temp, T, ip);

    double val_1 = val_adjoint * val_primal;
    double val_2 = val_adjoint * val_temp;

    Mult(B, I, IxB);
    Vectorize(IxB, IxBTvec);

    //term 1
    elvect.Add( w * val_1 , IxBTvec);

    //term 2
    elvect.Add(-1.0 *  w * val_2 , IxBTvec);

    //term 3
    Vectorize(B, IxBTvec);
    elvect.Add( w * val_2, IxBTvec);
  }
}

ElasticityStiffnessShapeSensitivityIntegrator::ElasticityStiffnessShapeSensitivityIntegrator(
    mfem::Coefficient &lambda, mfem::Coefficient &mu,
    const mfem::ParGridFunction &u_primal, const mfem::ParGridFunction &u_adjoint)
    : lambda_(&lambda), mu_(&mu), u_primal_(&u_primal), u_adjoint_(&u_adjoint)
{
    MFEM_ASSERT(u_primal.VectorDim() == u_adjoint.VectorDim(), "Primal and adjoint solutions are not compatible");
}

void ElasticityStiffnessShapeSensitivityIntegrator::AssembleRHSElementVect(const mfem::FiniteElement &el,
        mfem::ElementTransformation &T,
        mfem::Vector &elvect)
{
    // grab sizes
    int dof = el.GetDof();
    int dim = el.GetDim();

    // intialize intermediate matrices
    mfem::DenseMatrix                  dN(dof, dim);
    mfem::DenseMatrix                   B(dof, dim);
    mfem::DenseMatrix               Kr_IB(dim*dof, dim*dim);
    mfem::DenseMatrix                matC(dim*dim);
    mfem::DenseMatrix           KrIB_matC(dim*dof, dim*dim);

    mfem::DenseMatrix              dX_dXk(dim, dof);
    mfem::DenseMatrix              dJ_dXk(dim, dim);
    mfem::DenseMatrix           dJinv_dXk(dim, dim);
    mfem::DenseMatrix              dB_dXk(dof, dim);
    mfem::DenseMatrix              Kr_IdB(dim*dof, dim*dim);
    mfem::DenseMatrix          KrIdB_matC(dim*dof, dim*dim);
    mfem::DenseMatrix     KrIdB_matC_KrIB(dim*dof, dim*dof);
    mfem::DenseMatrix     KrIB_matC_KrIdB(dim*dof, dim*dof);
    mfem::DenseMatrix      KrIB_matC_KrIB(dim*dof, dim*dof);

    mfem::DenseMatrix              dK_dXk(dim*dof, dim*dof);

    mfem::Vector                ue_primal(dim*dof);
    mfem::Vector               ue_adjoint(dim*dof);

    mfem::Array<int> vdofs;
    u_primal_->ParFESpace()->GetElementVDofs(T.ElementNo, vdofs);
    u_primal_->GetSubVector(vdofs, ue_primal);

    u_adjoint_->ParFESpace()->GetElementVDofs(T.ElementNo, vdofs);
    u_adjoint_->GetSubVector(vdofs, ue_adjoint);

    // identity tensort
    mfem::DenseMatrix I;
    IdentityMatrix(dim, I);

    // output vector
    elvect.SetSize(dof*dim);
    elvect = 0.0;

    // set integration rule
    // const mfem::IntegrationRule *ir = &mfem::IntRules.Get(el.GetGeomType(), 2*T.OrderGrad(&el));
  IntegrationRules IntRulesGLL(0, Quadrature1D::GaussLobatto);
  const IntegrationRule *ir = &IntRulesGLL.Get(el.GetGeomType(), 8);

    // loop over nodal coordinates (X_k)
    for (int m=0; m<dim; m++)
    {
        for (int n=0; n<dof; n++)
        {
            dX_dXk = 0.0;
            dX_dXk(m, n) = 1.0;

            dK_dXk = 0.0;
            // loop over integration points
            for (int i=0; i < ir->GetNPoints(); i++)
            {
                const ::mfem::IntegrationPoint &ip = ir->IntPoint(i);
                T.SetIntPoint(&ip);                       // set current integration point
                double w = ip.weight * T.Weight();        // evaluate gaussian integration weight
                el.CalcDShape(ip, dN);                    // evaluate shape function derivative
                mfem::Mult(dN, T.InverseJacobian(), B);   // map to iso-parametric element
                KroneckerProduct(I, B, Kr_IB);  // compute Kron(B.T, I)
                IsotropicStiffnessMatrix(dim, mu_->Eval(T, ip), lambda_->Eval(T, ip), matC);

                // compute derivative of Jacobian w.r.t. nodal coordinate
                mfem::Mult(dX_dXk, dN, dJ_dXk);

                // compute derivative of J^(-1)
                mfem::DenseMatrix JinvT = T.InverseJacobian();
                JinvT.Transpose();
                ConjugationProduct(T.InverseJacobian(), JinvT, dJ_dXk, dJinv_dXk);
                dJinv_dXk *= -1.0;

                // compute derivative of B w.r.t. nodal coordinate
                mfem::Mult(dN, dJinv_dXk, dB_dXk);
                KroneckerProduct(I, dB_dXk, Kr_IdB);

                // compute derivative of stiffness matrix w.r.t. X_k
                mfem::Mult(Kr_IdB, matC, KrIdB_matC);
                mfem::Mult(Kr_IB, matC, KrIB_matC);
                mfem::MultABt(KrIdB_matC, Kr_IB, KrIdB_matC_KrIB);
                mfem::MultABt(KrIB_matC, Kr_IdB, KrIB_matC_KrIdB);
                mfem::MultABt(KrIB_matC, Kr_IB, KrIB_matC_KrIB);

                // compute derivative of integration weight w.r.t. X_k
                double dw_dXk = w * MatrixInnerProduct(JinvT, dJ_dXk);

                // put together all terms of product rule
                dK_dXk.Add(w, KrIdB_matC_KrIB);
                dK_dXk.Add(w, KrIB_matC_KrIdB);
                dK_dXk.Add(dw_dXk, KrIB_matC_KrIB);
            }
            elvect(n+m*dof) += dK_dXk.InnerProduct(ue_primal, ue_adjoint);
        }
    }
}

void QuantityOfInterest::UpdateMesh(Vector const &U)
{
  Vector Xi = X0_;
  Xi += U;
  coord_fes_->GetParMesh()->SetNodes(Xi);

  coord_fes_->GetParMesh()->DeleteGeometricFactors();
}

void Diffusion_Solver::UpdateMesh(Vector const &U)
{
  Vector Xi = X0_;
  Xi += U;
  coord_fes_->GetParMesh()->SetNodes(Xi);

  coord_fes_->GetParMesh()->DeleteGeometricFactors();
}

double QuantityOfInterest::EvalQoI()
{
  this->UpdateMesh(designVar);

  ParGridFunction oneGridFunction = ParGridFunction(temp_fes_);
  oneGridFunction = 1.0;
  ConstantCoefficient one(1.0);
  BilinearFormIntegrator *integ = nullptr;
  ParGridFunction flux(coord_fes_);

  mfem::L2_FECollection fecGF_0(0, pmesh->Dimension(), mfem::BasisType::GaussLobatto);
  mfem::ParFiniteElementSpace fesGF_0(pmesh, &fecGF_0, 1);
  mfem::GridFunctionCoefficient tL2Coeff(&solgf_);
  mfem::ConstantCoefficient tConstCoeff(1.0);

  mfem::ParLinearForm b(&fesGF_0);
  b.AddDomainIntegrator(new mfem::DomainLFIntegrator(tL2Coeff, 4, 6));
  b.Assemble();
  mfem::ParLinearForm b_Vol(&fesGF_0);
  b_Vol.AddDomainIntegrator(new mfem::DomainLFIntegrator(tConstCoeff, 4, 6));
  b_Vol.Assemble();

  for(uint Ik =0; Ik<b_Vol.Size(); Ik++)
  {
    b[Ik] = b[Ik] / b_Vol[Ik];
  }

  mfem::HypreParVector* assembledVector(b.ParallelAssemble());
  mfem::ParGridFunction b_GF(b.ParFESpace(), assembledVector);
  GridFunctionCoefficient L2Field(&b_GF);
  mfem::VectorCoefficient * gradField = nullptr;
  mfem::VectorCoefficient * gradGF = nullptr;
  ParGridFunction fiteredGradField(coord_fes_);

  Error_QoI *ErrorCoefficient_T1_;
  H1SemiError_QoI *ErrorCoefficient_T2_;
  switch (qoiType_) {
  case 0:
     if( trueSolution_ == nullptr ){ mfem_error("true solution not set.");}
     true_solgf_.ProjectCoefficient(*trueSolution_);
     true_solgradgf_.ProjectCoefficient(*trueSolutionGrad_);
      ErrorCoefficient_ = std::make_shared<Error_QoI>(&solgf_, trueSolution_, trueSolutionGrad_);
    // ErrorCoefficient_ = std::make_shared<Error_QoI>(&solgf_, trueSolution_, &true_solgradgf_coeff_);
     break;
  case 1:
    if( trueSolutionGrad_ == nullptr ){ mfem_error("true solution not set.");}
    //  ErrorCoefficient_ = std::make_shared<H1SemiError_QoI>(&solgf_, trueSolutionGrad_, trueSolutionHess_);
     true_solgf_.ProjectCoefficient(*trueSolution_);
     true_solgradgf_.ProjectCoefficient(*trueSolutionGrad_);
     MFEM_VERIFY(trueSolutionHess_ != nullptr, "trueSolutionHess_ is null");
     MFEM_VERIFY(trueSolutionHessV_ != nullptr, "trueSolutionHessV_ is null");
     true_solhessgf_.ProjectCoefficient(*trueSolutionHessV_);
     ErrorCoefficient_ = std::make_shared<H1SemiError_QoI>(&solgf_, trueSolutionGrad_, &true_solhessgf_coeff_);
    break;
  case 2:
    integ = new DiffusionIntegrator(one);
    solgf_.ComputeFlux(*integ, flux, false);
    trueSolutionGrad_ = new VectorGridFunctionCoefficient( &flux);
    ErrorCoefficient_ = std::make_shared<ZZError_QoI>(&solgf_, trueSolutionGrad_);
    break;
  case 3:
    ErrorCoefficient_ = std::make_shared<AvgError_QoI>(&solgf_, &L2Field);
    break;
  case 4:
      if( trueSolution_ == nullptr ){ mfem_error("force coeff.");}
      ErrorCoefficient_ = std::make_shared<Energy_QoI>(&solgf_, trueSolution_);
      break;
<<<<<<< HEAD
  case 5:
      if( trueSolutionGrad_ == nullptr ){ mfem_error("true solution grad not set.");}
      {
        std::vector<std::pair<int, int>> essentialBC(0);
        double mesh_poly_deg = 1.0;
        VectorHelmholtz filterSolver(pmesh, essentialBC, 0.0, mesh_poly_deg);
        gradGF= new mfem::GradientGridFunctionCoefficient(&solgf_);
        filterSolver.setLoadCoeff(gradGF);
        filterSolver.FSolve();
        fiteredGradField = filterSolver.GetSolution();

        gradField= new mfem::VectorGridFunctionCoefficient(&fiteredGradField);

        ErrorCoefficient_ = std::make_shared<ZZH1Error_QoI>(&solgf_, gradField);
      }
=======
  case 6:
      // setup l2 first
      // true_solgf_.ProjectCoefficient(*trueSolution_);
      // true_solgradgf_.ProjectCoefficient(*trueSolutionGrad_);
      //  ErrorCoefficient_ = std::make_shared<Error_QoI>(&solgf_, trueSolution_, trueSolutionGrad_);
      ErrorCoefficient_T1_ = new Error_QoI(&solgf_, trueSolution_, &true_solgradgf_coeff_);

       true_solgf_.ProjectCoefficient(*trueSolution_);
       true_solgradgf_.ProjectCoefficient(*trueSolutionGrad_);
       MFEM_VERIFY(trueSolutionHess_ != nullptr, "trueSolutionHess_ is null");
       MFEM_VERIFY(trueSolutionHessV_ != nullptr, "trueSolutionHessV_ is null");
       true_solhessgf_.ProjectCoefficient(*trueSolutionHessV_);
       ErrorCoefficient_T2_ = new H1SemiError_QoI(&solgf_, trueSolutionGrad_, &true_solhessgf_coeff_);
      // ErrorCoefficient_T2_ = new H1SemiError_QoI(&solgf_, trueSolutionGrad_, trueSolutionHess_);

      ErrorCoefficient_ = std::make_shared<H1Error_QoI>(ErrorCoefficient_T1_, ErrorCoefficient_T2_);
>>>>>>> 4ff3aad8
      break;
  default:
    std::cout << "Unknown Error Coeff: " << qoiType_ << std::endl;
  }

  ParGridFunction ErrorGF = ParGridFunction(temp_fes_);

  ParLinearForm scalarErrorForm(temp_fes_);
  LFErrorIntegrator *lfi = new LFErrorIntegrator;
  lfi->SetQoI(ErrorCoefficient_);
  // lfi->SetIntRule(&IntRules.Get(temp_fes_->GetFE(0)->GetGeomType(), 8));
  IntegrationRules IntRulesGLL(0, Quadrature1D::GaussLobatto);
  lfi->SetIntRule(&IntRulesGLL.Get(temp_fes_->GetFE(0)->GetGeomType(), 12));


  lfi->SetGLLVec(gllvec_);
  lfi->SetNqptsPerEl(nqptsperel);
  scalarErrorForm.AddDomainIntegrator(lfi);
  scalarErrorForm.Assemble();

  delete gradField;

  return scalarErrorForm(oneGridFunction);
}

void QuantityOfInterest::EvalQoIGrad()
{
  this->UpdateMesh(designVar);

  ConstantCoefficient one(1.0);
  BilinearFormIntegrator *integ = nullptr;
  ParGridFunction flux(coord_fes_);
  IntegrationRules IntRulesGLL(0, Quadrature1D::GaussLobatto);

  mfem::L2_FECollection fecGF_0(0, pmesh->Dimension(), mfem::BasisType::GaussLobatto);
  mfem::ParFiniteElementSpace fesGF_0(pmesh, &fecGF_0, 1);
  mfem::GridFunctionCoefficient tL2Coeff(&solgf_);
  mfem::ConstantCoefficient tConstCoeff(1.0);

  mfem::ParLinearForm b(&fesGF_0);
  b.AddDomainIntegrator(new mfem::DomainLFIntegrator(tL2Coeff, 12, 12));
  b.Assemble();
  mfem::ParLinearForm b_Vol(&fesGF_0);
  b_Vol.AddDomainIntegrator(new mfem::DomainLFIntegrator(tConstCoeff, 12, 12));
  b_Vol.Assemble();

  for(uint Ik =0; Ik<b_Vol.Size(); Ik++)
  {
    b[Ik] = b[Ik] / b_Vol[Ik];
  }

  mfem::HypreParVector* assembledVector(b.ParallelAssemble());
  mfem::ParGridFunction b_GF(b.ParFESpace(), assembledVector);
  mfem::HypreParVector* assembledVector_2(b_Vol.ParallelAssemble());
  mfem::ParGridFunction bVol_GF(b.ParFESpace(), assembledVector_2);
  GridFunctionCoefficient L2Field(&b_GF);
  GridFunctionCoefficient L2VolField(&bVol_GF);
<<<<<<< HEAD
  mfem::VectorCoefficient * gradField = nullptr;
  mfem::VectorCoefficient * gradGF = nullptr;
  ParGridFunction fiteredGradField(coord_fes_);

  std::vector<std::pair<int, int>> essentialBC(0);
  double mesh_poly_deg = 1.0;
  VectorHelmholtz filterSolver(pmesh, essentialBC, 0.0, mesh_poly_deg);
=======
  Error_QoI *ErrorCoefficient_T1_;
  H1SemiError_QoI *ErrorCoefficient_T2_;
>>>>>>> 4ff3aad8

  switch (qoiType_) {
    case 0:
      if( trueSolution_ == nullptr ){ mfem_error("true solution not set.");}
     true_solgf_.ProjectCoefficient(*trueSolution_);
     true_solgradgf_.ProjectCoefficient(*trueSolutionGrad_);
<<<<<<< HEAD
       ErrorCoefficient_ = std::make_shared<Error_QoI>(&solgf_, trueSolution_, trueSolutionGrad_);
      //  ErrorCoefficient_ = std::make_shared<Error_QoI>(&solgf_, trueSolution_, &true_solgradgf_coeff_);
=======
      // ErrorCoefficient_ = std::make_shared<Error_QoI>(&solgf_, trueSolution_, trueSolutionGrad_);
      ErrorCoefficient_ = std::make_shared<Error_QoI>(&solgf_, trueSolution_, &true_solgradgf_coeff_);
>>>>>>> 4ff3aad8
      break;
    case 1:
      if( trueSolutionGrad_ == nullptr ){ mfem_error("true solution not set.");}
     true_solgf_.ProjectCoefficient(*trueSolution_);
     true_solgradgf_.ProjectCoefficient(*trueSolutionGrad_);
     MFEM_VERIFY(trueSolutionHess_ != nullptr, "trueSolutionHess_ is null");
     MFEM_VERIFY(trueSolutionHessV_ != nullptr, "trueSolutionHessV_ is null");
     true_solhessgf_.ProjectCoefficient(*trueSolutionHessV_);
      ErrorCoefficient_ = std::make_shared<H1SemiError_QoI>(&solgf_, trueSolutionGrad_, &true_solhessgf_coeff_);
      //  ErrorCoefficient_ = std::make_shared<H1SemiError_QoI>(&solgf_, trueSolutionGrad_, trueSolutionHess_);
      break;
    case 2:
      integ = new DiffusionIntegrator(one);
      solgf_.ComputeFlux(*integ, flux, false);
      trueSolutionGrad_ = new VectorGridFunctionCoefficient( &flux);
      ErrorCoefficient_ = std::make_shared<ZZError_QoI>(&solgf_, trueSolutionGrad_);
      break;
    case 3:
      ErrorCoefficient_ = std::make_shared<AvgError_QoI>(&solgf_, &L2Field);
      break;
    case 4:
      if( trueSolution_ == nullptr ){ mfem_error("force coeff.");}
      ErrorCoefficient_ = std::make_shared<Energy_QoI>(&solgf_, trueSolution_);
      break;
<<<<<<< HEAD
    case 5:
      if( trueSolutionGrad_ == nullptr ){ mfem_error("true solution grad not set.");}
      {

        gradGF= new mfem::GradientGridFunctionCoefficient(&solgf_);
        filterSolver.setLoadCoeff(gradGF);
        filterSolver.FSolve();
        fiteredGradField = filterSolver.GetSolution();

        gradField= new mfem::VectorGridFunctionCoefficient(&fiteredGradField);

        ErrorCoefficient_ = std::make_shared<ZZH1Error_QoI>(&solgf_, gradField);
      }
=======
  case 6:
      // setup l2 first
      // true_solgf_.ProjectCoefficient(*trueSolution_);
      // true_solgradgf_.ProjectCoefficient(*trueSolutionGrad_);
      //  ErrorCoefficient_ = std::make_shared<Error_QoI>(&solgf_, trueSolution_, trueSolutionGrad_);
      ErrorCoefficient_T1_ = new Error_QoI(&solgf_, trueSolution_, &true_solgradgf_coeff_);
       true_solgf_.ProjectCoefficient(*trueSolution_);
       true_solgradgf_.ProjectCoefficient(*trueSolutionGrad_);
       MFEM_VERIFY(trueSolutionHess_ != nullptr, "trueSolutionHess_ is null");
       MFEM_VERIFY(trueSolutionHessV_ != nullptr, "trueSolutionHessV_ is null");
       true_solhessgf_.ProjectCoefficient(*trueSolutionHessV_);
       ErrorCoefficient_T2_ = new H1SemiError_QoI(&solgf_, trueSolutionGrad_, &true_solhessgf_coeff_);
       // ErrorCoefficient_T2_ = new H1SemiError_QoI(&solgf_, trueSolutionGrad_, trueSolutionHess_);
      ErrorCoefficient_ = std::make_shared<H1Error_QoI>(ErrorCoefficient_T1_, ErrorCoefficient_T2_);
>>>>>>> 4ff3aad8
      break;
    default:
      std::cout << "Unknown Error Coeff: " << qoiType_ << std::endl;
   }

  if(qoiType_ == QoIType::ZZ_ERROR)
  {
    // evaluate grad wrt temp
    {
        int nfe = temp_fes_->GetNE();


        Array<int> fdofs;
        DofTransformation *fdoftrans;
        Array<int> count(solgf_.Size()); count = 0;

        for (int i = 0; i < nfe; i++)
        {
          fdoftrans = temp_fes_->GetElementVDofs(i, fdofs);
          FiniteElementSpace::AdjustVDofs(fdofs);

          for (int j = 0; j < fdofs.Size(); j++)
          {
            count[fdofs[j]]++;
          }
        }

      ParLinearForm T_gradForm(temp_fes_);
      LFErrorDerivativeIntegrator_2 *lfi = new LFErrorDerivativeIntegrator_2(temp_fes_, count);
      lfi->SetQoI(ErrorCoefficient_);
      // IntegrationRules IntRulesGLL(0, Quadrature1D::GaussLobatto);
      // lfi->SetIntRule(&IntRulesGLL.Get(temp_fes_->GetFE(0)->GetGeomType(), 8));
      // lfi->SetIntRule(&IntRules.Get(temp_fes_->GetFE(0)->GetGeomType(), 8));
      lfi->SetIntRule(&irules->Get(temp_fes_->GetFE(0)->GetGeomType(), 8));
      T_gradForm.AddDomainIntegrator(lfi);
      T_gradForm.Assemble();
      *dQdu_ = 0.0;
      dQdu_->Add( 1.0, T_gradForm);
    }
      // evaluate grad wrt coord
    {
      LFNodeCoordinateSensitivityIntegrator *lfi = new LFNodeCoordinateSensitivityIntegrator;
      lfi->SetQoI(ErrorCoefficient_);
      // IntegrationRules IntRulesGLL(0, Quadrature1D::GaussLobatto);
      // lfi->SetIntRule(&IntRulesGLL.Get(coord_fes_->GetFE(0)->GetGeomType(), 8));
      lfi->SetIntRule(&irules->Get(coord_fes_->GetFE(0)->GetGeomType(), quad_order));

      ParLinearForm ud_gradForm(coord_fes_);
      ud_gradForm.AddDomainIntegrator(lfi);
      ud_gradForm.Assemble();
      *dQdx_ = 0.0;
      dQdx_->Add(1.0, ud_gradForm);
    }
  }
  else if(qoiType_ == QoIType::AVG_ERROR)
  {
    {
      ::mfem::ParLinearForm T_gradForm(temp_fes_);
      LFAverageErrorDerivativeIntegrator *lfi = new LFAverageErrorDerivativeIntegrator(temp_fes_, &L2VolField);
      lfi->SetQoI(ErrorCoefficient_);

      lfi->SetIntRule(&irules->Get(coord_fes_->GetFE(0)->GetGeomType(), quad_order));
      T_gradForm.AddDomainIntegrator(lfi);
      T_gradForm.Assemble();
      *dQdu_ = 0.0;
      dQdu_->Add( 1.0, T_gradForm);
    }
      // evaluate grad wrt coord
    {
      LFAvgErrorNodeCoordinateSensitivityIntegrator *lfi = new LFAvgErrorNodeCoordinateSensitivityIntegrator(&solgf_, &L2VolField);
      lfi->SetQoI(ErrorCoefficient_);

      lfi->SetIntRule(&irules->Get(coord_fes_->GetFE(0)->GetGeomType(), quad_order));

      ::mfem::ParLinearForm ud_gradForm(coord_fes_);
      ud_gradForm.AddDomainIntegrator(lfi);
      ud_gradForm.Assemble();
      *dQdx_ = 0.0;
      dQdx_->Add(1.0, ud_gradForm);
    }
  }
  else if(qoiType_ == QoIType::GZZ_ERROR)
  {
    // evaluate grad wrt temp
    {
      ParLinearForm T_gradForm(temp_fes_);
      LFErrorDerivativeIntegrator *lfi = new LFErrorDerivativeIntegrator;
      lfi->SetQoI(ErrorCoefficient_);

<<<<<<< HEAD
      lfi->SetIntRule(&irules->Get(temp_fes_->GetFE(0)->GetGeomType(), quad_order*4));
      T_gradForm.AddDomainIntegrator(lfi);
      T_gradForm.Assemble();
      *dQdu_ = 0.0;
      dQdu_->Add(1.0, T_gradForm);

      //--------------------------------------------------------------------  

      ParLinearForm SmoothTForm(coord_fes_);
      LFFilteredFieldErrorDerivativeIntegrator *lfi_s = new LFFilteredFieldErrorDerivativeIntegrator;
      lfi_s->SetQoI(ErrorCoefficient_);
      lfi_s->SetIntRule(&irules->Get(temp_fes_->GetFE(0)->GetGeomType(), quad_order*4));

      SmoothTForm.AddDomainIntegrator(lfi_s);
      SmoothTForm.Assemble();

      filterSolver.ASolve( SmoothTForm, false );

     // mfem::ParLinearForm * dQsdx = filterSolver.GetImplicitDqDxshape();

      mfem::ParLinearForm * dQsdu = filterSolver.GetImplicitDqDu();

      dQdu_->Add(-1.0, *dQsdu);
      
    }
    // evaluate grad wrt coord
    {
      LFNodeCoordinateSensitivityIntegrator *lfi = new LFNodeCoordinateSensitivityIntegrator;
      lfi->SetQoI(ErrorCoefficient_);

      lfi->SetIntRule(&IntRulesGLL.Get(coord_fes_->GetFE(0)->GetGeomType(), 32));

      lfi->SetGLLVec(gllvec_);
      lfi->SetNqptsPerEl(nqptsperel);

      ParLinearForm ud_gradForm(coord_fes_);
      ud_gradForm.AddDomainIntegrator(lfi);
      ud_gradForm.Assemble();
      *dQdx_ = 0.0;
      dQdx_->Add(1.0, ud_gradForm);

      // must be called after fitler.Asolve
      mfem::ParLinearForm * dQsdx = filterSolver.GetImplicitDqDxshape();
      dQdx_->Add(-1.0, *dQsdx);

    }

  }
  else
  {
    // evaluate grad wrt temp
    {
      ParLinearForm T_gradForm(temp_fes_);
      LFErrorDerivativeIntegrator *lfi = new LFErrorDerivativeIntegrator;
      lfi->SetQoI(ErrorCoefficient_);

      lfi->SetIntRule(&irules->Get(temp_fes_->GetFE(0)->GetGeomType(), quad_order*4));
=======
      IntegrationRules IntRulesGLL(0, Quadrature1D::GaussLobatto);
      lfi->SetIntRule(&irules->Get(temp_fes_->GetFE(0)->GetGeomType(), quad_order));
>>>>>>> 4ff3aad8
      T_gradForm.AddDomainIntegrator(lfi);
      T_gradForm.Assemble();
      *dQdu_ = 0.0;
      dQdu_->Add(1.0, T_gradForm);
    }

    // evaluate grad wrt coord
    {
      LFNodeCoordinateSensitivityIntegrator *lfi = new LFNodeCoordinateSensitivityIntegrator;
      lfi->SetQoI(ErrorCoefficient_);
      lfi->SetIntRule(&IntRulesGLL.Get(coord_fes_->GetFE(0)->GetGeomType(), 32));

      lfi->SetGLLVec(gllvec_);
      lfi->SetNqptsPerEl(nqptsperel);

      ParLinearForm ud_gradForm(coord_fes_);
      ud_gradForm.AddDomainIntegrator(lfi);
      ud_gradForm.Assemble();
      *dQdx_ = 0.0;
      dQdx_->Add(1.0, ud_gradForm);
    }
  }
}

<<<<<<< HEAD
void Elasticity_Solver::FSolve()
{
  this->UpdateMesh(designVar);

  Array<int> ess_tdof_list(ess_tdof_list_);

  // make coefficients of the linear elastic properties
  ::mfem::ConstantCoefficient firstLameCoef(1.0);
  ::mfem::ConstantCoefficient secondLameCoef(0.0);

  ParBilinearForm a(u_fes_);
  ParLinearForm b(u_fes_);
  a.AddDomainIntegrator(new ElasticityIntegrator(firstLameCoef, secondLameCoef));


  //b.AddBoundaryIntegrator(new ElasticityTractionIntegrator(*f_));

  a.Assemble();
  b.Assemble();

  // solve for temperature
  ParGridFunction &u = solgf;

  u = 0.0;
  HypreParMatrix A;
  Vector X, B;
  a.FormLinearSystem(ess_tdof_list, u, b, A, X, B);

  HypreBoomerAMG amg(A);
  amg.SetPrintLevel(0);

  CGSolver cg(u_fes_->GetParMesh()->GetComm());
  cg.SetRelTol(1e-10);
  cg.SetMaxIter(500);
  cg.SetPreconditioner(amg);
  cg.SetOperator(A);
  cg.Mult(B, X);

  a.RecoverFEMSolution(X, b, u);
}

void Elasticity_Solver::ASolve( Vector & rhs )
{
    // the nodal coordinates will default to the initial mesh
    this->UpdateMesh(designVar);

    Array<int> ess_tdof_list(ess_tdof_list_);

    // make coefficients of the linear elastic properties
    ::mfem::ConstantCoefficient firstLameCoef(1.0);
    ::mfem::ConstantCoefficient secondLameCoef(0.0);

    ParBilinearForm a(u_fes_);
    a.AddDomainIntegrator(new ElasticityIntegrator(firstLameCoef, secondLameCoef));
    a.Assemble();

    // solve adjoint problem
    ParGridFunction adj_sol(u_fes_);
    adj_sol = 0.0;

    HypreParMatrix A;
    Vector X, B;
    a.FormLinearSystem(ess_tdof_list, adj_sol, rhs, A, X, B);

    HypreBoomerAMG amg(A);
    amg.SetPrintLevel(0);

    CGSolver cg(u_fes_->GetParMesh()->GetComm());
    cg.SetRelTol(1e-10);
    cg.SetMaxIter(500);
    cg.SetPreconditioner(amg);
    cg.SetOperator(A);
    cg.Mult(B, X);

    a.RecoverFEMSolution(X, rhs, adj_sol);

    // make a Parlinear form to compute sensivity w.r.t. nodal coordinates
    // here we can use sensitivity w.r.t coordinate since d/dU = d/dX * dX/dU = d/dX * 1
    ::mfem::ParLinearForm LHS_sensitivity(coord_fes_);
    LHS_sensitivity.AddDomainIntegrator(new ElasticityStiffnessShapeSensitivityIntegrator(
                                            firstLameCoef, secondLameCoef, solgf, adj_sol));
    LHS_sensitivity.Assemble();

    ::mfem::ParLinearForm RHS_sensitivity(coord_fes_);
    RHS_sensitivity.Assemble();

    *dQdx_ = 0.0;
    dQdx_->Add(-1.0, LHS_sensitivity);
    dQdx_->Add( 1.0, RHS_sensitivity);
}

void Diffusion_Solver::FSolve()
{
  this->UpdateMesh(designVar);

    Array<int> ess_tdof_list;
    if(!weakBC_)
    {
      ess_tdof_list=ess_tdof_list_;
    }

  // assemble LHS matrix
  ConstantCoefficient kCoef(1.0);
  ConstantCoefficient wCoef(1e5);
  ProductCoefficient  truesolWCoef(wCoef,*trueSolCoeff);

  ParBilinearForm kForm(temp_fes_);
  ParLinearForm QForm(temp_fes_);
  kForm.AddDomainIntegrator(new DiffusionIntegrator(kCoef));

  QForm.AddDomainIntegrator(new DomainLFIntegrator(*QCoef_, 22,22));

  if(weakBC_)
  {
    kForm.AddBoundaryIntegrator(new BoundaryMassIntegrator(wCoef));

    QForm.AddBoundaryIntegrator(new BoundaryLFIntegrator(truesolWCoef, 12, 12));
  }

  kForm.Assemble();
  QForm.Assemble();

  solgf = 0.0;

  // solve for temperature
  ParGridFunction &T = solgf;
  if (trueSolCoeff)
  {
    //T.ProjectBdrCoefficient(*trueSolCoeff, ess_bdr_attr);
  }

  HypreParMatrix A;
  Vector X, B;
  kForm.FormLinearSystem(ess_tdof_list, T, QForm, A, X, B);

  HypreBoomerAMG amg(A);
  amg.SetPrintLevel(0);

  CGSolver cg(temp_fes_->GetParMesh()->GetComm());
  cg.SetRelTol(1e-12);
  cg.SetMaxIter(5000);
  cg.SetPreconditioner(amg);
  cg.SetOperator(A);
  cg.SetPrintLevel(0);

  cg.Mult(B, X);

  kForm.RecoverFEMSolution(X, QForm, T);
}

=======
>>>>>>> 4ff3aad8
void Diffusion_Solver::ASolve( Vector & rhs )
{
    // the nodal coordinates will default to the initial mesh
    this->UpdateMesh(designVar);

    ParGridFunction adj_sol(temp_fes_);
    ParGridFunction dQdu(temp_fes_);
    adj_sol = 0.0;
    ParGridFunction rhs_gf(temp_fes_);
    rhs_gf = 1.0;
    rhs_gf.ExchangeFaceNbrData();
    rhs_gf.SetTrueVector();
    rhs_gf.SetFromTrueVector();
    Vector &rhs_tvec = rhs_gf.GetTrueVector();

    // VisItDataCollection vis_dc("Adjoint", temp_fes_->GetParMesh());
    // vis_dc.SetCycle(0);
    // vis_dc.SetTime(0.0);
    // adj_sol = rhs;
    // vis_dc.RegisterField("adjoint",&adj_sol);
    // vis_dc.Save();
    // adj_sol = 0.0;

    Array<int> ess_tdof_list;
    if(!weakBC_)
    {
      ess_tdof_list=ess_tdof_list_;
    }

    //copy BC values from the grid function to the solution vector
    if(!weakBC_)
    {
      for(int ii=0;ii<ess_tdof_list.Size();ii++)
      {
        rhs_tvec[ess_tdof_list[ii]] = 0.0;
      }
      rhs_gf.SetFromTrueDofs(rhs_tvec);
      for (int ii = 0; ii < rhs.Size(); ii++)
      {
        rhs(ii) *= rhs_gf(ii); // zero out rhs for true dofs
      }
    }

    // assemble LHS matrix
    ConstantCoefficient kCoef(1.0);
    ConstantCoefficient wCoef(1e5);
    ProductCoefficient  truesolWCoef(wCoef,*trueSolCoeff);

    ParBilinearForm kForm(temp_fes_);
    kForm.AddDomainIntegrator(new DiffusionIntegrator(kCoef));
    if(weakBC_)
    {
      kForm.AddBoundaryIntegrator(new BoundaryMassIntegrator(wCoef));
    }
    kForm.Assemble();
    //kForm.Finalize();

    // solve adjoint problem
    HypreParMatrix A;
    Vector X, B;
    kForm.FormLinearSystem(ess_tdof_list, adj_sol, rhs, A, X, B);

    mfem::HypreParMatrix* tTransOp = reinterpret_cast<mfem::HypreParMatrix*>(&A)->Transpose();

    HypreBoomerAMG amg(*tTransOp);
    amg.SetPrintLevel(0);

    CGSolver cg(temp_fes_->GetParMesh()->GetComm());
    cg.SetRelTol(1e-12);
    cg.SetMaxIter(5000);
    cg.SetPreconditioner(amg);
    cg.SetOperator(*tTransOp);
    // cg.SetPrintLevel(2);
    cg.Mult(B, X);
    kForm.RecoverFEMSolution(X, rhs, adj_sol);

    // if (pdc_cycle % 10 == 0)
    // {
    //   vis_dc.SetCycle(pdc_cycle/10);
    //   vis_dc.SetTime((pdc_cycle++)*1.0);
    //   vis_dc.Save();
    // }
    // else
    // {
    //   pdc_cycle++;
    // }
    // MFEM_ABORT(" ");

    // for (int ii = 0; ii < rhs.Size(); ii++)
    // {
    //   adj_sol(ii) *= rhs_gf(ii); // zero out rhs for true dofs
    // }

    // adj_sol.SetFromTrueDofs(X);

    //kForm.RecoverFEMSolution(X, rhs, adj_sol);

    delete tTransOp;

    ParLinearForm LHS_sensitivity(coord_fes_);
    LHS_sensitivity.AddDomainIntegrator(new ThermalConductivityShapeSensitivityIntegrator_new(kCoef, solgf, adj_sol));
    if(weakBC_)
    {
      LHS_sensitivity.AddBoundaryIntegrator(new PenaltyMassShapeSensitivityIntegrator(wCoef, solgf, adj_sol));
    }
    LHS_sensitivity.Assemble();

    ParLinearForm RHS_sensitivity(coord_fes_);
    ThermalHeatSourceShapeSensitivityIntegrator_new *lfi = new ThermalHeatSourceShapeSensitivityIntegrator_new(*QCoef_, adj_sol);
    ParGridFunction trueSolutionGrad_gf(coord_fes_);
    trueSolutionGrad_gf.ProjectCoefficient(*trueSolutionGradCoef_);
    VectorGridFunctionCoefficient trueSolGradCoeff_Discrete(&trueSolutionGrad_gf);
    if(weakBC_)
    {
      MFEM_VERIFY(trueSolutionGradCoef_, "Set true solution gradient for boundary rhs sensitivity\n" );
      RHS_sensitivity.AddBoundaryIntegrator(new PenaltyShapeSensitivityIntegrator(*trueSolCoeff, adj_sol, wCoef, trueSolutionGradCoef_, 12, 12));
      // RHS_sensitivity.AddBoundaryIntegrator(new PenaltyShapeSensitivityIntegrator(*trueSolCoeff, adj_sol, wCoef, &trueSolGradCoeff_Discrete, 12, 12));
    }
    if (loadGradCoef_) {
      lfi->SetLoadGrad(loadGradCoef_);
      // trueloadgradgf_.ProjectCoefficient(*loadGradCoef_);
      // lfi->SetLoadGrad(&trueloadgradgf_coeff_);
    }
    IntegrationRules IntRulesGLL(0, Quadrature1D::GaussLobatto);
    lfi->SetIntRule(&IntRulesGLL.Get(temp_fes_->GetFE(0)->GetGeomType(), 24));
    RHS_sensitivity.AddDomainIntegrator(lfi);
    RHS_sensitivity.Assemble();



    *dQdx_ = 0.0;
    dQdx_->Add(-1.0, LHS_sensitivity);
    dQdx_->Add( 1.0, RHS_sensitivity);
}

void VectorHelmholtz::FSolve( )
{
  Vector Xi = X0_;
  coord_fes_->GetParMesh()->SetNodes(Xi);
  coord_fes_->GetParMesh()->DeleteGeometricFactors();

  Array<int> ess_tdof_list(ess_tdof_list_);

  ParBilinearForm a(coord_fes_);
  ParLinearForm b(coord_fes_);
  a.AddDomainIntegrator(new VectorMassIntegrator);
  a.AddDomainIntegrator(new VectorDiffusionIntegrator(*radius_));

  b.AddDomainIntegrator(new VectorDomainLFIntegrator(*QCoef_));

  a.Assemble();
  b.Assemble();

  // solve for temperature
  ParGridFunction &u = solgf;

  u = 0.0;
  HypreParMatrix A;
  Vector X, B;
  a.FormLinearSystem(ess_tdof_list, u, b, A, X, B);

  HypreBoomerAMG amg(A);
  amg.SetPrintLevel(0);

  CGSolver cg(coord_fes_->GetParMesh()->GetComm());
  cg.SetRelTol(1e-12);
  cg.SetMaxIter(5000);
  cg.SetPreconditioner(amg);
  cg.SetOperator(A);
  cg.Mult(B, X);

  a.RecoverFEMSolution(X, b, u);
}

void VectorHelmholtz::ASolve( Vector & rhs, bool isGradX )
{
    Vector Xi = X0_;
    coord_fes_->GetParMesh()->SetNodes(Xi);
    coord_fes_->GetParMesh()->DeleteGeometricFactors();

    Array<int> ess_tdof_list(ess_tdof_list_);

    ParBilinearForm a(coord_fes_);
    a.AddDomainIntegrator(new VectorMassIntegrator);
    a.AddDomainIntegrator(new VectorDiffusionIntegrator(*radius_));
    a.Assemble();

    // solve adjoint problem
    ParGridFunction adj_sol(coord_fes_);
    adj_sol = 0.0;

    HypreParMatrix A;
    Vector X, B;
    a.FormLinearSystem(ess_tdof_list, adj_sol, rhs, A, X, B);

    mfem::HypreParMatrix* tTransOp = reinterpret_cast<mfem::HypreParMatrix*>(&A)->Transpose();

    HypreBoomerAMG amg(*tTransOp);
    amg.SetPrintLevel(0);

    CGSolver cg(coord_fes_->GetParMesh()->GetComm());
    cg.SetRelTol(1e-12);
    cg.SetMaxIter(5000);
    cg.SetPreconditioner(amg);
    cg.SetOperator(*tTransOp);
    cg.Mult(B, X);

    delete tTransOp;

    a.RecoverFEMSolution(X, rhs, adj_sol);

    ::mfem::VectorGridFunctionCoefficient QF(&adj_sol);
    IntegrationRules IntRulesGLL(0, Quadrature1D::GaussLobatto);

    if(isGradX)
    {
      ParLinearForm RHS_sensitivity(coord_fes_);
      VectorDomainLFIntegrator *lfi = new VectorDomainLFIntegrator(QF);
      
      lfi->SetIntRule(&IntRulesGLL.Get(coord_fes_->GetFE(0)->GetGeomType(), 24));
      RHS_sensitivity.AddDomainIntegrator(lfi);
      RHS_sensitivity.Assemble();

      *dQdx_ = 0.0;
      dQdx_->Add(1.0, RHS_sensitivity);   // - because
    }
    if( !isGradX )
    {
      {
        ParLinearForm RHS_sensitivity(temp_fes_);
        DomainLFGradIntegrator *lfi = new DomainLFGradIntegrator(QF);

        lfi->SetIntRule(&IntRulesGLL.Get(temp_fes_->GetFE(0)->GetGeomType(), 24));
        RHS_sensitivity.AddDomainIntegrator(lfi);
        RHS_sensitivity.Assemble();

        *dQdu_ = 0.0;
        dQdu_->Add(1.0, RHS_sensitivity);   // - because
      }

      //-------------------------------------------------------------------

      {
        ParLinearForm RHS_sensitivity(coord_fes_);
        LinearFormIntegrator *lfi = new GradProjectionShapeSensitivityIntegrator(solgf, adj_sol, *QCoef_);

        lfi->SetIntRule(&IntRulesGLL.Get(coord_fes_->GetFE(0)->GetGeomType(), 24));
        RHS_sensitivity.AddDomainIntegrator(lfi);
        RHS_sensitivity.Assemble();

        *dQdxshape_ = 0.0;
        dQdxshape_->Add(1.0, RHS_sensitivity);   // - because
      }

    }
    
}


void Elasticity_Solver::FSolve()
{
  this->UpdateMesh(designVar);

  Array<int> ess_tdof_list(ess_tdof_list_);

  // make coefficients of the linear elastic properties
  ::mfem::ConstantCoefficient firstLameCoef(1.0);
  ::mfem::ConstantCoefficient secondLameCoef(0.0);

  ParBilinearForm a(u_fes_);
  ParLinearForm b(u_fes_);
  a.AddDomainIntegrator(new ElasticityIntegrator(firstLameCoef, secondLameCoef));


  //b.AddBoundaryIntegrator(new ElasticityTractionIntegrator(*f_));

  a.Assemble();
  b.Assemble();

  // solve for temperature
  ParGridFunction &u = solgf;

  u = 0.0;
  HypreParMatrix A;
  Vector X, B;
  a.FormLinearSystem(ess_tdof_list, u, b, A, X, B);

  HypreBoomerAMG amg(A);
  amg.SetPrintLevel(0);

  CGSolver cg(u_fes_->GetParMesh()->GetComm());
  cg.SetRelTol(1e-10);
  cg.SetMaxIter(500);
  cg.SetPreconditioner(amg);
  cg.SetOperator(A);
  cg.Mult(B, X);

  a.RecoverFEMSolution(X, b, u);
}

void Elasticity_Solver::ASolve( Vector & rhs )
{
    // the nodal coordinates will default to the initial mesh
    this->UpdateMesh(designVar);

    Array<int> ess_tdof_list(ess_tdof_list_);

    // make coefficients of the linear elastic properties
    ::mfem::ConstantCoefficient firstLameCoef(1.0);
    ::mfem::ConstantCoefficient secondLameCoef(0.0);

    ParBilinearForm a(u_fes_);
    a.AddDomainIntegrator(new ElasticityIntegrator(firstLameCoef, secondLameCoef));
    a.Assemble();

    // solve adjoint problem
    ParGridFunction adj_sol(u_fes_);
    adj_sol = 0.0;

    HypreParMatrix A;
    Vector X, B;
    a.FormLinearSystem(ess_tdof_list, adj_sol, rhs, A, X, B);

    HypreBoomerAMG amg(A);
    amg.SetPrintLevel(0);

    CGSolver cg(u_fes_->GetParMesh()->GetComm());
    cg.SetRelTol(1e-10);
    cg.SetMaxIter(500);
    cg.SetPreconditioner(amg);
    cg.SetOperator(A);
    cg.Mult(B, X);

    a.RecoverFEMSolution(X, rhs, adj_sol);

    // make a Parlinear form to compute sensivity w.r.t. nodal coordinates
    // here we can use sensitivity w.r.t coordinate since d/dU = d/dX * dX/dU = d/dX * 1
    ::mfem::ParLinearForm LHS_sensitivity(coord_fes_);
    LHS_sensitivity.AddDomainIntegrator(new ElasticityStiffnessShapeSensitivityIntegrator(
                                            firstLameCoef, secondLameCoef, solgf, adj_sol));
    LHS_sensitivity.Assemble();

    ::mfem::ParLinearForm RHS_sensitivity(coord_fes_);
    RHS_sensitivity.Assemble();

    *dQdx_ = 0.0;
    dQdx_->Add(-1.0, LHS_sensitivity);
    dQdx_->Add( 1.0, RHS_sensitivity);
}

void Diffusion_Solver::FSolve()
{
  this->UpdateMesh(designVar);

    Array<int> ess_tdof_list;
    if(!weakBC_)
    {
      ess_tdof_list=ess_tdof_list_;
    }

  // assemble LHS matrix
  ConstantCoefficient kCoef(1.0);
  ConstantCoefficient wCoef(1e5);
  ProductCoefficient  truesolWCoef(wCoef,*trueSolCoeff);

  ParBilinearForm kForm(temp_fes_);
  ParLinearForm QForm(temp_fes_);
  kForm.AddDomainIntegrator(new DiffusionIntegrator(kCoef));

  QForm.AddDomainIntegrator(new DomainLFIntegrator(*QCoef_, 12,12));

  if(weakBC_)
  {
    kForm.AddBoundaryIntegrator(new BoundaryMassIntegrator(wCoef));

    QForm.AddBoundaryIntegrator(new BoundaryLFIntegrator(truesolWCoef, 12, 12));
  }

  kForm.Assemble();
  QForm.Assemble();

  solgf = 0.0;

  // solve for temperature
  ParGridFunction &T = solgf;
  if (trueSolCoeff && !weakBC_)
  {
    T.ProjectBdrCoefficient(*trueSolCoeff, ess_bdr_attr);
  }

  HypreParMatrix A;
  Vector X, B;
  kForm.FormLinearSystem(ess_tdof_list, T, QForm, A, X, B);

  HypreBoomerAMG amg(A);
  amg.SetPrintLevel(0);

  CGSolver cg(temp_fes_->GetParMesh()->GetComm());
  cg.SetRelTol(1e-12);
  cg.SetMaxIter(5000);
  cg.SetPreconditioner(amg);
  cg.SetOperator(A);
  cg.SetPrintLevel(0);

  cg.Mult(B, X);

  kForm.RecoverFEMSolution(X, QForm, T);
}

void Elasticity_Solver::UpdateMesh(Vector const &U)
{
  Vector Xi = X0_;
  Xi += U;
  coord_fes_->GetParMesh()->SetNodes(Xi);

  coord_fes_->GetParMesh()->DeleteGeometricFactors();
}

}<|MERGE_RESOLUTION|>--- conflicted
+++ resolved
@@ -410,11 +410,7 @@
     Mult(dN, Jinv, B);
 
     // term 1
-<<<<<<< HEAD
-    const DenseMatrix & SolGradDeriv = QoI_->explicitSolutionGradientDerivative(T, ip);     
-=======
     const DenseMatrix & SolGradDeriv = QoI_->explicitSolutionGradientDerivative(T, ip);
->>>>>>> 4ff3aad8
 
     BT.Transpose(B);
     Mult(SolGradDeriv, BT, DQdgradxdNdx);
@@ -1341,7 +1337,6 @@
       if( trueSolution_ == nullptr ){ mfem_error("force coeff.");}
       ErrorCoefficient_ = std::make_shared<Energy_QoI>(&solgf_, trueSolution_);
       break;
-<<<<<<< HEAD
   case 5:
       if( trueSolutionGrad_ == nullptr ){ mfem_error("true solution grad not set.");}
       {
@@ -1357,7 +1352,6 @@
 
         ErrorCoefficient_ = std::make_shared<ZZH1Error_QoI>(&solgf_, gradField);
       }
-=======
   case 6:
       // setup l2 first
       // true_solgf_.ProjectCoefficient(*trueSolution_);
@@ -1374,7 +1368,6 @@
       // ErrorCoefficient_T2_ = new H1SemiError_QoI(&solgf_, trueSolutionGrad_, trueSolutionHess_);
 
       ErrorCoefficient_ = std::make_shared<H1Error_QoI>(ErrorCoefficient_T1_, ErrorCoefficient_T2_);
->>>>>>> 4ff3aad8
       break;
   default:
     std::cout << "Unknown Error Coeff: " << qoiType_ << std::endl;
@@ -1432,7 +1425,7 @@
   mfem::ParGridFunction bVol_GF(b.ParFESpace(), assembledVector_2);
   GridFunctionCoefficient L2Field(&b_GF);
   GridFunctionCoefficient L2VolField(&bVol_GF);
-<<<<<<< HEAD
+
   mfem::VectorCoefficient * gradField = nullptr;
   mfem::VectorCoefficient * gradGF = nullptr;
   ParGridFunction fiteredGradField(coord_fes_);
@@ -1440,23 +1433,19 @@
   std::vector<std::pair<int, int>> essentialBC(0);
   double mesh_poly_deg = 1.0;
   VectorHelmholtz filterSolver(pmesh, essentialBC, 0.0, mesh_poly_deg);
-=======
+
   Error_QoI *ErrorCoefficient_T1_;
   H1SemiError_QoI *ErrorCoefficient_T2_;
->>>>>>> 4ff3aad8
 
   switch (qoiType_) {
     case 0:
       if( trueSolution_ == nullptr ){ mfem_error("true solution not set.");}
      true_solgf_.ProjectCoefficient(*trueSolution_);
      true_solgradgf_.ProjectCoefficient(*trueSolutionGrad_);
-<<<<<<< HEAD
+
        ErrorCoefficient_ = std::make_shared<Error_QoI>(&solgf_, trueSolution_, trueSolutionGrad_);
       //  ErrorCoefficient_ = std::make_shared<Error_QoI>(&solgf_, trueSolution_, &true_solgradgf_coeff_);
-=======
-      // ErrorCoefficient_ = std::make_shared<Error_QoI>(&solgf_, trueSolution_, trueSolutionGrad_);
-      ErrorCoefficient_ = std::make_shared<Error_QoI>(&solgf_, trueSolution_, &true_solgradgf_coeff_);
->>>>>>> 4ff3aad8
+
       break;
     case 1:
       if( trueSolutionGrad_ == nullptr ){ mfem_error("true solution not set.");}
@@ -1481,7 +1470,6 @@
       if( trueSolution_ == nullptr ){ mfem_error("force coeff.");}
       ErrorCoefficient_ = std::make_shared<Energy_QoI>(&solgf_, trueSolution_);
       break;
-<<<<<<< HEAD
     case 5:
       if( trueSolutionGrad_ == nullptr ){ mfem_error("true solution grad not set.");}
       {
@@ -1495,7 +1483,6 @@
 
         ErrorCoefficient_ = std::make_shared<ZZH1Error_QoI>(&solgf_, gradField);
       }
-=======
   case 6:
       // setup l2 first
       // true_solgf_.ProjectCoefficient(*trueSolution_);
@@ -1510,7 +1497,6 @@
        ErrorCoefficient_T2_ = new H1SemiError_QoI(&solgf_, trueSolutionGrad_, &true_solhessgf_coeff_);
        // ErrorCoefficient_T2_ = new H1SemiError_QoI(&solgf_, trueSolutionGrad_, trueSolutionHess_);
       ErrorCoefficient_ = std::make_shared<H1Error_QoI>(ErrorCoefficient_T1_, ErrorCoefficient_T2_);
->>>>>>> 4ff3aad8
       break;
     default:
       std::cout << "Unknown Error Coeff: " << qoiType_ << std::endl;
@@ -1600,7 +1586,6 @@
       LFErrorDerivativeIntegrator *lfi = new LFErrorDerivativeIntegrator;
       lfi->SetQoI(ErrorCoefficient_);
 
-<<<<<<< HEAD
       lfi->SetIntRule(&irules->Get(temp_fes_->GetFE(0)->GetGeomType(), quad_order*4));
       T_gradForm.AddDomainIntegrator(lfi);
       T_gradForm.Assemble();
@@ -1658,10 +1643,6 @@
       lfi->SetQoI(ErrorCoefficient_);
 
       lfi->SetIntRule(&irules->Get(temp_fes_->GetFE(0)->GetGeomType(), quad_order*4));
-=======
-      IntegrationRules IntRulesGLL(0, Quadrature1D::GaussLobatto);
-      lfi->SetIntRule(&irules->Get(temp_fes_->GetFE(0)->GetGeomType(), quad_order));
->>>>>>> 4ff3aad8
       T_gradForm.AddDomainIntegrator(lfi);
       T_gradForm.Assemble();
       *dQdu_ = 0.0;
@@ -1686,7 +1667,6 @@
   }
 }
 
-<<<<<<< HEAD
 void Elasticity_Solver::FSolve()
 {
   this->UpdateMesh(designVar);
@@ -1837,8 +1817,6 @@
   kForm.RecoverFEMSolution(X, QForm, T);
 }
 
-=======
->>>>>>> 4ff3aad8
 void Diffusion_Solver::ASolve( Vector & rhs )
 {
     // the nodal coordinates will default to the initial mesh
