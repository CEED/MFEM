// Copyright (c) 2010-2022, Lawrence Livermore National Security, LLC. Produced
// at the Lawrence Livermore National Laboratory. All Rights reserved. See files
// LICENSE and NOTICE for details. LLNL-CODE-806117.
//
// This file is part of the MFEM library. For more information and source code
// availability visit https://mfem.org.
//
// MFEM is free software; you can redistribute it and/or modify it under the
// terms of the BSD-3 license. We welcome feedback and contributions, see file
// CONTRIBUTING.md for details.

#ifndef MFEM_BILININTEG
#define MFEM_BILININTEG

#include "../config/config.hpp"
#include "nonlininteg.hpp"
#include "fespace.hpp"

namespace mfem
{

// Local maximum size of dofs and quads in 1D
constexpr int HCURL_MAX_D1D = 5;
#ifdef MFEM_USE_HIP
constexpr int HCURL_MAX_Q1D = 5;
#else
constexpr int HCURL_MAX_Q1D = 6;
#endif

constexpr int HDIV_MAX_D1D = 5;
constexpr int HDIV_MAX_Q1D = 6;

/// Abstract base class BilinearFormIntegrator
class BilinearFormIntegrator : public NonlinearFormIntegrator
{
protected:
   BilinearFormIntegrator(const IntegrationRule *ir = NULL)
      : NonlinearFormIntegrator(ir) { }

public:
   // TODO: add support for other assembly levels (in addition to PA) and their
   // actions.

   // TODO: for mixed meshes the quadrature rules to be used by methods like
   // AssemblePA() can be given as a QuadratureSpace, e.g. using a new method:
   // SetQuadratureSpace().

   // TODO: the methods for the various assembly levels make sense even in the
   // base class NonlinearFormIntegrator, except that not all assembly levels
   // make sense for the action of the nonlinear operator (but they all make
   // sense for its Jacobian).

   using NonlinearFormIntegrator::AssemblePA;

   /// Method defining partial assembly.
   /** The result of the partial assembly is stored internally so that it can be
       used later in the methods AddMultPA() and AddMultTransposePA(). */
   virtual void AssemblePA(const FiniteElementSpace &fes);
   /** Used with BilinearFormIntegrators that have different spaces. */
   virtual void AssemblePA(const FiniteElementSpace &trial_fes,
                           const FiniteElementSpace &test_fes);

   virtual void AssemblePAInteriorFaces(const FiniteElementSpace &fes);

   virtual void AssemblePABoundaryFaces(const FiniteElementSpace &fes);

   /// Assemble diagonal and add it to Vector @a diag.
   virtual void AssembleDiagonalPA(Vector &diag);

   /// Assemble diagonal of ADA^T (A is this integrator) and add it to @a diag.
   virtual void AssembleDiagonalPA_ADAt(const Vector &D, Vector &diag);

   /// Method for partially assembled action.
   /** Perform the action of integrator on the input @a x and add the result to
       the output @a y. Both @a x and @a y are E-vectors, i.e. they represent
       the element-wise discontinuous version of the FE space.

       This method can be called only after the method AssemblePA() has been
       called. */
   virtual void AddMultPA(const Vector &x, Vector &y) const;

   /// Method for partially assembled transposed action.
   /** Perform the transpose action of integrator on the input @a x and add the
       result to the output @a y. Both @a x and @a y are E-vectors, i.e. they
       represent the element-wise discontinuous version of the FE space.

       This method can be called only after the method AssemblePA() has been
       called. */
   virtual void AddMultTransposePA(const Vector &x, Vector &y) const;

   /// Method defining element assembly.
   /** The result of the element assembly is added to the @a emat Vector if
       @a add is true. Otherwise, if @a add is false, we set @a emat. */
   virtual void AssembleEA(const FiniteElementSpace &fes, Vector &emat,
                           const bool add = true);
   /** Used with BilinearFormIntegrators that have different spaces. */
   // virtual void AssembleEA(const FiniteElementSpace &trial_fes,
   //                         const FiniteElementSpace &test_fes,
   //                         Vector &emat);

   /// Method defining matrix-free assembly.
   /** The result of fully matrix-free assembly is stored internally so that it
       can be used later in the methods AddMultMF() and AddMultTransposeMF(). */
   virtual void AssembleMF(const FiniteElementSpace &fes);

   /** Perform the action of integrator on the input @a x and add the result to
       the output @a y. Both @a x and @a y are E-vectors, i.e. they represent
       the element-wise discontinuous version of the FE space.

       This method can be called only after the method AssembleMF() has been
       called. */
   virtual void AddMultMF(const Vector &x, Vector &y) const;

   /** Perform the transpose action of integrator on the input @a x and add the
       result to the output @a y. Both @a x and @a y are E-vectors, i.e. they
       represent the element-wise discontinuous version of the FE space.

       This method can be called only after the method AssemblePA() has been
       called. */
   virtual void AddMultTransposeMF(const Vector &x, Vector &y) const;

   /// Assemble diagonal and add it to Vector @a diag.
   virtual void AssembleDiagonalMF(Vector &diag);

   virtual void AssembleEAInteriorFaces(const FiniteElementSpace &fes,
                                        Vector &ea_data_int,
                                        Vector &ea_data_ext,
                                        const bool add = true);

   virtual void AssembleEABoundaryFaces(const FiniteElementSpace &fes,
                                        Vector &ea_data_bdr,
                                        const bool add = true);

   /// Given a particular Finite Element computes the element matrix elmat.
   virtual void AssembleElementMatrix(const FiniteElement &el,
                                      ElementTransformation &Trans,
                                      DenseMatrix &elmat);

   /** Compute the local matrix representation of a bilinear form
       a(u,v) defined on different trial (given by u) and test
       (given by v) spaces. The rows in the local matrix correspond
       to the test dofs and the columns -- to the trial dofs. */
   virtual void AssembleElementMatrix2(const FiniteElement &trial_fe,
                                       const FiniteElement &test_fe,
                                       ElementTransformation &Trans,
                                       DenseMatrix &elmat);

   virtual void AssembleFaceMatrix(const FiniteElement &el1,
                                   const FiniteElement &el2,
                                   FaceElementTransformations &Trans,
                                   DenseMatrix &elmat);

   /** Abstract method used for assembling TraceFaceIntegrators in a
       MixedBilinearForm. */
   virtual void AssembleFaceMatrix(const FiniteElement &trial_face_fe,
                                   const FiniteElement &test_fe1,
                                   const FiniteElement &test_fe2,
                                   FaceElementTransformations &Trans,
                                   DenseMatrix &elmat);

   /// @brief Perform the local action of the BilinearFormIntegrator.
   /// Note that the default implementation in the base class is general but not
   /// efficient.
   virtual void AssembleElementVector(const FiniteElement &el,
                                      ElementTransformation &Tr,
                                      const Vector &elfun, Vector &elvect);

   /// @brief Perform the local action of the BilinearFormIntegrator resulting
   /// from a face integral term.
   /// Note that the default implementation in the base class is general but not
   /// efficient.
   virtual void AssembleFaceVector(const FiniteElement &el1,
                                   const FiniteElement &el2,
                                   FaceElementTransformations &Tr,
                                   const Vector &elfun, Vector &elvect);

   virtual void AssembleElementGrad(const FiniteElement &el,
                                    ElementTransformation &Tr,
                                    const Vector &elfun, DenseMatrix &elmat)
   { AssembleElementMatrix(el, Tr, elmat); }

   virtual void AssembleFaceGrad(const FiniteElement &el1,
                                 const FiniteElement &el2,
                                 FaceElementTransformations &Tr,
                                 const Vector &elfun, DenseMatrix &elmat)
   { AssembleFaceMatrix(el1, el2, Tr, elmat); }

   /** @brief Virtual method required for Zienkiewicz-Zhu type error estimators.

       The purpose of the method is to compute a local "flux" finite element
       function given a local finite element solution. The "flux" function has
       to be computed in terms of its coefficients (represented by the Vector
       @a flux) which multiply the basis functions defined by the FiniteElement
       @a fluxelem. Typically, the "flux" function will have more than one
       component and consequently @a flux should be store the coefficients of
       all components: first all coefficient for component 0, then all
       coefficients for component 1, etc. What the "flux" function represents
       depends on the specific integrator. For example, in the case of
       DiffusionIntegrator, the flux is the gradient of the solution multiplied
       by the diffusion coefficient.

       @param[in] el     FiniteElement of the solution.
       @param[in] Trans  The ElementTransformation describing the physical
                         position of the mesh element.
       @param[in] u      Solution coefficients representing the expansion of the
                         solution function in the basis of @a el.
       @param[in] fluxelem  FiniteElement of the "flux".
       @param[out] flux  "Flux" coefficients representing the expansion of the
                         "flux" function in the basis of @a fluxelem. The size
                         of @a flux as a Vector has to be set by this method,
                         e.g. using Vector::SetSize().
       @param[in] with_coef  If zero (the default value is 1) the implementation
                             of the method may choose not to scale the "flux"
                             function by any coefficients describing the
                             integrator.
    */
   virtual void ComputeElementFlux(const FiniteElement &el,
                                   ElementTransformation &Trans,
                                   Vector &u,
                                   const FiniteElement &fluxelem,
                                   Vector &flux, bool with_coef = true) { }

   /** @brief Virtual method required for Zienkiewicz-Zhu type error estimators.

       The purpose of this method is to compute a local number that measures the
       energy of a given "flux" function (see ComputeElementFlux() for a
       description of the "flux" function). Typically, the energy of a "flux"
       function should be equal to a_local(u,u), if the "flux" is defined from
       a solution u; here a_local(.,.) denotes the element-local bilinear
       form represented by the integrator.

       @param[in] fluxelem  FiniteElement of the "flux".
       @param[in] Trans  The ElementTransformation describing the physical
                         position of the mesh element.
       @param[in] flux   "Flux" coefficients representing the expansion of the
                         "flux" function in the basis of @a fluxelem.
       @param[out] d_energy  If not NULL, the given Vector should be set to
                             represent directional energy split that can be used
                             for anisotropic error estimation.
       @returns The computed energy.
    */
   virtual double ComputeFluxEnergy(const FiniteElement &fluxelem,
                                    ElementTransformation &Trans,
                                    Vector &flux, Vector *d_energy = NULL)
   { return 0.0; }

   virtual ~BilinearFormIntegrator() { }
};

/** Wraps a given @a BilinearFormIntegrator and transposes the resulting element
    matrices. See for example ex9, ex9p. */
class TransposeIntegrator : public BilinearFormIntegrator
{
private:
   int own_bfi;
   BilinearFormIntegrator *bfi;

   DenseMatrix bfi_elmat;

public:
   TransposeIntegrator (BilinearFormIntegrator *bfi_, int own_bfi_ = 1)
   { bfi = bfi_; own_bfi = own_bfi_; }

   virtual void SetIntRule(const IntegrationRule *ir);

   virtual void AssembleElementMatrix(const FiniteElement &el,
                                      ElementTransformation &Trans,
                                      DenseMatrix &elmat);

   virtual void AssembleElementMatrix2(const FiniteElement &trial_fe,
                                       const FiniteElement &test_fe,
                                       ElementTransformation &Trans,
                                       DenseMatrix &elmat);

   using BilinearFormIntegrator::AssembleFaceMatrix;
   virtual void AssembleFaceMatrix(const FiniteElement &el1,
                                   const FiniteElement &el2,
                                   FaceElementTransformations &Trans,
                                   DenseMatrix &elmat);

   using BilinearFormIntegrator::AssemblePA;

   virtual void AssemblePA(const FiniteElementSpace& fes)
   {
      bfi->AssemblePA(fes);
   }

   virtual void AssemblePAInteriorFaces(const FiniteElementSpace &fes)
   {
      bfi->AssemblePAInteriorFaces(fes);
   }

   virtual void AssemblePABoundaryFaces(const FiniteElementSpace &fes)
   {
      bfi->AssemblePABoundaryFaces(fes);
   }

   virtual void AddMultTransposePA(const Vector &x, Vector &y) const
   {
      bfi->AddMultPA(x, y);
   }

   virtual void AddMultPA(const Vector& x, Vector& y) const
   {
      bfi->AddMultTransposePA(x, y);
   }

   virtual void AssembleEA(const FiniteElementSpace &fes, Vector &emat,
                           const bool add);

   virtual void AssembleEAInteriorFaces(const FiniteElementSpace &fes,
                                        Vector &ea_data_int,
                                        Vector &ea_data_ext,
                                        const bool add);

   virtual void AssembleEABoundaryFaces(const FiniteElementSpace &fes,
                                        Vector &ea_data_bdr,
                                        const bool add);

   virtual ~TransposeIntegrator() { if (own_bfi) { delete bfi; } }
};

class LumpedIntegrator : public BilinearFormIntegrator
{
private:
   int own_bfi;
   BilinearFormIntegrator *bfi;

public:
   LumpedIntegrator (BilinearFormIntegrator *bfi_, int own_bfi_ = 1)
   { bfi = bfi_; own_bfi = own_bfi_; }

   virtual void SetIntRule(const IntegrationRule *ir);

   virtual void AssembleElementMatrix(const FiniteElement &el,
                                      ElementTransformation &Trans,
                                      DenseMatrix &elmat);

   virtual ~LumpedIntegrator() { if (own_bfi) { delete bfi; } }
};

/// Integrator that inverts the matrix assembled by another integrator.
class InverseIntegrator : public BilinearFormIntegrator
{
private:
   int own_integrator;
   BilinearFormIntegrator *integrator;

public:
   InverseIntegrator(BilinearFormIntegrator *integ, int own_integ = 1)
   { integrator = integ; own_integrator = own_integ; }

   virtual void SetIntRule(const IntegrationRule *ir);

   virtual void AssembleElementMatrix(const FiniteElement &el,
                                      ElementTransformation &Trans,
                                      DenseMatrix &elmat);

   virtual ~InverseIntegrator() { if (own_integrator) { delete integrator; } }
};

/// Integrator defining a sum of multiple Integrators.
class SumIntegrator : public BilinearFormIntegrator
{
private:
   int own_integrators;
   mutable DenseMatrix elem_mat;
   Array<BilinearFormIntegrator*> integrators;

public:
   SumIntegrator(int own_integs = 1) { own_integrators = own_integs; }

   virtual void SetIntRule(const IntegrationRule *ir);

   void AddIntegrator(BilinearFormIntegrator *integ)
   { integrators.Append(integ); }

   virtual void AssembleElementMatrix(const FiniteElement &el,
                                      ElementTransformation &Trans,
                                      DenseMatrix &elmat);
   virtual void AssembleElementMatrix2(const FiniteElement &trial_fe,
                                       const FiniteElement &test_fe,
                                       ElementTransformation &Trans,
                                       DenseMatrix &elmat);

   using BilinearFormIntegrator::AssembleFaceMatrix;
   virtual void AssembleFaceMatrix(const FiniteElement &el1,
                                   const FiniteElement &el2,
                                   FaceElementTransformations &Trans,
                                   DenseMatrix &elmat);

   virtual void AssembleFaceMatrix(const FiniteElement &trial_face_fe,
                                   const FiniteElement &test_fe1,
                                   const FiniteElement &test_fe2,
                                   FaceElementTransformations &Trans,
                                   DenseMatrix &elmat);

   using BilinearFormIntegrator::AssemblePA;
   virtual void AssemblePA(const FiniteElementSpace& fes);

   virtual void AssembleDiagonalPA(Vector &diag);

   virtual void AssemblePAInteriorFaces(const FiniteElementSpace &fes);

   virtual void AssemblePABoundaryFaces(const FiniteElementSpace &fes);

   virtual void AddMultTransposePA(const Vector &x, Vector &y) const;

   virtual void AddMultPA(const Vector& x, Vector& y) const;

   virtual void AssembleMF(const FiniteElementSpace &fes);

   virtual void AddMultMF(const Vector &x, Vector &y) const;

   virtual void AddMultTransposeMF(const Vector &x, Vector &y) const;

   virtual void AssembleDiagonalMF(Vector &diag);

   virtual void AssembleEA(const FiniteElementSpace &fes, Vector &emat,
                           const bool add);

   virtual void AssembleEAInteriorFaces(const FiniteElementSpace &fes,
                                        Vector &ea_data_int,
                                        Vector &ea_data_ext,
                                        const bool add);

   virtual void AssembleEABoundaryFaces(const FiniteElementSpace &fes,
                                        Vector &ea_data_bdr,
                                        const bool add);

   virtual ~SumIntegrator();
};

/** An abstract class for integrating the product of two scalar basis functions
    with an optional scalar coefficient. */
class MixedScalarIntegrator: public BilinearFormIntegrator
{
public:

   virtual void AssembleElementMatrix2(const FiniteElement &trial_fe,
                                       const FiniteElement &test_fe,
                                       ElementTransformation &Trans,
                                       DenseMatrix &elmat);

   /// Support for use in BilinearForm. Can be used only when appropriate.
   virtual void AssembleElementMatrix(const FiniteElement &fe,
                                      ElementTransformation &Trans,
                                      DenseMatrix &elmat)
   { AssembleElementMatrix2(fe, fe, Trans, elmat); }

protected:
   /// This parameter can be set by derived methods to enable single shape
   /// evaluation in case CalcTestShape() and CalcTrialShape() return the same
   /// result if given the same FiniteElement. The default is false.
   bool same_calc_shape;

   MixedScalarIntegrator() : same_calc_shape(false), Q(NULL) {}
   MixedScalarIntegrator(Coefficient &q) : same_calc_shape(false), Q(&q) {}

   inline virtual bool VerifyFiniteElementTypes(
      const FiniteElement & trial_fe,
      const FiniteElement & test_fe) const
   {
      return (trial_fe.GetRangeType() == mfem::FiniteElement::SCALAR &&
              test_fe.GetRangeType()  == mfem::FiniteElement::SCALAR );
   }

   inline virtual const char * FiniteElementTypeFailureMessage() const
   {
      return "MixedScalarIntegrator:  "
             "Trial and test spaces must both be scalar fields.";
   }

   inline virtual int GetIntegrationOrder(const FiniteElement & trial_fe,
                                          const FiniteElement & test_fe,
                                          ElementTransformation &Trans)
   { return trial_fe.GetOrder() + test_fe.GetOrder() + Trans.OrderW(); }


   inline virtual void CalcTestShape(const FiniteElement & test_fe,
                                     ElementTransformation &Trans,
                                     Vector & shape)
   { test_fe.CalcPhysShape(Trans, shape); }

   inline virtual void CalcTrialShape(const FiniteElement & trial_fe,
                                      ElementTransformation &Trans,
                                      Vector & shape)
   { trial_fe.CalcPhysShape(Trans, shape); }

   Coefficient *Q;

private:

#ifndef MFEM_THREAD_SAFE
   Vector test_shape;
   Vector trial_shape;
#endif

};

/** An abstract class for integrating the inner product of two vector basis
    functions with an optional scalar, vector, or matrix coefficient. */
class MixedVectorIntegrator: public BilinearFormIntegrator
{
public:

   virtual void AssembleElementMatrix2(const FiniteElement &trial_fe,
                                       const FiniteElement &test_fe,
                                       ElementTransformation &Trans,
                                       DenseMatrix &elmat);

   /// Support for use in BilinearForm. Can be used only when appropriate.
   virtual void AssembleElementMatrix(const FiniteElement &fe,
                                      ElementTransformation &Trans,
                                      DenseMatrix &elmat)
   { AssembleElementMatrix2(fe, fe, Trans, elmat); }

protected:
   /// This parameter can be set by derived methods to enable single shape
   /// evaluation in case CalcTestShape() and CalcTrialShape() return the same
   /// result if given the same FiniteElement. The default is false.
   bool same_calc_shape;

   MixedVectorIntegrator()
      : same_calc_shape(false), Q(NULL), VQ(NULL), DQ(NULL), MQ(NULL) {}
   MixedVectorIntegrator(Coefficient &q)
      : same_calc_shape(false), Q(&q), VQ(NULL), DQ(NULL), MQ(NULL) {}
   MixedVectorIntegrator(VectorCoefficient &vq, bool diag = true)
      : same_calc_shape(false), Q(NULL), VQ(diag?NULL:&vq), DQ(diag?&vq:NULL),
        MQ(NULL) {}
   MixedVectorIntegrator(MatrixCoefficient &mq)
      : same_calc_shape(false), Q(NULL), VQ(NULL), DQ(NULL), MQ(&mq) {}

   inline virtual bool VerifyFiniteElementTypes(
      const FiniteElement & trial_fe,
      const FiniteElement & test_fe) const
   {
      return (trial_fe.GetRangeType() == mfem::FiniteElement::VECTOR &&
              test_fe.GetRangeType()  == mfem::FiniteElement::VECTOR );
   }

   inline virtual const char * FiniteElementTypeFailureMessage() const
   {
      return "MixedVectorIntegrator:  "
             "Trial and test spaces must both be vector fields";
   }

   inline virtual int GetIntegrationOrder(const FiniteElement & trial_fe,
                                          const FiniteElement & test_fe,
                                          ElementTransformation &Trans)
   { return trial_fe.GetOrder() + test_fe.GetOrder() + Trans.OrderW(); }


   inline virtual int GetTestVDim(const FiniteElement & test_fe)
<<<<<<< HEAD
   { return test_fe.GetVDim(); }
=======
   { return std::max(space_dim, test_fe.GetVDim()); }
>>>>>>> d6f752e6

   inline virtual void CalcTestShape(const FiniteElement & test_fe,
                                     ElementTransformation &Trans,
                                     DenseMatrix & shape)
   { test_fe.CalcVShape(Trans, shape); }

   inline virtual int GetTrialVDim(const FiniteElement & trial_fe)
<<<<<<< HEAD
   { return trial_fe.GetVDim(); }
=======
   { return std::max(space_dim, trial_fe.GetVDim()); }
>>>>>>> d6f752e6

   inline virtual void CalcTrialShape(const FiniteElement & trial_fe,
                                      ElementTransformation &Trans,
                                      DenseMatrix & shape)
   { trial_fe.CalcVShape(Trans, shape); }

   int space_dim;
   Coefficient *Q;
   VectorCoefficient *VQ;
   DiagonalMatrixCoefficient *DQ;
   MatrixCoefficient *MQ;

private:

#ifndef MFEM_THREAD_SAFE
   Vector V;
   Vector D;
   DenseMatrix M;
   DenseMatrix test_shape;
   DenseMatrix trial_shape;
   DenseMatrix shape_tmp;
#endif

};

/** An abstract class for integrating the product of a scalar basis function and
    the inner product of a vector basis function with a vector coefficient. In
    2D the inner product can be replaced with a cross product. */
class MixedScalarVectorIntegrator: public BilinearFormIntegrator
{
public:

   virtual void AssembleElementMatrix2(const FiniteElement &trial_fe,
                                       const FiniteElement &test_fe,
                                       ElementTransformation &Trans,
                                       DenseMatrix &elmat);

   /// Support for use in BilinearForm. Can be used only when appropriate.
   /** Appropriate use cases are classes derived from
       MixedScalarVectorIntegrator where the trial and test spaces can be the
       same. Examples of such classes are: MixedVectorDivergenceIntegrator,
       MixedScalarWeakDivergenceIntegrator, etc. */
   virtual void AssembleElementMatrix(const FiniteElement &fe,
                                      ElementTransformation &Trans,
                                      DenseMatrix &elmat)
   { AssembleElementMatrix2(fe, fe, Trans, elmat); }

protected:

   MixedScalarVectorIntegrator(VectorCoefficient &vq, bool transpose_ = false,
                               bool cross_2d_ = false)
      : VQ(&vq), transpose(transpose_), cross_2d(cross_2d_) {}

   inline virtual bool VerifyFiniteElementTypes(
      const FiniteElement & trial_fe,
      const FiniteElement & test_fe) const
   {
      return ((transpose &&
               trial_fe.GetRangeType() == mfem::FiniteElement::VECTOR &&
               test_fe.GetRangeType()  == mfem::FiniteElement::SCALAR ) ||
              (!transpose &&
               trial_fe.GetRangeType() == mfem::FiniteElement::SCALAR &&
               test_fe.GetRangeType()  == mfem::FiniteElement::VECTOR )
             );
   }

   inline virtual const char * FiniteElementTypeFailureMessage() const
   {
      if ( transpose )
      {
         return "MixedScalarVectorIntegrator:  "
                "Trial space must be a vector field "
                "and the test space must be a scalar field";
      }
      else
      {
         return "MixedScalarVectorIntegrator:  "
                "Trial space must be a scalar field "
                "and the test space must be a vector field";
      }
   }

   inline virtual int GetIntegrationOrder(const FiniteElement & trial_fe,
                                          const FiniteElement & test_fe,
                                          ElementTransformation &Trans)
   { return trial_fe.GetOrder() + test_fe.GetOrder() + Trans.OrderW(); }


   inline virtual int GetVDim(const FiniteElement & vector_fe)
<<<<<<< HEAD
   { return vector_fe.GetVDim(); }
=======
   { return std::max(space_dim, vector_fe.GetVDim()); }
>>>>>>> d6f752e6

   inline virtual void CalcVShape(const FiniteElement & vector_fe,
                                  ElementTransformation &Trans,
                                  DenseMatrix & shape_)
   { vector_fe.CalcVShape(Trans, shape_); }

   inline virtual void CalcShape(const FiniteElement & scalar_fe,
                                 ElementTransformation &Trans,
                                 Vector & shape_)
   { scalar_fe.CalcPhysShape(Trans, shape_); }

   VectorCoefficient *VQ;
   int space_dim;
   bool transpose;
   bool cross_2d;  // In 2D use a cross product rather than a dot product

private:

#ifndef MFEM_THREAD_SAFE
   Vector V;
   DenseMatrix vshape;
   Vector      shape;
   Vector      vshape_tmp;
#endif

};

/** Class for integrating the bilinear form a(u,v) := (Q u, v) in either 1D, 2D,
    or 3D and where Q is an optional scalar coefficient, u and v are each in H1
    or L2. */
class MixedScalarMassIntegrator : public MixedScalarIntegrator
{
public:
   MixedScalarMassIntegrator() { same_calc_shape = true; }
   MixedScalarMassIntegrator(Coefficient &q)
      : MixedScalarIntegrator(q) { same_calc_shape = true; }
};

/** Class for integrating the bilinear form a(u,v) := (Q u, v) in either 2D, or
    3D and where Q is a vector coefficient, u is in H1 or L2 and v is in H(Curl)
    or H(Div). */
class MixedVectorProductIntegrator : public MixedScalarVectorIntegrator
{
public:
   MixedVectorProductIntegrator(VectorCoefficient &vq)
      : MixedScalarVectorIntegrator(vq) {}
};

/** Class for integrating the bilinear form a(u,v) := (Q D u, v) in 1D where Q
    is an optional scalar coefficient, u is in H1, and v is in L2. */
class MixedScalarDerivativeIntegrator : public MixedScalarIntegrator
{
public:
   MixedScalarDerivativeIntegrator() {}
   MixedScalarDerivativeIntegrator(Coefficient &q)
      : MixedScalarIntegrator(q) {}

protected:
   inline virtual bool VerifyFiniteElementTypes(
      const FiniteElement & trial_fe,
      const FiniteElement & test_fe) const
   {
      return (trial_fe.GetDim() == 1 && test_fe.GetDim() == 1 &&
              trial_fe.GetDerivType() == mfem::FiniteElement::GRAD  &&
              test_fe.GetRangeType()  == mfem::FiniteElement::SCALAR );
   }

   inline virtual const char * FiniteElementTypeFailureMessage() const
   {
      return "MixedScalarDerivativeIntegrator:  "
             "Trial and test spaces must both be scalar fields in 1D "
             "and the trial space must implement CalcDShape.";
   }

   inline virtual void CalcTrialShape(const FiniteElement & trial_fe,
                                      ElementTransformation &Trans,
                                      Vector & shape)
   {
      DenseMatrix dshape(shape.GetData(), shape.Size(), 1);
      trial_fe.CalcPhysDShape(Trans, dshape);
   }
};

/** Class for integrating the bilinear form a(u,v) := -(Q u, D v) in 1D where Q
    is an optional scalar coefficient, u is in L2, and v is in H1. */
class MixedScalarWeakDerivativeIntegrator : public MixedScalarIntegrator
{
public:
   MixedScalarWeakDerivativeIntegrator() {}
   MixedScalarWeakDerivativeIntegrator(Coefficient &q)
      : MixedScalarIntegrator(q) {}

protected:
   inline virtual bool VerifyFiniteElementTypes(
      const FiniteElement & trial_fe,
      const FiniteElement & test_fe) const
   {
      return (trial_fe.GetDim() == 1 && test_fe.GetDim() == 1 &&
              trial_fe.GetRangeType() == mfem::FiniteElement::SCALAR &&
              test_fe.GetDerivType()  == mfem::FiniteElement::GRAD );
   }

   inline virtual const char * FiniteElementTypeFailureMessage() const
   {
      return "MixedScalarWeakDerivativeIntegrator:  "
             "Trial and test spaces must both be scalar fields in 1D "
             "and the test space must implement CalcDShape with "
             "map type \"VALUE\".";
   }

   inline virtual void CalcTestShape(const FiniteElement & test_fe,
                                     ElementTransformation &Trans,
                                     Vector & shape)
   {
      DenseMatrix dshape(shape.GetData(), shape.Size(), 1);
      test_fe.CalcPhysDShape(Trans, dshape);
      shape *= -1.0;
   }
};

/** Class for integrating the bilinear form a(u,v) := (Q div u, v) in either 2D
    or 3D where Q is an optional scalar coefficient, u is in H(Div), and v is a
    scalar field. */
class MixedScalarDivergenceIntegrator : public MixedScalarIntegrator
{
public:
   MixedScalarDivergenceIntegrator() {}
   MixedScalarDivergenceIntegrator(Coefficient &q)
      : MixedScalarIntegrator(q) {}

protected:
   inline virtual bool VerifyFiniteElementTypes(
      const FiniteElement & trial_fe,
      const FiniteElement & test_fe) const
   {
      return (trial_fe.GetDerivType() == mfem::FiniteElement::DIV  &&
              test_fe.GetRangeType()  == mfem::FiniteElement::SCALAR );
   }

   inline virtual const char * FiniteElementTypeFailureMessage() const
   {
      return "MixedScalarDivergenceIntegrator:  "
             "Trial must be H(Div) and the test space must be a "
             "scalar field";
   }

   inline virtual int GetIntegrationOrder(const FiniteElement & trial_fe,
                                          const FiniteElement & test_fe,
                                          ElementTransformation &Trans)
   { return trial_fe.GetOrder() + test_fe.GetOrder() + Trans.OrderW() - 1; }

   inline virtual void CalcTrialShape(const FiniteElement & trial_fe,
                                      ElementTransformation &Trans,
                                      Vector & shape)
   { trial_fe.CalcPhysDivShape(Trans, shape); }
};

/** Class for integrating the bilinear form a(u,v) := (V div u, v) in either 2D
    or 3D where V is a vector coefficient, u is in H(Div), and v is a vector
    field. */
class MixedVectorDivergenceIntegrator : public MixedScalarVectorIntegrator
{
public:
   MixedVectorDivergenceIntegrator(VectorCoefficient &vq)
      : MixedScalarVectorIntegrator(vq) {}

protected:
   inline virtual bool VerifyFiniteElementTypes(
      const FiniteElement & trial_fe,
      const FiniteElement & test_fe) const
   {
      return (trial_fe.GetDerivType() == mfem::FiniteElement::DIV  &&
              test_fe.GetRangeType()  == mfem::FiniteElement::VECTOR );
   }

   inline virtual const char * FiniteElementTypeFailureMessage() const
   {
      return "MixedVectorDivergenceIntegrator:  "
             "Trial must be H(Div) and the test space must be a "
             "vector field";
   }

   // Subtract one due to the divergence and add one for the coefficient
   // which is assumed to be at least linear.
   inline virtual int GetIntegrationOrder(const FiniteElement & trial_fe,
                                          const FiniteElement & test_fe,
                                          ElementTransformation &Trans)
   { return trial_fe.GetOrder() + test_fe.GetOrder() + Trans.OrderW() - 1 + 1; }

   inline virtual void CalcShape(const FiniteElement & scalar_fe,
                                 ElementTransformation &Trans,
                                 Vector & shape)
   { scalar_fe.CalcPhysDivShape(Trans, shape); }
};

/** Class for integrating the bilinear form a(u,v) := -(Q u, div v) in either 2D
    or 3D where Q is an optional scalar coefficient, u is in L2 or H1, and v is
    in H(Div). */
class MixedScalarWeakGradientIntegrator : public MixedScalarIntegrator
{
public:
   MixedScalarWeakGradientIntegrator() {}
   MixedScalarWeakGradientIntegrator(Coefficient &q)
      : MixedScalarIntegrator(q) {}

protected:
   inline virtual bool VerifyFiniteElementTypes(
      const FiniteElement & trial_fe,
      const FiniteElement & test_fe) const
   {
      return (trial_fe.GetRangeType() == mfem::FiniteElement::SCALAR &&
              test_fe.GetDerivType()  == mfem::FiniteElement::DIV );
   }

   inline virtual const char * FiniteElementTypeFailureMessage() const
   {
      return "MixedScalarWeakGradientIntegrator:  "
             "Trial space must be a scalar field "
             "and the test space must be H(Div)";
   }

   inline virtual int GetIntegrationOrder(const FiniteElement & trial_fe,
                                          const FiniteElement & test_fe,
                                          ElementTransformation &Trans)
   { return trial_fe.GetOrder() + test_fe.GetOrder() + Trans.OrderW() - 1; }

   virtual void CalcTestShape(const FiniteElement & test_fe,
                              ElementTransformation &Trans,
                              Vector & shape)
   {
      test_fe.CalcPhysDivShape(Trans, shape);
      shape *= -1.0;
   }
};

/** Class for integrating the bilinear form a(u,v) := (Q curl u, v) in 2D where
    Q is an optional scalar coefficient, u is in H(Curl), and v is in L2 or
    H1. */
class MixedScalarCurlIntegrator : public MixedScalarIntegrator
{
public:
   MixedScalarCurlIntegrator() {}
   MixedScalarCurlIntegrator(Coefficient &q)
      : MixedScalarIntegrator(q) {}

protected:
   inline virtual bool VerifyFiniteElementTypes(
      const FiniteElement & trial_fe,
      const FiniteElement & test_fe) const
   {
      return (trial_fe.GetDim() == 2 && test_fe.GetDim() == 2 &&
              trial_fe.GetDerivType() == mfem::FiniteElement::CURL &&
              test_fe.GetRangeType()  == mfem::FiniteElement::SCALAR);
   }

   inline virtual const char * FiniteElementTypeFailureMessage() const
   {
      return "MixedScalarCurlIntegrator:  "
             "Trial must be H(Curl) and the test space must be a "
             "scalar field";
   }

   inline virtual int GetIntegrationOrder(const FiniteElement & trial_fe,
                                          const FiniteElement & test_fe,
                                          ElementTransformation &Trans)
   { return trial_fe.GetOrder() + test_fe.GetOrder() + Trans.OrderW() - 1; }

   inline virtual void CalcTrialShape(const FiniteElement & trial_fe,
                                      ElementTransformation &Trans,
                                      Vector & shape)
   {
      DenseMatrix dshape(shape.GetData(), shape.Size(), 1);
      trial_fe.CalcPhysCurlShape(Trans, dshape);
   }

   using BilinearFormIntegrator::AssemblePA;
   virtual void AssemblePA(const FiniteElementSpace &trial_fes,
                           const FiniteElementSpace &test_fes);

   virtual void AddMultPA(const Vector&, Vector&) const;
   virtual void AddMultTransposePA(const Vector &x, Vector &y) const;

   // PA extension
   Vector pa_data;
   const DofToQuad *mapsO;         ///< Not owned. DOF-to-quad map, open.
   const DofToQuad *mapsC;         ///< Not owned. DOF-to-quad map, closed.
   int dim, ne, dofs1D, quad1D, dofs1Dtest;
};

/** Class for integrating the bilinear form a(u,v) := (Q u, curl v) in 2D where
    Q is an optional scalar coefficient, u is in L2 or H1, and v is in
    H(Curl). Partial assembly (PA) is supported but could be further optimized
    by using more efficient threading and shared memory.
*/
class MixedScalarWeakCurlIntegrator : public MixedScalarIntegrator
{
public:
   MixedScalarWeakCurlIntegrator() {}
   MixedScalarWeakCurlIntegrator(Coefficient &q)
      : MixedScalarIntegrator(q) {}

protected:
   inline virtual bool VerifyFiniteElementTypes(
      const FiniteElement & trial_fe,
      const FiniteElement & test_fe) const
   {
      return (trial_fe.GetDim() == 2 && test_fe.GetDim() == 2 &&
              trial_fe.GetRangeType() == mfem::FiniteElement::SCALAR &&
              test_fe.GetDerivType()  == mfem::FiniteElement::CURL );
   }

   inline virtual const char * FiniteElementTypeFailureMessage() const
   {
      return "MixedScalarWeakCurlIntegrator:  "
             "Trial space must be a scalar field "
             "and the test space must be H(Curl)";
   }

   inline virtual void CalcTestShape(const FiniteElement & test_fe,
                                     ElementTransformation &Trans,
                                     Vector & shape)
   {
      DenseMatrix dshape(shape.GetData(), shape.Size(), 1);
      test_fe.CalcPhysCurlShape(Trans, dshape);
   }
};

/** Class for integrating the bilinear form a(u,v) := (Q u, v) in either 2D or
    3D and where Q is an optional coefficient (of type scalar, matrix, or
    diagonal matrix) u and v are each in H(Curl) or H(Div). */
class MixedVectorMassIntegrator : public MixedVectorIntegrator
{
public:
   MixedVectorMassIntegrator() { same_calc_shape = true; }
   MixedVectorMassIntegrator(Coefficient &q)
      : MixedVectorIntegrator(q) { same_calc_shape = true; }
   MixedVectorMassIntegrator(DiagonalMatrixCoefficient &dq)
      : MixedVectorIntegrator(dq, true) { same_calc_shape = true; }
   MixedVectorMassIntegrator(MatrixCoefficient &mq)
      : MixedVectorIntegrator(mq) { same_calc_shape = true; }
};

/** Class for integrating the bilinear form a(u,v) := (V x u, v) in 3D and where
    V is a vector coefficient u and v are each in H(Curl) or H(Div). */
class MixedCrossProductIntegrator : public MixedVectorIntegrator
{
public:
   MixedCrossProductIntegrator(VectorCoefficient &vq)
      : MixedVectorIntegrator(vq, false) { same_calc_shape = true; }
};

/** Class for integrating the bilinear form a(u,v) := (V . u, v) in 2D or 3D and
    where V is a vector coefficient u is in H(Curl) or H(Div) and v is in H1 or
    L2. */
class MixedDotProductIntegrator : public MixedScalarVectorIntegrator
{
public:
   MixedDotProductIntegrator(VectorCoefficient &vq)
      : MixedScalarVectorIntegrator(vq, true) {}

   inline virtual bool VerifyFiniteElementTypes(
      const FiniteElement & trial_fe,
      const FiniteElement & test_fe) const
   {
      return (trial_fe.GetRangeType() == mfem::FiniteElement::VECTOR &&
              test_fe.GetRangeType()  == mfem::FiniteElement::SCALAR );
   }

   inline virtual const char * FiniteElementTypeFailureMessage() const
   {
      return "MixedDotProductIntegrator:  "
             "Trial space must be a vector field "
             "and the test space must be a scalar field";
   }
};

/** Class for integrating the bilinear form a(u,v) := (-V . u, Div v) in 2D or
    3D and where V is a vector coefficient u is in H(Curl) or H(Div) and v is in
    RT. */
class MixedWeakGradDotIntegrator : public MixedScalarVectorIntegrator
{
public:
   MixedWeakGradDotIntegrator(VectorCoefficient &vq)
      : MixedScalarVectorIntegrator(vq, true) {}

   inline virtual bool VerifyFiniteElementTypes(
      const FiniteElement & trial_fe,
      const FiniteElement & test_fe) const
   {
      return (trial_fe.GetRangeType() == mfem::FiniteElement::VECTOR &&
              test_fe.GetRangeType()  == mfem::FiniteElement::VECTOR &&
              test_fe.GetDerivType()  == mfem::FiniteElement::DIV );
   }

   inline virtual const char * FiniteElementTypeFailureMessage() const
   {
      return "MixedWeakGradDotIntegrator:  "
             "Trial space must be a vector field "
             "and the test space must be a vector field with a divergence";
   }

   // Subtract one due to the gradient and add one for the coefficient
   // which is assumed to be at least linear.
   inline virtual int GetIntegrationOrder(const FiniteElement & trial_fe,
                                          const FiniteElement & test_fe,
                                          ElementTransformation &Trans)
   { return trial_fe.GetOrder() + test_fe.GetOrder() + Trans.OrderW() - 1 + 1; }

   inline virtual void CalcShape(const FiniteElement & scalar_fe,
                                 ElementTransformation &Trans,
                                 Vector & shape)
   { scalar_fe.CalcPhysDivShape(Trans, shape); shape *= -1.0; }
};

/** Class for integrating the bilinear form a(u,v) := (V x u, Grad v) in 3D and
    where V is a vector coefficient u is in H(Curl) or H(Div) and v is in H1. */
class MixedWeakDivCrossIntegrator : public MixedVectorIntegrator
{
public:
   MixedWeakDivCrossIntegrator(VectorCoefficient &vq)
      : MixedVectorIntegrator(vq, false) {}

   inline virtual bool VerifyFiniteElementTypes(
      const FiniteElement & trial_fe,
      const FiniteElement & test_fe) const
   {
      return (trial_fe.GetVDim() == 3 &&
              trial_fe.GetRangeType() == mfem::FiniteElement::VECTOR &&
              test_fe.GetRangeType()  == mfem::FiniteElement::SCALAR &&
              test_fe.GetDerivType()  == mfem::FiniteElement::GRAD );
   }

   inline virtual const char * FiniteElementTypeFailureMessage() const
   {
      return "MixedWeakDivCrossIntegrator:  "
             "Trial space must be a vector field in 3D "
             "and the test space must be a scalar field with a gradient";
   }

   inline virtual int GetTestVDim(const FiniteElement & test_fe)
   { return test_fe.GetDim(); }

   inline virtual void CalcTestShape(const FiniteElement & test_fe,
                                     ElementTransformation &Trans,
                                     DenseMatrix & shape)
   { test_fe.CalcPhysDShape(Trans, shape); shape *= -1.0; }
};

/** Class for integrating the bilinear form a(u,v) := (Q Grad u, Grad v) in 3D
    or in 2D and where Q is a scalar or matrix coefficient u and v are both in
    H1. */
class MixedGradGradIntegrator : public MixedVectorIntegrator
{
public:
   MixedGradGradIntegrator() { same_calc_shape = true; }
   MixedGradGradIntegrator(Coefficient &q)
      : MixedVectorIntegrator(q) { same_calc_shape = true; }
   MixedGradGradIntegrator(DiagonalMatrixCoefficient &dq)
      : MixedVectorIntegrator(dq, true) { same_calc_shape = true; }
   MixedGradGradIntegrator(MatrixCoefficient &mq)
      : MixedVectorIntegrator(mq) { same_calc_shape = true; }

   inline virtual bool VerifyFiniteElementTypes(
      const FiniteElement & trial_fe,
      const FiniteElement & test_fe) const
   {
      return (trial_fe.GetRangeType() == mfem::FiniteElement::SCALAR &&
              trial_fe.GetDerivType() == mfem::FiniteElement::GRAD &&
              test_fe.GetRangeType()  == mfem::FiniteElement::SCALAR &&
              test_fe.GetDerivType()  == mfem::FiniteElement::GRAD );
   }

   inline virtual const char * FiniteElementTypeFailureMessage() const
   {
      return "MixedGradGradIntegrator:  "
             "Trial and test spaces must both be scalar fields "
             "with a gradient operator.";
   }

   inline virtual int GetIntegrationOrder(const FiniteElement & trial_fe,
                                          const FiniteElement & test_fe,
                                          ElementTransformation &Trans)
   {
      // Same as DiffusionIntegrator
      return test_fe.Space() == FunctionSpace::Pk ?
             trial_fe.GetOrder() + test_fe.GetOrder() - 2 :
             trial_fe.GetOrder() + test_fe.GetOrder() + test_fe.GetDim() - 1;
   }

   inline virtual int GetTrialVDim(const FiniteElement & trial_fe)
   { return trial_fe.GetDim(); }

   inline virtual void CalcTrialShape(const FiniteElement & trial_fe,
                                      ElementTransformation &Trans,
                                      DenseMatrix & shape)
   { trial_fe.CalcPhysDShape(Trans, shape); }

   inline virtual int GetTestVDim(const FiniteElement & test_fe)
   { return test_fe.GetDim(); }

   inline virtual void CalcTestShape(const FiniteElement & test_fe,
                                     ElementTransformation &Trans,
                                     DenseMatrix & shape)
   { test_fe.CalcPhysDShape(Trans, shape); }
};

/** Class for integrating the bilinear form a(u,v) := (V x Grad u, Grad v) in 3D
    or in 2D and where V is a vector coefficient u and v are both in H1. */
class MixedCrossGradGradIntegrator : public MixedVectorIntegrator
{
public:
   MixedCrossGradGradIntegrator(VectorCoefficient &vq)
      : MixedVectorIntegrator(vq, false) { same_calc_shape = true; }

   inline virtual bool VerifyFiniteElementTypes(
      const FiniteElement & trial_fe,
      const FiniteElement & test_fe) const
   {
      return (trial_fe.GetRangeType() == mfem::FiniteElement::SCALAR &&
              trial_fe.GetDerivType() == mfem::FiniteElement::GRAD &&
              test_fe.GetRangeType()  == mfem::FiniteElement::SCALAR &&
              test_fe.GetDerivType()  == mfem::FiniteElement::GRAD );
   }

   inline virtual const char * FiniteElementTypeFailureMessage() const
   {
      return "MixedCrossGradGradIntegrator:  "
             "Trial and test spaces must both be scalar fields "
             "with a gradient operator.";
   }

   inline virtual int GetTrialVDim(const FiniteElement & trial_fe)
   { return trial_fe.GetDim(); }

   inline virtual void CalcTrialShape(const FiniteElement & trial_fe,
                                      ElementTransformation &Trans,
                                      DenseMatrix & shape)
   { trial_fe.CalcPhysDShape(Trans, shape); }

   inline virtual int GetTestVDim(const FiniteElement & test_fe)
   { return test_fe.GetDim(); }

   inline virtual void CalcTestShape(const FiniteElement & test_fe,
                                     ElementTransformation &Trans,
                                     DenseMatrix & shape)
   { test_fe.CalcPhysDShape(Trans, shape); }
};

/** Class for integrating the bilinear form a(u,v) := (Q Curl u, Curl v) in 3D
    and where Q is a scalar or matrix coefficient u and v are both in
    H(Curl). */
class MixedCurlCurlIntegrator : public MixedVectorIntegrator
{
public:
   MixedCurlCurlIntegrator() { same_calc_shape = true; }
   MixedCurlCurlIntegrator(Coefficient &q)
      : MixedVectorIntegrator(q) { same_calc_shape = true; }
   MixedCurlCurlIntegrator(DiagonalMatrixCoefficient &dq)
      : MixedVectorIntegrator(dq, true) { same_calc_shape = true; }
   MixedCurlCurlIntegrator(MatrixCoefficient &mq)
      : MixedVectorIntegrator(mq) { same_calc_shape = true; }

   inline virtual bool VerifyFiniteElementTypes(
      const FiniteElement & trial_fe,
      const FiniteElement & test_fe) const
   {
      return (trial_fe.GetCurlDim() == 3 && test_fe.GetCurlDim() == 3 &&
              trial_fe.GetRangeType() == mfem::FiniteElement::VECTOR &&
              trial_fe.GetDerivType() == mfem::FiniteElement::CURL &&
              test_fe.GetRangeType()  == mfem::FiniteElement::VECTOR &&
              test_fe.GetDerivType()  == mfem::FiniteElement::CURL );
   }

   inline virtual const char * FiniteElementTypeFailureMessage() const
   {
      return "MixedCurlCurlIntegrator"
             "Trial and test spaces must both be vector fields in 3D "
             "with a curl.";
   }

   inline virtual int GetTrialVDim(const FiniteElement & trial_fe)
   { return trial_fe.GetCurlDim(); }

   inline virtual void CalcTrialShape(const FiniteElement & trial_fe,
                                      ElementTransformation &Trans,
                                      DenseMatrix & shape)
   { trial_fe.CalcPhysCurlShape(Trans, shape); }

   inline virtual int GetTestVDim(const FiniteElement & test_fe)
   { return test_fe.GetCurlDim(); }

   inline virtual void CalcTestShape(const FiniteElement & test_fe,
                                     ElementTransformation &Trans,
                                     DenseMatrix & shape)
   { test_fe.CalcPhysCurlShape(Trans, shape); }
};

/** Class for integrating the bilinear form a(u,v) := (V x Curl u, Curl v) in 3D
    and where V is a vector coefficient u and v are both in H(Curl). */
class MixedCrossCurlCurlIntegrator : public MixedVectorIntegrator
{
public:
   MixedCrossCurlCurlIntegrator(VectorCoefficient &vq)
      : MixedVectorIntegrator(vq, false) { same_calc_shape = true; }

   inline virtual bool VerifyFiniteElementTypes(
      const FiniteElement & trial_fe,
      const FiniteElement & test_fe) const
   {
      return (trial_fe.GetCurlDim() == 3 && trial_fe.GetVDim() == 3 &&
              test_fe.GetCurlDim() == 3 && test_fe.GetVDim() == 3 &&
              trial_fe.GetRangeType() == mfem::FiniteElement::VECTOR &&
              trial_fe.GetDerivType() == mfem::FiniteElement::CURL &&
              test_fe.GetRangeType()  == mfem::FiniteElement::VECTOR &&
              test_fe.GetDerivType()  == mfem::FiniteElement::CURL );
   }

   inline virtual const char * FiniteElementTypeFailureMessage() const
   {
      return "MixedCrossCurlCurlIntegrator:  "
             "Trial and test spaces must both be vector fields in 3D "
             "with a curl.";
   }

   inline virtual int GetTrialVDim(const FiniteElement & trial_fe)
   { return trial_fe.GetCurlDim(); }

   inline virtual void CalcTrialShape(const FiniteElement & trial_fe,
                                      ElementTransformation &Trans,
                                      DenseMatrix & shape)
   { trial_fe.CalcPhysCurlShape(Trans, shape); }

   inline virtual int GetTestVDim(const FiniteElement & test_fe)
   { return test_fe.GetCurlDim(); }

   inline virtual void CalcTestShape(const FiniteElement & test_fe,
                                     ElementTransformation &Trans,
                                     DenseMatrix & shape)
   { test_fe.CalcPhysCurlShape(Trans, shape); }
};

/** Class for integrating the bilinear form a(u,v) := (V x Curl u, Grad v) in 3D
    and where V is a vector coefficient u is in H(Curl) and v is in H1. */
class MixedCrossCurlGradIntegrator : public MixedVectorIntegrator
{
public:
   MixedCrossCurlGradIntegrator(VectorCoefficient &vq)
      : MixedVectorIntegrator(vq, false) {}

   inline virtual bool VerifyFiniteElementTypes(
      const FiniteElement & trial_fe,
      const FiniteElement & test_fe) const
   {
      return (trial_fe.GetCurlDim() == 3 &&
              trial_fe.GetRangeType() == mfem::FiniteElement::VECTOR &&
              trial_fe.GetDerivType() == mfem::FiniteElement::CURL &&
              test_fe.GetRangeType()  == mfem::FiniteElement::SCALAR &&
              test_fe.GetDerivType()  == mfem::FiniteElement::GRAD );
   }

   inline virtual const char * FiniteElementTypeFailureMessage() const
   {
      return "MixedCrossCurlGradIntegrator"
             "Trial space must be a vector field in 3D with a curl"
             "and the test space must be a scalar field with a gradient";
   }

   inline virtual int GetTrialVDim(const FiniteElement & trial_fe)
   { return trial_fe.GetCurlDim(); }

   inline virtual void CalcTrialShape(const FiniteElement & trial_fe,
                                      ElementTransformation &Trans,
                                      DenseMatrix & shape)
   { trial_fe.CalcPhysCurlShape(Trans, shape); }

   inline virtual int GetTestVDim(const FiniteElement & test_fe)
   { return test_fe.GetDim(); }

   inline virtual void CalcTestShape(const FiniteElement & test_fe,
                                     ElementTransformation &Trans,
                                     DenseMatrix & shape)
   { test_fe.CalcPhysDShape(Trans, shape); }
};

/** Class for integrating the bilinear form a(u,v) := (V x Grad u, Curl v) in 3D
    and where V is a scalar coefficient u is in H1 and v is in H(Curl). */
class MixedCrossGradCurlIntegrator : public MixedVectorIntegrator
{
public:
   MixedCrossGradCurlIntegrator(VectorCoefficient &vq)
      : MixedVectorIntegrator(vq, false) {}

   inline virtual bool VerifyFiniteElementTypes(
      const FiniteElement & trial_fe,
      const FiniteElement & test_fe) const
   {
      return (test_fe.GetCurlDim() == 3 &&
              trial_fe.GetRangeType()  == mfem::FiniteElement::SCALAR &&
              trial_fe.GetDerivType()  == mfem::FiniteElement::GRAD &&
              test_fe.GetRangeType() == mfem::FiniteElement::VECTOR &&
              test_fe.GetDerivType() == mfem::FiniteElement::CURL );
   }

   inline virtual const char * FiniteElementTypeFailureMessage() const
   {
      return "MixedCrossGradCurlIntegrator"
             "Trial space must be a scalar field in 3D with a gradient"
             "and the test space must be a vector field with a curl";
   }

   inline virtual int GetTrialVDim(const FiniteElement & trial_fe)
   { return trial_fe.GetDim(); }

   inline virtual void CalcTrialShape(const FiniteElement & trial_fe,
                                      ElementTransformation &Trans,
                                      DenseMatrix & shape)
   { trial_fe.CalcPhysDShape(Trans, shape); }

   inline virtual int GetTestVDim(const FiniteElement & test_fe)
   { return test_fe.GetCurlDim(); }

   inline virtual void CalcTestShape(const FiniteElement & test_fe,
                                     ElementTransformation &Trans,
                                     DenseMatrix & shape)
   { test_fe.CalcPhysCurlShape(Trans, shape); }
};

/** Class for integrating the bilinear form a(u,v) := (V x u, Curl v) in 3D and
    where V is a vector coefficient u is in H(Curl) or H(Div) and v is in
    H(Curl). */
class MixedWeakCurlCrossIntegrator : public MixedVectorIntegrator
{
public:
   MixedWeakCurlCrossIntegrator(VectorCoefficient &vq)
      : MixedVectorIntegrator(vq, false) {}

   inline virtual bool VerifyFiniteElementTypes(
      const FiniteElement & trial_fe,
      const FiniteElement & test_fe) const
   {
      return (trial_fe.GetVDim() == 3 && test_fe.GetCurlDim() == 3 &&
              trial_fe.GetRangeType() == mfem::FiniteElement::VECTOR &&
              test_fe.GetRangeType()  == mfem::FiniteElement::VECTOR &&
              test_fe.GetDerivType()  == mfem::FiniteElement::CURL );
   }

   inline virtual const char * FiniteElementTypeFailureMessage() const
   {
      return "MixedWeakCurlCrossIntegrator:  "
             "Trial space must be a vector field in 3D "
             "and the test space must be a vector field with a curl";
   }

   inline virtual int GetTestVDim(const FiniteElement & test_fe)
   { return test_fe.GetCurlDim(); }

   inline virtual void CalcTestShape(const FiniteElement & test_fe,
                                     ElementTransformation &Trans,
                                     DenseMatrix & shape)
   { test_fe.CalcPhysCurlShape(Trans, shape); }
};

/** Class for integrating the bilinear form a(u,v) := (V x u, Curl v) in 2D and
    where V is a vector coefficient u is in H(Curl) or H(Div) and v is in
    H(Curl). */
class MixedScalarWeakCurlCrossIntegrator : public MixedScalarVectorIntegrator
{
public:
   MixedScalarWeakCurlCrossIntegrator(VectorCoefficient &vq)
      : MixedScalarVectorIntegrator(vq, true, true) {}

   inline virtual bool VerifyFiniteElementTypes(
      const FiniteElement & trial_fe,
      const FiniteElement & test_fe) const
   {
      return (trial_fe.GetDim() == 2 && test_fe.GetDim() == 2 &&
              trial_fe.GetRangeType() == mfem::FiniteElement::VECTOR &&
              test_fe.GetRangeType()  == mfem::FiniteElement::VECTOR &&
              test_fe.GetDerivType()  == mfem::FiniteElement::CURL );
   }

   inline virtual const char * FiniteElementTypeFailureMessage() const
   {
      return "MixedScalarWeakCurlCrossIntegrator:  "
             "Trial space must be a vector field in 2D "
             "and the test space must be a vector field with a curl";
   }

   inline virtual void CalcShape(const FiniteElement & scalar_fe,
                                 ElementTransformation &Trans,
                                 Vector & shape)
   {
      DenseMatrix dshape(shape.GetData(), shape.Size(), 1);
      scalar_fe.CalcPhysCurlShape(Trans, dshape);
   }
};

/** Class for integrating the bilinear form a(u,v) := (V x Grad u, v) in 3D or
    in 2D and where V is a vector coefficient u is in H1 and v is in H(Curl) or
    H(Div). */
class MixedCrossGradIntegrator : public MixedVectorIntegrator
{
public:
   MixedCrossGradIntegrator(VectorCoefficient &vq)
      : MixedVectorIntegrator(vq, false) {}

   inline virtual bool VerifyFiniteElementTypes(
      const FiniteElement & trial_fe,
      const FiniteElement & test_fe) const
   {
      return (test_fe.GetVDim() == 3 &&
              trial_fe.GetRangeType() == mfem::FiniteElement::SCALAR &&
              trial_fe.GetDerivType() == mfem::FiniteElement::GRAD &&
              test_fe.GetRangeType()  == mfem::FiniteElement::VECTOR );
   }

   inline virtual const char * FiniteElementTypeFailureMessage() const
   {
      return "MixedCrossGradIntegrator:  "
             "Trial space must be a scalar field with a gradient operator"
             " and the test space must be a vector field both in 3D.";
   }

   inline virtual int GetTrialVDim(const FiniteElement & trial_fe)
   { return trial_fe.GetDim(); }

   inline virtual void CalcTrialShape(const FiniteElement & trial_fe,
                                      ElementTransformation &Trans,
                                      DenseMatrix & shape)
   { trial_fe.CalcPhysDShape(Trans, shape); }

   inline virtual void CalcTestShape(const FiniteElement & test_fe,
                                     ElementTransformation &Trans,
                                     DenseMatrix & shape)
   { test_fe.CalcVShape(Trans, shape); }
};

/** Class for integrating the bilinear form a(u,v) := (V x Curl u, v) in 3D and
    where V is a vector coefficient u is in H(Curl) and v is in H(Curl) or
    H(Div). */
class MixedCrossCurlIntegrator : public MixedVectorIntegrator
{
public:
   MixedCrossCurlIntegrator(VectorCoefficient &vq)
      : MixedVectorIntegrator(vq, false) {}

   inline virtual bool VerifyFiniteElementTypes(
      const FiniteElement & trial_fe,
      const FiniteElement & test_fe) const
   {
      return (trial_fe.GetCurlDim() == 3 && test_fe.GetVDim() == 3 &&
              trial_fe.GetRangeType() == mfem::FiniteElement::VECTOR &&
              trial_fe.GetDerivType() == mfem::FiniteElement::CURL   &&
              test_fe.GetRangeType()  == mfem::FiniteElement::VECTOR );
   }

   inline virtual const char * FiniteElementTypeFailureMessage() const
   {
      return "MixedCrossCurlIntegrator:  "
             "Trial space must be a vector field in 3D with a curl "
             "and the test space must be a vector field";
   }

   inline virtual int GetTrialVDim(const FiniteElement & trial_fe)
   { return trial_fe.GetCurlDim(); }

   inline virtual void CalcTrialShape(const FiniteElement & trial_fe,
                                      ElementTransformation &Trans,
                                      DenseMatrix & shape)
   { trial_fe.CalcPhysCurlShape(Trans, shape); }
};

/** Class for integrating the bilinear form a(u,v) := (V x Curl u, v) in 2D and
    where V is a vector coefficient u is in H(Curl) and v is in H(Curl) or
    H(Div). */
class MixedScalarCrossCurlIntegrator : public MixedScalarVectorIntegrator
{
public:
   MixedScalarCrossCurlIntegrator(VectorCoefficient &vq)
      : MixedScalarVectorIntegrator(vq, false, true) {}

   inline virtual bool VerifyFiniteElementTypes(
      const FiniteElement & trial_fe,
      const FiniteElement & test_fe) const
   {
      return (trial_fe.GetDim() == 2 && test_fe.GetDim() == 2 &&
              trial_fe.GetRangeType() == mfem::FiniteElement::VECTOR &&
              trial_fe.GetDerivType() == mfem::FiniteElement::CURL   &&
              test_fe.GetRangeType()  == mfem::FiniteElement::VECTOR );
   }

   inline virtual const char * FiniteElementTypeFailureMessage() const
   {
      return "MixedCrossCurlIntegrator:  "
             "Trial space must be a vector field in 2D with a curl "
             "and the test space must be a vector field";
   }

   inline virtual void CalcShape(const FiniteElement & scalar_fe,
                                 ElementTransformation &Trans,
                                 Vector & shape)
   {
      DenseMatrix dshape(shape.GetData(), shape.Size(), 1);
      scalar_fe.CalcPhysCurlShape(Trans, dshape); shape *= -1.0;
   }
};

/** Class for integrating the bilinear form a(u,v) := (V x Grad u, v) in 2D and
    where V is a vector coefficient u is in H1 and v is in H1 or L2. */
class MixedScalarCrossGradIntegrator : public MixedScalarVectorIntegrator
{
public:
   MixedScalarCrossGradIntegrator(VectorCoefficient &vq)
      : MixedScalarVectorIntegrator(vq, true, true) {}

   inline virtual bool VerifyFiniteElementTypes(
      const FiniteElement & trial_fe,
      const FiniteElement & test_fe) const
   {
      return (trial_fe.GetDim() == 2 && test_fe.GetDim() == 2 &&
              trial_fe.GetRangeType() == mfem::FiniteElement::SCALAR &&
              trial_fe.GetDerivType() == mfem::FiniteElement::GRAD   &&
              test_fe.GetRangeType()  == mfem::FiniteElement::SCALAR );
   }

   inline virtual const char * FiniteElementTypeFailureMessage() const
   {
      return "MixedScalarCrossGradIntegrator:  "
             "Trial space must be a scalar field in 2D with a gradient "
             "and the test space must be a scalar field";
   }

   inline int GetVDim(const FiniteElement & vector_fe)
   { return vector_fe.GetDim(); }

   inline virtual void CalcVShape(const FiniteElement & vector_fe,
                                  ElementTransformation &Trans,
                                  DenseMatrix & shape)
   { vector_fe.CalcPhysDShape(Trans, shape); }
};

/** Class for integrating the bilinear form a(u,v) := (V x u, v) in 2D and where
    V is a vector coefficient u is in ND or RT and v is in H1 or L2. */
class MixedScalarCrossProductIntegrator : public MixedScalarVectorIntegrator
{
public:
   MixedScalarCrossProductIntegrator(VectorCoefficient &vq)
      : MixedScalarVectorIntegrator(vq, true, true) {}

   inline virtual bool VerifyFiniteElementTypes(
      const FiniteElement & trial_fe,
      const FiniteElement & test_fe) const
   {
      return (trial_fe.GetDim() == 2 && test_fe.GetDim() == 2 &&
              trial_fe.GetRangeType() == mfem::FiniteElement::VECTOR &&
              test_fe.GetRangeType()  == mfem::FiniteElement::SCALAR );
   }

   inline virtual const char * FiniteElementTypeFailureMessage() const
   {
      return "MixedScalarCrossProductIntegrator:  "
             "Trial space must be a vector field in 2D "
             "and the test space must be a scalar field";
   }
};

/** Class for integrating the bilinear form a(u,v) := (V x z u, v) in 2D and
    where V is a vector coefficient u is in H1 or L2 and v is in ND or RT. */
class MixedScalarWeakCrossProductIntegrator : public MixedScalarVectorIntegrator
{
public:
   MixedScalarWeakCrossProductIntegrator(VectorCoefficient &vq)
      : MixedScalarVectorIntegrator(vq, false, true) {}

   inline virtual bool VerifyFiniteElementTypes(
      const FiniteElement & trial_fe,
      const FiniteElement & test_fe) const
   {
      return (trial_fe.GetDim() == 2 && test_fe.GetDim() == 2 &&
              trial_fe.GetRangeType() == mfem::FiniteElement::SCALAR &&
              test_fe.GetRangeType()  == mfem::FiniteElement::VECTOR );
   }

   inline virtual const char * FiniteElementTypeFailureMessage() const
   {
      return "MixedScalarWeakCrossProductIntegrator:  "
             "Trial space must be a scalar field in 2D "
             "and the test space must be a vector field";
   }

   inline virtual void CalcShape(const FiniteElement & scalar_fe,
                                 ElementTransformation &Trans,
                                 Vector & shape)
   { scalar_fe.CalcPhysShape(Trans, shape); shape *= -1.0; }
};

/** Class for integrating the bilinear form a(u,v) := (V . Grad u, v) in 2D or
    3D and where V is a vector coefficient, u is in H1 and v is in H1 or L2. */
class MixedDirectionalDerivativeIntegrator : public MixedScalarVectorIntegrator
{
public:
   MixedDirectionalDerivativeIntegrator(VectorCoefficient &vq)
      : MixedScalarVectorIntegrator(vq, true) {}

   inline virtual bool VerifyFiniteElementTypes(
      const FiniteElement & trial_fe,
      const FiniteElement & test_fe) const
   {
      return (trial_fe.GetRangeType() == mfem::FiniteElement::SCALAR &&
              trial_fe.GetDerivType() == mfem::FiniteElement::GRAD   &&
              test_fe.GetRangeType()  == mfem::FiniteElement::SCALAR );
   }

   inline virtual const char * FiniteElementTypeFailureMessage() const
   {
      return "MixedDirectionalDerivativeIntegrator:  "
             "Trial space must be a scalar field with a gradient "
             "and the test space must be a scalar field";
   }

   inline virtual int GetVDim(const FiniteElement & vector_fe)
   { return vector_fe.GetDim(); }

   inline virtual void CalcVShape(const FiniteElement & vector_fe,
                                  ElementTransformation &Trans,
                                  DenseMatrix & shape)
   { vector_fe.CalcPhysDShape(Trans, shape); }
};

/** Class for integrating the bilinear form a(u,v) := (-V . Grad u, Div v) in 2D
    or 3D and where V is a vector coefficient, u is in H1 and v is in RT. */
class MixedGradDivIntegrator : public MixedScalarVectorIntegrator
{
public:
   MixedGradDivIntegrator(VectorCoefficient &vq)
      : MixedScalarVectorIntegrator(vq, true) {}

   inline virtual bool VerifyFiniteElementTypes(
      const FiniteElement & trial_fe,
      const FiniteElement & test_fe) const
   {
      return (trial_fe.GetRangeType() == mfem::FiniteElement::SCALAR &&
              trial_fe.GetDerivType() == mfem::FiniteElement::GRAD   &&
              test_fe.GetRangeType()  == mfem::FiniteElement::VECTOR &&
              test_fe.GetDerivType()  == mfem::FiniteElement::DIV   );
   }

   inline virtual const char * FiniteElementTypeFailureMessage() const
   {
      return "MixedGradDivIntegrator:  "
             "Trial space must be a scalar field with a gradient"
             "and the test space must be a vector field with a divergence";
   }

   inline virtual int GetVDim(const FiniteElement & vector_fe)
   { return vector_fe.GetDim(); }

   inline virtual void CalcVShape(const FiniteElement & vector_fe,
                                  ElementTransformation &Trans,
                                  DenseMatrix & shape)
   { vector_fe.CalcPhysDShape(Trans, shape); shape *= -1.0; }

   inline virtual void CalcShape(const FiniteElement & scalar_fe,
                                 ElementTransformation &Trans,
                                 Vector & shape)
   { scalar_fe.CalcPhysDivShape(Trans, shape); }
};

/** Class for integrating the bilinear form a(u,v) := (-V Div u, Grad v) in 2D
    or 3D and where V is a vector coefficient, u is in RT and v is in H1. */
class MixedDivGradIntegrator : public MixedScalarVectorIntegrator
{
public:
   MixedDivGradIntegrator(VectorCoefficient &vq)
      : MixedScalarVectorIntegrator(vq, false) {}

   inline virtual bool VerifyFiniteElementTypes(
      const FiniteElement & trial_fe,
      const FiniteElement & test_fe) const
   {
      return (trial_fe.GetRangeType() == mfem::FiniteElement::VECTOR &&
              trial_fe.GetDerivType() == mfem::FiniteElement::DIV    &&
              test_fe.GetRangeType()  == mfem::FiniteElement::SCALAR &&
              test_fe.GetDerivType()  == mfem::FiniteElement::GRAD
             );
   }

   inline virtual const char * FiniteElementTypeFailureMessage() const
   {
      return "MixedDivGradIntegrator:  "
             "Trial space must be a vector field with a divergence"
             "and the test space must be a scalar field with a gradient";
   }

   inline virtual int GetVDim(const FiniteElement & vector_fe)
   { return vector_fe.GetDim(); }

   inline virtual void CalcVShape(const FiniteElement & vector_fe,
                                  ElementTransformation &Trans,
                                  DenseMatrix & shape)
   { vector_fe.CalcPhysDShape(Trans, shape); shape *= -1.0; }

   inline virtual void CalcShape(const FiniteElement & scalar_fe,
                                 ElementTransformation &Trans,
                                 Vector & shape)
   { scalar_fe.CalcPhysDivShape(Trans, shape); }
};

/** Class for integrating the bilinear form a(u,v) := (-V u, Grad v) in 2D or 3D
    and where V is a vector coefficient, u is in H1 or L2 and v is in H1. */
class MixedScalarWeakDivergenceIntegrator : public MixedScalarVectorIntegrator
{
public:
   MixedScalarWeakDivergenceIntegrator(VectorCoefficient &vq)
      : MixedScalarVectorIntegrator(vq, false) {}

   inline virtual bool VerifyFiniteElementTypes(
      const FiniteElement & trial_fe,
      const FiniteElement & test_fe) const
   {
      return (trial_fe.GetRangeType() == mfem::FiniteElement::SCALAR &&
              test_fe.GetRangeType()  == mfem::FiniteElement::SCALAR &&
              test_fe.GetDerivType()  == mfem::FiniteElement::GRAD   );
   }

   inline virtual const char * FiniteElementTypeFailureMessage() const
   {
      return "MixedScalarWeakDivergenceIntegrator:  "
             "Trial space must be a scalar field "
             "and the test space must be a scalar field with a gradient";
   }

   inline int GetVDim(const FiniteElement & vector_fe)
   { return vector_fe.GetDim(); }

   inline virtual void CalcVShape(const FiniteElement & vector_fe,
                                  ElementTransformation &Trans,
                                  DenseMatrix & shape)
   { vector_fe.CalcPhysDShape(Trans, shape); shape *= -1.0; }
};

/** Class for integrating the bilinear form a(u,v) := (Q grad u, v) in either 2D
    or 3D and where Q is an optional coefficient (of type scalar, matrix, or
    diagonal matrix) u is in H1 and v is in H(Curl) or H(Div). Partial assembly
    (PA) is supported but could be further optimized by using more efficient
    threading and shared memory.
*/
class MixedVectorGradientIntegrator : public MixedVectorIntegrator
{
public:
   MixedVectorGradientIntegrator() {}
   MixedVectorGradientIntegrator(Coefficient &q)
      : MixedVectorIntegrator(q) {}
   MixedVectorGradientIntegrator(DiagonalMatrixCoefficient &dq)
      : MixedVectorIntegrator(dq, true) {}
   MixedVectorGradientIntegrator(MatrixCoefficient &mq)
      : MixedVectorIntegrator(mq) {}

protected:
   inline virtual bool VerifyFiniteElementTypes(
      const FiniteElement & trial_fe,
      const FiniteElement & test_fe) const
   {
      return (trial_fe.GetDerivType() == mfem::FiniteElement::GRAD &&
              test_fe.GetRangeType()  == mfem::FiniteElement::VECTOR );
   }

   inline virtual const char * FiniteElementTypeFailureMessage() const
   {
      return "MixedVectorGradientIntegrator:  "
             "Trial spaces must be H1 and the test space must be a "
             "vector field in 2D or 3D";
   }

   inline virtual int GetTrialVDim(const FiniteElement & trial_fe)
   { return trial_fe.GetDim(); }

   inline virtual void CalcTrialShape(const FiniteElement & trial_fe,
                                      ElementTransformation &Trans,
                                      DenseMatrix & shape)
   {
      trial_fe.CalcPhysDShape(Trans, shape);
   }

   using BilinearFormIntegrator::AssemblePA;
   virtual void AssemblePA(const FiniteElementSpace &trial_fes,
                           const FiniteElementSpace &test_fes);

   virtual void AddMultPA(const Vector&, Vector&) const;
   virtual void AddMultTransposePA(const Vector&, Vector&) const;

private:
   DenseMatrix Jinv;

   // PA extension
   Vector pa_data;
   const DofToQuad *mapsO;         ///< Not owned. DOF-to-quad map, open.
   const DofToQuad *mapsC;         ///< Not owned. DOF-to-quad map, closed.
   const GeometricFactors *geom;   ///< Not owned
   int dim, ne, dofs1D, quad1D;
};

/** Class for integrating the bilinear form a(u,v) := (Q curl u, v) in 3D and
    where Q is an optional coefficient (of type scalar, matrix, or diagonal
    matrix) u is in H(Curl) and v is in H(Div) or H(Curl). */
class MixedVectorCurlIntegrator : public MixedVectorIntegrator
{
public:
   MixedVectorCurlIntegrator() {}
   MixedVectorCurlIntegrator(Coefficient &q)
      : MixedVectorIntegrator(q) {}
   MixedVectorCurlIntegrator(DiagonalMatrixCoefficient &dq)
      : MixedVectorIntegrator(dq, true) {}
   MixedVectorCurlIntegrator(MatrixCoefficient &mq)
      : MixedVectorIntegrator(mq) {}

protected:
   inline virtual bool VerifyFiniteElementTypes(
      const FiniteElement & trial_fe,
      const FiniteElement & test_fe) const
   {
      return (trial_fe.GetCurlDim() == 3 && test_fe.GetVDim() == 3 &&
              trial_fe.GetDerivType() == mfem::FiniteElement::CURL  &&
              test_fe.GetRangeType()  == mfem::FiniteElement::VECTOR );
   }

   inline virtual const char * FiniteElementTypeFailureMessage() const
   {
      return "MixedVectorCurlIntegrator:  "
             "Trial space must be H(Curl) and the test space must be a "
             "vector field in 3D";
   }

   inline virtual int GetTrialVDim(const FiniteElement & trial_fe)
   { return trial_fe.GetCurlDim(); }

   inline virtual void CalcTrialShape(const FiniteElement & trial_fe,
                                      ElementTransformation &Trans,
                                      DenseMatrix & shape)
   {
      trial_fe.CalcPhysCurlShape(Trans, shape);
   }

   using BilinearFormIntegrator::AssemblePA;
   virtual void AssemblePA(const FiniteElementSpace &trial_fes,
                           const FiniteElementSpace &test_fes);

   virtual void AddMultPA(const Vector&, Vector&) const;

private:
   // PA extension
   Vector pa_data;
   const DofToQuad *mapsO;         ///< Not owned. DOF-to-quad map, open.
   const DofToQuad *mapsC;         ///< Not owned. DOF-to-quad map, closed.
   const DofToQuad *mapsOtest;     ///< Not owned. DOF-to-quad map, open.
   const DofToQuad *mapsCtest;     ///< Not owned. DOF-to-quad map, closed.
   const GeometricFactors *geom;   ///< Not owned
   int dim, ne, dofs1D, dofs1Dtest,quad1D, testType, trialType, coeffDim;
};

/** Class for integrating the bilinear form a(u,v) := (Q u, curl v) in 3D and
    where Q is an optional coefficient (of type scalar, matrix, or diagonal
    matrix) u is in H(Div) or H(Curl) and v is in H(Curl). */
class MixedVectorWeakCurlIntegrator : public MixedVectorIntegrator
{
public:
   MixedVectorWeakCurlIntegrator() {}
   MixedVectorWeakCurlIntegrator(Coefficient &q)
      : MixedVectorIntegrator(q) {}
   MixedVectorWeakCurlIntegrator(DiagonalMatrixCoefficient &dq)
      : MixedVectorIntegrator(dq, true) {}
   MixedVectorWeakCurlIntegrator(MatrixCoefficient &mq)
      : MixedVectorIntegrator(mq) {}

protected:
   inline virtual bool VerifyFiniteElementTypes(
      const FiniteElement & trial_fe,
      const FiniteElement & test_fe) const
   {
      return (trial_fe.GetVDim() == 3 && test_fe.GetCurlDim() == 3 &&
              trial_fe.GetRangeType() == mfem::FiniteElement::VECTOR &&
              test_fe.GetDerivType()  == mfem::FiniteElement::CURL );
   }

   inline virtual const char * FiniteElementTypeFailureMessage() const
   {
      return "MixedVectorWeakCurlIntegrator:  "
             "Trial space must be vector field in 3D and the "
             "test space must be H(Curl)";
   }

   inline virtual int GetTestVDim(const FiniteElement & test_fe)
   { return test_fe.GetCurlDim(); }

   inline virtual void CalcTestShape(const FiniteElement & test_fe,
                                     ElementTransformation &Trans,
                                     DenseMatrix & shape)
   {
      test_fe.CalcPhysCurlShape(Trans, shape);
   }

   using BilinearFormIntegrator::AssemblePA;
   virtual void AssemblePA(const FiniteElementSpace &trial_fes,
                           const FiniteElementSpace &test_fes);

   virtual void AddMultPA(const Vector&, Vector&) const;

private:
   // PA extension
   Vector pa_data;
   const DofToQuad *mapsO;         ///< Not owned. DOF-to-quad map, open.
   const DofToQuad *mapsC;         ///< Not owned. DOF-to-quad map, closed.
   const GeometricFactors *geom;   ///< Not owned
   int dim, ne, dofs1D, quad1D, testType, trialType, coeffDim;
};

/** Class for integrating the bilinear form a(u,v) := - (Q u, grad v) in either
    2D or 3D and where Q is an optional coefficient (of type scalar, matrix, or
    diagonal matrix) u is in H(Div) or H(Curl) and v is in H1. */
class MixedVectorWeakDivergenceIntegrator : public MixedVectorIntegrator
{
public:
   MixedVectorWeakDivergenceIntegrator() {}
   MixedVectorWeakDivergenceIntegrator(Coefficient &q)
      : MixedVectorIntegrator(q) {}
   MixedVectorWeakDivergenceIntegrator(DiagonalMatrixCoefficient &dq)
      : MixedVectorIntegrator(dq, true) {}
   MixedVectorWeakDivergenceIntegrator(MatrixCoefficient &mq)
      : MixedVectorIntegrator(mq) {}

protected:
   inline virtual bool VerifyFiniteElementTypes(
      const FiniteElement & trial_fe,
      const FiniteElement & test_fe) const
   {
      return (trial_fe.GetRangeType() == mfem::FiniteElement::VECTOR &&
              test_fe.GetDerivType()  == mfem::FiniteElement::GRAD );
   }

   inline virtual const char * FiniteElementTypeFailureMessage() const
   {
      return "MixedVectorWeakDivergenceIntegrator:  "
             "Trial space must be vector field and the "
             "test space must be H1";
   }

   inline virtual int GetTestVDim(const FiniteElement & test_fe)
   { return test_fe.GetDim(); }

   inline virtual void CalcTestShape(const FiniteElement & test_fe,
                                     ElementTransformation &Trans,
                                     DenseMatrix & shape)
   {
      test_fe.CalcPhysDShape(Trans, shape);
      shape *= -1.0;
   }
};

/** Class for integrating the bilinear form a(u,v) := (Q grad u, v) where Q is a
    scalar coefficient, and v is a vector with components v_i in the same (H1) space
    as u.

    See also MixedVectorGradientIntegrator when v is in H(curl). */
class GradientIntegrator : public BilinearFormIntegrator
{
protected:
   Coefficient *Q;

private:
   Vector shape;
   DenseMatrix dshape;
   DenseMatrix gshape;
   DenseMatrix Jadj;
   DenseMatrix elmat_comp;
   // PA extension
   Vector pa_data;
   const DofToQuad *trial_maps, *test_maps; ///< Not owned
   const GeometricFactors *geom;            ///< Not owned
   int dim, ne, nq;
   int trial_dofs1D, test_dofs1D, quad1D;

public:
   GradientIntegrator() :
      Q{NULL}, trial_maps{NULL}, test_maps{NULL}, geom{NULL}
   { }
   GradientIntegrator(Coefficient *q_) :
      Q{q_}, trial_maps{NULL}, test_maps{NULL}, geom{NULL}
   { }
   GradientIntegrator(Coefficient &q) :
      Q{&q}, trial_maps{NULL}, test_maps{NULL}, geom{NULL}
   { }

   virtual void AssembleElementMatrix2(const FiniteElement &trial_fe,
                                       const FiniteElement &test_fe,
                                       ElementTransformation &Trans,
                                       DenseMatrix &elmat);

   using BilinearFormIntegrator::AssemblePA;
   virtual void AssemblePA(const FiniteElementSpace &trial_fes,
                           const FiniteElementSpace &test_fes);

   virtual void AddMultPA(const Vector &x, Vector &y) const;
   virtual void AddMultTransposePA(const Vector &x, Vector &y) const;

   static const IntegrationRule &GetRule(const FiniteElement &trial_fe,
                                         const FiniteElement &test_fe,
                                         ElementTransformation &Trans);
};

/** Class for integrating the bilinear form a(u,v) := (Q grad u, grad v) where Q
    can be a scalar or a matrix coefficient. */
class DiffusionIntegrator: public BilinearFormIntegrator
{
protected:
   Coefficient *Q;
   VectorCoefficient *VQ;
   MatrixCoefficient *MQ;
   SymmetricMatrixCoefficient *SMQ;

private:
   Vector vec, vecdxt, pointflux, shape;
#ifndef MFEM_THREAD_SAFE
   DenseMatrix dshape, dshapedxt, invdfdx, M, dshapedxt_m;
   DenseMatrix te_dshape, te_dshapedxt;
   Vector D;
#endif

   // PA extension
   const FiniteElementSpace *fespace;
   const DofToQuad *maps;         ///< Not owned
   const GeometricFactors *geom;  ///< Not owned
   int dim, ne, dofs1D, quad1D;
   Vector pa_data;
   bool symmetric = true; ///< False if using a nonsymmetric matrix coefficient

public:
   /// Construct a diffusion integrator with coefficient Q = 1
   DiffusionIntegrator(const IntegrationRule *ir = nullptr)
      : BilinearFormIntegrator(ir),
        Q(NULL), VQ(NULL), MQ(NULL), SMQ(NULL), maps(NULL), geom(NULL) { }

   /// Construct a diffusion integrator with a scalar coefficient q
   DiffusionIntegrator(Coefficient &q, const IntegrationRule *ir = nullptr)
      : BilinearFormIntegrator(ir),
        Q(&q), VQ(NULL), MQ(NULL), SMQ(NULL), maps(NULL), geom(NULL) { }

   /// Construct a diffusion integrator with a vector coefficient q
   DiffusionIntegrator(VectorCoefficient &q,
                       const IntegrationRule *ir = nullptr)
      : BilinearFormIntegrator(ir),
        Q(NULL), VQ(&q), MQ(NULL), SMQ(NULL), maps(NULL), geom(NULL) { }

   /// Construct a diffusion integrator with a matrix coefficient q
   DiffusionIntegrator(MatrixCoefficient &q,
                       const IntegrationRule *ir = nullptr)
      : BilinearFormIntegrator(ir),
        Q(NULL), VQ(NULL), MQ(&q), SMQ(NULL), maps(NULL), geom(NULL) { }

   /// Construct a diffusion integrator with a symmetric matrix coefficient q
   DiffusionIntegrator(SymmetricMatrixCoefficient &q,
                       const IntegrationRule *ir = nullptr)
      : BilinearFormIntegrator(ir),
        Q(NULL), VQ(NULL), MQ(NULL), SMQ(&q), maps(NULL), geom(NULL) { }

   /** Given a particular Finite Element computes the element stiffness matrix
       elmat. */
   virtual void AssembleElementMatrix(const FiniteElement &el,
                                      ElementTransformation &Trans,
                                      DenseMatrix &elmat);
   /** Given a trial and test Finite Element computes the element stiffness
       matrix elmat. */
   virtual void AssembleElementMatrix2(const FiniteElement &trial_fe,
                                       const FiniteElement &test_fe,
                                       ElementTransformation &Trans,
                                       DenseMatrix &elmat);

   /// Perform the local action of the BilinearFormIntegrator
   virtual void AssembleElementVector(const FiniteElement &el,
                                      ElementTransformation &Tr,
                                      const Vector &elfun, Vector &elvect);

   virtual void ComputeElementFlux(const FiniteElement &el,
                                   ElementTransformation &Trans,
                                   Vector &u, const FiniteElement &fluxelem,
                                   Vector &flux, bool with_coef = true);

   virtual double ComputeFluxEnergy(const FiniteElement &fluxelem,
                                    ElementTransformation &Trans,
                                    Vector &flux, Vector *d_energy = NULL);

   using BilinearFormIntegrator::AssemblePA;

   virtual void AssembleMF(const FiniteElementSpace &fes);

   virtual void AssemblePA(const FiniteElementSpace &fes);

   virtual void AssembleEA(const FiniteElementSpace &fes, Vector &emat,
                           const bool add);

   virtual void AssembleDiagonalPA(Vector &diag);

   virtual void AssembleDiagonalMF(Vector &diag);

   virtual void AddMultMF(const Vector&, Vector&) const;

   virtual void AddMultPA(const Vector&, Vector&) const;

   virtual void AddMultTransposePA(const Vector&, Vector&) const;

   static const IntegrationRule &GetRule(const FiniteElement &trial_fe,
                                         const FiniteElement &test_fe);

   bool SupportsCeed() const { return DeviceCanUseCeed(); }
};

/** Class for local mass matrix assembling a(u,v) := (Q u, v) */
class MassIntegrator: public BilinearFormIntegrator
{
protected:
#ifndef MFEM_THREAD_SAFE
   Vector shape, te_shape;
#endif
   Coefficient *Q;
   // PA extension
   const FiniteElementSpace *fespace;
   Vector pa_data;
   const DofToQuad *maps;         ///< Not owned
   const GeometricFactors *geom;  ///< Not owned
   int dim, ne, nq, dofs1D, quad1D;

public:
   MassIntegrator(const IntegrationRule *ir = NULL)
      : BilinearFormIntegrator(ir), Q(NULL), maps(NULL), geom(NULL) { }

   /// Construct a mass integrator with coefficient q
   MassIntegrator(Coefficient &q, const IntegrationRule *ir = NULL)
      : BilinearFormIntegrator(ir), Q(&q), maps(NULL), geom(NULL) { }

   /** Given a particular Finite Element computes the element mass matrix
       elmat. */
   virtual void AssembleElementMatrix(const FiniteElement &el,
                                      ElementTransformation &Trans,
                                      DenseMatrix &elmat);
   virtual void AssembleElementMatrix2(const FiniteElement &trial_fe,
                                       const FiniteElement &test_fe,
                                       ElementTransformation &Trans,
                                       DenseMatrix &elmat);

   using BilinearFormIntegrator::AssemblePA;

   virtual void AssembleMF(const FiniteElementSpace &fes);

   virtual void AssemblePA(const FiniteElementSpace &fes);

   virtual void AssembleEA(const FiniteElementSpace &fes, Vector &emat,
                           const bool add);

   virtual void AssembleDiagonalPA(Vector &diag);

   virtual void AssembleDiagonalMF(Vector &diag);

   virtual void AddMultMF(const Vector&, Vector&) const;

   virtual void AddMultPA(const Vector&, Vector&) const;

   virtual void AddMultTransposePA(const Vector&, Vector&) const;

   static const IntegrationRule &GetRule(const FiniteElement &trial_fe,
                                         const FiniteElement &test_fe,
                                         ElementTransformation &Trans);

   bool SupportsCeed() const { return DeviceCanUseCeed(); }
};

/** Mass integrator (u, v) restricted to the boundary of a domain */
class BoundaryMassIntegrator : public MassIntegrator
{
public:
   BoundaryMassIntegrator(Coefficient &q) : MassIntegrator(q) { }

   using BilinearFormIntegrator::AssembleFaceMatrix;

   virtual void AssembleFaceMatrix(const FiniteElement &el1,
                                   const FiniteElement &el2,
                                   FaceElementTransformations &Trans,
                                   DenseMatrix &elmat);
};

/// alpha (q . grad u, v)
class ConvectionIntegrator : public BilinearFormIntegrator
{
protected:
   VectorCoefficient *Q;
   double alpha;
   // PA extension
   Vector pa_data;
   const DofToQuad *maps;         ///< Not owned
   const GeometricFactors *geom;  ///< Not owned
   int dim, ne, nq, dofs1D, quad1D;

private:
#ifndef MFEM_THREAD_SAFE
   DenseMatrix dshape, adjJ, Q_ir;
   Vector shape, vec2, BdFidxT;
#endif

public:
   ConvectionIntegrator(VectorCoefficient &q, double a = 1.0)
      : Q(&q) { alpha = a; }

   virtual void AssembleElementMatrix(const FiniteElement &,
                                      ElementTransformation &,
                                      DenseMatrix &);

   using BilinearFormIntegrator::AssemblePA;

   virtual void AssembleMF(const FiniteElementSpace &fes);

   virtual void AssemblePA(const FiniteElementSpace&);

   virtual void AssembleEA(const FiniteElementSpace &fes, Vector &emat,
                           const bool add);

   virtual void AssembleDiagonalPA(Vector &diag);

   virtual void AssembleDiagonalMF(Vector &diag);

   virtual void AddMultMF(const Vector&, Vector&) const;

   virtual void AddMultPA(const Vector&, Vector&) const;

   virtual void AddMultTransposePA(const Vector &x, Vector &y) const;

   static const IntegrationRule &GetRule(const FiniteElement &el,
                                         ElementTransformation &Trans);

   static const IntegrationRule &GetRule(const FiniteElement &trial_fe,
                                         const FiniteElement &test_fe,
                                         ElementTransformation &Trans);

   bool SupportsCeed() const { return DeviceCanUseCeed(); }
};

// Alias for @ConvectionIntegrator.
using NonconservativeConvectionIntegrator = ConvectionIntegrator;

/// -alpha (u, q . grad v), negative transpose of ConvectionIntegrator
class ConservativeConvectionIntegrator : public TransposeIntegrator
{
public:
   ConservativeConvectionIntegrator(VectorCoefficient &q, double a = 1.0)
      : TransposeIntegrator(new ConvectionIntegrator(q, -a)) { }
};

/// alpha (q . grad u, v) using the "group" FE discretization
class GroupConvectionIntegrator : public BilinearFormIntegrator
{
protected:
   VectorCoefficient *Q;
   double alpha;

private:
   DenseMatrix dshape, adjJ, Q_nodal, grad;
   Vector shape;

public:
   GroupConvectionIntegrator(VectorCoefficient &q, double a = 1.0)
      : Q(&q) { alpha = a; }
   virtual void AssembleElementMatrix(const FiniteElement &,
                                      ElementTransformation &,
                                      DenseMatrix &);
};

/** Class for integrating the bilinear form a(u,v) := (Q u, v),
    where u=(u1,...,un) and v=(v1,...,vn); ui and vi are defined
    by scalar FE through standard transformation. */
class VectorMassIntegrator: public BilinearFormIntegrator
{
private:
   int vdim;
   Vector shape, te_shape, vec;
   DenseMatrix partelmat;
   DenseMatrix mcoeff;
   int Q_order;

protected:
   Coefficient *Q;
   VectorCoefficient *VQ;
   MatrixCoefficient *MQ;
   // PA extension
   Vector pa_data;
   const DofToQuad *maps;         ///< Not owned
   const GeometricFactors *geom;  ///< Not owned
   int dim, ne, nq, dofs1D, quad1D;

public:
   /// Construct an integrator with coefficient 1.0
   VectorMassIntegrator()
      : vdim(-1), Q_order(0), Q(NULL), VQ(NULL), MQ(NULL) { }
   /** Construct an integrator with scalar coefficient q.  If possible, save
       memory by using a scalar integrator since the resulting matrix is block
       diagonal with the same diagonal block repeated. */
   VectorMassIntegrator(Coefficient &q, int qo = 0)
      : vdim(-1), Q_order(qo), Q(&q), VQ(NULL), MQ(NULL) { }
   VectorMassIntegrator(Coefficient &q, const IntegrationRule *ir)
      : BilinearFormIntegrator(ir), vdim(-1), Q_order(0), Q(&q), VQ(NULL),
        MQ(NULL) { }
   /// Construct an integrator with diagonal coefficient q
   VectorMassIntegrator(VectorCoefficient &q, int qo = 0)
      : vdim(q.GetVDim()), Q_order(qo), Q(NULL), VQ(&q), MQ(NULL) { }
   /// Construct an integrator with matrix coefficient q
   VectorMassIntegrator(MatrixCoefficient &q, int qo = 0)
      : vdim(q.GetVDim()), Q_order(qo), Q(NULL), VQ(NULL), MQ(&q) { }

   int GetVDim() const { return vdim; }
   void SetVDim(int vdim_) { vdim = vdim_; }

   virtual void AssembleElementMatrix(const FiniteElement &el,
                                      ElementTransformation &Trans,
                                      DenseMatrix &elmat);
   virtual void AssembleElementMatrix2(const FiniteElement &trial_fe,
                                       const FiniteElement &test_fe,
                                       ElementTransformation &Trans,
                                       DenseMatrix &elmat);
   using BilinearFormIntegrator::AssemblePA;
   virtual void AssemblePA(const FiniteElementSpace &fes);
   virtual void AssembleMF(const FiniteElementSpace &fes);
   virtual void AssembleDiagonalPA(Vector &diag);
   virtual void AssembleDiagonalMF(Vector &diag);
   virtual void AddMultPA(const Vector &x, Vector &y) const;
   virtual void AddMultMF(const Vector &x, Vector &y) const;
   bool SupportsCeed() const { return DeviceCanUseCeed(); }
};


/** Class for integrating (div u, p) where u is a vector field given by
    VectorFiniteElement through Piola transformation (for RT elements); p is
    scalar function given by FiniteElement through standard transformation.
    Here, u is the trial function and p is the test function.

    Note: the element matrix returned by AssembleElementMatrix2 does NOT depend
    on the ElementTransformation Trans. */
class VectorFEDivergenceIntegrator : public BilinearFormIntegrator
{
protected:
   Coefficient *Q;

   using BilinearFormIntegrator::AssemblePA;
   virtual void AssemblePA(const FiniteElementSpace &trial_fes,
                           const FiniteElementSpace &test_fes);

   virtual void AddMultPA(const Vector&, Vector&) const;
   virtual void AddMultTransposePA(const Vector&, Vector&) const;

private:
#ifndef MFEM_THREAD_SAFE
   Vector divshape, shape;
#endif

   // PA extension
   Vector pa_data;
   const DofToQuad *mapsO;         ///< Not owned. DOF-to-quad map, open.
   const DofToQuad *L2mapsO;       ///< Not owned. DOF-to-quad map, open.
   const DofToQuad *mapsC;         ///< Not owned. DOF-to-quad map, closed.
   int dim, ne, dofs1D, L2dofs1D, quad1D;

public:
   VectorFEDivergenceIntegrator() { Q = NULL; }
   VectorFEDivergenceIntegrator(Coefficient &q) { Q = &q; }
   virtual void AssembleElementMatrix(const FiniteElement &el,
                                      ElementTransformation &Trans,
                                      DenseMatrix &elmat) { }
   virtual void AssembleElementMatrix2(const FiniteElement &trial_fe,
                                       const FiniteElement &test_fe,
                                       ElementTransformation &Trans,
                                       DenseMatrix &elmat);

   virtual void AssembleDiagonalPA_ADAt(const Vector &D, Vector &diag);
};


/** Integrator for `(-Q u, grad v)` for Nedelec (`u`) and H1 (`v`) elements.
    This is equivalent to a weak divergence of the Nedelec basis functions. */
class VectorFEWeakDivergenceIntegrator: public BilinearFormIntegrator
{
protected:
   Coefficient *Q;

private:
#ifndef MFEM_THREAD_SAFE
   DenseMatrix dshape;
   DenseMatrix dshapedxt;
   DenseMatrix vshape;
   DenseMatrix invdfdx;
#endif

public:
   VectorFEWeakDivergenceIntegrator() { Q = NULL; }
   VectorFEWeakDivergenceIntegrator(Coefficient &q) { Q = &q; }
   virtual void AssembleElementMatrix(const FiniteElement &el,
                                      ElementTransformation &Trans,
                                      DenseMatrix &elmat) { }
   virtual void AssembleElementMatrix2(const FiniteElement &trial_fe,
                                       const FiniteElement &test_fe,
                                       ElementTransformation &Trans,
                                       DenseMatrix &elmat);
};

/** Integrator for (curl u, v) for Nedelec and RT elements. If the trial and
    test spaces are switched, assembles the form (u, curl v). */
class VectorFECurlIntegrator: public BilinearFormIntegrator
{
protected:
   Coefficient *Q;

private:
#ifndef MFEM_THREAD_SAFE
   DenseMatrix curlshapeTrial;
   DenseMatrix vshapeTest;
   DenseMatrix curlshapeTrial_dFT;
#endif

public:
   VectorFECurlIntegrator() { Q = NULL; }
   VectorFECurlIntegrator(Coefficient &q) { Q = &q; }
   virtual void AssembleElementMatrix(const FiniteElement &el,
                                      ElementTransformation &Trans,
                                      DenseMatrix &elmat) { }
   virtual void AssembleElementMatrix2(const FiniteElement &trial_fe,
                                       const FiniteElement &test_fe,
                                       ElementTransformation &Trans,
                                       DenseMatrix &elmat);
};

/// Class for integrating (Q D_i(u), v); u and v are scalars
class DerivativeIntegrator : public BilinearFormIntegrator
{
protected:
   Coefficient* Q;

private:
   int xi;
   DenseMatrix dshape, dshapedxt, invdfdx;
   Vector shape, dshapedxi;

public:
   DerivativeIntegrator(Coefficient &q, int i) : Q(&q), xi(i) { }
   virtual void AssembleElementMatrix(const FiniteElement &el,
                                      ElementTransformation &Trans,
                                      DenseMatrix &elmat)
   { AssembleElementMatrix2(el,el,Trans,elmat); }
   virtual void AssembleElementMatrix2(const FiniteElement &trial_fe,
                                       const FiniteElement &test_fe,
                                       ElementTransformation &Trans,
                                       DenseMatrix &elmat);
};

/// Integrator for (curl u, curl v) for Nedelec elements
class CurlCurlIntegrator: public BilinearFormIntegrator
{
private:
   Vector vec, pointflux;
#ifndef MFEM_THREAD_SAFE
   Vector D;
   DenseMatrix curlshape, curlshape_dFt, M;
   DenseMatrix vshape, projcurl;
#endif

protected:
   Coefficient *Q;
   DiagonalMatrixCoefficient *DQ;
   MatrixCoefficient *MQ;
   SymmetricMatrixCoefficient *SMQ;

   // PA extension
   Vector pa_data;
   const DofToQuad *mapsO;         ///< Not owned. DOF-to-quad map, open.
   const DofToQuad *mapsC;         ///< Not owned. DOF-to-quad map, closed.
   const GeometricFactors *geom;   ///< Not owned
   int dim, ne, nq, dofs1D, quad1D;
   bool symmetric = true; ///< False if using a nonsymmetric matrix coefficient

public:
   CurlCurlIntegrator() { Q = NULL; DQ = NULL; MQ = NULL; SMQ = NULL; }
   /// Construct a bilinear form integrator for Nedelec elements
   CurlCurlIntegrator(Coefficient &q, const IntegrationRule *ir = NULL) :
      BilinearFormIntegrator(ir), Q(&q), DQ(NULL), MQ(NULL), SMQ(NULL) { }
   CurlCurlIntegrator(DiagonalMatrixCoefficient &dq,
                      const IntegrationRule *ir = NULL) :
      BilinearFormIntegrator(ir), Q(NULL), DQ(&dq), MQ(NULL), SMQ(NULL) { }
   CurlCurlIntegrator(MatrixCoefficient &mq, const IntegrationRule *ir = NULL) :
      BilinearFormIntegrator(ir), Q(NULL), DQ(NULL), MQ(&mq), SMQ(NULL) { }
   CurlCurlIntegrator(SymmetricMatrixCoefficient &smq,
                      const IntegrationRule *ir = NULL) :
      BilinearFormIntegrator(ir), Q(NULL), DQ(NULL), MQ(NULL), SMQ(&smq) { }

   /* Given a particular Finite Element, compute the
      element curl-curl matrix elmat */
   virtual void AssembleElementMatrix(const FiniteElement &el,
                                      ElementTransformation &Trans,
                                      DenseMatrix &elmat);

   virtual void ComputeElementFlux(const FiniteElement &el,
                                   ElementTransformation &Trans,
                                   Vector &u, const FiniteElement &fluxelem,
                                   Vector &flux, bool with_coef);

   virtual double ComputeFluxEnergy(const FiniteElement &fluxelem,
                                    ElementTransformation &Trans,
                                    Vector &flux, Vector *d_energy = NULL);

   using BilinearFormIntegrator::AssemblePA;
   virtual void AssemblePA(const FiniteElementSpace &fes);
   virtual void AddMultPA(const Vector &x, Vector &y) const;
   virtual void AssembleDiagonalPA(Vector& diag);
};

/** Integrator for (curl u, curl v) for FE spaces defined by 'dim' copies of a
    scalar FE space. */
class VectorCurlCurlIntegrator: public BilinearFormIntegrator
{
private:
#ifndef MFEM_THREAD_SAFE
   DenseMatrix dshape_hat, dshape, curlshape, Jadj, grad_hat, grad;
#endif

protected:
   Coefficient *Q;

public:
   VectorCurlCurlIntegrator() { Q = NULL; }

   VectorCurlCurlIntegrator(Coefficient &q) : Q(&q) { }

   /// Assemble an element matrix
   virtual void AssembleElementMatrix(const FiniteElement &el,
                                      ElementTransformation &Trans,
                                      DenseMatrix &elmat);
   /// Compute element energy: (1/2) (curl u, curl u)_E
   virtual double GetElementEnergy(const FiniteElement &el,
                                   ElementTransformation &Tr,
                                   const Vector &elfun);
};

/** Integrator for (Q u, v), where Q is an optional coefficient (of type scalar,
    vector (diagonal matrix), or matrix), trial function u is in H(Curl) or
    H(Div), and test function v is in H(Curl), H(Div), or v=(v1,...,vn), where
    vi are in H1. */
class VectorFEMassIntegrator: public BilinearFormIntegrator
{
private:
   void Init(Coefficient *q, DiagonalMatrixCoefficient *dq, MatrixCoefficient *mq,
             SymmetricMatrixCoefficient *smq)
   { Q = q; DQ = dq; MQ = mq; SMQ = smq; }

#ifndef MFEM_THREAD_SAFE
   Vector shape;
   Vector D;
   DenseMatrix K;
   DenseMatrix partelmat;
   DenseMatrix test_vshape;
   DenseMatrix trial_vshape;
#endif

protected:
   Coefficient *Q;
   DiagonalMatrixCoefficient *DQ;
   MatrixCoefficient *MQ;
   SymmetricMatrixCoefficient *SMQ;

   // PA extension
   Vector pa_data;
   const DofToQuad *mapsO;         ///< Not owned. DOF-to-quad map, open.
   const DofToQuad *mapsC;         ///< Not owned. DOF-to-quad map, closed.
   const DofToQuad *mapsOtest;     ///< Not owned. DOF-to-quad map, open.
   const DofToQuad *mapsCtest;     ///< Not owned. DOF-to-quad map, closed.
   const GeometricFactors *geom;   ///< Not owned
   int dim, ne, nq, dofs1D, dofs1Dtest, quad1D, trial_fetype, test_fetype;
   bool symmetric = true; ///< False if using a nonsymmetric matrix coefficient

public:
   VectorFEMassIntegrator() { Init(NULL, NULL, NULL, NULL); }
   VectorFEMassIntegrator(Coefficient *q_) { Init(q_, NULL, NULL, NULL); }
   VectorFEMassIntegrator(Coefficient &q) { Init(&q, NULL, NULL, NULL); }
   VectorFEMassIntegrator(DiagonalMatrixCoefficient *dq_) { Init(NULL, dq_, NULL, NULL); }
   VectorFEMassIntegrator(DiagonalMatrixCoefficient &dq) { Init(NULL, &dq, NULL, NULL); }
   VectorFEMassIntegrator(MatrixCoefficient *mq_) { Init(NULL, NULL, mq_, NULL); }
   VectorFEMassIntegrator(MatrixCoefficient &mq) { Init(NULL, NULL, &mq, NULL); }
   VectorFEMassIntegrator(SymmetricMatrixCoefficient &smq) { Init(NULL, NULL, NULL, &smq); }
   VectorFEMassIntegrator(SymmetricMatrixCoefficient *smq) { Init(NULL, NULL, NULL, smq); }

   virtual void AssembleElementMatrix(const FiniteElement &el,
                                      ElementTransformation &Trans,
                                      DenseMatrix &elmat);
   virtual void AssembleElementMatrix2(const FiniteElement &trial_fe,
                                       const FiniteElement &test_fe,
                                       ElementTransformation &Trans,
                                       DenseMatrix &elmat);

   using BilinearFormIntegrator::AssemblePA;
   virtual void AssemblePA(const FiniteElementSpace &fes);
   virtual void AssemblePA(const FiniteElementSpace &trial_fes,
                           const FiniteElementSpace &test_fes);
   virtual void AddMultPA(const Vector &x, Vector &y) const;
   virtual void AssembleDiagonalPA(Vector& diag);
};

/** Integrator for (Q div u, p) where u=(v1,...,vn) and all vi are in the same
    scalar FE space; p is also in a (different) scalar FE space.  */
class VectorDivergenceIntegrator : public BilinearFormIntegrator
{
protected:
   Coefficient *Q;

private:
   Vector shape;
   Vector divshape;
   DenseMatrix dshape;
   DenseMatrix gshape;
   DenseMatrix Jadj;
   // PA extension
   Vector pa_data;
   const DofToQuad *trial_maps, *test_maps; ///< Not owned
   const GeometricFactors *geom;            ///< Not owned
   int dim, ne, nq;
   int trial_dofs1D, test_dofs1D, quad1D;

public:
   VectorDivergenceIntegrator() :
      Q(NULL), trial_maps(NULL), test_maps(NULL), geom(NULL)
   {  }
   VectorDivergenceIntegrator(Coefficient *q_) :
      Q(q_), trial_maps(NULL), test_maps(NULL), geom(NULL)
   { }
   VectorDivergenceIntegrator(Coefficient &q) :
      Q(&q), trial_maps(NULL), test_maps(NULL), geom(NULL)
   { }

   virtual void AssembleElementMatrix2(const FiniteElement &trial_fe,
                                       const FiniteElement &test_fe,
                                       ElementTransformation &Trans,
                                       DenseMatrix &elmat);

   using BilinearFormIntegrator::AssemblePA;
   virtual void AssemblePA(const FiniteElementSpace &trial_fes,
                           const FiniteElementSpace &test_fes);

   virtual void AddMultPA(const Vector &x, Vector &y) const;
   virtual void AddMultTransposePA(const Vector &x, Vector &y) const;

   static const IntegrationRule &GetRule(const FiniteElement &trial_fe,
                                         const FiniteElement &test_fe,
                                         ElementTransformation &Trans);
};

/// (Q div u, div v) for RT elements
class DivDivIntegrator: public BilinearFormIntegrator
{
protected:
   Coefficient *Q;

   using BilinearFormIntegrator::AssemblePA;
   virtual void AssemblePA(const FiniteElementSpace &fes);
   virtual void AddMultPA(const Vector &x, Vector &y) const;
   virtual void AssembleDiagonalPA(Vector& diag);

private:
#ifndef MFEM_THREAD_SAFE
   Vector divshape;
#endif

   // PA extension
   Vector pa_data;
   const DofToQuad *mapsO;         ///< Not owned. DOF-to-quad map, open.
   const DofToQuad *mapsC;         ///< Not owned. DOF-to-quad map, closed.
   const GeometricFactors *geom;   ///< Not owned
   int dim, ne, dofs1D, quad1D;

public:
   DivDivIntegrator() { Q = NULL; }
   DivDivIntegrator(Coefficient &q) : Q(&q) { }

   virtual void AssembleElementMatrix(const FiniteElement &el,
                                      ElementTransformation &Trans,
                                      DenseMatrix &elmat);
};

/** Integrator for

      (Q grad u, grad v) = sum_i (Q grad u_i, grad v_i) e_i e_i^T

    for vector FE spaces, where e_i is the unit vector in the i-th direction.
    The resulting local element matrix is square, of size <tt> vdim*dof </tt>,
    where \c vdim is the vector dimension space and \c dof is the local degrees
    of freedom. The integrator is not aware of the true vector dimension and
    must use \c VectorCoefficient, \c MatrixCoefficient, or a caller-specified
    value to determine the vector space. For a scalar coefficient, the caller
    may manually specify the vector dimension or the vector dimension is assumed
    to be the spatial dimension (i.e. 2-dimension or 3-dimension).
*/
class VectorDiffusionIntegrator : public BilinearFormIntegrator
{
protected:
   Coefficient *Q = NULL;
   VectorCoefficient *VQ = NULL;
   MatrixCoefficient *MQ = NULL;

   // PA extension
   const DofToQuad *maps;         ///< Not owned
   const GeometricFactors *geom;  ///< Not owned
   int dim, sdim, ne, dofs1D, quad1D;
   Vector pa_data;

private:
   DenseMatrix dshape, dshapedxt, pelmat;
   int vdim = -1;
   DenseMatrix mcoeff;
   Vector vcoeff;

public:
   VectorDiffusionIntegrator() { }

   /** \brief Integrator with unit coefficient for caller-specified vector
       dimension.

       If the vector dimension does not match the true dimension of the space,
       the resulting element matrix will be mathematically invalid. */
   VectorDiffusionIntegrator(int vector_dimension)
      : vdim(vector_dimension) { }

   VectorDiffusionIntegrator(Coefficient &q)
      : Q(&q) { }

   VectorDiffusionIntegrator(Coefficient &q, const IntegrationRule *ir)
      : BilinearFormIntegrator(ir), Q(&q) { }

   /** \brief Integrator with scalar coefficient for caller-specified vector
       dimension.

       The element matrix is block-diagonal with \c vdim copies of the element
       matrix integrated with the \c Coefficient.

       If the vector dimension does not match the true dimension of the space,
       the resulting element matrix will be mathematically invalid. */
   VectorDiffusionIntegrator(Coefficient &q, int vector_dimension)
      : Q(&q), vdim(vector_dimension) { }

   /** \brief Integrator with \c VectorCoefficient. The vector dimension of the
       \c FiniteElementSpace is assumed to be the same as the dimension of the
       \c Vector.

       The element matrix is block-diagonal and each block is integrated with
       coefficient q_i.

       If the vector dimension does not match the true dimension of the space,
       the resulting element matrix will be mathematically invalid. */
   VectorDiffusionIntegrator(VectorCoefficient &vq)
      : VQ(&vq), vdim(vq.GetVDim()) { }

   /** \brief Integrator with \c MatrixCoefficient. The vector dimension of the
       \c FiniteElementSpace is assumed to be the same as the dimension of the
       \c Matrix.

       The element matrix is populated in each block. Each block is integrated
       with coefficient q_ij.

       If the vector dimension does not match the true dimension of the space,
       the resulting element matrix will be mathematically invalid. */
   VectorDiffusionIntegrator(MatrixCoefficient& mq)
      : MQ(&mq), vdim(mq.GetVDim()) { }

   virtual void AssembleElementMatrix(const FiniteElement &el,
                                      ElementTransformation &Trans,
                                      DenseMatrix &elmat);
   virtual void AssembleElementVector(const FiniteElement &el,
                                      ElementTransformation &Tr,
                                      const Vector &elfun, Vector &elvect);
   using BilinearFormIntegrator::AssemblePA;
   virtual void AssemblePA(const FiniteElementSpace &fes);
   virtual void AssembleMF(const FiniteElementSpace &fes);
   virtual void AssembleDiagonalPA(Vector &diag);
   virtual void AssembleDiagonalMF(Vector &diag);
   virtual void AddMultPA(const Vector &x, Vector &y) const;
   virtual void AddMultMF(const Vector &x, Vector &y) const;
   bool SupportsCeed() const { return DeviceCanUseCeed(); }
};

/** Integrator for the linear elasticity form:
    a(u,v) = (lambda div(u), div(v)) + (2 mu e(u), e(v)),
    where e(v) = (1/2) (grad(v) + grad(v)^T).
    This is a 'Vector' integrator, i.e. defined for FE spaces
    using multiple copies of a scalar FE space. */
class ElasticityIntegrator : public BilinearFormIntegrator
{
protected:
   double q_lambda, q_mu;
   Coefficient *lambda, *mu;

private:
#ifndef MFEM_THREAD_SAFE
   Vector shape;
   DenseMatrix dshape, gshape, pelmat;
   Vector divshape;
#endif

public:
   ElasticityIntegrator(Coefficient &l, Coefficient &m)
   { lambda = &l; mu = &m; }
   /** With this constructor lambda = q_l * m and mu = q_m * m;
       if dim * q_l + 2 * q_m = 0 then trace(sigma) = 0. */
   ElasticityIntegrator(Coefficient &m, double q_l, double q_m)
   { lambda = NULL; mu = &m; q_lambda = q_l; q_mu = q_m; }

   virtual void AssembleElementMatrix(const FiniteElement &,
                                      ElementTransformation &,
                                      DenseMatrix &);

   /** Compute the stress corresponding to the local displacement @a u and
       interpolate it at the nodes of the given @a fluxelem. Only the symmetric
       part of the stress is stored, so that the size of @a flux is equal to
       the number of DOFs in @a fluxelem times dim*(dim+1)/2. In 2D, the order
       of the stress components is: s_xx, s_yy, s_xy. In 3D, it is: s_xx, s_yy,
       s_zz, s_xy, s_xz, s_yz. In other words, @a flux is the local vector for
       a FE space with dim*(dim+1)/2 vector components, based on the finite
       element @a fluxelem. */
   virtual void ComputeElementFlux(const FiniteElement &el,
                                   ElementTransformation &Trans,
                                   Vector &u,
                                   const FiniteElement &fluxelem,
                                   Vector &flux, bool with_coef = true);

   /** Compute the element energy (integral of the strain energy density)
       corresponding to the stress represented by @a flux which is a vector of
       coefficients multiplying the basis functions defined by @a fluxelem. In
       other words, @a flux is the local vector for a FE space with
       dim*(dim+1)/2 vector components, based on the finite element @a fluxelem.
       The number of components, dim*(dim+1)/2 is such that it represents the
       symmetric part of the (symmetric) stress tensor. The order of the
       components is: s_xx, s_yy, s_xy in 2D, and s_xx, s_yy, s_zz, s_xy, s_xz,
       s_yz in 3D. */
   virtual double ComputeFluxEnergy(const FiniteElement &fluxelem,
                                    ElementTransformation &Trans,
                                    Vector &flux, Vector *d_energy = NULL);
};

/** Integrator for the DG form:
    alpha < rho_u (u.n) {v},[w] > + beta < rho_u |u.n| [v],[w] >,
    where v and w are the trial and test variables, respectively, and rho/u are
    given scalar/vector coefficients. {v} represents the average value of v on
    the face and [v] is the jump such that {v}=(v1+v2)/2 and [v]=(v1-v2) for the
    face between elements 1 and 2. For boundary elements, v2=0. The vector
    coefficient, u, is assumed to be continuous across the faces and when given
    the scalar coefficient, rho, is assumed to be discontinuous. The integrator
    uses the upwind value of rho, rho_u, which is value from the side into which
    the vector coefficient, u, points.

    One use case for this integrator is to discretize the operator -u.grad(v)
    with a DG formulation. The resulting formulation uses the
    ConvectionIntegrator (with coefficient u, and parameter alpha = -1) and the
    transpose of the DGTraceIntegrator (with coefficient u, and parameters alpha
    = 1, beta = -1/2 to use the upwind face flux, see also
    NonconservativeDGTraceIntegrator). This discretization and the handling of
    the inflow and outflow boundaries is illustrated in Example 9/9p.

    Another use case for this integrator is to discretize the operator -div(u v)
    with a DG formulation. The resulting formulation is conservative and
    consists of the ConservativeConvectionIntegrator (with coefficient u, and
    parameter alpha = -1) plus the DGTraceIntegrator (with coefficient u, and
    parameters alpha = -1, beta = -1/2 to use the upwind face flux).
    */
class DGTraceIntegrator : public BilinearFormIntegrator
{
protected:
   Coefficient *rho;
   VectorCoefficient *u;
   double alpha, beta;
   // PA extension
   Vector pa_data;
   const DofToQuad *maps;             ///< Not owned
   const FaceGeometricFactors *geom;  ///< Not owned
   int dim, nf, nq, dofs1D, quad1D;

private:
   Vector shape1, shape2;

public:
   /// Construct integrator with rho = 1, b = 0.5*a.
   DGTraceIntegrator(VectorCoefficient &u_, double a)
   { rho = NULL; u = &u_; alpha = a; beta = 0.5*a; }

   /// Construct integrator with rho = 1.
   DGTraceIntegrator(VectorCoefficient &u_, double a, double b)
   { rho = NULL; u = &u_; alpha = a; beta = b; }

   DGTraceIntegrator(Coefficient &rho_, VectorCoefficient &u_,
                     double a, double b)
   { rho = &rho_; u = &u_; alpha = a; beta = b; }

   using BilinearFormIntegrator::AssembleFaceMatrix;
   virtual void AssembleFaceMatrix(const FiniteElement &el1,
                                   const FiniteElement &el2,
                                   FaceElementTransformations &Trans,
                                   DenseMatrix &elmat);

   using BilinearFormIntegrator::AssemblePA;

   virtual void AssemblePAInteriorFaces(const FiniteElementSpace &fes);

   virtual void AssemblePABoundaryFaces(const FiniteElementSpace &fes);

   virtual void AddMultTransposePA(const Vector &x, Vector &y) const;

   virtual void AddMultPA(const Vector&, Vector&) const;

   virtual void AssembleEAInteriorFaces(const FiniteElementSpace& fes,
                                        Vector &ea_data_int,
                                        Vector &ea_data_ext,
                                        const bool add);

   virtual void AssembleEABoundaryFaces(const FiniteElementSpace& fes,
                                        Vector &ea_data_bdr,
                                        const bool add);

   static const IntegrationRule &GetRule(Geometry::Type geom, int order,
                                         FaceElementTransformations &T);

private:
   void SetupPA(const FiniteElementSpace &fes, FaceType type);
};

// Alias for @a DGTraceIntegrator.
using ConservativeDGTraceIntegrator = DGTraceIntegrator;

/** Integrator that represents the face terms used for the non-conservative
    DG discretization of the convection equation:
    -alpha < rho_u (u.n) {v},[w] > + beta < rho_u |u.n| [v],[w] >.

    This integrator can be used with together with ConvectionIntegrator to
    implement an upwind DG discretization in non-conservative form, see ex9 and
    ex9p. */
class NonconservativeDGTraceIntegrator : public TransposeIntegrator
{
public:
   NonconservativeDGTraceIntegrator(VectorCoefficient &u, double a)
      : TransposeIntegrator(new DGTraceIntegrator(u, -a, 0.5*a)) { }

   NonconservativeDGTraceIntegrator(VectorCoefficient &u, double a, double b)
      : TransposeIntegrator(new DGTraceIntegrator(u, -a, b)) { }

   NonconservativeDGTraceIntegrator(Coefficient &rho, VectorCoefficient &u,
                                    double a, double b)
      : TransposeIntegrator(new DGTraceIntegrator(rho, u, -a, b)) { }
};

/** Integrator for the DG form:

    - < {(Q grad(u)).n}, [v] > + sigma < [u], {(Q grad(v)).n} >
    + kappa < {h^{-1} Q} [u], [v] >,

    where Q is a scalar or matrix diffusion coefficient and u, v are the trial
    and test spaces, respectively. The parameters sigma and kappa determine the
    DG method to be used (when this integrator is added to the "broken"
    DiffusionIntegrator):
    * sigma = -1, kappa >= kappa0: symm. interior penalty (IP or SIPG) method,
    * sigma = +1, kappa > 0: non-symmetric interior penalty (NIPG) method,
    * sigma = +1, kappa = 0: the method of Baumann and Oden. */
class DGDiffusionIntegrator : public BilinearFormIntegrator
{
protected:
   Coefficient *Q;
   MatrixCoefficient *MQ;
   double sigma, kappa;

   // these are not thread-safe!
   Vector shape1, shape2, dshape1dn, dshape2dn, nor, nh, ni;
   DenseMatrix jmat, dshape1, dshape2, mq, adjJ;

public:
   DGDiffusionIntegrator(const double s, const double k)
      : Q(NULL), MQ(NULL), sigma(s), kappa(k) { }
   DGDiffusionIntegrator(Coefficient &q, const double s, const double k)
      : Q(&q), MQ(NULL), sigma(s), kappa(k) { }
   DGDiffusionIntegrator(MatrixCoefficient &q, const double s, const double k)
      : Q(NULL), MQ(&q), sigma(s), kappa(k) { }
   using BilinearFormIntegrator::AssembleFaceMatrix;
   virtual void AssembleFaceMatrix(const FiniteElement &el1,
                                   const FiniteElement &el2,
                                   FaceElementTransformations &Trans,
                                   DenseMatrix &elmat);
};

/** Integrator for the "BR2" diffusion stabilization term

    sum_e eta (r_e([u]), r_e([v]))

    where r_e is the lifting operator defined on each edge e (potentially
    weighted by a coefficient Q). The parameter eta can be chosen to be one to
    obtain a stable discretization. The constructor for this integrator requires
    the finite element space because the lifting operator depends on the
    element-wise inverse mass matrix.

    BR2 stands for the second method of Bassi and Rebay:

    - F. Bassi and S. Rebay. A high order discontinuous Galerkin method for
      compressible turbulent flows. In B. Cockburn, G. E. Karniadakis, and
      C.-W. Shu, editors, Discontinuous Galerkin Methods, pages 77-88. Springer
      Berlin Heidelberg, 2000.
    - D. N. Arnold, F. Brezzi, B. Cockburn, and L. D. Marini. Unified analysis
      of discontinuous Galerkin methods for elliptic problems. SIAM Journal on
      Numerical Analysis, 39(5):1749-1779, 2002.
*/
class DGDiffusionBR2Integrator : public BilinearFormIntegrator
{
protected:
   double eta;

   // Block factorizations of local mass matrices, with offsets for the case of
   // not equally sized blocks (mixed meshes, p-refinement)
   Array<double> Minv;
   Array<int> ipiv;
   Array<int> ipiv_offsets, Minv_offsets;

   Coefficient *Q;

   Vector shape1, shape2;

   DenseMatrix R11, R12, R21, R22;
   DenseMatrix MinvR11, MinvR12, MinvR21, MinvR22;
   DenseMatrix Re, MinvRe;

   /// Precomputes the inverses (LU factorizations) of the local mass matrices.
   /** @a fes must be a DG space, so the mass matrix is block diagonal, and its
       inverse can be computed locally. This is required for the computation of
       the lifting operators @a r_e.
   */
   void PrecomputeMassInverse(class FiniteElementSpace &fes);

public:
   DGDiffusionBR2Integrator(class FiniteElementSpace &fes, double e = 1.0);
   DGDiffusionBR2Integrator(class FiniteElementSpace &fes, Coefficient &Q_,
                            double e = 1.0);
   MFEM_DEPRECATED DGDiffusionBR2Integrator(class FiniteElementSpace *fes,
                                            double e = 1.0);

   using BilinearFormIntegrator::AssembleFaceMatrix;
   virtual void AssembleFaceMatrix(const FiniteElement &el1,
                                   const FiniteElement &el2,
                                   FaceElementTransformations &Trans,
                                   DenseMatrix &elmat);
};

/** Integrator for the DG elasticity form, for the formulations see:
    - PhD Thesis of Jonas De Basabe, High-Order Finite %Element Methods for
      Seismic Wave Propagation, UT Austin, 2009, p. 23, and references therein
    - Peter Hansbo and Mats G. Larson, Discontinuous Galerkin and the
      Crouzeix-Raviart %Element: Application to Elasticity, PREPRINT 2000-09,
      p.3

    \f[
    - \left< \{ \tau(u) \}, [v] \right> + \alpha \left< \{ \tau(v) \}, [u]
        \right> + \kappa \left< h^{-1} \{ \lambda + 2 \mu \} [u], [v] \right>
    \f]

    where \f$ \left<u, v\right> = \int_{F} u \cdot v \f$, and \f$ F \f$ is a
    face which is either a boundary face \f$ F_b \f$ of an element \f$ K \f$ or
    an interior face \f$ F_i \f$ separating elements \f$ K_1 \f$ and \f$ K_2 \f$.

    In the bilinear form above \f$ \tau(u) \f$ is traction, and it's also
    \f$ \tau(u) = \sigma(u) \cdot \vec{n} \f$, where \f$ \sigma(u) \f$ is
    stress, and \f$ \vec{n} \f$ is the unit normal vector w.r.t. to \f$ F \f$.

    In other words, we have
    \f[
    - \left< \{ \sigma(u) \cdot \vec{n} \}, [v] \right> + \alpha \left< \{
        \sigma(v) \cdot \vec{n} \}, [u] \right> + \kappa \left< h^{-1} \{
        \lambda + 2 \mu \} [u], [v] \right>
    \f]

    For isotropic media
    \f[
    \begin{split}
    \sigma(u) &= \lambda \nabla \cdot u I + 2 \mu \varepsilon(u) \\
              &= \lambda \nabla \cdot u I + 2 \mu \frac{1}{2} (\nabla u + \nabla
                 u^T) \\
              &= \lambda \nabla \cdot u I + \mu (\nabla u + \nabla u^T)
    \end{split}
    \f]

    where \f$ I \f$ is identity matrix, \f$ \lambda \f$ and \f$ \mu \f$ are Lame
    coefficients (see ElasticityIntegrator), \f$ u, v \f$ are the trial and test
    functions, respectively.

    The parameters \f$ \alpha \f$ and \f$ \kappa \f$ determine the DG method to
    use (when this integrator is added to the "broken" ElasticityIntegrator):

    - IIPG, \f$\alpha = 0\f$,
      C. Dawson, S. Sun, M. Wheeler, Compatible algorithms for coupled flow and
      transport, Comp. Meth. Appl. Mech. Eng., 193(23-26), 2565-2580, 2004.

    - SIPG, \f$\alpha = -1\f$,
      M. Grote, A. Schneebeli, D. Schotzau, Discontinuous Galerkin Finite
      %Element Method for the Wave Equation, SINUM, 44(6), 2408-2431, 2006.

    - NIPG, \f$\alpha = 1\f$,
      B. Riviere, M. Wheeler, V. Girault, A Priori Error Estimates for Finite
      %Element Methods Based on Discontinuous Approximation Spaces for Elliptic
      Problems, SINUM, 39(3), 902-931, 2001.

    This is a '%Vector' integrator, i.e. defined for FE spaces using multiple
    copies of a scalar FE space.
 */
class DGElasticityIntegrator : public BilinearFormIntegrator
{
public:
   DGElasticityIntegrator(double alpha_, double kappa_)
      : lambda(NULL), mu(NULL), alpha(alpha_), kappa(kappa_) { }

   DGElasticityIntegrator(Coefficient &lambda_, Coefficient &mu_,
                          double alpha_, double kappa_)
      : lambda(&lambda_), mu(&mu_), alpha(alpha_), kappa(kappa_) { }

   using BilinearFormIntegrator::AssembleFaceMatrix;
   virtual void AssembleFaceMatrix(const FiniteElement &el1,
                                   const FiniteElement &el2,
                                   FaceElementTransformations &Trans,
                                   DenseMatrix &elmat);

protected:
   Coefficient *lambda, *mu;
   double alpha, kappa;

#ifndef MFEM_THREAD_SAFE
   // values of all scalar basis functions for one component of u (which is a
   // vector) at the integration point in the reference space
   Vector shape1, shape2;
   // values of derivatives of all scalar basis functions for one component
   // of u (which is a vector) at the integration point in the reference space
   DenseMatrix dshape1, dshape2;
   // Adjugate of the Jacobian of the transformation: adjJ = det(J) J^{-1}
   DenseMatrix adjJ;
   // gradient of shape functions in the real (physical, not reference)
   // coordinates, scaled by det(J):
   //    dshape_ps(jdof,jm) = sum_{t} adjJ(t,jm)*dshape(jdof,t)
   DenseMatrix dshape1_ps, dshape2_ps;
   Vector nor;  // nor = |weight(J_face)| n
   Vector nL1, nL2;  // nL1 = (lambda1 * ip.weight / detJ1) nor
   Vector nM1, nM2;  // nM1 = (mu1     * ip.weight / detJ1) nor
   Vector dshape1_dnM, dshape2_dnM; // dshape1_dnM = dshape1_ps . nM1
   // 'jmat' corresponds to the term: kappa <h^{-1} {lambda + 2 mu} [u], [v]>
   DenseMatrix jmat;
#endif

   static void AssembleBlock(
      const int dim, const int row_ndofs, const int col_ndofs,
      const int row_offset, const int col_offset,
      const double jmatcoef, const Vector &col_nL, const Vector &col_nM,
      const Vector &row_shape, const Vector &col_shape,
      const Vector &col_dshape_dnM, const DenseMatrix &col_dshape,
      DenseMatrix &elmat, DenseMatrix &jmat);
};

/** Integrator for the DPG form: < v, [w] > over all faces (the interface) where
    the trial variable v is defined on the interface and the test variable w is
    defined inside the elements, generally in a DG space. */
class TraceJumpIntegrator : public BilinearFormIntegrator
{
private:
   Vector face_shape, shape1, shape2;

public:
   TraceJumpIntegrator() { }
   using BilinearFormIntegrator::AssembleFaceMatrix;
   virtual void AssembleFaceMatrix(const FiniteElement &trial_face_fe,
                                   const FiniteElement &test_fe1,
                                   const FiniteElement &test_fe2,
                                   FaceElementTransformations &Trans,
                                   DenseMatrix &elmat);
};

/** Integrator for the form: < v, [w.n] > over all faces (the interface) where
    the trial variable v is defined on the interface and the test variable w is
    in an H(div)-conforming space. */
class NormalTraceJumpIntegrator : public BilinearFormIntegrator
{
private:
   Vector face_shape, normal, shape1_n, shape2_n;
   DenseMatrix shape1, shape2;

public:
   NormalTraceJumpIntegrator() { }
   using BilinearFormIntegrator::AssembleFaceMatrix;
   virtual void AssembleFaceMatrix(const FiniteElement &trial_face_fe,
                                   const FiniteElement &test_fe1,
                                   const FiniteElement &test_fe2,
                                   FaceElementTransformations &Trans,
                                   DenseMatrix &elmat);
};

/** Abstract class to serve as a base for local interpolators to be used in the
    DiscreteLinearOperator class. */
class DiscreteInterpolator : public BilinearFormIntegrator { };


/** Class for constructing the gradient as a DiscreteLinearOperator from an
    H1-conforming space to an H(curl)-conforming space. The range space can be
    vector L2 space as well. */
class GradientInterpolator : public DiscreteInterpolator
{
public:
   GradientInterpolator() : dofquad_fe(NULL) { }
   virtual ~GradientInterpolator() { delete dofquad_fe; }

   virtual void AssembleElementMatrix2(const FiniteElement &h1_fe,
                                       const FiniteElement &nd_fe,
                                       ElementTransformation &Trans,
                                       DenseMatrix &elmat)
   { nd_fe.ProjectGrad(h1_fe, Trans, elmat); }

   using BilinearFormIntegrator::AssemblePA;

   /** @brief Setup method for PA data.

       @param[in] trial_fes   H1 Lagrange space
       @param[in] test_fes    H(curl) Nedelec space
    */
   virtual void AssemblePA(const FiniteElementSpace &trial_fes,
                           const FiniteElementSpace &test_fes);

   virtual void AddMultPA(const Vector &x, Vector &y) const;
   virtual void AddMultTransposePA(const Vector &x, Vector &y) const;

private:
   /// 1D finite element that generates and owns the 1D DofToQuad maps below
   FiniteElement * dofquad_fe;

   bool B_id; // is the B basis operator (maps_C_C) the identity?
   const DofToQuad *maps_C_C; // one-d map with Lobatto rows, Lobatto columns
   const DofToQuad *maps_O_C; // one-d map with Legendre rows, Lobatto columns
   int dim, ne, o_dofs1D, c_dofs1D;
};


/** Class for constructing the identity map as a DiscreteLinearOperator. This
    is the discrete embedding matrix when the domain space is a subspace of
    the range space. Otherwise, a dof projection matrix is constructed. */
class IdentityInterpolator : public DiscreteInterpolator
{
public:
   virtual void AssembleElementMatrix2(const FiniteElement &dom_fe,
                                       const FiniteElement &ran_fe,
                                       ElementTransformation &Trans,
                                       DenseMatrix &elmat)
   { ran_fe.Project(dom_fe, Trans, elmat); }

   using BilinearFormIntegrator::AssemblePA;

   virtual void AssemblePA(const FiniteElementSpace &trial_fes,
                           const FiniteElementSpace &test_fes);

   virtual void AddMultPA(const Vector &x, Vector &y) const;
   virtual void AddMultTransposePA(const Vector &x, Vector &y) const;

private:
   /// 1D finite element that generates and owns the 1D DofToQuad maps below
   FiniteElement * dofquad_fe;

   const DofToQuad *maps_C_C; // one-d map with Lobatto rows, Lobatto columns
   const DofToQuad *maps_O_C; // one-d map with Legendre rows, Lobatto columns
   int dim, ne, o_dofs1D, c_dofs1D;

   Vector pa_data;
};


/** Class for constructing the (local) discrete curl matrix which can be used
    as an integrator in a DiscreteLinearOperator object to assemble the global
    discrete curl matrix. */
class CurlInterpolator : public DiscreteInterpolator
{
public:
   virtual void AssembleElementMatrix2(const FiniteElement &dom_fe,
                                       const FiniteElement &ran_fe,
                                       ElementTransformation &Trans,
                                       DenseMatrix &elmat)
   { ran_fe.ProjectCurl(dom_fe, Trans, elmat); }
};


/** Class for constructing the (local) discrete divergence matrix which can
    be used as an integrator in a DiscreteLinearOperator object to assemble
    the global discrete divergence matrix.

    Note: Since the dofs in the L2_FECollection are nodal values, the local
    discrete divergence matrix (with an RT-type domain space) will depend on
    the transformation. On the other hand, the local matrix returned by
    VectorFEDivergenceIntegrator is independent of the transformation. */
class DivergenceInterpolator : public DiscreteInterpolator
{
public:
   virtual void AssembleElementMatrix2(const FiniteElement &dom_fe,
                                       const FiniteElement &ran_fe,
                                       ElementTransformation &Trans,
                                       DenseMatrix &elmat)
   { ran_fe.ProjectDiv(dom_fe, Trans, elmat); }
};


/** A trace face interpolator class for interpolating the normal component of
    the domain space, e.g. vector H1, into the range space, e.g. the trace of
    RT which uses FiniteElement::INTEGRAL map type. */
class NormalInterpolator : public DiscreteInterpolator
{
public:
   virtual void AssembleElementMatrix2(const FiniteElement &dom_fe,
                                       const FiniteElement &ran_fe,
                                       ElementTransformation &Trans,
                                       DenseMatrix &elmat);
};

/** Interpolator of a scalar coefficient multiplied by a scalar field onto
    another scalar field. Note that this can produce inaccurate fields unless
    the target is sufficiently high order. */
class ScalarProductInterpolator : public DiscreteInterpolator
{
public:
   ScalarProductInterpolator(Coefficient & sc) : Q(&sc) { }

   virtual void AssembleElementMatrix2(const FiniteElement &dom_fe,
                                       const FiniteElement &ran_fe,
                                       ElementTransformation &Trans,
                                       DenseMatrix &elmat);

protected:
   Coefficient *Q;
};

/** Interpolator of a scalar coefficient multiplied by a vector field onto
    another vector field. Note that this can produce inaccurate fields unless
    the target is sufficiently high order. */
class ScalarVectorProductInterpolator : public DiscreteInterpolator
{
public:
   ScalarVectorProductInterpolator(Coefficient & sc)
      : Q(&sc) { }

   virtual void AssembleElementMatrix2(const FiniteElement &dom_fe,
                                       const FiniteElement &ran_fe,
                                       ElementTransformation &Trans,
                                       DenseMatrix &elmat);
protected:
   Coefficient *Q;
};

/** Interpolator of a vector coefficient multiplied by a scalar field onto
    another vector field. Note that this can produce inaccurate fields unless
    the target is sufficiently high order. */
class VectorScalarProductInterpolator : public DiscreteInterpolator
{
public:
   VectorScalarProductInterpolator(VectorCoefficient & vc)
      : VQ(&vc) { }

   virtual void AssembleElementMatrix2(const FiniteElement &dom_fe,
                                       const FiniteElement &ran_fe,
                                       ElementTransformation &Trans,
                                       DenseMatrix &elmat);
protected:
   VectorCoefficient *VQ;
};

/** Interpolator of the 2D cross product between a vector coefficient and an
    H(curl)-conforming field onto an L2-conforming field. */
class ScalarCrossProductInterpolator : public DiscreteInterpolator
{
public:
   ScalarCrossProductInterpolator(VectorCoefficient & vc)
      : VQ(&vc) { }

   virtual void AssembleElementMatrix2(const FiniteElement &nd_fe,
                                       const FiniteElement &l2_fe,
                                       ElementTransformation &Trans,
                                       DenseMatrix &elmat);
protected:
   VectorCoefficient *VQ;
};

/** Interpolator of the cross product between a vector coefficient and an
    H(curl)-conforming field onto an H(div)-conforming field. The range space
    can also be vector L2. */
class VectorCrossProductInterpolator : public DiscreteInterpolator
{
public:
   VectorCrossProductInterpolator(VectorCoefficient & vc)
      : VQ(&vc) { }

   virtual void AssembleElementMatrix2(const FiniteElement &nd_fe,
                                       const FiniteElement &rt_fe,
                                       ElementTransformation &Trans,
                                       DenseMatrix &elmat);
protected:
   VectorCoefficient *VQ;
};

/** Interpolator of the inner product between a vector coefficient and an
    H(div)-conforming field onto an L2-conforming field. The range space can
    also be H1. */
class VectorInnerProductInterpolator : public DiscreteInterpolator
{
public:
   VectorInnerProductInterpolator(VectorCoefficient & vc) : VQ(&vc) { }

   virtual void AssembleElementMatrix2(const FiniteElement &rt_fe,
                                       const FiniteElement &l2_fe,
                                       ElementTransformation &Trans,
                                       DenseMatrix &elmat);
protected:
   VectorCoefficient *VQ;
};



// PA Diffusion Assemble 2D kernel
template<const int T_SDIM>
void PADiffusionSetup2D(const int Q1D,
                        const int coeffDim,
                        const int NE,
                        const Array<double> &w,
                        const Vector &j,
                        const Vector &c,
                        Vector &d);

}
#endif<|MERGE_RESOLUTION|>--- conflicted
+++ resolved
@@ -552,11 +552,7 @@
 
 
    inline virtual int GetTestVDim(const FiniteElement & test_fe)
-<<<<<<< HEAD
-   { return test_fe.GetVDim(); }
-=======
    { return std::max(space_dim, test_fe.GetVDim()); }
->>>>>>> d6f752e6
 
    inline virtual void CalcTestShape(const FiniteElement & test_fe,
                                      ElementTransformation &Trans,
@@ -564,11 +560,7 @@
    { test_fe.CalcVShape(Trans, shape); }
 
    inline virtual int GetTrialVDim(const FiniteElement & trial_fe)
-<<<<<<< HEAD
-   { return trial_fe.GetVDim(); }
-=======
    { return std::max(space_dim, trial_fe.GetVDim()); }
->>>>>>> d6f752e6
 
    inline virtual void CalcTrialShape(const FiniteElement & trial_fe,
                                       ElementTransformation &Trans,
@@ -658,11 +650,7 @@
 
 
    inline virtual int GetVDim(const FiniteElement & vector_fe)
-<<<<<<< HEAD
-   { return vector_fe.GetVDim(); }
-=======
    { return std::max(space_dim, vector_fe.GetVDim()); }
->>>>>>> d6f752e6
 
    inline virtual void CalcVShape(const FiniteElement & vector_fe,
                                   ElementTransformation &Trans,
