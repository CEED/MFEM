--- conflicted
+++ resolved
@@ -1141,38 +1141,6 @@
 using DiagonalKernelType = MassIntegrator::DiagonalKernelType;
 }
 
-<<<<<<< HEAD
-inline
-KernelType MassIntegrator::ApplyPAKernels::Kernel1D() { return internal::PAMassApply1D; }
-
-template<int T_D1D, int T_Q1D>
-inline
-KernelType MassIntegrator::ApplyPAKernels::Kernel2D()
-{
-   constexpr int T_NBZ = NBZ(T_D1D, T_Q1D);
-   return internal::SmemPAMassApply2D<T_D1D,T_Q1D,T_NBZ>;
-}
-
-template<int T_D1D, int T_Q1D>
-inline
-KernelType MassIntegrator::ApplyPAKernels::Kernel3D()  { return internal::SmemPAMassApply3D<T_D1D, T_Q1D>; }
-
-inline
-KernelType MassIntegrator::ApplyPAKernels::Fallback2D()  { return internal::PAMassApply2D<0,0>; }
-
-inline
-KernelType MassIntegrator::ApplyPAKernels::Fallback3D() { return internal::PAMassApply3D<0,0>; }
-
-inline
-DiagonalKernelType MassIntegrator::DiagonalPAKernels::Kernel1D() { return internal::PAMassAssembleDiagonal1D; }
-
-template<int T_D1D, int T_Q1D>
-inline
-DiagonalKernelType MassIntegrator::DiagonalPAKernels::Kernel2D()
-{
-   constexpr int T_NBZ = NBZ(T_D1D, T_Q1D);
-   return internal::SmemPAMassAssembleDiagonal2D<T_D1D,T_Q1D,T_NBZ>;
-=======
 template<int DIM, int T_D1D, int T_Q1D>
 ApplyKernelType MassIntegrator::ApplyPAKernels::Kernel()
 {
@@ -1180,7 +1148,6 @@
    else if (DIM == 2) { return internal::SmemPAMassApply2D<T_D1D,T_Q1D>; }
    else if (DIM == 3) { return internal::SmemPAMassApply3D<T_D1D, T_Q1D>; }
    else { MFEM_ABORT(""); }
->>>>>>> 75e80dae
 }
 
 inline ApplyKernelType MassIntegrator::ApplyPAKernels::Fallback(
