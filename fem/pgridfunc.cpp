// Copyright (c) 2010-2024, Lawrence Livermore National Security, LLC. Produced
// at the Lawrence Livermore National Laboratory. All Rights reserved. See files
// LICENSE and NOTICE for details. LLNL-CODE-806117.
//
// This file is part of the MFEM library. For more information and source code
// availability visit https://mfem.org.
//
// MFEM is free software; you can redistribute it and/or modify it under the
// terms of the BSD-3 license. We welcome feedback and contributions, see file
// CONTRIBUTING.md for details.

#include "../config/config.hpp"

#ifdef MFEM_USE_MPI

#include "fem.hpp"
#include <iostream>
#include <limits>
#include "../general/forall.hpp"
using namespace std;

namespace mfem
{

ParGridFunction::ParGridFunction(ParFiniteElementSpace *pf, GridFunction *gf)
{
   fes = pfes = pf;
   SetDataAndSize(gf->GetData(), gf->Size());
}

ParGridFunction::ParGridFunction(ParFiniteElementSpace *pf, HypreParVector *tv)
   : GridFunction(pf), pfes(pf)
{
   Distribute(tv);
}

ParGridFunction::ParGridFunction(ParMesh *pmesh, const GridFunction *gf,
                                 const int *partitioning)
{
   const FiniteElementSpace *glob_fes = gf->FESpace();
   // duplicate the FiniteElementCollection from 'gf'
   fec_owned = FiniteElementCollection::New(glob_fes->FEColl()->Name());
   // create a local ParFiniteElementSpace from the global one:
   fes = pfes = new ParFiniteElementSpace(pmesh, glob_fes, partitioning,
                                          fec_owned);
   SetSize(pfes->GetVSize());

   if (partitioning)
   {
      // Assumption: the map "local element id" -> "global element id" is
      // increasing, i.e. the local numbering preserves the element order from
      // the global numbering.
      Array<int> gvdofs, lvdofs;
      Vector lnodes;
      int element_counter = 0;
      const int MyRank = pfes->GetMyRank();
      const int glob_ne = glob_fes->GetNE();
      for (int i = 0; i < glob_ne; i++)
      {
         if (partitioning[i] == MyRank)
         {
            const DofTransformation* const ltrans = pfes->GetElementVDofs(element_counter,
                                                                          lvdofs);
            const DofTransformation* const gtrans = glob_fes->GetElementVDofs(i, gvdofs);
            gf->GetSubVector(gvdofs, lnodes);
            if (gtrans)
            {
               gtrans->InvTransformPrimal(lnodes);
            }
            if (ltrans)
            {
               ltrans->TransformPrimal(lnodes);
            }
            SetSubVector(lvdofs, lnodes);
            element_counter++;
         }
      }
   }
}

ParGridFunction::ParGridFunction(ParMesh *pmesh, std::istream &input)
   : GridFunction(pmesh, input)
{
   // Convert the FiniteElementSpace, fes, to a ParFiniteElementSpace:
   pfes = new ParFiniteElementSpace(pmesh, fec_owned, fes->GetVDim(),
                                    fes->GetOrdering());
   delete fes;
   fes = pfes;
}

void ParGridFunction::Update()
{
   face_nbr_data.Destroy();
   GridFunction::Update();
}

void ParGridFunction::SetSpace(FiniteElementSpace *f)
{
   face_nbr_data.Destroy();
   GridFunction::SetSpace(f);
   pfes = dynamic_cast<ParFiniteElementSpace*>(f);
   MFEM_ASSERT(pfes != NULL, "not a ParFiniteElementSpace");
}

void ParGridFunction::SetSpace(ParFiniteElementSpace *f)
{
   face_nbr_data.Destroy();
   GridFunction::SetSpace(f);
   pfes = f;
}

void ParGridFunction::MakeRef(FiniteElementSpace *f, real_t *v)
{
   face_nbr_data.Destroy();
   GridFunction::MakeRef(f, v);
   pfes = dynamic_cast<ParFiniteElementSpace*>(f);
   MFEM_ASSERT(pfes != NULL, "not a ParFiniteElementSpace");
}

void ParGridFunction::MakeRef(ParFiniteElementSpace *f, real_t *v)
{
   face_nbr_data.Destroy();
   GridFunction::MakeRef(f, v);
   pfes = f;
}

void ParGridFunction::MakeRef(FiniteElementSpace *f, Vector &v, int v_offset)
{
   face_nbr_data.Destroy();
   GridFunction::MakeRef(f, v, v_offset);
   pfes = dynamic_cast<ParFiniteElementSpace*>(f);
   MFEM_ASSERT(pfes != NULL, "not a ParFiniteElementSpace");
}

void ParGridFunction::MakeRef(ParFiniteElementSpace *f, Vector &v, int v_offset)
{
   face_nbr_data.Destroy();
   GridFunction::MakeRef(f, v, v_offset);
   pfes = f;
}

void ParGridFunction::Distribute(const Vector *tv)
{
   const Operator *prolong = pfes->GetProlongationMatrix();
   prolong->Mult(*tv, *this);
}

void ParGridFunction::AddDistribute(real_t a, const Vector *tv)
{
   pfes->Dof_TrueDof_Matrix()->Mult(a, *tv, 1.0, *this);
}

HypreParVector *ParGridFunction::GetTrueDofs() const
{
   HypreParVector *tv = pfes->NewTrueDofVector();
   GetTrueDofs(*tv);
   return tv;
}

void ParGridFunction::ParallelAverage(Vector &tv) const
{
   MFEM_VERIFY(pfes->Conforming(), "not implemented for NC meshes");
   pfes->GetProlongationMatrix()->MultTranspose(*this, tv);
   pfes->DivideByGroupSize(tv.HostReadWrite());
}

void ParGridFunction::ParallelAverage(HypreParVector &tv) const
{
   MFEM_VERIFY(pfes->Conforming(), "not implemented for NC meshes");
   pfes->GetProlongationMatrix()->MultTranspose(*this, tv);
   pfes->DivideByGroupSize(tv.HostReadWrite());
}

HypreParVector *ParGridFunction::ParallelAverage() const
{
   HypreParVector *tv = pfes->NewTrueDofVector();
   ParallelAverage(*tv);
   return tv;
}

void ParGridFunction::ParallelProject(Vector &tv) const
{
   pfes->GetRestrictionMatrix()->Mult(*this, tv);
}

void ParGridFunction::ParallelProject(HypreParVector &tv) const
{
   pfes->GetRestrictionMatrix()->Mult(*this, tv);
}

HypreParVector *ParGridFunction::ParallelProject() const
{
   HypreParVector *tv = pfes->NewTrueDofVector();
   ParallelProject(*tv);
   return tv;
}

void ParGridFunction::ParallelAssemble(Vector &tv) const
{
   pfes->GetProlongationMatrix()->MultTranspose(*this, tv);
}

void ParGridFunction::ParallelAssemble(HypreParVector &tv) const
{
   pfes->GetProlongationMatrix()->MultTranspose(*this, tv);
}

HypreParVector *ParGridFunction::ParallelAssemble() const
{
   HypreParVector *tv = pfes->NewTrueDofVector();
   ParallelAssemble(*tv);
   return tv;
}

void ParGridFunction::ExchangeFaceNbrData()
{
   pfes->ExchangeFaceNbrData();

   if (pfes->GetFaceNbrVSize() <= 0)
   {
      return;
   }

   ParMesh *pmesh = pfes->GetParMesh();

   face_nbr_data.SetSize(pfes->GetFaceNbrVSize());
   send_data.SetSize(pfes->send_face_nbr_ldof.Size_of_connections());

   int *send_offset = pfes->send_face_nbr_ldof.GetI();
   const int *d_send_ldof = mfem::Read(pfes->send_face_nbr_ldof.GetJMemory(),
                                       send_data.Size());
   int *recv_offset = pfes->face_nbr_ldof.GetI();
   MPI_Comm MyComm = pfes->GetComm();

   int num_face_nbrs = pmesh->GetNFaceNeighbors();
   MPI_Request *requests = new MPI_Request[2*num_face_nbrs];
   MPI_Request *send_requests = requests;
   MPI_Request *recv_requests = requests + num_face_nbrs;
   MPI_Status  *statuses = new MPI_Status[num_face_nbrs];

   auto d_data = this->Read();
   auto d_send_data = send_data.Write();
   mfem::forall(send_data.Size(), [=] MFEM_HOST_DEVICE (int i)
   {
      const int ldof = d_send_ldof[i];
      d_send_data[i] = d_data[ldof >= 0 ? ldof : -1-ldof];
   });

   bool mpi_gpu_aware = Device::GetGPUAwareMPI();
   auto send_data_ptr = mpi_gpu_aware ? send_data.Read() : send_data.HostRead();
   auto face_nbr_data_ptr = mpi_gpu_aware ? face_nbr_data.Write() :
                            face_nbr_data.HostWrite();
   // Wait for the kernel to be done since it updates what's sent and it may be async
   if (mpi_gpu_aware) { MFEM_STREAM_SYNC; }
   for (int fn = 0; fn < num_face_nbrs; fn++)
   {
      int nbr_rank = pmesh->GetFaceNbrRank(fn);
      int tag = 0;

      MPI_Isend(&send_data_ptr[send_offset[fn]],
                send_offset[fn+1] - send_offset[fn],
                MPITypeMap<real_t>::mpi_type, nbr_rank, tag, MyComm, &send_requests[fn]);

      MPI_Irecv(&face_nbr_data_ptr[recv_offset[fn]],
                recv_offset[fn+1] - recv_offset[fn],
                MPITypeMap<real_t>::mpi_type, nbr_rank, tag, MyComm, &recv_requests[fn]);
   }

   MPI_Waitall(num_face_nbrs, send_requests, statuses);
   MPI_Waitall(num_face_nbrs, recv_requests, statuses);

   delete [] statuses;
   delete [] requests;
}

real_t ParGridFunction::GetValue(int i, const IntegrationPoint &ip, int vdim)
const
{
   Array<int> dofs;
   Vector DofVal, LocVec;
   int nbr_el_no = i - pfes->GetParMesh()->GetNE();
   if (nbr_el_no >= 0)
   {
      int fes_vdim = pfes->GetVDim();
      const DofTransformation* const doftrans = pfes->GetFaceNbrElementVDofs(
                                                   nbr_el_no, dofs);
      const FiniteElement *fe = pfes->GetFaceNbrFE(nbr_el_no);
      if (fes_vdim > 1)
      {
         int s = dofs.Size()/fes_vdim;
         Array<int> dofs_(&dofs[(vdim-1)*s], s);
         face_nbr_data.GetSubVector(dofs_, LocVec);

         DofVal.SetSize(s);
      }
      else
      {
         face_nbr_data.GetSubVector(dofs, LocVec);
         DofVal.SetSize(dofs.Size());
      }
      if (doftrans)
      {
         doftrans->InvTransformPrimal(LocVec);
      }

      if (fe->GetMapType() == FiniteElement::VALUE)
      {
         fe->CalcShape(ip, DofVal);
      }
      else
      {
         ElementTransformation *Tr =
            pfes->GetFaceNbrElementTransformation(nbr_el_no);
         Tr->SetIntPoint(&ip);
         fe->CalcPhysShape(*Tr, DofVal);
      }
   }
   else
   {
      const DofTransformation* const doftrans = fes->GetElementDofs(i, dofs);
      fes->DofsToVDofs(vdim-1, dofs);
      DofVal.SetSize(dofs.Size());
      const FiniteElement *fe = fes->GetFE(i);
      if (fe->GetMapType() == FiniteElement::VALUE)
      {
         fe->CalcShape(ip, DofVal);
      }
      else
      {
         ElementTransformation *Tr = fes->GetElementTransformation(i);
         Tr->SetIntPoint(&ip);
         fe->CalcPhysShape(*Tr, DofVal);
      }
      GetSubVector(dofs, LocVec);
      if (doftrans)
      {
         doftrans->InvTransformPrimal(LocVec);
      }
   }

   return (DofVal * LocVec);
}

void ParGridFunction::GetVectorValue(int i, const IntegrationPoint &ip,
                                     Vector &val) const
{
   int nbr_el_no = i - pfes->GetParMesh()->GetNE();
   if (nbr_el_no >= 0)
   {
      Array<int> dofs;
      const DofTransformation* const doftrans = pfes->GetFaceNbrElementVDofs(
                                                   nbr_el_no,
                                                   dofs);
      Vector loc_data;
      face_nbr_data.GetSubVector(dofs, loc_data);
      if (doftrans)
      {
         doftrans->InvTransformPrimal(loc_data);
      }
      const FiniteElement *FElem = pfes->GetFaceNbrFE(nbr_el_no);
      int dof = FElem->GetDof();
      if (FElem->GetRangeType() == FiniteElement::SCALAR)
      {
         Vector shape(dof);
         if (FElem->GetMapType() == FiniteElement::VALUE)
         {
            FElem->CalcShape(ip, shape);
         }
         else
         {
            ElementTransformation *Tr =
               pfes->GetParMesh()->GetFaceNbrElementTransformation(nbr_el_no);
            Tr->SetIntPoint(&ip);
            FElem->CalcPhysShape(*Tr, shape);
         }
         int vdim = fes->GetVDim();
         val.SetSize(vdim);
         for (int k = 0; k < vdim; k++)
         {
            val(k) = shape * (&loc_data[dof * k]);
         }
      }
      else
      {
         int spaceDim = fes->GetMesh()->SpaceDimension();
         DenseMatrix vshape(dof, spaceDim);
         ElementTransformation *Tr =
            pfes->GetParMesh()->GetFaceNbrElementTransformation(nbr_el_no);
         Tr->SetIntPoint(&ip);
         FElem->CalcVShape(*Tr, vshape);
         val.SetSize(spaceDim);
         vshape.MultTranspose(loc_data, val);
      }
   }
   else
   {
      GridFunction::GetVectorValue(i, ip, val);
   }
}

real_t ParGridFunction::GetValue(ElementTransformation &T,
                                 const IntegrationPoint &ip,
                                 int comp, Vector *tr) const
{
   // We can assume faces and edges are local
   if (T.ElementType != ElementTransformation::ELEMENT)
   {
      return GridFunction::GetValue(T, ip, comp, tr);
   }

   // Check for evaluation in a local element
   int nbr_el_no = T.ElementNo - pfes->GetParMesh()->GetNE();
   if (nbr_el_no < 0)
   {
      return GridFunction::GetValue(T, ip, comp, tr);
   }

   // Evaluate using DoFs from a neighboring element
   if (tr)
   {
      T.SetIntPoint(&ip);
      T.Transform(ip, *tr);
   }

   Array<int> dofs;
   const FiniteElement * fe = pfes->GetFaceNbrFE(nbr_el_no);
   const DofTransformation* const doftrans = pfes->GetFaceNbrElementVDofs(
                                                nbr_el_no, dofs);

   pfes->DofsToVDofs(comp-1, dofs);
   Vector DofVal(dofs.Size()), LocVec;
   if (fe->GetMapType() == FiniteElement::VALUE)
   {
      fe->CalcShape(ip, DofVal);
   }
   else
   {
      fe->CalcPhysShape(T, DofVal);
   }
   face_nbr_data.GetSubVector(dofs, LocVec);
   if (doftrans)
   {
      doftrans->InvTransformPrimal(LocVec);
   }


   return (DofVal * LocVec);
}

void ParGridFunction::GetVectorValue(ElementTransformation &T,
                                     const IntegrationPoint &ip,
                                     Vector &val, Vector *tr) const
{
   // We can assume faces and edges are local
   if (T.ElementType != ElementTransformation::ELEMENT)
   {
      return GridFunction::GetVectorValue(T, ip, val, tr);
   }

   // Check for evaluation in a local element
   int nbr_el_no = T.ElementNo - pfes->GetParMesh()->GetNE();
   if (nbr_el_no < 0)
   {
      return GridFunction::GetVectorValue(T, ip, val, tr);
   }

   // Evaluate using DoFs from a neighboring element
   if (tr)
   {
      T.SetIntPoint(&ip);
      T.Transform(ip, *tr);
   }

   Array<int> vdofs;
   DofTransformation * doftrans = pfes->GetFaceNbrElementVDofs(nbr_el_no, vdofs);
   Vector loc_data;
   face_nbr_data.GetSubVector(vdofs, loc_data);
   if (doftrans)
   {
      doftrans->InvTransformPrimal(loc_data);
   }

   const FiniteElement *fe = pfes->GetFaceNbrFE(nbr_el_no);
   const int dof = fe->GetDof();
   if (fe->GetRangeType() == FiniteElement::SCALAR)
   {
      Vector shape(dof);
      if (fe->GetMapType() == FiniteElement::VALUE)
      {
         fe->CalcShape(ip, shape);
      }
      else
      {
         fe->CalcPhysShape(T, shape);
      }
      int vdim = pfes->GetVDim();
      val.SetSize(vdim);
      for (int k = 0; k < vdim; k++)
      {
         val(k) = shape * (&loc_data[dof * k]);
      }
   }
   else
   {
      int spaceDim = pfes->GetMesh()->SpaceDimension();
      int vdim = std::max(spaceDim, fe->GetRangeDim());
      DenseMatrix vshape(dof, vdim);
      fe->CalcVShape(T, vshape);
      val.SetSize(vdim);
      vshape.MultTranspose(loc_data, val);
   }
}

void ParGridFunction::CountElementsPerVDof(Array<int> &elem_per_vdof) const
{
   GridFunction::CountElementsPerVDof(elem_per_vdof);
   // Count the zones globally.
   GroupCommunicator &gcomm = this->ParFESpace()->GroupComm();
   gcomm.Reduce<int>(elem_per_vdof, GroupCommunicator::Sum);
   gcomm.Bcast(elem_per_vdof);
}

void ParGridFunction::GetDerivative(int comp, int der_comp,
                                    ParGridFunction &der) const
{
   Array<int> overlap;
   AccumulateAndCountDerivativeValues(comp, der_comp, der, overlap);

   // Count the zones globally.
   GroupCommunicator &gcomm = der.ParFESpace()->GroupComm();
   gcomm.Reduce<int>(overlap, GroupCommunicator::Sum);
   gcomm.Bcast(overlap);

   // Accumulate for all dofs.
   gcomm.Reduce<real_t>(der.HostReadWrite(), GroupCommunicator::Sum);
   gcomm.Bcast<real_t>(der.HostReadWrite());

   for (int i = 0; i < overlap.Size(); i++)
   {
      der(i) /= overlap[i];
   }
}

void ParGridFunction::GetElementDofValues(int el, Vector &dof_vals) const
{
   int ne = fes->GetNE();
   if (el >= ne)
   {
      MFEM_ASSERT(face_nbr_data.Size() > 0,
                  "ParGridFunction::GetElementDofValues: ExchangeFaceNbrData "
                  "must be called before accessing face neighbor elements.");
      // Face neighbor element
      Array<int> dof_idx;
      pfes->GetFaceNbrElementVDofs(el - ne, dof_idx);
      face_nbr_data.GetSubVector(dof_idx, dof_vals);
   }
   else
   {
      GridFunction::GetElementDofValues(el, dof_vals);
   }
}

void ParGridFunction::ProjectCoefficient(Coefficient &coeff)
{
   DeltaCoefficient *delta_c = dynamic_cast<DeltaCoefficient *>(&coeff);

   if (delta_c == NULL)
   {
      GridFunction::ProjectCoefficient(coeff);
   }
   else
   {
      real_t loc_integral, glob_integral;

      ProjectDeltaCoefficient(*delta_c, loc_integral);

      MPI_Allreduce(&loc_integral, &glob_integral, 1, MPITypeMap<real_t>::mpi_type,
                    MPI_SUM,
                    pfes->GetComm());

      (*this) *= (delta_c->Scale() / glob_integral);
   }
}

/* HDG */
void ParGridFunction::ProjectCoefficientSkeleton(Coefficient &coeff)
{
   DeltaCoefficient *delta_c = dynamic_cast<DeltaCoefficient *>(&coeff);

   if (delta_c == NULL)
   {
      GridFunction::ProjectCoefficientSkeleton(coeff);
   }
   else
   {
      double loc_integral, glob_integral;

      ProjectDeltaCoefficient(*delta_c, loc_integral);

      MPI_Allreduce(&loc_integral, &glob_integral, 1, MPI_DOUBLE, MPI_SUM,
                    pfes->GetComm());

      (*this) *= (delta_c->Scale() / glob_integral);
   }
}

/* HDG */
void ParGridFunction::ProjectCoefficientSkeletonBdr(Coefficient &coeff)
{
   DeltaCoefficient *delta_c = dynamic_cast<DeltaCoefficient *>(&coeff);

   if (delta_c == NULL)
   {
      GridFunction::ProjectCoefficientSkeletonBdr(coeff);
   }
   else
   {
      double loc_integral, glob_integral;

      ProjectDeltaCoefficient(*delta_c, loc_integral);

      MPI_Allreduce(&loc_integral, &glob_integral, 1, MPI_DOUBLE, MPI_SUM,
                    pfes->GetComm());

      (*this) *= (delta_c->Scale() / glob_integral);
   }
}

void ParGridFunction::ProjectDiscCoefficient(VectorCoefficient &coeff)
{
   // local maximal element attribute for each dof
   Array<int> ldof_attr;

   // local projection
   GridFunction::ProjectDiscCoefficient(coeff, ldof_attr);

   // global maximal element attribute for each dof
   Array<int> gdof_attr;
   ldof_attr.Copy(gdof_attr);
   GroupCommunicator &gcomm = pfes->GroupComm();
   gcomm.Reduce<int>(gdof_attr, GroupCommunicator::Max);
   gcomm.Bcast(gdof_attr);

   // set local value to zero if global maximal element attribute is larger than
   // the local one, and mark (in gdof_attr) if we have the correct value
   for (int i = 0; i < pfes->GetVSize(); i++)
   {
      if (gdof_attr[i] > ldof_attr[i])
      {
         (*this)(i) = 0.0;
         gdof_attr[i] = 0;
      }
      else
      {
         gdof_attr[i] = 1;
      }
   }

   // parallel averaging plus interpolation to determine final values
   HypreParVector *tv = pfes->NewTrueDofVector();
   gcomm.Reduce<int>(gdof_attr, GroupCommunicator::Sum);
   gcomm.Bcast(gdof_attr);
   for (int i = 0; i < fes->GetVSize(); i++)
   {
      (*this)(i) /= gdof_attr[i];
   }
   this->ParallelAssemble(*tv);
   this->Distribute(tv);
   delete tv;
}


void ParGridFunction::ProjectDiscCoefficient(Coefficient &coeff, AvgType type)
{
   // Harmonic  (x1 ... xn) = [ (1/x1 + ... + 1/xn) / n ]^-1.
   // Arithmetic(x1 ... xn) = (x1 + ... + xn) / n.

   // Number of zones that contain a given dof.
   Array<int> zones_per_vdof;
   AccumulateAndCountZones(coeff, type, zones_per_vdof);

   // Count the zones globally.
   GroupCommunicator &gcomm = pfes->GroupComm();
   gcomm.Reduce<int>(zones_per_vdof, GroupCommunicator::Sum);
   gcomm.Bcast(zones_per_vdof);

   // Accumulate for all vdofs.
   gcomm.Reduce<real_t>(data, GroupCommunicator::Sum);
   gcomm.Bcast<real_t>(data);

   ComputeMeans(type, zones_per_vdof);
}

void ParGridFunction::ProjectDiscCoefficient(VectorCoefficient &vcoeff,
                                             AvgType type)
{
   // Harmonic  (x1 ... xn) = [ (1/x1 + ... + 1/xn) / n ]^-1.
   // Arithmetic(x1 ... xn) = (x1 + ... + xn) / n.

   // Number of zones that contain a given dof.
   Array<int> zones_per_vdof;
   AccumulateAndCountZones(vcoeff, type, zones_per_vdof);

   // Count the zones globally.
   GroupCommunicator &gcomm = pfes->GroupComm();
   gcomm.Reduce<int>(zones_per_vdof, GroupCommunicator::Sum);
   gcomm.Bcast(zones_per_vdof);

   // Accumulate for all vdofs.
   gcomm.Reduce<real_t>(data, GroupCommunicator::Sum);
   gcomm.Bcast<real_t>(data);

   ComputeMeans(type, zones_per_vdof);
}

void ParGridFunction::ProjectBdrCoefficient(
   Coefficient *coeff[], VectorCoefficient *vcoeff, const Array<int> &attr)
{
   Array<int> values_counter;
   AccumulateAndCountBdrValues(coeff, vcoeff, attr, values_counter);

   Vector values(Size());
   for (int i = 0; i < values.Size(); i++)
   {
      values(i) = values_counter[i] ? (*this)(i) : 0.0;
   }

   // Count the values globally.
   GroupCommunicator &gcomm = pfes->GroupComm();
   gcomm.Reduce<int>(values_counter.HostReadWrite(), GroupCommunicator::Sum);
   // Accumulate the values globally.
   gcomm.Reduce<real_t>(values.HostReadWrite(), GroupCommunicator::Sum);

   for (int i = 0; i < values.Size(); i++)
   {
      if (values_counter[i])
      {
         (*this)(i) = values(i)/values_counter[i];
      }
   }
   // Broadcast values to other processors to have a consistent GridFunction
   gcomm.Bcast<real_t>((*this).HostReadWrite());

#ifdef MFEM_DEBUG
   Array<int> ess_vdofs_marker;
   if (vcoeff) { pfes->GetEssentialVDofs(attr, ess_vdofs_marker); }
   else
   {
      ess_vdofs_marker.SetSize(Size());
      ess_vdofs_marker = 0;
      for (int i = 0; i < fes->GetVDim(); i++)
      {
         if (!coeff[i]) { continue; }
         Array<int> component_dof_marker;
         pfes->GetEssentialVDofs(attr, component_dof_marker,i);
         for (int j = 0; j<Size(); j++)
         {
            ess_vdofs_marker[j] = bool(ess_vdofs_marker[j]) ||
                                  bool(component_dof_marker[j]);
         }
      }
   }
   gcomm.Bcast<int>(values_counter.HostReadWrite());
   for (int i = 0; i < values_counter.Size(); i++)
   {
      MFEM_ASSERT(bool(values_counter[i]) == bool(ess_vdofs_marker[i]),
                  "internal error");
   }
#endif
}

void ParGridFunction::ProjectBdrCoefficientTangent(VectorCoefficient &vcoeff,
                                                   const Array<int> &bdr_attr)
{
   Array<int> values_counter;
   AccumulateAndCountBdrTangentValues(vcoeff, bdr_attr, values_counter);

   Vector values(Size());
   for (int i = 0; i < values.Size(); i++)
   {
      values(i) = values_counter[i] ? (*this)(i) : 0.0;
   }

   // Count the values globally.
   GroupCommunicator &gcomm = pfes->GroupComm();
   gcomm.Reduce<int>(values_counter.HostReadWrite(), GroupCommunicator::Sum);
   // Accumulate the values globally.
   gcomm.Reduce<real_t>(values.HostReadWrite(), GroupCommunicator::Sum);

   for (int i = 0; i < values.Size(); i++)
   {
      if (values_counter[i])
      {
         (*this)(i) = values(i)/values_counter[i];
      }
   }
   // Broadcast values to other processors to have a consistent GridFunction
   gcomm.Bcast<real_t>((*this).HostReadWrite());

#ifdef MFEM_DEBUG
   Array<int> ess_vdofs_marker;
   pfes->GetEssentialVDofs(bdr_attr, ess_vdofs_marker);
   gcomm.Bcast<int>(values_counter.HostReadWrite());
   for (int i = 0; i < values_counter.Size(); i++)
   {
      MFEM_ASSERT(bool(values_counter[i]) == bool(ess_vdofs_marker[i]),
                  "internal error: " << pfes->GetLocalTDofNumber(i) << ' ' << bool(
                     values_counter[i]));
   }
#endif
}

real_t ParGridFunction::ComputeDGFaceJumpError(Coefficient *exsol,
                                               Coefficient *ell_coeff,
                                               JumpScaling jump_scaling,
                                               const IntegrationRule *irs[]) const
{
   const_cast<ParGridFunction *>(this)->ExchangeFaceNbrData();

   int fdof, intorder, k;
   ElementTransformation *transf;
   Vector shape, el_dofs, err_val, ell_coeff_val;
   Array<int> vdofs;
   IntegrationPoint eip;
   real_t error = 0.0;

   ParMesh *mesh = pfes->GetParMesh();

   std::map<int,int> local_to_shared;
   for (int i = 0; i < mesh->GetNSharedFaces(); ++i)
   {
      int i_local = mesh->GetSharedFace(i);
      local_to_shared[i_local] = i;
   }

   for (int i = 0; i < mesh->GetNumFaces(); i++)
   {
      real_t shared_face_factor = 1.0;
      bool shared_face = false;
      int iel1, iel2, info1, info2;
      mesh->GetFaceElements(i, &iel1, &iel2);
      mesh->GetFaceInfos(i, &info1, &info2);

      real_t h = mesh->GetElementSize(iel1);
      intorder = fes->GetFE(iel1)->GetOrder();

      FaceElementTransformations *face_elem_transf;
      const FiniteElement *fe1, *fe2;
      if (info2 >= 0 && iel2 < 0)
      {
         int ishared = local_to_shared[i];
         face_elem_transf = mesh->GetSharedFaceTransformations(ishared);
         iel2 = face_elem_transf->Elem2No - mesh->GetNE();
         fe2 = pfes->GetFaceNbrFE(iel2);
         if ( (k = fe2->GetOrder()) > intorder )
         {
            intorder = k;
         }
         shared_face = true;
         shared_face_factor = 0.5;
         h = std::min(h, mesh->GetFaceNbrElementSize(iel2));
      }
      else
      {
         if (iel2 >= 0)
         {
            fe2 = pfes->GetFE(iel2);
            if ( (k = fe2->GetOrder()) > intorder )
            {
               intorder = k;
            }
            h = std::min(h, mesh->GetElementSize(iel2));
         }
         else
         {
            fe2 = NULL;
         }
         face_elem_transf = mesh->GetFaceElementTransformations(i);
      }
      int p = intorder;

      intorder = 2 * intorder;  // <-------------
      const IntegrationRule *ir;
      if (irs)
      {
         ir = irs[face_elem_transf->GetGeometryType()];
      }
      else
      {
         ir = &(IntRules.Get(face_elem_transf->GetGeometryType(), intorder));
      }
      err_val.SetSize(ir->GetNPoints());
      ell_coeff_val.SetSize(ir->GetNPoints());
      // side 1
      transf = face_elem_transf->Elem1;
      fe1 = fes->GetFE(iel1);
      fdof = fe1->GetDof();
      fes->GetElementVDofs(iel1, vdofs);
      shape.SetSize(fdof);
      el_dofs.SetSize(fdof);
      for (k = 0; k < fdof; k++)
         if (vdofs[k] >= 0)
         {
            el_dofs(k) =   (*this)(vdofs[k]);
         }
         else
         {
            el_dofs(k) = - (*this)(-1-vdofs[k]);
         }
      for (int j = 0; j < ir->GetNPoints(); j++)
      {
         face_elem_transf->Loc1.Transform(ir->IntPoint(j), eip);
         fe1->CalcShape(eip, shape);
         transf->SetIntPoint(&eip);
         ell_coeff_val(j) = ell_coeff->Eval(*transf, eip);
         err_val(j) = exsol->Eval(*transf, eip) - (shape * el_dofs);
      }
      if (fe2 != NULL)
      {
         // side 2
         transf = face_elem_transf->Elem2;
         fdof = fe2->GetDof();
         shape.SetSize(fdof);
         el_dofs.SetSize(fdof);
         if (shared_face)
         {
            pfes->GetFaceNbrElementVDofs(iel2, vdofs);
            for (k = 0; k < fdof; k++)
               if (vdofs[k] >= 0)
               {
                  el_dofs(k) = face_nbr_data[vdofs[k]];
               }
               else
               {
                  el_dofs(k) = - face_nbr_data[-1-vdofs[k]];
               }
         }
         else
         {
            pfes->GetElementVDofs(iel2, vdofs);
            for (k = 0; k < fdof; k++)
               if (vdofs[k] >= 0)
               {
                  el_dofs(k) = (*this)(vdofs[k]);
               }
               else
               {
                  el_dofs(k) = - (*this)(-1 - vdofs[k]);
               }
         }
         for (int j = 0; j < ir->GetNPoints(); j++)
         {
            face_elem_transf->Loc2.Transform(ir->IntPoint(j), eip);
            fe2->CalcShape(eip, shape);
            transf->SetIntPoint(&eip);
            ell_coeff_val(j) += ell_coeff->Eval(*transf, eip);
            ell_coeff_val(j) *= 0.5;
            err_val(j) -= (exsol->Eval(*transf, eip) - (shape * el_dofs));
         }
      }
      transf = face_elem_transf;
      for (int j = 0; j < ir->GetNPoints(); j++)
      {
         const IntegrationPoint &ip = ir->IntPoint(j);
         transf->SetIntPoint(&ip);
         real_t nu = jump_scaling.Eval(h, p);
         error += shared_face_factor*(ip.weight * nu * ell_coeff_val(j) *
                                      transf->Weight() *
                                      err_val(j) * err_val(j));
      }
   }

   error = (error < 0.0) ? -sqrt(-error) : sqrt(error);
   return GlobalLpNorm(2.0, error, pfes->GetComm());
}

void ParGridFunction::Save(std::ostream &os) const
{
   real_t *data_  = const_cast<real_t*>(HostRead());
   for (int i = 0; i < size; i++)
   {
      if (pfes->GetDofSign(i) < 0) { data_[i] = -data_[i]; }
   }

   GridFunction::Save(os);

   for (int i = 0; i < size; i++)
   {
      if (pfes->GetDofSign(i) < 0) { data_[i] = -data_[i]; }
   }
}

void ParGridFunction::Save(const char *fname, int precision) const
{
   int rank = pfes->GetMyRank();
   ostringstream fname_with_suffix;
   fname_with_suffix << fname << "." << setfill('0') << setw(6) << rank;
   ofstream ofs(fname_with_suffix.str().c_str());
   ofs.precision(precision);
   Save(ofs);
}

void ParGridFunction::SaveAsOne(const char *fname, int precision) const
{
   ofstream ofs;
   int rank = pfes->GetMyRank();
   if (rank == 0)
   {
      ofs.open(fname);
      ofs.precision(precision);
   }
   SaveAsOne(ofs);
}

void ParGridFunction::SaveAsSerial(const char *fname, int precision,
                                   int save_rank) const
{
   ParMesh *pmesh = ParFESpace()->GetParMesh();
   Mesh serial_mesh = pmesh->GetSerialMesh(save_rank);
   GridFunction serialgf = GetSerialGridFunction(save_rank, serial_mesh);

   if (pmesh->GetMyRank() == save_rank)
   {
      serialgf.Save(fname, precision);
   }
   MPI_Barrier(pmesh->GetComm());
}

GridFunction ParGridFunction::GetSerialGridFunction(int save_rank,
                                                    Mesh &serial_mesh) const
{
   ParFiniteElementSpace *pfespace = ParFESpace();
   ParMesh *pmesh = pfespace->GetParMesh();

   int vdim = pfespace->GetVDim();
   auto *fec_serial = FiniteElementCollection::New(pfespace->FEColl()->Name());
   auto *fespace_serial = new FiniteElementSpace(&serial_mesh,
                                                 fec_serial,
                                                 vdim,
                                                 pfespace->GetOrdering());

   GridFunction gf_serial(fespace_serial);
   gf_serial.MakeOwner(fec_serial);
   Array<real_t> vals;
   Array<int> dofs;
   MPI_Status status;
   int n_send_recv;

   int my_rank = pmesh->GetMyRank(),
       nranks = pmesh->GetNRanks();
   MPI_Comm my_comm = pmesh->GetComm();

   int elem_count = 0; // To keep track of element count in serial mesh

   if (my_rank == save_rank)
   {
      Vector nodeval;
      for (int e = 0; e < pmesh->GetNE(); e++)
      {
         GetElementDofValues(e, nodeval);
         fespace_serial->GetElementVDofs(elem_count++, dofs);
         gf_serial.SetSubVector(dofs, nodeval);
      }

      for (int p = 0; p < nranks; p++)
      {
         if (p == save_rank) { continue; }
         MPI_Recv(&n_send_recv, 1, MPI_INT, p, 448, my_comm, &status);
         vals.SetSize(n_send_recv);
         if (n_send_recv)
         {
            MPI_Recv(&vals[0], n_send_recv, MPITypeMap<real_t>::mpi_type, p, 449, my_comm,
                     &status);
         }
         for (int i = 0; i < n_send_recv; )
         {
            fespace_serial->GetElementVDofs(elem_count++, dofs);
            gf_serial.SetSubVector(dofs, &vals[i]);
            i += dofs.Size();
         }
      }
   } // my_rank == save_rank
   else
   {
      n_send_recv = 0;
      Vector nodeval;
      for (int e = 0; e < pmesh->GetNE(); e++)
      {
         const FiniteElement *fe = pfespace->GetFE(e);
         n_send_recv += vdim*fe->GetDof();
      }
      MPI_Send(&n_send_recv, 1, MPI_INT, save_rank, 448, my_comm);
      vals.Reserve(n_send_recv);
      vals.SetSize(0);
      for (int e = 0; e < pmesh->GetNE(); e++)
      {
         GetElementDofValues(e, nodeval);
         for (int j = 0; j < nodeval.Size(); j++)
         {
            vals.Append(nodeval(j));
         }
      }
      if (n_send_recv)
      {
         MPI_Send(&vals[0], n_send_recv, MPITypeMap<real_t>::mpi_type, save_rank, 449,
                  my_comm);
      }
   }

   MPI_Barrier(my_comm);
   return gf_serial;
}

#ifdef MFEM_USE_ADIOS2
void ParGridFunction::Save(adios2stream &os,
                           const std::string& variable_name,
                           const adios2stream::data_type type) const
{
   real_t *data_  = const_cast<real_t*>(HostRead());
   for (int i = 0; i < size; i++)
   {
      if (pfes->GetDofSign(i) < 0) { data_[i] = -data_[i]; }
   }

   GridFunction::Save(os, variable_name, type);

   for (int i = 0; i < size; i++)
   {
      if (pfes->GetDofSign(i) < 0) { data_[i] = -data_[i]; }
   }
}
#endif

void ParGridFunction::SaveAsOne(std::ostream &os) const
{
   int i, p;

   MPI_Comm MyComm;
   MPI_Status status;
   int MyRank, NRanks;

   MyComm = pfes -> GetComm();

   MPI_Comm_size(MyComm, &NRanks);
   MPI_Comm_rank(MyComm, &MyRank);

   real_t **values = new real_t*[NRanks];
   int *nv = new int[NRanks];
   int *nvdofs = new int[NRanks];
   int *nedofs = new int[NRanks];
   int *nfdofs = new int[NRanks];
   int *nrdofs = new int[NRanks];

   real_t * h_data = const_cast<real_t *>(this->HostRead());

   values[0] = h_data;
   nv[0]     = pfes -> GetVSize();
   nvdofs[0] = pfes -> GetNVDofs();
   nedofs[0] = pfes -> GetNEDofs();
   nfdofs[0] = pfes -> GetNFDofs();

   if (MyRank == 0)
   {
      pfes -> Save(os);
      os << '\n';

      for (p = 1; p < NRanks; p++)
      {
         MPI_Recv(&nv[p], 1, MPI_INT, p, 455, MyComm, &status);
         MPI_Recv(&nvdofs[p], 1, MPI_INT, p, 456, MyComm, &status);
         MPI_Recv(&nedofs[p], 1, MPI_INT, p, 457, MyComm, &status);
         MPI_Recv(&nfdofs[p], 1, MPI_INT, p, 458, MyComm, &status);
         values[p] = new real_t[nv[p]];
         MPI_Recv(values[p], nv[p], MPITypeMap<real_t>::mpi_type, p, 460, MyComm,
                  &status);
      }

      int vdim = pfes -> GetVDim();

      for (p = 0; p < NRanks; p++)
      {
         nrdofs[p] = nv[p]/vdim - nvdofs[p] - nedofs[p] - nfdofs[p];
      }

      if (pfes->GetOrdering() == Ordering::byNODES)
      {
         for (int d = 0; d < vdim; d++)
         {
            for (p = 0; p < NRanks; p++)
               for (i = 0; i < nvdofs[p]; i++)
               {
                  os << *values[p]++ << '\n';
               }

            for (p = 0; p < NRanks; p++)
               for (i = 0; i < nedofs[p]; i++)
               {
                  os << *values[p]++ << '\n';
               }

            for (p = 0; p < NRanks; p++)
               for (i = 0; i < nfdofs[p]; i++)
               {
                  os << *values[p]++ << '\n';
               }

            for (p = 0; p < NRanks; p++)
               for (i = 0; i < nrdofs[p]; i++)
               {
                  os << *values[p]++ << '\n';
               }
         }
      }
      else
      {
         for (p = 0; p < NRanks; p++)
            for (i = 0; i < nvdofs[p]; i++)
               for (int d = 0; d < vdim; d++)
               {
                  os << *values[p]++ << '\n';
               }

         for (p = 0; p < NRanks; p++)
            for (i = 0; i < nedofs[p]; i++)
               for (int d = 0; d < vdim; d++)
               {
                  os << *values[p]++ << '\n';
               }

         for (p = 0; p < NRanks; p++)
            for (i = 0; i < nfdofs[p]; i++)
               for (int d = 0; d < vdim; d++)
               {
                  os << *values[p]++ << '\n';
               }

         for (p = 0; p < NRanks; p++)
            for (i = 0; i < nrdofs[p]; i++)
               for (int d = 0; d < vdim; d++)
               {
                  os << *values[p]++ << '\n';
               }
      }

      for (p = 1; p < NRanks; p++)
      {
         values[p] -= nv[p];
         delete [] values[p];
      }
      os.flush();
   }
   else
   {
      MPI_Send(&nv[0], 1, MPI_INT, 0, 455, MyComm);
      MPI_Send(&nvdofs[0], 1, MPI_INT, 0, 456, MyComm);
      MPI_Send(&nedofs[0], 1, MPI_INT, 0, 457, MyComm);
      MPI_Send(&nfdofs[0], 1, MPI_INT, 0, 458, MyComm);
      MPI_Send(h_data, nv[0], MPITypeMap<real_t>::mpi_type, 0, 460, MyComm);
   }

   delete [] values;
   delete [] nv;
   delete [] nvdofs;
   delete [] nedofs;
   delete [] nfdofs;
   delete [] nrdofs;
}

<<<<<<< HEAD
/* HDG */
double GlobalMean(double loc_mean, MPI_Comm comm)
{
   double glob_mean;
   MPI_Allreduce(&loc_mean, &glob_mean, 1, MPI_DOUBLE, MPI_SUM, comm);

   return glob_mean;
}

double GlobalLpNorm(const double p, double loc_norm, MPI_Comm comm)
=======
real_t GlobalLpNorm(const real_t p, real_t loc_norm, MPI_Comm comm)
>>>>>>> 9343ffad
{
   real_t glob_norm;

   if (p < infinity())
   {
      // negative quadrature weights may cause the error to be negative
      if (loc_norm < 0.0)
      {
         loc_norm = -pow(-loc_norm, p);
      }
      else
      {
         loc_norm = pow(loc_norm, p);
      }

      MPI_Allreduce(&loc_norm, &glob_norm, 1, MPITypeMap<real_t>::mpi_type, MPI_SUM,
                    comm);

      if (glob_norm < 0.0)
      {
         glob_norm = -pow(-glob_norm, 1.0/p);
      }
      else
      {
         glob_norm = pow(glob_norm, 1.0/p);
      }
   }
   else
   {
      MPI_Allreduce(&loc_norm, &glob_norm, 1, MPITypeMap<real_t>::mpi_type, MPI_MAX,
                    comm);
   }

   return glob_norm;
}

void ParGridFunction::ComputeFlux(
   BilinearFormIntegrator &blfi,
   GridFunction &flux, bool wcoef, int subdomain)
{
   ParFiniteElementSpace *ffes =
      dynamic_cast<ParFiniteElementSpace*>(flux.FESpace());
   MFEM_VERIFY(ffes, "the flux FE space must be ParFiniteElementSpace");

   Array<int> count(flux.Size());
   SumFluxAndCount(blfi, flux, count, wcoef, subdomain);

   // Accumulate flux and counts in parallel
   ffes->GroupComm().Reduce<real_t>(flux.HostReadWrite(), GroupCommunicator::Sum);
   ffes->GroupComm().Bcast<real_t>(flux.HostReadWrite());

   ffes->GroupComm().Reduce<int>(count.HostReadWrite(), GroupCommunicator::Sum);
   ffes->GroupComm().Bcast<int>(count.HostReadWrite());

   // complete averaging
   for (int i = 0; i < count.Size(); i++)
   {
      if (count[i] != 0) { flux(i) /= count[i]; }
   }

   if (ffes->Nonconforming())
   {
      // On a partially conforming flux space, project on the conforming space.
      // Using this code may lead to worse refinements in ex6, so we do not use
      // it by default.

      // Vector conf_flux;
      // flux.ConformingProject(conf_flux);
      // flux.ConformingProlongate(conf_flux);
   }
}


real_t L2ZZErrorEstimator(BilinearFormIntegrator &flux_integrator,
                          const ParGridFunction &x,
                          ParFiniteElementSpace &smooth_flux_fes,
                          ParFiniteElementSpace &flux_fes,
                          Vector &errors,
                          int norm_p, real_t solver_tol, int solver_max_it)
{
   // Compute fluxes in discontinuous space
   GridFunction flux(&flux_fes);
   flux = 0.0;

   ParFiniteElementSpace *xfes = x.ParFESpace();
   Array<int> xdofs, fdofs;
   Vector el_x, el_f;

   for (int i = 0; i < xfes->GetNE(); i++)
   {
      const DofTransformation* const xtrans = xfes->GetElementVDofs(i, xdofs);
      x.GetSubVector(xdofs, el_x);
      if (xtrans)
      {
         xtrans->InvTransformPrimal(el_x);
      }

      ElementTransformation *Transf = xfes->GetElementTransformation(i);
      flux_integrator.ComputeElementFlux(*xfes->GetFE(i), *Transf, el_x,
                                         *flux_fes.GetFE(i), el_f, false);

      const DofTransformation* const ftrans = flux_fes.GetElementVDofs(i, fdofs);
      if (ftrans)
      {
         ftrans->TransformPrimal(el_f);
      }
      flux.SetSubVector(fdofs, el_f);
   }

   // Assemble the linear system for L2 projection into the "smooth" space
   ParBilinearForm *a = new ParBilinearForm(&smooth_flux_fes);
   ParLinearForm *b = new ParLinearForm(&smooth_flux_fes);
   VectorGridFunctionCoefficient f(&flux);

   if (xfes->GetNE())
   {
      MFEM_VERIFY(smooth_flux_fes.GetFE(0) != NULL,
                  "Could not obtain FE of smooth flux space.");

      if (smooth_flux_fes.GetFE(0)->GetRangeType() == FiniteElement::SCALAR)
      {
         VectorMassIntegrator *vmass = new VectorMassIntegrator;
         vmass->SetVDim(smooth_flux_fes.GetVDim());
         a->AddDomainIntegrator(vmass);
         b->AddDomainIntegrator(new VectorDomainLFIntegrator(f));
      }
      else
      {
         a->AddDomainIntegrator(new VectorFEMassIntegrator);
         b->AddDomainIntegrator(new VectorFEDomainLFIntegrator(f));
      }
   }

   b->Assemble();
   a->Assemble();
   a->Finalize();

   // The destination of the projected discontinuous flux
   ParGridFunction smooth_flux(&smooth_flux_fes);
   smooth_flux = 0.0;

   HypreParMatrix* A = a->ParallelAssemble();
   HypreParVector* B = b->ParallelAssemble();
   HypreParVector* X = smooth_flux.ParallelProject();

   delete a;
   delete b;

   // Define and apply a parallel PCG solver for AX=B with the BoomerAMG
   // preconditioner from hypre.
   HypreBoomerAMG *amg = new HypreBoomerAMG(*A);
   amg->SetPrintLevel(0);
   HyprePCG *pcg = new HyprePCG(*A);
   pcg->SetTol(solver_tol);
   pcg->SetMaxIter(solver_max_it);
   pcg->SetPrintLevel(0);
   pcg->SetPreconditioner(*amg);
   pcg->Mult(*B, *X);

   // Extract the parallel grid function corresponding to the finite element
   // approximation X. This is the local solution on each processor.
   smooth_flux = *X;

   delete A;
   delete B;
   delete X;
   delete amg;
   delete pcg;

   // Proceed through the elements one by one, and find the Lp norm differences
   // between the flux as computed per element and the flux projected onto the
   // smooth_flux_fes space.
   real_t total_error = 0.0;
   errors.SetSize(xfes->GetNE());
   for (int i = 0; i < xfes->GetNE(); i++)
   {
      errors(i) = ComputeElementLpDistance(norm_p, i, smooth_flux, flux);
      total_error += pow(errors(i), norm_p);
   }

   real_t glob_error;
   MPI_Allreduce(&total_error, &glob_error, 1, MPITypeMap<real_t>::mpi_type,
                 MPI_SUM,
                 xfes->GetComm());

   return pow(glob_error, 1.0/norm_p);
}

} // namespace mfem

#endif // MFEM_USE_MPI<|MERGE_RESOLUTION|>--- conflicted
+++ resolved
@@ -1266,7 +1266,6 @@
    delete [] nrdofs;
 }
 
-<<<<<<< HEAD
 /* HDG */
 double GlobalMean(double loc_mean, MPI_Comm comm)
 {
@@ -1276,10 +1275,7 @@
    return glob_mean;
 }
 
-double GlobalLpNorm(const double p, double loc_norm, MPI_Comm comm)
-=======
 real_t GlobalLpNorm(const real_t p, real_t loc_norm, MPI_Comm comm)
->>>>>>> 9343ffad
 {
    real_t glob_norm;
 
