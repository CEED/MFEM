--- conflicted
+++ resolved
@@ -952,13 +952,7 @@
 
 public:
    VectorFiniteElement (int D, Geometry::Type G, int Do, int O, int M,
-<<<<<<< HEAD
-                        int F = FunctionSpace::Pk) :
-      FiniteElement(D, G, Do, O, F)
-   { range_type = VECTOR; map_type = M; SetDerivMembers(); is_nodal = true; }
-=======
                         int F = FunctionSpace::Pk);
->>>>>>> aa9a4887
 };
 
 
