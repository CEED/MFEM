--- conflicted
+++ resolved
@@ -1283,13 +1283,8 @@
    return L2E_nat.Ptr();
 }
 
-<<<<<<< HEAD
-const Operator *FiniteElementSpace::GetFaceRestriction(
+const FaceRestriction *FiniteElementSpace::GetFaceRestriction(
    ElementDofOrdering e_ordering, FaceType type, L2FaceValues mul, int num_face_derivatives) const
-=======
-const FaceRestriction *FiniteElementSpace::GetFaceRestriction(
-   ElementDofOrdering e_ordering, FaceType type, L2FaceValues mul) const
->>>>>>> f428d035
 {
    const bool is_dg_space = IsDGSpace();
    const L2FaceValues m = (is_dg_space && mul==L2FaceValues::DoubleValued) ?
