// Copyright (c) 2010-2024, Lawrence Livermore National Security, LLC. Produced
// at the Lawrence Livermore National Laboratory. All Rights reserved. See files
// LICENSE and NOTICE for details. LLNL-CODE-806117.
//
// This file is part of the MFEM library. For more information and source code
// availability visit https://mfem.org.
//
// MFEM is free software; you can redistribute it and/or modify it under the
// terms of the BSD-3 license. We welcome feedback and contributions, see file
// CONTRIBUTING.md for details.

// Implementation of FiniteElementSpace

#include "../general/text.hpp"
#include "../general/forall.hpp"
#include "../mesh/mesh_headers.hpp"
#include "fem.hpp"
#include "ceed/interface/util.hpp"

#include <cmath>
#include <cstdarg>

using namespace std;

namespace mfem
{

template <> void Ordering::
DofsToVDofs<Ordering::byNODES>(int ndofs, int vdim, Array<int> &dofs)
{
   // static method
   int size = dofs.Size();
   dofs.SetSize(size*vdim);
   for (int vd = 1; vd < vdim; vd++)
   {
      for (int i = 0; i < size; i++)
      {
         dofs[i+size*vd] = Map<byNODES>(ndofs, vdim, dofs[i], vd);
      }
   }
}

template <> void Ordering::
DofsToVDofs<Ordering::byVDIM>(int ndofs, int vdim, Array<int> &dofs)
{
   // static method
   int size = dofs.Size();
   dofs.SetSize(size*vdim);
   for (int vd = vdim-1; vd >= 0; vd--)
   {
      for (int i = 0; i < size; i++)
      {
         dofs[i+size*vd] = Map<byVDIM>(ndofs, vdim, dofs[i], vd);
      }
   }
}


FiniteElementSpace::FiniteElementSpace()
   : mesh(NULL), fec(NULL), vdim(0), ordering(Ordering::byNODES),
<<<<<<< HEAD
     ndofs(0), nvdofs(0), nedofs(0), nfdofs(0), nbdofs(0), npdofs(0),
     bdofs(NULL), pdofs(NULL),
     elem_dof(NULL), bdr_elem_dof(NULL), face_dof(NULL),
=======
     ndofs(0), nvdofs(0), nedofs(0), nfdofs(0), nbdofs(0),
     bdofs(NULL),
     elem_dof(NULL), elem_fos(NULL), bdr_elem_dof(NULL), bdr_elem_fos(NULL),
     face_dof(NULL),
>>>>>>> c3eb769a
     NURBSext(NULL), own_ext(false),
     cP_is_set(false),
     Th(Operator::ANY_TYPE),
     sequence(0), mesh_sequence(0), orders_changed(false), relaxed_hp(false)
{ }

FiniteElementSpace::FiniteElementSpace(const FiniteElementSpace &orig,
                                       Mesh *mesh_,
                                       const FiniteElementCollection *fec_)
{
   mesh_ = mesh_ ? mesh_ : orig.mesh;
   fec_ = fec_ ? fec_ : orig.fec;

   NURBSExtension *nurbs_ext = NULL;
   if (orig.NURBSext && orig.NURBSext != orig.mesh->NURBSext)
   {
#ifdef MFEM_USE_MPI
      ParNURBSExtension *pNURBSext =
         dynamic_cast<ParNURBSExtension *>(orig.NURBSext);
      if (pNURBSext)
      {
         nurbs_ext = new ParNURBSExtension(*pNURBSext);
      }
      else
#endif
      {
         nurbs_ext = new NURBSExtension(*orig.NURBSext);
      }
   }

   Constructor(mesh_, nurbs_ext, fec_, orig.vdim, orig.ordering);
}

void FiniteElementSpace::CopyProlongationAndRestriction(
   const FiniteElementSpace &fes, const Array<int> *perm)
{
   MFEM_VERIFY(cP == NULL, "");
   MFEM_VERIFY(cR == NULL, "");

   SparseMatrix *perm_mat = NULL, *perm_mat_tr = NULL;
   if (perm)
   {
      // Note: although n and fes.GetVSize() are typically equal, in
      // variable-order spaces they may differ, since nonconforming edges/faces
      // my have fictitious DOFs.
      int n = perm->Size();
      perm_mat = new SparseMatrix(n, fes.GetVSize());
      for (int i=0; i<n; ++i)
      {
         real_t s;
         int j = DecodeDof((*perm)[i], s);
         perm_mat->Set(i, j, s);
      }
      perm_mat->Finalize();
      perm_mat_tr = Transpose(*perm_mat);
   }

   if (fes.GetConformingProlongation() != NULL)
   {
      if (perm) { cP.reset(Mult(*perm_mat, *fes.GetConformingProlongation())); }
      else { cP.reset(new SparseMatrix(*fes.GetConformingProlongation())); }
      cP_is_set = true;
   }
   else if (perm != NULL)
   {
      cP.reset(perm_mat);
      cP_is_set = true;
      perm_mat = NULL;
   }
   if (fes.GetConformingRestriction() != NULL)
   {
      if (perm) { cR.reset(Mult(*fes.GetConformingRestriction(), *perm_mat_tr)); }
      else { cR.reset(new SparseMatrix(*fes.GetConformingRestriction())); }
   }
   else if (perm != NULL)
   {
      cR.reset(perm_mat_tr);
      perm_mat_tr = NULL;
   }

   delete perm_mat;
   delete perm_mat_tr;
}

void FiniteElementSpace::SetElementOrder(int i, int p)
{
   MFEM_VERIFY(mesh_sequence == mesh->GetSequence(),
               "Space has not been Updated() after a Mesh change.");
   MFEM_VERIFY(i >= 0 && i < GetNE(), "Invalid element index");
   MFEM_VERIFY(p >= 0 && p <= MaxVarOrder, "Order out of range");
   MFEM_ASSERT(!elem_order.Size() || elem_order.Size() == GetNE(),
               "Internal error");

   if (elem_order.Size()) // already a variable-order space
   {
      if (elem_order[i] != p)
      {
         elem_order[i] = p;
         orders_changed = true;
      }
   }
   else // convert space to variable-order space
   {
      elem_order.SetSize(GetNE());
      elem_order = fec->GetOrder();

      elem_order[i] = p;
      orders_changed = true;
   }
}

int FiniteElementSpace::GetElementOrder(int i) const
{
   MFEM_VERIFY(mesh_sequence == mesh->GetSequence(),
               "Space has not been Updated() after a Mesh change.");
   MFEM_VERIFY(i >= 0 && i < GetNE(), "Invalid element index");
   MFEM_ASSERT(!elem_order.Size() || elem_order.Size() == GetNE(),
               "Internal error");

   return GetElementOrderImpl(i);
}

int FiniteElementSpace::GetElementOrderImpl(int i) const
{
   // (this is an internal version of GetElementOrder without asserts and checks)
   return elem_order.Size() ? elem_order[i] : fec->GetOrder();
}

void FiniteElementSpace::GetVDofs(int vd, Array<int>& dofs, int ndofs_) const
{
   if (ndofs_ < 0) { ndofs_ = this->ndofs; }

   if (ordering == Ordering::byNODES)
   {
      for (int i = 0; i < dofs.Size(); i++)
      {
         dofs[i] = Ordering::Map<Ordering::byNODES>(ndofs_, vdim, i, vd);
      }
   }
   else
   {
      for (int i = 0; i < dofs.Size(); i++)
      {
         dofs[i] = Ordering::Map<Ordering::byVDIM>(ndofs_, vdim, i, vd);
      }
   }
}

void FiniteElementSpace::DofsToVDofs(Array<int> &dofs, int ndofs_) const
{
   if (vdim == 1) { return; }
   if (ndofs_ < 0) { ndofs_ = this->ndofs; }

   if (ordering == Ordering::byNODES)
   {
      Ordering::DofsToVDofs<Ordering::byNODES>(ndofs_, vdim, dofs);
   }
   else
   {
      Ordering::DofsToVDofs<Ordering::byVDIM>(ndofs_, vdim, dofs);
   }
}

void FiniteElementSpace::DofsToVDofs(int vd, Array<int> &dofs, int ndofs_) const
{
   if (vdim == 1) { return; }
   if (ndofs_ < 0) { ndofs_ = this->ndofs; }

   if (ordering == Ordering::byNODES)
   {
      for (int i = 0; i < dofs.Size(); i++)
      {
         dofs[i] = Ordering::Map<Ordering::byNODES>(ndofs_, vdim, dofs[i], vd);
      }
   }
   else
   {
      for (int i = 0; i < dofs.Size(); i++)
      {
         dofs[i] = Ordering::Map<Ordering::byVDIM>(ndofs_, vdim, dofs[i], vd);
      }
   }
}

int FiniteElementSpace::DofToVDof(int dof, int vd, int ndofs_) const
{
   if (vdim == 1) { return dof; }
   if (ndofs_ < 0) { ndofs_ = this->ndofs; }

   if (ordering == Ordering::byNODES)
   {
      return Ordering::Map<Ordering::byNODES>(ndofs_, vdim, dof, vd);
   }
   else
   {
      return Ordering::Map<Ordering::byVDIM>(ndofs_, vdim, dof, vd);
   }
}

// static function
void FiniteElementSpace::AdjustVDofs(Array<int> &vdofs)
{
   int n = vdofs.Size(), *vdof = vdofs;
   for (int i = 0; i < n; i++)
   {
      int j;
      if ((j = vdof[i]) < 0)
      {
         vdof[i] = -1-j;
      }
   }
}

void FiniteElementSpace::GetElementVDofs(int i, Array<int> &vdofs,
                                         DofTransformation &doftrans) const
{
   GetElementDofs(i, vdofs, doftrans);
   DofsToVDofs(vdofs);
   doftrans.SetVDim(vdim, ordering);
}

DofTransformation *
FiniteElementSpace::GetElementVDofs(int i, Array<int> &vdofs) const
{
   DoFTrans.SetDofTransformation(NULL);
   GetElementVDofs(i, vdofs, DoFTrans);
   return DoFTrans.GetDofTransformation() ? &DoFTrans : NULL;
}

void FiniteElementSpace::GetBdrElementVDofs(int i, Array<int> &vdofs,
                                            DofTransformation &doftrans) const
{
   GetBdrElementDofs(i, vdofs, doftrans);
   DofsToVDofs(vdofs);
   doftrans.SetVDim(vdim, ordering);
}

DofTransformation *
FiniteElementSpace::GetBdrElementVDofs(int i, Array<int> &vdofs) const
{
   DoFTrans.SetDofTransformation(NULL);
   GetBdrElementVDofs(i, vdofs, DoFTrans);
   return DoFTrans.GetDofTransformation() ? &DoFTrans : NULL;
}

void FiniteElementSpace::GetPatchVDofs(int i, Array<int> &vdofs) const
{
   GetPatchDofs(i, vdofs);
   DofsToVDofs(vdofs);
}

void FiniteElementSpace::GetFaceVDofs(int i, Array<int> &vdofs) const
{
   GetFaceDofs(i, vdofs);
   DofsToVDofs(vdofs);
}

void FiniteElementSpace::GetPlanarVDofs(int i, Array<int> &vdofs) const
{
   GetPlanarDofs(i, vdofs);
   DofsToVDofs(vdofs);
}

void FiniteElementSpace::GetEdgeVDofs(int i, Array<int> &vdofs) const
{
   GetEdgeDofs(i, vdofs);
   DofsToVDofs(vdofs);
}

void FiniteElementSpace::GetVertexVDofs(int i, Array<int> &vdofs) const
{
   GetVertexDofs(i, vdofs);
   DofsToVDofs(vdofs);
}

void FiniteElementSpace::GetElementInteriorVDofs(int i, Array<int> &vdofs) const
{
   GetElementInteriorDofs(i, vdofs);
   DofsToVDofs(vdofs);
}

void FiniteElementSpace::GetEdgeInteriorVDofs(int i, Array<int> &vdofs) const
{
   GetEdgeInteriorDofs(i, vdofs);
   DofsToVDofs(vdofs);
}

void FiniteElementSpace::BuildElementToDofTable() const
{
   if (elem_dof) { return; }

   // TODO: can we call GetElementDofs only once per element?
   Table *el_dof = new Table;
   Table *el_fos = (mesh->Dimension() > 2) ? (new Table) : NULL;
   Array<int> dofs;
   Array<int> F, Fo;
   el_dof -> MakeI (mesh -> GetNE());
   if (el_fos) { el_fos -> MakeI (mesh -> GetNE()); }
   for (int i = 0; i < mesh -> GetNE(); i++)
   {
      GetElementDofs (i, dofs);
      el_dof -> AddColumnsInRow (i, dofs.Size());

      if (el_fos)
      {
         mesh->GetElementFaces(i, F, Fo);
         el_fos -> AddColumnsInRow (i, Fo.Size());
      }
   }
   el_dof -> MakeJ();
   if (el_fos) { el_fos -> MakeJ(); }
   for (int i = 0; i < mesh -> GetNE(); i++)
   {
      GetElementDofs (i, dofs);
      el_dof -> AddConnections (i, (int *)dofs, dofs.Size());

      if (el_fos)
      {
         mesh->GetElementFaces(i, F, Fo);
         el_fos -> AddConnections (i, (int *)Fo, Fo.Size());
      }
   }
   el_dof -> ShiftUpI();
   if (el_fos) { el_fos -> ShiftUpI(); }
   elem_dof = el_dof;
   elem_fos = el_fos;
}

void FiniteElementSpace::BuildBdrElementToDofTable() const
{
   if (bdr_elem_dof) { return; }

   Table *bel_dof = new Table;
   Table *bel_fos = (mesh->Dimension() == 3) ? (new Table) : NULL;
   Array<int> dofs;
   int F, Fo;
   bel_dof->MakeI(mesh->GetNBE());
   if (bel_fos) { bel_fos->MakeI(mesh->GetNBE()); }
   for (int i = 0; i < mesh->GetNBE(); i++)
   {
      GetBdrElementDofs(i, dofs);
      bel_dof->AddColumnsInRow(i, dofs.Size());

      if (bel_fos)
      {
         bel_fos->AddAColumnInRow(i);
      }
   }
   bel_dof->MakeJ();
   if (bel_fos) { bel_fos->MakeJ(); }
   for (int i = 0; i < mesh->GetNBE(); i++)
   {
      GetBdrElementDofs(i, dofs);
      bel_dof->AddConnections(i, (int *)dofs, dofs.Size());

      if (bel_fos)
      {
         mesh->GetBdrElementFace(i, &F, &Fo);
         bel_fos->AddConnection(i, Fo);
      }
   }
   bel_dof->ShiftUpI();
   if (bel_fos) { bel_fos->ShiftUpI(); }
   bdr_elem_dof = bel_dof;
   bdr_elem_fos = bel_fos;
}

void FiniteElementSpace::BuildFaceToDofTable() const
{
   // Here, "face" == (dim-1)-dimensional mesh entity.

   if (face_dof) { return; }

   if (NURBSext) { BuildNURBSFaceToDofTable(); return; }

   Table *fc_dof = new Table;
   Array<int> dofs;
   fc_dof->MakeI(mesh->GetNumFaces());
   for (int i = 0; i < fc_dof->Size(); i++)
   {
      GetFaceDofs(i, dofs, 0);
      fc_dof->AddColumnsInRow(i, dofs.Size());
   }
   fc_dof->MakeJ();
   for (int i = 0; i < fc_dof->Size(); i++)
   {
      GetFaceDofs(i, dofs, 0);
      fc_dof->AddConnections(i, (int *)dofs, dofs.Size());
   }
   fc_dof->ShiftUpI();
   face_dof = fc_dof;
}

void FiniteElementSpace::RebuildElementToDofTable()
{
   delete elem_dof;
   delete elem_fos;
   elem_dof = NULL;
   elem_fos = NULL;
   BuildElementToDofTable();
}

void FiniteElementSpace::ReorderElementToDofTable()
{
   Array<int> dof_marker(ndofs);

   dof_marker = -1;

   int *J = elem_dof->GetJ(), nnz = elem_dof->Size_of_connections();
   for (int k = 0, dof_counter = 0; k < nnz; k++)
   {
      const int sdof = J[k]; // signed dof
      const int dof = (sdof < 0) ? -1-sdof : sdof;
      int new_dof = dof_marker[dof];
      if (new_dof < 0)
      {
         dof_marker[dof] = new_dof = dof_counter++;
      }
      J[k] = (sdof < 0) ? -1-new_dof : new_dof; // preserve the sign of sdof
   }
}

void FiniteElementSpace::BuildDofToArrays()
{
   if (dof_elem_array.Size()) { return; }

   BuildElementToDofTable();

   dof_elem_array.SetSize (ndofs);
   dof_ldof_array.SetSize (ndofs);
   dof_elem_array = -1;
   for (int i = 0; i < mesh -> GetNE(); i++)
   {
      const int *dofs = elem_dof -> GetRow(i);
      const int n = elem_dof -> RowSize(i);
      for (int j = 0; j < n; j++)
      {
         int dof = DecodeDof(dofs[j]);
         if (dof_elem_array[dof] < 0)
         {
            dof_elem_array[dof] = i;
            dof_ldof_array[dof] = j;
         }
      }
   }
}

void MarkDofs(const Array<int> &dofs, Array<int> &mark_array)
{
   for (auto d : dofs)
   {
      mark_array[d >= 0 ? d : -1 - d] = -1;
   }
}

void FiniteElementSpace::GetEssentialVDofs(const Array<int> &bdr_attr_is_ess,
                                           Array<int> &ess_vdofs,
                                           int component) const
{
   Array<int> dofs;
   ess_vdofs.SetSize(GetVSize());
   ess_vdofs = 0;
   for (int i = 0; i < GetNBE(); i++)
   {
      if (bdr_attr_is_ess[GetBdrAttribute(i)-1])
      {
         if (component < 0)
         {
            // Mark all components.
            GetBdrElementVDofs(i, dofs);
         }
         else
         {
            GetBdrElementDofs(i, dofs);
            for (auto &d : dofs) { d = DofToVDof(d, component); }
         }
         MarkDofs(dofs, ess_vdofs);
      }
   }

   // mark possible hidden boundary edges in a non-conforming mesh, also
   // local DOFs affected by boundary elements on other processors
   if (Nonconforming())
   {
<<<<<<< HEAD
      Array<int> bdr_verts, bdr_edges, bdr_planars;
      // if (mesh->Dimension() > 3)
      // {
      //    mesh->ncmesh->GetBoundaryClosure(bdr_attr_is_ess, bdr_verts, bdr_edges,
      //                                     bdr_planars);
      // }
      // else
      {
         mesh->ncmesh->GetBoundaryClosure(bdr_attr_is_ess, bdr_verts, bdr_edges);
      }

      for (int i = 0; i < bdr_verts.Size(); i++)
=======
      Array<int> bdr_verts, bdr_edges, bdr_faces;
      mesh->ncmesh->GetBoundaryClosure(bdr_attr_is_ess, bdr_verts, bdr_edges,
                                       bdr_faces);
      for (auto v : bdr_verts)
      {
         if (component < 0)
         {
            GetVertexVDofs(v, dofs);
         }
         else
         {
            GetVertexDofs(v, dofs);
            for (auto &d : dofs) { d = DofToVDof(d, component); }
         }
         MarkDofs(dofs, ess_vdofs);
      }
      for (auto e : bdr_edges)
>>>>>>> c3eb769a
      {
         if (component < 0)
         {
            GetEdgeVDofs(e, dofs);
         }
         else
         {
            GetEdgeDofs(e, dofs);
            for (auto &d : dofs) { d = DofToVDof(d, component); }
         }
         MarkDofs(dofs, ess_vdofs);
      }
      for (auto f : bdr_faces)
      {
         if (component < 0)
         {
            GetEntityVDofs(2, f, dofs);
         }
         else
         {
            GetEntityDofs(2, f, dofs);
            for (auto &d : dofs) { d = DofToVDof(d, component); }
         }
         MarkDofs(dofs, ess_vdofs);
      }
      for (int i = 0; i < bdr_planars.Size(); i++)
      {
         if (component < 0)
         {
            GetPlanarVDofs(bdr_planars[i], vdofs);
            mark_dofs(vdofs, ess_vdofs);
         }
         else
         {
            GetPlanarVDofs(bdr_planars[i], dofs);
            for (int d = 0; d < dofs.Size(); d++)
            { dofs[d] = DofToVDof(dofs[d], component); }
            mark_dofs(dofs, ess_vdofs);
         }
      }
   }
}

void FiniteElementSpace::GetEssentialTrueDofs(const Array<int> &bdr_attr_is_ess,
                                              Array<int> &ess_tdof_list,
                                              int component) const
{
   Array<int> ess_vdofs, ess_tdofs;
   GetEssentialVDofs(bdr_attr_is_ess, ess_vdofs, component);
   const SparseMatrix *R = GetConformingRestriction();
   if (!R)
   {
      ess_tdofs.MakeRef(ess_vdofs);
   }
   else
   {
      R->BooleanMult(ess_vdofs, ess_tdofs);
#ifdef MFEM_DEBUG
      // Verify that in boolean arithmetic: P^T ess_dofs = R ess_dofs
      Array<int> ess_tdofs2(ess_tdofs.Size());
      GetConformingProlongation()->BooleanMultTranspose(ess_vdofs, ess_tdofs2);

      int counter = 0;
      std::string error_msg = "failed dof: ";
      auto ess_tdofs_ = ess_tdofs.HostRead();
      auto ess_tdofs2_ = ess_tdofs2.HostRead();
      for (int i = 0; i < ess_tdofs2.Size(); ++i)
      {
         if (bool(ess_tdofs_[i]) != bool(ess_tdofs2_[i]))
         {
            error_msg += std::to_string(i) += "(R ";
            error_msg += std::to_string(bool(ess_tdofs_[i])) += " P^T ";
            error_msg += std::to_string(bool(ess_tdofs2_[i])) += ") ";
            counter++;
         }
      }

      MFEM_ASSERT(R->Height() == GetConformingProlongation()->Width(), "!");
      MFEM_ASSERT(R->Width() == GetConformingProlongation()->Height(), "!");
      MFEM_ASSERT(R->Width() == ess_vdofs.Size(), "!");
      MFEM_VERIFY(counter == 0, "internal MFEM error: counter = " << counter
                  << ' ' << error_msg);
#endif
   }
   MarkerToList(ess_tdofs, ess_tdof_list);
}

void FiniteElementSpace::GetBoundaryTrueDofs(Array<int> &boundary_dofs,
                                             int component)
{
   if (mesh->bdr_attributes.Size())
   {
      Array<int> ess_bdr(mesh->bdr_attributes.Max());
      ess_bdr = 1;
      GetEssentialTrueDofs(ess_bdr, boundary_dofs, component);
   }
   else
   {
      boundary_dofs.DeleteAll();
   }
}

// static method
void FiniteElementSpace::MarkerToList(const Array<int> &marker,
                                      Array<int> &list)
{
   int num_marked = 0;
   marker.HostRead(); // make sure we can read the array on host
   for (int i = 0; i < marker.Size(); i++)
   {
      if (marker[i]) { num_marked++; }
   }
   list.SetSize(0);
   list.HostWrite();
   list.Reserve(num_marked);
   for (int i = 0; i < marker.Size(); i++)
   {
      if (marker[i]) { list.Append(i); }
   }
}

// static method
void FiniteElementSpace::ListToMarker(const Array<int> &list, int marker_size,
                                      Array<int> &marker, int mark_val)
{
   list.HostRead(); // make sure we can read the array on host
   marker.SetSize(marker_size);
   marker.HostWrite();
   marker = 0;
   for (int i = 0; i < list.Size(); i++)
   {
      marker[list[i]] = mark_val;
   }
}

void FiniteElementSpace::ConvertToConformingVDofs(const Array<int> &dofs,
                                                  Array<int> &cdofs)
{
   GetConformingProlongation();
   if (cP) { cP->BooleanMultTranspose(dofs, cdofs); }
   else { dofs.Copy(cdofs); }
}

void FiniteElementSpace::ConvertFromConformingVDofs(const Array<int> &cdofs,
                                                    Array<int> &dofs)
{
   GetConformingRestriction();
   if (cR) { cR->BooleanMultTranspose(cdofs, dofs); }
   else { cdofs.Copy(dofs); }
}

SparseMatrix *
FiniteElementSpace::D2C_GlobalRestrictionMatrix (FiniteElementSpace *cfes)
{
   int i, j;
   Array<int> d_vdofs, c_vdofs;
   SparseMatrix *R;

   R = new SparseMatrix (cfes -> GetVSize(), GetVSize());

   for (i = 0; i < mesh -> GetNE(); i++)
   {
      this -> GetElementVDofs (i, d_vdofs);
      cfes -> GetElementVDofs (i, c_vdofs);

#ifdef MFEM_DEBUG
      if (d_vdofs.Size() != c_vdofs.Size())
      {
         mfem_error ("FiniteElementSpace::D2C_GlobalRestrictionMatrix (...)");
      }
#endif

      for (j = 0; j < d_vdofs.Size(); j++)
      {
         R -> Set (c_vdofs[j], d_vdofs[j], 1.0);
      }
   }

   R -> Finalize();

   return R;
}

SparseMatrix *
FiniteElementSpace::D2Const_GlobalRestrictionMatrix(FiniteElementSpace *cfes)
{
   int i, j;
   Array<int> d_dofs, c_dofs;
   SparseMatrix *R;

   R = new SparseMatrix (cfes -> GetNDofs(), ndofs);

   for (i = 0; i < mesh -> GetNE(); i++)
   {
      this -> GetElementDofs (i, d_dofs);
      cfes -> GetElementDofs (i, c_dofs);

#ifdef MFEM_DEBUG
      if (c_dofs.Size() != 1)
         mfem_error ("FiniteElementSpace::"
                     "D2Const_GlobalRestrictionMatrix (...)");
#endif

      for (j = 0; j < d_dofs.Size(); j++)
      {
         R -> Set (c_dofs[0], d_dofs[j], 1.0);
      }
   }

   R -> Finalize();

   return R;
}

SparseMatrix *
FiniteElementSpace::H2L_GlobalRestrictionMatrix (FiniteElementSpace *lfes)
{
   SparseMatrix *R;
   DenseMatrix loc_restr;
   Array<int> l_dofs, h_dofs, l_vdofs, h_vdofs;

   int lvdim = lfes->GetVDim();
   R = new SparseMatrix (lvdim * lfes -> GetNDofs(), lvdim * ndofs);

   Geometry::Type cached_geom = Geometry::INVALID;
   const FiniteElement *h_fe = NULL;
   const FiniteElement *l_fe = NULL;
   IsoparametricTransformation T;

   for (int i = 0; i < mesh -> GetNE(); i++)
   {
      this -> GetElementDofs (i, h_dofs);
      lfes -> GetElementDofs (i, l_dofs);

      // Assuming 'loc_restr' depends only on the Geometry::Type.
      const Geometry::Type geom = mesh->GetElementBaseGeometry(i);
      if (geom != cached_geom)
      {
         h_fe = this -> GetFE (i);
         l_fe = lfes -> GetFE (i);
         T.SetIdentityTransformation(h_fe->GetGeomType());
         h_fe->Project(*l_fe, T, loc_restr);
         cached_geom = geom;
      }

      for (int vd = 0; vd < lvdim; vd++)
      {
         l_dofs.Copy(l_vdofs);
         lfes->DofsToVDofs(vd, l_vdofs);

         h_dofs.Copy(h_vdofs);
         this->DofsToVDofs(vd, h_vdofs);

         R -> SetSubMatrix (l_vdofs, h_vdofs, loc_restr, 1);
      }
   }

   R -> Finalize();

   return R;
}

void FiniteElementSpace::AddDependencies(
   SparseMatrix& deps, Array<int>& master_dofs, Array<int>& slave_dofs,
   DenseMatrix& I, int skipfirst)
{
   for (int i = skipfirst; i < slave_dofs.Size(); i++)
   {
      int sdof = slave_dofs[i];
      if (!deps.RowSize(sdof)) // not processed yet
      {
         for (int j = 0; j < master_dofs.Size(); j++)
         {
            real_t coef = I(i, j);
            if (std::abs(coef) > 1e-12)
            {
               int mdof = master_dofs[j];
               if (mdof != sdof && mdof != (-1-sdof))
               {
                  deps.Add(sdof, mdof, coef);
               }
            }
         }
      }
   }
}

void FiniteElementSpace::AddEdgeFaceDependencies(
   SparseMatrix &deps, Array<int> &master_dofs, const FiniteElement *master_fe,
   Array<int> &slave_dofs, int slave_face, const DenseMatrix *pm) const
{
   // In variable-order spaces in 3D, we need to only constrain interior face
   // DOFs (this is done one level up), since edge dependencies can be more
   // complex and are primarily handled by edge-edge dependencies. The one
   // exception is edges of slave faces that lie in the interior of the master
   // face, which are not covered by edge-edge relations. This function finds
   // such edges and makes them constrained by the master face.
   // See also https://github.com/mfem/mfem/pull/1423#issuecomment-633916643

   Array<int> V, E, Eo; // TODO: LocalArray
   mesh->GetFaceVertices(slave_face, V);
   mesh->GetFaceEdges(slave_face, E, Eo);
   MFEM_ASSERT(V.Size() == E.Size(), "");

   DenseMatrix I;
   IsoparametricTransformation edge_T;
   edge_T.SetFE(&SegmentFE);

   // constrain each edge of the slave face
   for (int i = 0; i < E.Size(); i++)
   {
      int a = i, b = (i+1) % V.Size();
      if (V[a] > V[b]) { std::swap(a, b); }

      DenseMatrix &edge_pm = edge_T.GetPointMat();
      edge_pm.SetSize(2, 2);

      // copy two points from the face point matrix
      real_t mid[2];
      for (int j = 0; j < 2; j++)
      {
         edge_pm(j, 0) = (*pm)(j, a);
         edge_pm(j, 1) = (*pm)(j, b);
         mid[j] = 0.5*((*pm)(j, a) + (*pm)(j, b));
      }

      // check that the edge does not coincide with the master face's edge
      const real_t eps = 1e-14;
      if (mid[0] > eps && mid[0] < 1-eps &&
          mid[1] > eps && mid[1] < 1-eps)
      {
         int order = GetEdgeDofs(E[i], slave_dofs, 0);

         const auto *edge_fe = fec->GetFE(Geometry::SEGMENT, order);
         edge_fe->GetTransferMatrix(*master_fe, edge_T, I);

         AddDependencies(deps, master_dofs, slave_dofs, I, 0);
      }
   }
}

bool FiniteElementSpace::DofFinalizable(int dof, const Array<bool>& finalized,
                                        const SparseMatrix& deps)
{
   const int* dep = deps.GetRowColumns(dof);
   int ndep = deps.RowSize(dof);

   // are all constraining DOFs finalized?
   for (int i = 0; i < ndep; i++)
   {
      if (!finalized[dep[i]]) { return false; }
   }
   return true;
}

int FiniteElementSpace::GetDegenerateFaceDofs(int index, Array<int> &dofs,
                                              Geometry::Type master_geom,
                                              int variant) const
{
   // In NC meshes with prisms/tets, a special constraint occurs where a
   // prism/tet edge is slave to another element's face (see illustration
   // here: https://github.com/mfem/mfem/pull/713#issuecomment-495786362)
   // Rather than introduce a new edge-face constraint type, we handle such
   // cases as degenerate face-face constraints, where the point-matrix
   // rectangle has zero height. This method returns DOFs for the first edge
   // of the rectangle, duplicated in the orthogonal direction, to resemble
   // DOFs for a quadrilateral face. The extra DOFs are ignored by
   // FiniteElementSpace::AddDependencies.

   Array<int> edof;
   int order = GetEdgeDofs(-1 - index, edof, variant);

   int nv = fec->DofForGeometry(Geometry::POINT);
   int ne = fec->DofForGeometry(Geometry::SEGMENT);
   int nn = 2*nv + ne;

   dofs.SetSize(nn*nn);
   if (!dofs.Size()) { return 0; }

   dofs = edof[0];

   // copy first two vertex DOFs
   for (int i = 0; i < nv; i++)
   {
      dofs[i] = edof[i];
      dofs[nv+i] = edof[nv+i];
   }
   // copy first edge DOFs
   int face_vert = Geometry::NumVerts[master_geom];
   for (int i = 0; i < ne; i++)
   {
      dofs[face_vert*nv + i] = edof[2*nv + i];
   }

   return order;
}

int FiniteElementSpace::GetNumBorderDofs(Geometry::Type geom, int order) const
{
   // return the number of vertex and edge DOFs that precede inner DOFs
   const int nv = fec->GetNumDof(Geometry::POINT, order);
   const int ne = fec->GetNumDof(Geometry::SEGMENT, order);

   return Geometry::NumVerts[geom] * (geom == Geometry::SEGMENT ? nv : (nv + ne));
}

int FiniteElementSpace::GetEntityDofs(int entity, int index, Array<int> &dofs,
                                      Geometry::Type master_geom,
                                      int variant) const
{
   switch (entity)
   {
      case 0:
         GetVertexDofs(index, dofs);
         return 0;

      case 1:
         return GetEdgeDofs(index, dofs, variant);

      default:
         if (index >= 0)
         {
            return GetFaceDofs(index, dofs, variant);
         }
         else
         {
            return GetDegenerateFaceDofs(index, dofs, master_geom, variant);
         }
   }
}

int FiniteElementSpace::GetEntityVDofs(int entity, int index, Array<int> &dofs,
                                       Geometry::Type master_geom,
                                       int variant) const
{
   const int n = GetEntityDofs(entity, index, dofs, master_geom, variant);
   DofsToVDofs(dofs);
   return n;
}

void FiniteElementSpace::BuildConformingInterpolation() const
{
#ifdef MFEM_USE_MPI
   MFEM_VERIFY(dynamic_cast<const ParFiniteElementSpace*>(this) == NULL,
               "This method should not be used with a ParFiniteElementSpace!");
#endif

   if (mesh->Dimension() == 4) { BuildConformingInterpolation4D(); return; }

   if (cP_is_set) { return; }
   cP_is_set = true;

   if (FEColl()->GetContType() == FiniteElementCollection::DISCONTINUOUS)
   {
      cP.reset();
      cR.reset();
      cR_hp.reset();
      R_transpose.reset();
      return;
   }

   Array<int> master_dofs, slave_dofs, highest_dofs;

   IsoparametricTransformation T;
   DenseMatrix I;

   // For each slave DOF, the dependency matrix will contain a row that
   // expresses the slave DOF as a linear combination of its immediate master
   // DOFs. Rows of independent DOFs will remain empty.
   SparseMatrix deps(ndofs);

   // Inverse dependencies for the cR_hp matrix in variable order spaces:
   // For each master edge/face with more DOF sets, the inverse dependency
   // matrix contains a row that expresses the master true DOF (lowest order)
   // as a linear combination of the highest order set of DOFs.
   SparseMatrix inv_deps(ndofs);

   // collect local face/edge dependencies
   for (int entity = 2; entity >= 1; entity--)
   {
      const NCMesh::NCList &list = mesh->ncmesh->GetNCList(entity);
      if (!list.masters.Size()) { continue; }

      // loop through all master edges/faces, constrain their slave edges/faces
      for (const NCMesh::Master &master : list.masters)
      {
         Geometry::Type master_geom = master.Geom();

         int p = GetEntityDofs(entity, master.index, master_dofs, master_geom);
         if (!master_dofs.Size()) { continue; }

         const FiniteElement *master_fe = fec->GetFE(master_geom, p);
         if (!master_fe) { continue; }

         switch (master_geom)
         {
            case Geometry::SQUARE:   T.SetFE(&QuadrilateralFE); break;
            case Geometry::TRIANGLE: T.SetFE(&TriangleFE); break;
            case Geometry::SEGMENT:  T.SetFE(&SegmentFE); break;
            default: MFEM_ABORT("unsupported geometry");
         }

         for (int si = master.slaves_begin; si < master.slaves_end; si++)
         {
            const NCMesh::Slave &slave = list.slaves[si];

            int q = GetEntityDofs(entity, slave.index, slave_dofs, master_geom);
            if (!slave_dofs.Size()) { break; }

            const FiniteElement *slave_fe = fec->GetFE(slave.Geom(), q);
            list.OrientedPointMatrix(slave, T.GetPointMat());
            slave_fe->GetTransferMatrix(*master_fe, T, I);

            // variable order spaces: face edges need to be handled separately
            int skipfirst = 0;
            if (IsVariableOrder() && entity == 2 && slave.index >= 0)
            {
               skipfirst = GetNumBorderDofs(master_geom, q);
            }

            // make each slave DOF dependent on all master DOFs
            AddDependencies(deps, master_dofs, slave_dofs, I, skipfirst);

            if (skipfirst)
            {
               // constrain internal edge DOFs if they were skipped
               const auto *pm = list.point_matrices[master_geom][slave.matrix];
               AddEdgeFaceDependencies(deps, master_dofs, master_fe,
                                       slave_dofs, slave.index, pm);
            }
         }

         // Add inverse dependencies for the cR_hp matrix; if a master has
         // more DOF sets, the lowest order set interpolates the highest one.
         if (IsVariableOrder())
         {
            int nvar = GetNVariants(entity, master.index);
            if (nvar > 1)
            {
               int q = GetEntityDofs(entity, master.index, highest_dofs,
                                     master_geom, nvar-1);
               const auto *highest_fe = fec->GetFE(master_geom, q);

               T.SetIdentityTransformation(master_geom);
               master_fe->GetTransferMatrix(*highest_fe, T, I);

               // add dependencies only for the inner dofs
               int skip = GetNumBorderDofs(master_geom, p);
               AddDependencies(inv_deps, highest_dofs, master_dofs, I, skip);
            }
         }
      }
   }

   // variable order spaces: enforce minimum rule on conforming edges/faces
   if (IsVariableOrder())
   {
      for (int entity = 1; entity < mesh->Dimension(); entity++)
      {
         const Table &ent_dofs = (entity == 1) ? var_edge_dofs : var_face_dofs;
         int num_ent = (entity == 1) ? mesh->GetNEdges() : mesh->GetNFaces();
         MFEM_ASSERT(ent_dofs.Size() == num_ent+1, "");

         // add constraints within edges/faces holding multiple DOF sets
         Geometry::Type last_geom = Geometry::INVALID;
         for (int i = 0; i < num_ent; i++)
         {
            if (ent_dofs.RowSize(i) <= 1) { continue; }

            Geometry::Type geom =
               (entity == 1) ? Geometry::SEGMENT : mesh->GetFaceGeometry(i);

            if (geom != last_geom)
            {
               T.SetIdentityTransformation(geom);
               last_geom = geom;
            }

            // get lowest order variant DOFs and FE
            int p = GetEntityDofs(entity, i, master_dofs, geom, 0);
            const auto *master_fe = fec->GetFE(geom, p);
            if (!master_fe) { break; }

            // constrain all higher order DOFs: interpolate lowest order function
            for (int variant = 1; ; variant++)
            {
               int q = GetEntityDofs(entity, i, slave_dofs, geom, variant);
               if (q < 0) { break; }

               const auto *slave_fe = fec->GetFE(geom, q);
               slave_fe->GetTransferMatrix(*master_fe, T, I);

               AddDependencies(deps, master_dofs, slave_dofs, I);
            }
         }
      }
   }

   deps.Finalize();
   inv_deps.Finalize();

   // DOFs that stayed independent are true DOFs
   int n_true_dofs = 0;
   for (int i = 0; i < ndofs; i++)
   {
      if (!deps.RowSize(i)) { n_true_dofs++; }
   }

   // if all dofs are true dofs leave cP and cR NULL
   if (n_true_dofs == ndofs)
   {
      cP.reset();
      cR.reset();
      cR_hp.reset();
      R_transpose.reset();
      return;
   }

   // create the conforming prolongation matrix cP
   cP.reset(new SparseMatrix(ndofs, n_true_dofs));

   // create the conforming restriction matrix cR
   int *cR_J;
   {
      int *cR_I = Memory<int>(n_true_dofs+1);
      real_t *cR_A = Memory<real_t>(n_true_dofs);
      cR_J = Memory<int>(n_true_dofs);
      for (int i = 0; i < n_true_dofs; i++)
      {
         cR_I[i] = i;
         cR_A[i] = 1.0;
      }
      cR_I[n_true_dofs] = n_true_dofs;
      cR.reset(new SparseMatrix(cR_I, cR_J, cR_A, n_true_dofs, ndofs));
   }

   // In var. order spaces, create the restriction matrix cR_hp which is similar
   // to cR, but has interpolation in the extra master edge/face DOFs.
   if (IsVariableOrder())
   {
      cR_hp.reset(new SparseMatrix(n_true_dofs, ndofs));
   }
   else
   {
      cR_hp.reset();
   }

   Array<bool> finalized(ndofs);
   finalized = false;

   Array<int> cols;
   Vector srow;

   // put identity in the prolongation matrix for true DOFs, initialize cR_hp
   for (int i = 0, true_dof = 0; i < ndofs; i++)
   {
      if (!deps.RowSize(i)) // true dof
      {
         cP->Add(i, true_dof, 1.0);
         cR_J[true_dof] = i;
         finalized[i] = true;

         if (cR_hp)
         {
            if (inv_deps.RowSize(i))
            {
               inv_deps.GetRow(i, cols, srow);
               cR_hp->AddRow(true_dof, cols, srow);
            }
            else
            {
               cR_hp->Add(true_dof, i, 1.0);
            }
         }

         true_dof++;
      }
   }

   // Now calculate cP rows of slave DOFs as combinations of cP rows of their
   // master DOFs. It is possible that some slave DOFs depend on DOFs that are
   // themselves slaves. Here we resolve such indirect constraints by first
   // calculating rows of the cP matrix for DOFs whose master DOF cP rows are
   // already known (in the first iteration these are the true DOFs). In the
   // second iteration, slaves of slaves can be 'finalized' (given a row in the
   // cP matrix), in the third iteration slaves of slaves of slaves, etc.
   bool finished;
   int n_finalized = n_true_dofs;
   do
   {
      finished = true;
      for (int dof = 0; dof < ndofs; dof++)
      {
         if (!finalized[dof] && DofFinalizable(dof, finalized, deps))
         {
            const int* dep_col = deps.GetRowColumns(dof);
            const real_t* dep_coef = deps.GetRowEntries(dof);
            int n_dep = deps.RowSize(dof);

            for (int j = 0; j < n_dep; j++)
            {
               cP->GetRow(dep_col[j], cols, srow);
               srow *= dep_coef[j];
               cP->AddRow(dof, cols, srow);
            }

            finalized[dof] = true;
            n_finalized++;
            finished = false;
         }
      }
   }
   while (!finished);

   // If everything is consistent (mesh, face orientations, etc.), we should
   // be able to finalize all slave DOFs, otherwise it's a serious error.
   MFEM_VERIFY(n_finalized == ndofs,
               "Error creating cP matrix: n_finalized = "
               << n_finalized << ", ndofs = " << ndofs);

   cP->Finalize();
   if (cR_hp) { cR_hp->Finalize(); }

   if (vdim > 1)
   {
      MakeVDimMatrix(*cP);
      MakeVDimMatrix(*cR);
      if (cR_hp) { MakeVDimMatrix(*cR_hp); }
   }
}

void FiniteElementSpace::BuildConformingInterpolation4D() const
{
   #if 0
#ifdef MFEM_USE_MPI
   MFEM_VERIFY(dynamic_cast<const ParFiniteElementSpace*>(this) == NULL,
               "This method should not be used with a ParFiniteElementSpace!");
#endif

   if (cP_is_set) { return; }
   cP_is_set = true;

   // For each slave DOF, the dependency matrix will contain a row that
   // expresses the slave DOF as a linear combination of its immediate master
   // DOFs. Rows of independent DOFs will remain empty.
   SparseMatrix deps(ndofs);

   // collect local edge/planar/face dependencies
   for (int entity = 1; entity <= 3; entity++)
   {
      const NCMesh::NCList &list = (entity > 2) ? mesh->ncmesh->GetFaceList()
                                   /*        */ : ( (entity > 1) ? mesh->ncmesh->GetPlanarList() :
                                                    mesh->ncmesh->GetEdgeList() );
      if (!list.masters.size()) { continue; }

      IsoparametricTransformation T;
      if (entity > 2) { T.SetFE(&TetrahedronFE); }
      else if (entity > 1) { T.SetFE(&TriangleFE); }
      else { T.SetFE(&SegmentFE); }

      Geometry::Type geom = (entity > 2) ? Geometry::TETRAHEDRON : ( (
                                                                        entity > 1) ? Geometry::TRIANGLE : Geometry::SEGMENT );
      const FiniteElement* fe = fec->FiniteElementForGeometry(geom);
      if (!fe) { continue; }

      Array<int> master_dofs, slave_dofs;
      DenseMatrix I(fe->GetDof());

      // loop through all master edges/faces, constrain their slave edges/faces
      for (unsigned mi = 0; mi < list.masters.size(); mi++)
      {
         const NCMesh::Master &master = list.masters[mi];
         GetEntityDofs4D(entity, master.index, master_dofs);
         if (!master_dofs.Size()) { continue; }

         //         mfem::out << "--------------------\n";
         //         master_dofs.Print(mfem::out,master_dofs.Size());

         for (int si = master.slaves_begin; si < master.slaves_end; si++)
         {
            const NCMesh::Slave &slave = list.slaves[si];
            GetEntityDofs4D(entity, slave.index, slave_dofs);
            if (!slave_dofs.Size()) { continue; }

            slave.OrientedPointMatrix(T.GetPointMat());
            T.FinalizeTransformation();
            fe->GetLocalInterpolation(T, I);

            //            mfem::out << "********************\n";
            //            slave_dofs.Print(mfem::out,slave_dofs.Size());
            //            mfem::out << "++++++++++++++++++++\n";
            //            I.PrintMatlab(mfem::out);
            //            mfem::out << "++++++++++++++++++++\n";

            // make each slave DOF dependent on all master DOFs
            AddDependencies(deps, master_dofs, slave_dofs, I);
         }
      }
   }

   deps.Finalize();
   //   deps.PrintMatlab(mfem::out);

   // DOFs that stayed independent are true DOFs
   int n_true_dofs = 0;
   for (int i = 0; i < ndofs; i++)
   {
      if (!deps.RowSize(i)) { n_true_dofs++; }
   }

   // if all dofs are true dofs leave cP and cR NULL
   if (n_true_dofs == ndofs)
   {
      cP = cR = NULL; // will be treated as identities
      return;
   }

   // create the conforming restriction matrix cR
   int *cR_J;
   {
      int *cR_I = new int[n_true_dofs+1];
      double *cR_A = new double[n_true_dofs];
      cR_J = new int[n_true_dofs];
      for (int i = 0; i < n_true_dofs; i++)
      {
         cR_I[i] = i;
         cR_A[i] = 1.0;
      }
      cR_I[n_true_dofs] = n_true_dofs;
      cR = new SparseMatrix(cR_I, cR_J, cR_A, n_true_dofs, ndofs);
   }

   // create the conforming prolongation matrix cP
   cP = new SparseMatrix(ndofs, n_true_dofs);

   Array<bool> finalized(ndofs);
   finalized = false;

   // put identity in the restriction and prolongation matrices for true DOFs
   for (int i = 0, true_dof = 0; i < ndofs; i++)
   {
      if (!deps.RowSize(i))
      {
         cR_J[true_dof] = i;
         cP->Add(i, true_dof++, 1.0);
         finalized[i] = true;
      }
   }

   // Now calculate cP rows of slave DOFs as combinations of cP rows of their
   // master DOFs. It is possible that some slave DOFs depend on DOFs that are
   // themselves slaves. Here we resolve such indirect constraints by first
   // calculating rows of the cP matrix for DOFs whose master DOF cP rows are
   // already known (in the first iteration these are the true DOFs). In the
   // second iteration, slaves of slaves can be 'finalized' (given a row in the
   // cP matrix), in the third iteration slaves of slaves of slaves, etc.
   bool finished;
   int n_finalized = n_true_dofs;
   Array<int> cols;
   Vector srow;
   do
   {
      finished = true;
      for (int dof = 0; dof < ndofs; dof++)
      {
         if (!finalized[dof] && DofFinalizable(dof, finalized, deps))
         {
            const int* dep_col = deps.GetRowColumns(dof);
            const double* dep_coef = deps.GetRowEntries(dof);
            int n_dep = deps.RowSize(dof);

            for (int j = 0; j < n_dep; j++)
            {
               cP->GetRow(dep_col[j], cols, srow);
               srow *= dep_coef[j];
               cP->AddRow(dof, cols, srow);
            }

            finalized[dof] = true;
            n_finalized++;
            finished = false;
         }
      }
   }
   while (!finished);

   // if everything is consistent (mesh, face orientations, etc.), we should
   // be able to finalize all slave DOFs, otherwise it's a serious error
   if (n_finalized != ndofs)
   {
      MFEM_ABORT("Error creating cP matrix.");
   }

   cP->Finalize();

   if (vdim > 1)
   {
      MakeVDimMatrix(*cP);
      MakeVDimMatrix(*cR);
   }
   #endif
}

void FiniteElementSpace::MakeVDimMatrix(SparseMatrix &mat) const
{
   if (vdim == 1) { return; }

   int height = mat.Height();
   int width = mat.Width();

   SparseMatrix *vmat = new SparseMatrix(vdim*height, vdim*width);

   Array<int> dofs, vdofs;
   Vector srow;
   for (int i = 0; i < height; i++)
   {
      mat.GetRow(i, dofs, srow);
      for (int vd = 0; vd < vdim; vd++)
      {
         dofs.Copy(vdofs);
         DofsToVDofs(vd, vdofs, width);
         vmat->SetRow(DofToVDof(i, vd, height), vdofs, srow);
      }
   }
   vmat->Finalize();

   mat.Swap(*vmat);
   delete vmat;
}


const SparseMatrix* FiniteElementSpace::GetConformingProlongation() const
{
   if (Conforming()) { return NULL; }
   if (!cP_is_set) { BuildConformingInterpolation(); }
   return cP.get();
}

const SparseMatrix* FiniteElementSpace::GetConformingRestriction() const
{
   if (Conforming()) { return NULL; }
   if (!cP_is_set) { BuildConformingInterpolation(); }
   if (cR && !R_transpose) { R_transpose.reset(new TransposeOperator(*cR)); }
   return cR.get();
}

const SparseMatrix* FiniteElementSpace::GetHpConformingRestriction() const
{
   if (Conforming()) { return NULL; }
   if (!cP_is_set) { BuildConformingInterpolation(); }
   return IsVariableOrder() ? cR_hp.get() : cR.get();
}

const Operator *FiniteElementSpace::GetRestrictionTransposeOperator() const
{
   GetRestrictionOperator(); // Ensure that R_transpose is built
   return R_transpose.get();
}

int FiniteElementSpace::GetNConformingDofs() const
{
   const SparseMatrix* P = GetConformingProlongation();
   return P ? (P->Width() / vdim) : ndofs;
}

const ElementRestrictionOperator *FiniteElementSpace::GetElementRestriction(
   ElementDofOrdering e_ordering) const
{
   // Check if we have a discontinuous space using the FE collection:
   if (IsDGSpace())
   {
      // TODO: when VDIM is 1, we can return IdentityOperator.
      if (L2E_nat.Ptr() == NULL)
      {
         // The input L-vector layout is:
         // * ND x NE x VDIM, for Ordering::byNODES, or
         // * VDIM x ND x NE, for Ordering::byVDIM.
         // The output E-vector layout is: ND x VDIM x NE.
         L2E_nat.Reset(new L2ElementRestriction(*this));
      }
      return L2E_nat.Is<ElementRestrictionOperator>();
   }
   if (e_ordering == ElementDofOrdering::LEXICOGRAPHIC)
   {
      if (L2E_lex.Ptr() == NULL)
      {
         L2E_lex.Reset(new ElementRestriction(*this, e_ordering));
      }
      return L2E_lex.Is<ElementRestrictionOperator>();
   }
   // e_ordering == ElementDofOrdering::NATIVE
   if (L2E_nat.Ptr() == NULL)
   {
      L2E_nat.Reset(new ElementRestriction(*this, e_ordering));
   }
   return L2E_nat.Is<ElementRestrictionOperator>();
}

const FaceRestriction *FiniteElementSpace::GetFaceRestriction(
   ElementDofOrdering f_ordering, FaceType type, L2FaceValues mul) const
{
   const bool is_dg_space = IsDGSpace();
   const L2FaceValues m = (is_dg_space && mul==L2FaceValues::DoubleValued) ?
                          L2FaceValues::DoubleValued : L2FaceValues::SingleValued;
   key_face key = std::make_tuple(is_dg_space, f_ordering, type, m);
   auto itr = L2F.find(key);
   if (itr != L2F.end())
   {
      return itr->second;
   }
   else
   {
      FaceRestriction *res;
      if (is_dg_space)
      {
         if (Conforming())
         {
            res = new L2FaceRestriction(*this, f_ordering, type, m);
         }
         else
         {
            res = new NCL2FaceRestriction(*this, f_ordering, type, m);
         }
      }
      else
      {
         res = new ConformingFaceRestriction(*this, f_ordering, type);
      }
      L2F[key] = res;
      return res;
   }
}

const QuadratureInterpolator *FiniteElementSpace::GetQuadratureInterpolator(
   const IntegrationRule &ir) const
{
   for (int i = 0; i < E2Q_array.Size(); i++)
   {
      const QuadratureInterpolator *qi = E2Q_array[i];
      if (qi->IntRule == &ir) { return qi; }
   }

   QuadratureInterpolator *qi = new QuadratureInterpolator(*this, ir);
   E2Q_array.Append(qi);
   return qi;
}

const QuadratureInterpolator *FiniteElementSpace::GetQuadratureInterpolator(
   const QuadratureSpace &qs) const
{
   for (int i = 0; i < E2Q_array.Size(); i++)
   {
      const QuadratureInterpolator *qi = E2Q_array[i];
      if (qi->qspace == &qs) { return qi; }
   }

   QuadratureInterpolator *qi = new QuadratureInterpolator(*this, qs);
   E2Q_array.Append(qi);
   return qi;
}

const FaceQuadratureInterpolator
*FiniteElementSpace::GetFaceQuadratureInterpolator(
   const IntegrationRule &ir, FaceType type) const
{
   if (type==FaceType::Interior)
   {
      for (int i = 0; i < E2IFQ_array.Size(); i++)
      {
         const FaceQuadratureInterpolator *qi = E2IFQ_array[i];
         if (qi->IntRule == &ir) { return qi; }
      }

      FaceQuadratureInterpolator *qi = new FaceQuadratureInterpolator(*this, ir,
                                                                      type);
      E2IFQ_array.Append(qi);
      return qi;
   }
   else //Boundary
   {
      for (int i = 0; i < E2BFQ_array.Size(); i++)
      {
         const FaceQuadratureInterpolator *qi = E2BFQ_array[i];
         if (qi->IntRule == &ir) { return qi; }
      }

      FaceQuadratureInterpolator *qi = new FaceQuadratureInterpolator(*this, ir,
                                                                      type);
      E2BFQ_array.Append(qi);
      return qi;
   }
}

SparseMatrix *FiniteElementSpace::RefinementMatrix_main(
   const int coarse_ndofs, const Table &coarse_elem_dof,
   const Table *coarse_elem_fos, const DenseTensor localP[]) const
{
   /// TODO: Implement DofTransformation support

   MFEM_VERIFY(mesh->GetLastOperation() == Mesh::REFINE, "");

   Array<int> dofs, coarse_dofs, coarse_vdofs;
   Vector row;

   Mesh::GeometryList elem_geoms(*mesh);

   SparseMatrix *P;
   if (elem_geoms.Size() == 1)
   {
      const int coarse_ldof = localP[elem_geoms[0]].SizeJ();
      P = new SparseMatrix(GetVSize(), coarse_ndofs*vdim, coarse_ldof);
   }
   else
   {
      P = new SparseMatrix(GetVSize(), coarse_ndofs*vdim);
   }

   Array<int> mark(P->Height());
   mark = 0;

   const CoarseFineTransformations &rtrans = mesh->GetRefinementTransforms();

   for (int k = 0; k < mesh->GetNE(); k++)
   {
      const Embedding &emb = rtrans.embeddings[k];
      const Geometry::Type geom = mesh->GetElementBaseGeometry(k);
      const DenseMatrix &lP = localP[geom](emb.matrix);
      const int fine_ldof = localP[geom].SizeI();

      elem_dof->GetRow(k, dofs);
      coarse_elem_dof.GetRow(emb.parent, coarse_dofs);

      for (int vd = 0; vd < vdim; vd++)
      {
         coarse_dofs.Copy(coarse_vdofs);
         DofsToVDofs(vd, coarse_vdofs, coarse_ndofs);

         for (int i = 0; i < fine_ldof; i++)
         {
            int r = DofToVDof(dofs[i], vd);
            int m = (r >= 0) ? r : (-1 - r);

            if (!mark[m])
            {
               lP.GetRow(i, row);
               P->SetRow(r, coarse_vdofs, row);
               mark[m] = 1;
            }
         }
      }
   }

   MFEM_ASSERT(mark.Sum() == P->Height(), "Not all rows of P set.");
   if (elem_geoms.Size() != 1) { P->Finalize(); }
   return P;
}

void FiniteElementSpace::GetLocalRefinementMatrices(
   Geometry::Type geom, DenseTensor &localP) const
{
   const FiniteElement *fe = fec->FiniteElementForGeometry(geom);

   const CoarseFineTransformations &rtrans = mesh->GetRefinementTransforms();
   const DenseTensor &pmats = rtrans.point_matrices[geom];

   int nmat = pmats.SizeK();
   int ldof = fe->GetDof();

   IsoparametricTransformation isotr;
   isotr.SetIdentityTransformation(geom);

   // calculate local interpolation matrices for all refinement types
   localP.SetSize(ldof, ldof, nmat);
   for (int i = 0; i < nmat; i++)
   {
      isotr.SetPointMat(pmats(i));
      fe->GetLocalInterpolation(isotr, localP(i));
   }
}

SparseMatrix* FiniteElementSpace::RefinementMatrix(int old_ndofs,
                                                   const Table* old_elem_dof,
                                                   const Table* old_elem_fos)
{
   MFEM_VERIFY(GetNE() >= old_elem_dof->Size(),
               "Previous mesh is not coarser.");

   Mesh::GeometryList elem_geoms(*mesh);

   DenseTensor localP[Geometry::NumGeom];
   for (int i = 0; i < elem_geoms.Size(); i++)
   {
      GetLocalRefinementMatrices(elem_geoms[i], localP[elem_geoms[i]]);
   }

   return RefinementMatrix_main(old_ndofs, *old_elem_dof, old_elem_fos,
                                localP);
}

FiniteElementSpace::RefinementOperator::RefinementOperator(
   const FiniteElementSpace* fespace, Table* old_elem_dof, Table* old_elem_fos,
   int old_ndofs)
   : fespace(fespace),
     old_elem_dof(old_elem_dof),
     old_elem_fos(old_elem_fos)
{
   MFEM_VERIFY(fespace->GetNE() >= old_elem_dof->Size(),
               "Previous mesh is not coarser.");

   width = old_ndofs * fespace->GetVDim();
   height = fespace->GetVSize();

   Mesh::GeometryList elem_geoms(*fespace->GetMesh());

   for (int i = 0; i < elem_geoms.Size(); i++)
   {
      fespace->GetLocalRefinementMatrices(elem_geoms[i], localP[elem_geoms[i]]);
   }

   ConstructDoFTransArray();
}

FiniteElementSpace::RefinementOperator::RefinementOperator(
   const FiniteElementSpace *fespace, const FiniteElementSpace *coarse_fes)
   : Operator(fespace->GetVSize(), coarse_fes->GetVSize()),
     fespace(fespace), old_elem_dof(NULL), old_elem_fos(NULL)
{
   Mesh::GeometryList elem_geoms(*fespace->GetMesh());

   for (int i = 0; i < elem_geoms.Size(); i++)
   {
      fespace->GetLocalRefinementMatrices(*coarse_fes, elem_geoms[i],
                                          localP[elem_geoms[i]]);
   }

   // Make a copy of the coarse elem_dof Table.
   old_elem_dof = new Table(coarse_fes->GetElementToDofTable());

   // Make a copy of the coarse elem_fos Table if it exists.
   if (coarse_fes->GetElementToFaceOrientationTable())
   {
      old_elem_fos = new Table(*coarse_fes->GetElementToFaceOrientationTable());
   }

   ConstructDoFTransArray();
}

FiniteElementSpace::RefinementOperator::~RefinementOperator()
{
   delete old_elem_dof;
   delete old_elem_fos;
   for (int i=0; i<old_DoFTransArray.Size(); i++)
   {
      delete old_DoFTransArray[i];
   }
}

void FiniteElementSpace::RefinementOperator::ConstructDoFTransArray()
{
   old_DoFTransArray.SetSize(Geometry::NUM_GEOMETRIES);
   for (int i=0; i<old_DoFTransArray.Size(); i++)
   {
      old_DoFTransArray[i] = NULL;
   }

   const FiniteElementCollection *fec_ref = fespace->FEColl();
   if (dynamic_cast<const ND_FECollection*>(fec_ref))
   {
      const FiniteElement *nd_tri =
         fec_ref->FiniteElementForGeometry(Geometry::TRIANGLE);
      if (nd_tri)
      {
         old_DoFTransArray[Geometry::TRIANGLE] =
            new ND_TriDofTransformation(nd_tri->GetOrder());
      }

      const FiniteElement *nd_tet =
         fec_ref->FiniteElementForGeometry(Geometry::TETRAHEDRON);
      if (nd_tet)
      {
         old_DoFTransArray[Geometry::TETRAHEDRON] =
            new ND_TetDofTransformation(nd_tet->GetOrder());
      }

      const FiniteElement *nd_pri =
         fec_ref->FiniteElementForGeometry(Geometry::PRISM);
      if (nd_pri)
      {
         old_DoFTransArray[Geometry::PRISM] =
            new ND_WedgeDofTransformation(nd_pri->GetOrder());
      }
   }
}

void FiniteElementSpace::RefinementOperator::Mult(const Vector &x,
                                                  Vector &y) const
{
   Mesh* mesh_ref = fespace->GetMesh();
   const CoarseFineTransformations &trans_ref =
      mesh_ref->GetRefinementTransforms();

   Array<int> dofs, vdofs, old_dofs, old_vdofs, old_Fo;

   int rvdim = fespace->GetVDim();
   int old_ndofs = width / rvdim;

   Vector subY, subX;

   for (int k = 0; k < mesh_ref->GetNE(); k++)
   {
      const Embedding &emb = trans_ref.embeddings[k];
      const Geometry::Type geom = mesh_ref->GetElementBaseGeometry(k);
      const DenseMatrix &lP = localP[geom](emb.matrix);

      subY.SetSize(lP.Height());

      DofTransformation *doftrans = fespace->GetElementDofs(k, dofs);
      old_elem_dof->GetRow(emb.parent, old_dofs);

      if (!doftrans)
      {
         for (int vd = 0; vd < rvdim; vd++)
         {
            dofs.Copy(vdofs);
            fespace->DofsToVDofs(vd, vdofs);
            old_dofs.Copy(old_vdofs);
            fespace->DofsToVDofs(vd, old_vdofs, old_ndofs);

            x.GetSubVector(old_vdofs, subX);
            lP.Mult(subX, subY);
            y.SetSubVector(vdofs, subY);
         }
      }
      else
      {
         old_elem_fos->GetRow(emb.parent, old_Fo);
         old_DoFTrans.SetDofTransformation(*old_DoFTransArray[geom]);
         old_DoFTrans.SetFaceOrientations(old_Fo);

         doftrans->SetVDim();
         for (int vd = 0; vd < rvdim; vd++)
         {
            dofs.Copy(vdofs);
            fespace->DofsToVDofs(vd, vdofs);
            old_dofs.Copy(old_vdofs);
            fespace->DofsToVDofs(vd, old_vdofs, old_ndofs);

            x.GetSubVector(old_vdofs, subX);
            old_DoFTrans.InvTransformPrimal(subX);
            lP.Mult(subX, subY);
            doftrans->TransformPrimal(subY);
            y.SetSubVector(vdofs, subY);
         }
         doftrans->SetVDim(rvdim, fespace->GetOrdering());
      }
   }
}

void FiniteElementSpace::RefinementOperator::MultTranspose(const Vector &x,
                                                           Vector &y) const
{
   y = 0.0;

   Mesh* mesh_ref = fespace->GetMesh();
   const CoarseFineTransformations &trans_ref =
      mesh_ref->GetRefinementTransforms();

   Array<char> processed(fespace->GetVSize());
   processed = 0;

   Array<int> f_dofs, c_dofs, f_vdofs, c_vdofs, old_Fo;

   int rvdim = fespace->GetVDim();
   int old_ndofs = width / rvdim;

   Vector subY, subX, subYt;

   for (int k = 0; k < mesh_ref->GetNE(); k++)
   {
      const Embedding &emb = trans_ref.embeddings[k];
      const Geometry::Type geom = mesh_ref->GetElementBaseGeometry(k);
      const DenseMatrix &lP = localP[geom](emb.matrix);

      DofTransformation *doftrans = fespace->GetElementDofs(k, f_dofs);
      old_elem_dof->GetRow(emb.parent, c_dofs);

      if (!doftrans)
      {
         subY.SetSize(lP.Width());

         for (int vd = 0; vd < rvdim; vd++)
         {
            f_dofs.Copy(f_vdofs);
            fespace->DofsToVDofs(vd, f_vdofs);
            c_dofs.Copy(c_vdofs);
            fespace->DofsToVDofs(vd, c_vdofs, old_ndofs);

            x.GetSubVector(f_vdofs, subX);
            for (int p = 0; p < f_dofs.Size(); ++p)
            {
               if (processed[DecodeDof(f_dofs[p])])
               {
                  subX[p] = 0.0;
               }
            }
            lP.MultTranspose(subX, subY);
            y.AddElementVector(c_vdofs, subY);
         }
      }
      else
      {
         subYt.SetSize(lP.Width());

         old_elem_fos->GetRow(emb.parent, old_Fo);
         old_DoFTrans.SetDofTransformation(*old_DoFTransArray[geom]);
         old_DoFTrans.SetFaceOrientations(old_Fo);

         doftrans->SetVDim();
         for (int vd = 0; vd < rvdim; vd++)
         {
            f_dofs.Copy(f_vdofs);
            fespace->DofsToVDofs(vd, f_vdofs);
            c_dofs.Copy(c_vdofs);
            fespace->DofsToVDofs(vd, c_vdofs, old_ndofs);

            x.GetSubVector(f_vdofs, subX);
            doftrans->InvTransformDual(subX);
            for (int p = 0; p < f_dofs.Size(); ++p)
            {
               if (processed[DecodeDof(f_dofs[p])])
               {
                  subX[p] = 0.0;
               }
            }
            lP.MultTranspose(subX, subYt);
            old_DoFTrans.TransformDual(subYt);
            y.AddElementVector(c_vdofs, subYt);
         }
         doftrans->SetVDim(rvdim, fespace->GetOrdering());
      }

      for (int p = 0; p < f_dofs.Size(); ++p)
      {
         processed[DecodeDof(f_dofs[p])] = 1;
      }
   }
}

namespace internal
{

// Used in GetCoarseToFineMap() below.
struct RefType
{
   Geometry::Type geom;
   int num_children;
   const Pair<int,int> *children;

   RefType(Geometry::Type g, int n, const Pair<int,int> *c)
      : geom(g), num_children(n), children(c) { }

   bool operator<(const RefType &other) const
   {
      if (geom < other.geom) { return true; }
      if (geom > other.geom) { return false; }
      if (num_children < other.num_children) { return true; }
      if (num_children > other.num_children) { return false; }
      for (int i = 0; i < num_children; i++)
      {
         if (children[i].one < other.children[i].one) { return true; }
         if (children[i].one > other.children[i].one) { return false; }
      }
      return false; // everything is equal
   }
};

void GetCoarseToFineMap(const CoarseFineTransformations &cft,
                        const mfem::Mesh &fine_mesh,
                        Table &coarse_to_fine,
                        Array<int> &coarse_to_ref_type,
                        Table &ref_type_to_matrix,
                        Array<Geometry::Type> &ref_type_to_geom)
{
   const int fine_ne = cft.embeddings.Size();
   int coarse_ne = -1;
   for (int i = 0; i < fine_ne; i++)
   {
      coarse_ne = std::max(coarse_ne, cft.embeddings[i].parent);
   }
   coarse_ne++;

   coarse_to_ref_type.SetSize(coarse_ne);
   coarse_to_fine.SetDims(coarse_ne, fine_ne);

   Array<int> cf_i(coarse_to_fine.GetI(), coarse_ne+1);
   Array<Pair<int,int> > cf_j(fine_ne);
   cf_i = 0;
   for (int i = 0; i < fine_ne; i++)
   {
      cf_i[cft.embeddings[i].parent+1]++;
   }
   cf_i.PartialSum();
   MFEM_ASSERT(cf_i.Last() == cf_j.Size(), "internal error");
   for (int i = 0; i < fine_ne; i++)
   {
      const Embedding &e = cft.embeddings[i];
      cf_j[cf_i[e.parent]].one = e.matrix; // used as sort key below
      cf_j[cf_i[e.parent]].two = i;
      cf_i[e.parent]++;
   }
   std::copy_backward(cf_i.begin(), cf_i.end()-1, cf_i.end());
   cf_i[0] = 0;
   for (int i = 0; i < coarse_ne; i++)
   {
      std::sort(&cf_j[cf_i[i]], cf_j.GetData() + cf_i[i+1]);
   }
   for (int i = 0; i < fine_ne; i++)
   {
      coarse_to_fine.GetJ()[i] = cf_j[i].two;
   }

   using std::map;
   using std::pair;

   map<RefType,int> ref_type_map;
   for (int i = 0; i < coarse_ne; i++)
   {
      const int num_children = cf_i[i+1]-cf_i[i];
      MFEM_ASSERT(num_children > 0, "");
      const int fine_el = cf_j[cf_i[i]].two;
      // Assuming the coarse and the fine elements have the same geometry:
      const Geometry::Type geom = fine_mesh.GetElementBaseGeometry(fine_el);
      const RefType ref_type(geom, num_children, &cf_j[cf_i[i]]);
      pair<map<RefType,int>::iterator,bool> res =
         ref_type_map.insert(
            pair<const RefType,int>(ref_type, (int)ref_type_map.size()));
      coarse_to_ref_type[i] = res.first->second;
   }

   ref_type_to_matrix.MakeI((int)ref_type_map.size());
   ref_type_to_geom.SetSize((int)ref_type_map.size());
   for (map<RefType,int>::iterator it = ref_type_map.begin();
        it != ref_type_map.end(); ++it)
   {
      ref_type_to_matrix.AddColumnsInRow(it->second, it->first.num_children);
      ref_type_to_geom[it->second] = it->first.geom;
   }

   ref_type_to_matrix.MakeJ();
   for (map<RefType,int>::iterator it = ref_type_map.begin();
        it != ref_type_map.end(); ++it)
   {
      const RefType &rt = it->first;
      for (int j = 0; j < rt.num_children; j++)
      {
         ref_type_to_matrix.AddConnection(it->second, rt.children[j].one);
      }
   }
   ref_type_to_matrix.ShiftUpI();
}

} // namespace internal


/// TODO: Implement DofTransformation support
FiniteElementSpace::DerefinementOperator::DerefinementOperator(
   const FiniteElementSpace *f_fes, const FiniteElementSpace *c_fes,
   BilinearFormIntegrator *mass_integ)
   : Operator(c_fes->GetVSize(), f_fes->GetVSize()),
     fine_fes(f_fes)
{
   MFEM_VERIFY(c_fes->GetOrdering() == f_fes->GetOrdering() &&
               c_fes->GetVDim() == f_fes->GetVDim(),
               "incompatible coarse and fine FE spaces");

   IsoparametricTransformation emb_tr;
   Mesh *f_mesh = f_fes->GetMesh();
   const CoarseFineTransformations &rtrans = f_mesh->GetRefinementTransforms();

   Mesh::GeometryList elem_geoms(*f_mesh);
   DenseTensor localP[Geometry::NumGeom], localM[Geometry::NumGeom];
   for (int gi = 0; gi < elem_geoms.Size(); gi++)
   {
      const Geometry::Type geom = elem_geoms[gi];
      DenseTensor &lP = localP[geom], &lM = localM[geom];
      const FiniteElement *fine_fe =
         f_fes->fec->FiniteElementForGeometry(geom);
      const FiniteElement *coarse_fe =
         c_fes->fec->FiniteElementForGeometry(geom);
      const DenseTensor &pmats = rtrans.point_matrices[geom];

      lP.SetSize(fine_fe->GetDof(), coarse_fe->GetDof(), pmats.SizeK());
      lM.SetSize(fine_fe->GetDof(),   fine_fe->GetDof(), pmats.SizeK());
      emb_tr.SetIdentityTransformation(geom);
      for (int i = 0; i < pmats.SizeK(); i++)
      {
         emb_tr.SetPointMat(pmats(i));
         // Get the local interpolation matrix for this refinement type
         fine_fe->GetTransferMatrix(*coarse_fe, emb_tr, lP(i));
         // Get the local mass matrix for this refinement type
         mass_integ->AssembleElementMatrix(*fine_fe, emb_tr, lM(i));
      }
   }

   Table ref_type_to_matrix;
   internal::GetCoarseToFineMap(rtrans, *f_mesh, coarse_to_fine,
                                coarse_to_ref_type, ref_type_to_matrix,
                                ref_type_to_geom);
   MFEM_ASSERT(coarse_to_fine.Size() == c_fes->GetNE(), "");

   const int total_ref_types = ref_type_to_geom.Size();
   int num_ref_types[Geometry::NumGeom], num_fine_elems[Geometry::NumGeom];
   Array<int> ref_type_to_coarse_elem_offset(total_ref_types);
   ref_type_to_fine_elem_offset.SetSize(total_ref_types);
   std::fill(num_ref_types, num_ref_types+Geometry::NumGeom, 0);
   std::fill(num_fine_elems, num_fine_elems+Geometry::NumGeom, 0);
   for (int i = 0; i < total_ref_types; i++)
   {
      Geometry::Type g = ref_type_to_geom[i];
      ref_type_to_coarse_elem_offset[i] = num_ref_types[g];
      ref_type_to_fine_elem_offset[i] = num_fine_elems[g];
      num_ref_types[g]++;
      num_fine_elems[g] += ref_type_to_matrix.RowSize(i);
   }
   DenseTensor localPtMP[Geometry::NumGeom];
   for (int g = 0; g < Geometry::NumGeom; g++)
   {
      if (num_ref_types[g] == 0) { continue; }
      const int fine_dofs = localP[g].SizeI();
      const int coarse_dofs = localP[g].SizeJ();
      localPtMP[g].SetSize(coarse_dofs, coarse_dofs, num_ref_types[g]);
      localR[g].SetSize(coarse_dofs, fine_dofs, num_fine_elems[g]);
   }
   for (int i = 0; i < total_ref_types; i++)
   {
      Geometry::Type g = ref_type_to_geom[i];
      DenseMatrix &lPtMP = localPtMP[g](ref_type_to_coarse_elem_offset[i]);
      int lR_offset = ref_type_to_fine_elem_offset[i]; // offset in localR[g]
      const int *mi = ref_type_to_matrix.GetRow(i);
      const int nm = ref_type_to_matrix.RowSize(i);
      lPtMP = 0.0;
      for (int s = 0; s < nm; s++)
      {
         DenseMatrix &lP = localP[g](mi[s]);
         DenseMatrix &lM = localM[g](mi[s]);
         DenseMatrix &lR = localR[g](lR_offset+s);
         MultAtB(lP, lM, lR); // lR = lP^T lM
         mfem::AddMult(lR, lP, lPtMP); // lPtMP += lP^T lM lP
      }
      DenseMatrixInverse lPtMP_inv(lPtMP);
      for (int s = 0; s < nm; s++)
      {
         DenseMatrix &lR = localR[g](lR_offset+s);
         lPtMP_inv.Mult(lR); // lR <- (P^T M P)^{-1} P^T M
      }
   }

   // Make a copy of the coarse element-to-dof Table.
   coarse_elem_dof = new Table(c_fes->GetElementToDofTable());
}

FiniteElementSpace::DerefinementOperator::~DerefinementOperator()
{
   delete coarse_elem_dof;
}

void FiniteElementSpace::DerefinementOperator::Mult(const Vector &x,
                                                    Vector &y) const
{
   Array<int> c_vdofs, f_vdofs;
   Vector loc_x, loc_y;
   DenseMatrix loc_x_mat, loc_y_mat;
   const int fine_vdim = fine_fes->GetVDim();
   const int coarse_ndofs = height/fine_vdim;
   for (int coarse_el = 0; coarse_el < coarse_to_fine.Size(); coarse_el++)
   {
      coarse_elem_dof->GetRow(coarse_el, c_vdofs);
      fine_fes->DofsToVDofs(c_vdofs, coarse_ndofs);
      loc_y.SetSize(c_vdofs.Size());
      loc_y = 0.0;
      loc_y_mat.UseExternalData(loc_y.GetData(), c_vdofs.Size()/fine_vdim,
                                fine_vdim);
      const int ref_type = coarse_to_ref_type[coarse_el];
      const Geometry::Type geom = ref_type_to_geom[ref_type];
      const int *fine_elems = coarse_to_fine.GetRow(coarse_el);
      const int num_fine_elems = coarse_to_fine.RowSize(coarse_el);
      const int lR_offset = ref_type_to_fine_elem_offset[ref_type];
      for (int s = 0; s < num_fine_elems; s++)
      {
         const DenseMatrix &lR = localR[geom](lR_offset+s);
         fine_fes->GetElementVDofs(fine_elems[s], f_vdofs);
         x.GetSubVector(f_vdofs, loc_x);
         loc_x_mat.UseExternalData(loc_x.GetData(), f_vdofs.Size()/fine_vdim,
                                   fine_vdim);
         mfem::AddMult(lR, loc_x_mat, loc_y_mat);
      }
      y.SetSubVector(c_vdofs, loc_y);
   }
}

void FiniteElementSpace::GetLocalDerefinementMatrices(Geometry::Type geom,
                                                      DenseTensor &localR) const
{
   const FiniteElement *fe = fec->FiniteElementForGeometry(geom);

   const CoarseFineTransformations &dtrans =
      mesh->ncmesh->GetDerefinementTransforms();
   const DenseTensor &pmats = dtrans.point_matrices[geom];

   const int nmat = pmats.SizeK();
   const int ldof = fe->GetDof();

   IsoparametricTransformation isotr;
   isotr.SetIdentityTransformation(geom);

   // calculate local restriction matrices for all refinement types
   localR.SetSize(ldof, ldof, nmat);
   for (int i = 0; i < nmat; i++)
   {
      isotr.SetPointMat(pmats(i));
      fe->GetLocalRestriction(isotr, localR(i));
   }
}

SparseMatrix* FiniteElementSpace::DerefinementMatrix(int old_ndofs,
                                                     const Table* old_elem_dof,
                                                     const Table* old_elem_fos)
{
   /// TODO: Implement DofTransformation support

   MFEM_VERIFY(Nonconforming(), "Not implemented for conforming meshes.");
   MFEM_VERIFY(old_ndofs, "Missing previous (finer) space.");
   MFEM_VERIFY(ndofs <= old_ndofs, "Previous space is not finer.");

   Array<int> dofs, old_dofs, old_vdofs;
   Vector row;

   Mesh::GeometryList elem_geoms(*mesh);

   DenseTensor localR[Geometry::NumGeom];
   for (int i = 0; i < elem_geoms.Size(); i++)
   {
      GetLocalDerefinementMatrices(elem_geoms[i], localR[elem_geoms[i]]);
   }

   SparseMatrix *R = new SparseMatrix(ndofs*vdim, old_ndofs*vdim);

   Array<int> mark(R->Height());
   mark = 0;

   const CoarseFineTransformations &dtrans =
      mesh->ncmesh->GetDerefinementTransforms();

   MFEM_ASSERT(dtrans.embeddings.Size() == old_elem_dof->Size(), "");

   bool is_dg = FEColl()->GetContType() == FiniteElementCollection::DISCONTINUOUS;
   int num_marked = 0;
   for (int k = 0; k < dtrans.embeddings.Size(); k++)
   {
      const Embedding &emb = dtrans.embeddings[k];
      Geometry::Type geom = mesh->GetElementBaseGeometry(emb.parent);
      DenseMatrix &lR = localR[geom](emb.matrix);

      elem_dof->GetRow(emb.parent, dofs);
      old_elem_dof->GetRow(k, old_dofs);

      for (int vd = 0; vd < vdim; vd++)
      {
         old_dofs.Copy(old_vdofs);
         DofsToVDofs(vd, old_vdofs, old_ndofs);

         for (int i = 0; i < lR.Height(); i++)
         {
            if (!std::isfinite(lR(i, 0))) { continue; }

            int r = DofToVDof(dofs[i], vd);
            int m = (r >= 0) ? r : (-1 - r);

            if (is_dg || !mark[m])
            {
               lR.GetRow(i, row);
               R->SetRow(r, old_vdofs, row);

               mark[m] = 1;
               num_marked++;
            }
         }
      }
   }

   if (!is_dg)
   {
      MFEM_VERIFY(num_marked == R->Height(),
                  "internal error: not all rows of R were set.");
   }

   R->Finalize(); // no-op if fixed width
   return R;
}

void FiniteElementSpace::GetLocalRefinementMatrices(
   const FiniteElementSpace &coarse_fes, Geometry::Type geom,
   DenseTensor &localP) const
{
   // Assumptions: see the declaration of the method.

   const FiniteElement *fine_fe = fec->FiniteElementForGeometry(geom);
   const FiniteElement *coarse_fe =
      coarse_fes.fec->FiniteElementForGeometry(geom);

   const CoarseFineTransformations &rtrans = mesh->GetRefinementTransforms();
   const DenseTensor &pmats = rtrans.point_matrices[geom];

   int nmat = pmats.SizeK();

   IsoparametricTransformation isotr;
   isotr.SetIdentityTransformation(geom);

   // Calculate the local interpolation matrices for all refinement types
   localP.SetSize(fine_fe->GetDof(), coarse_fe->GetDof(), nmat);
   for (int i = 0; i < nmat; i++)
   {
      isotr.SetPointMat(pmats(i));
      fine_fe->GetTransferMatrix(*coarse_fe, isotr, localP(i));
   }
}

void FiniteElementSpace::Constructor(Mesh *mesh_, NURBSExtension *NURBSext_,
                                     const FiniteElementCollection *fec_,
                                     int vdim_, int ordering_)
{
   mesh = mesh_;
   fec = fec_;
   vdim = vdim_;
   ordering = (Ordering::Type) ordering_;

   elem_dof = NULL;
   elem_fos = NULL;
   face_dof = NULL;

   sequence = 0;
   orders_changed = false;
   relaxed_hp = false;

   Th.SetType(Operator::ANY_TYPE);

   const NURBSFECollection *nurbs_fec =
      dynamic_cast<const NURBSFECollection *>(fec_);
   if (nurbs_fec)
   {
      MFEM_VERIFY(mesh_->NURBSext, "NURBS FE space requires a NURBS mesh.");

      if (NURBSext_ == NULL)
      {
         NURBSext = mesh_->NURBSext;
         own_ext = 0;
      }
      else
      {
         NURBSext = NURBSext_;
         own_ext = 1;
      }
      UpdateNURBS();
      cP.reset();
      cR.reset();
      cR_hp.reset();
      R_transpose.reset();
      cP_is_set = false;

      ConstructDoFTransArray();
   }
   else
   {
      NURBSext = NULL;
      own_ext = 0;
      Construct();
   }

   BuildElementToDofTable();
}

void FiniteElementSpace::ConstructDoFTransArray()
{
   DestroyDoFTransArray();

   DoFTransArray.SetSize(Geometry::NUM_GEOMETRIES);
   for (int i=0; i<DoFTransArray.Size(); i++)
   {
      DoFTransArray[i] = NULL;
   }
   if (mesh->Dimension() < 3) { return; }
   if (dynamic_cast<const ND_FECollection*>(fec))
   {
      const FiniteElement *nd_tri =
         fec->FiniteElementForGeometry(Geometry::TRIANGLE);
      if (nd_tri)
      {
         DoFTransArray[Geometry::TRIANGLE] =
            new ND_TriDofTransformation(nd_tri->GetOrder());
      }

      const FiniteElement *nd_tet =
         fec->FiniteElementForGeometry(Geometry::TETRAHEDRON);
      if (nd_tet)
      {
         DoFTransArray[Geometry::TETRAHEDRON] =
            new ND_TetDofTransformation(nd_tet->GetOrder());
      }

      const FiniteElement *nd_pri =
         fec->FiniteElementForGeometry(Geometry::PRISM);
      if (nd_pri)
      {
         DoFTransArray[Geometry::PRISM] =
            new ND_WedgeDofTransformation(nd_pri->GetOrder());
      }
   }
}

NURBSExtension *FiniteElementSpace::StealNURBSext()
{
   if (NURBSext && !own_ext)
   {
      mfem_error("FiniteElementSpace::StealNURBSext");
   }
   own_ext = 0;

   return NURBSext;
}

void FiniteElementSpace::UpdateNURBS()
{
   MFEM_VERIFY(NURBSext, "NURBSExt not defined.");

   nvdofs = 0;
   nedofs = 0;
   npdofs = 0;
   nfdofs = 0;
   nbdofs = 0;
   pdofs = NULL;
   bdofs = NULL;

   delete face_dof;
   face_dof = NULL;
   face_to_be.DeleteAll();

   dynamic_cast<const NURBSFECollection *>(fec)->Reset();

   ndofs = NURBSext->GetNDof();
   elem_dof = NURBSext->GetElementDofTable();
   bdr_elem_dof = NURBSext->GetBdrElementDofTable();

   mesh_sequence = mesh->GetSequence();
   sequence++;
}

void FiniteElementSpace::BuildNURBSFaceToDofTable() const
{
   if (face_dof) { return; }

   const int dim = mesh->Dimension();

   // Find bdr to face mapping
   face_to_be.SetSize(GetNF());
   face_to_be = -1;
   for (int b = 0; b < GetNBE(); b++)
   {
      int f = mesh->GetBdrElementFaceIndex(b);
      face_to_be[f] = b;
   }

   // Loop over faces in correct order, to prevent a sort
   // Sort will destroy orientation info in ordering of dofs
   Array<Connection> face_dof_list;
   Array<int> row;
   for (int f = 0; f < GetNF(); f++)
   {
      int b = face_to_be[f];
      if (b == -1) { continue; }
      // FIXME: this assumes that the boundary element and the face element have
      //        the same orientation.
      if (dim > 1)
      {
         const Element *fe = mesh->GetFace(f);
         const Element *be = mesh->GetBdrElement(b);
         const int nv = be->GetNVertices();
         const int *fv = fe->GetVertices();
         const int *bv = be->GetVertices();
         for (int i = 0; i < nv; i++)
         {
            MFEM_VERIFY(fv[i] == bv[i],
                        "non-matching face and boundary elements detected!");
         }
      }
      GetBdrElementDofs(b, row);
      Connection conn(f,0);
      for (int i = 0; i < row.Size(); i++)
      {
         conn.to = row[i];
         face_dof_list.Append(conn);
      }
   }
   face_dof = new Table(GetNF(), face_dof_list);
}

void FiniteElementSpace::Construct()
{
   // This method should be used only for non-NURBS spaces.
   MFEM_VERIFY(!NURBSext, "internal error");

   // Variable order space needs a nontrivial P matrix + also ghost elements
   // in parallel, we thus require the mesh to be NC.
   MFEM_VERIFY(!IsVariableOrder() || Nonconforming(),
               "Variable order space requires a nonconforming mesh.");

   elem_dof = NULL;
   elem_fos = NULL;
   bdr_elem_dof = NULL;
   bdr_elem_fos = NULL;
   face_dof = NULL;

   ndofs = 0;
   npdofs = 0;
   pdofs = NULL;
   nvdofs = nedofs = nfdofs = nbdofs = 0;
   bdofs = NULL;

   cP = NULL;
   cR = NULL;
   cR_hp = NULL;
   cP_is_set = false;
   R_transpose = NULL;
   // 'Th' is initialized/destroyed before this method is called.

   int dim = mesh->Dimension();
   int order = fec->GetOrder();

   MFEM_VERIFY((mesh->GetNumGeometries(dim) > 0) || (mesh->GetNE() == 0),
               "Mesh was not correctly finalized.");

   bool mixed_elements = (mesh->GetNumGeometries(dim) > 1);
   bool mixed_faces = (dim > 2 && mesh->GetNumGeometries(2) > 1);

   Array<VarOrderBits> edge_orders, face_orders;
   if (IsVariableOrder())
   {
      // for variable order spaces, calculate orders of edges and faces
      CalcEdgeFaceVarOrders(edge_orders, face_orders);
   }
   else if (mixed_faces)
   {
      // for mixed faces we also create the var_face_dofs table, see below
      face_orders.SetSize(mesh->GetNFaces());
      face_orders = (VarOrderBits(1) << order);
   }

   // assign vertex DOFs
   if (mesh->GetNV())
   {
      nvdofs = mesh->GetNV() * fec->GetNumDof(Geometry::POINT, order);
   }

   // assign edge DOFs
   if (mesh->GetNEdges())
   {
      if (IsVariableOrder())
      {
         nedofs = MakeDofTable(1, edge_orders, var_edge_dofs, &var_edge_orders);
      }
      else
      {
         // the simple case: all edges are of the same order
         nedofs = mesh->GetNEdges() * fec->GetNumDof(Geometry::SEGMENT, order);
         var_edge_dofs.Clear(); // ensure any old var_edge_dof table is dumped.
      }
   }

   // assign face DOFs
   if (mesh->GetNFaces())
   {
      if (IsVariableOrder() || mixed_faces)
      {
         // NOTE: for simplicity, we also use Table var_face_dofs for mixed faces
         nfdofs = MakeDofTable(2, face_orders, var_face_dofs,
                               IsVariableOrder() ? &var_face_orders : NULL);
         uni_fdof = -1;
      }
      else
      {
         // the simple case: all faces are of the same geometry and order
         uni_fdof = fec->GetNumDof(mesh->GetFaceGeometry(0), order);
         nfdofs = mesh->GetNFaces() * uni_fdof;
         var_face_dofs.Clear(); // ensure any old var_face_dof table is dumped.
      }
   }

   if (mesh->Dimension() >= 4 && mesh->GetNE())
   {
      // Here we assume that all planars in the mesh have the same base
      // geometry -- the base geometry of the 0-th face element.
      int pdof = fec->DofForGeometry(mesh->GetPlanarBaseGeometry(0));
      if (pdof > 0)
      {
         pdofs = new int[mesh->GetNPlanars()+1];
         pdofs[0] = 0;
         for (int i = 0; i < mesh->GetNPlanars(); i++)
         {
            npdofs += pdof;
            // npdofs += fec->DofForGeometry(mesh->GetPlanarBaseGeometry(i));
            pdofs[i+1] = npdofs;
         }
      }
   }

   // assign internal ("bubble") DOFs
   if (mesh->GetNE() && dim > 0)
   {
      if (IsVariableOrder() || mixed_elements)
      {
         bdofs = new int[mesh->GetNE()+1];
         bdofs[0] = 0;
         for (int i = 0; i < mesh->GetNE(); i++)
         {
            int p = GetElementOrderImpl(i);
            nbdofs += fec->GetNumDof(mesh->GetElementGeometry(i), p);
            bdofs[i+1] = nbdofs;
         }
      }
      else
      {
         // the simple case: all elements are the same
         bdofs = NULL;
         Geometry::Type geom = mesh->GetElementGeometry(0);
         nbdofs = mesh->GetNE() * fec->GetNumDof(geom, order);
      }
   }

   ndofs = nvdofs + nedofs + npdofs + nfdofs + nbdofs;

   ConstructDoFTransArray();

   // record the current mesh sequence number to detect refinement etc.
   mesh_sequence = mesh->GetSequence();

   // increment our sequence number to let GridFunctions know they need updating
   sequence++;

   // DOFs are now assigned according to current element orders
   orders_changed = false;

   // Do not build elem_dof Table here: in parallel it has to be constructed
   // later.
}

int FiniteElementSpace::MinOrder(VarOrderBits bits)
{
   MFEM_ASSERT(bits != 0, "invalid bit mask");
   for (int order = 0; bits != 0; order++, bits >>= 1)
   {
      if (bits & 1) { return order; }
   }
   return 0;
}

void FiniteElementSpace::CalcEdgeFaceVarOrders(
   Array<VarOrderBits> &edge_orders, Array<VarOrderBits> &face_orders) const
{
   MFEM_ASSERT(IsVariableOrder(), "");
   MFEM_ASSERT(Nonconforming(), "");
   MFEM_ASSERT(elem_order.Size() == mesh->GetNE(), "");

   edge_orders.SetSize(mesh->GetNEdges());  edge_orders = 0;
   face_orders.SetSize(mesh->GetNFaces());  face_orders = 0;

   // Calculate initial edge/face orders, as required by incident elements.
   // For each edge/face we accumulate in a bit-mask the orders of elements
   // sharing the edge/face.
   Array<int> E, F, ori;
   for (int i = 0; i < mesh->GetNE(); i++)
   {
      int order = elem_order[i];
      MFEM_ASSERT(order <= MaxVarOrder, "");
      VarOrderBits mask = (VarOrderBits(1) << order);

      mesh->GetElementEdges(i, E, ori);
      for (int j = 0; j < E.Size(); j++)
      {
         edge_orders[E[j]] |= mask;
      }

      if (mesh->Dimension() > 2)
      {
         mesh->GetElementFaces(i, F, ori);
         for (int j = 0; j < F.Size(); j++)
         {
            face_orders[F[j]] |= mask;
         }
      }
   }

   if (relaxed_hp)
   {
      // for relaxed conformity we don't need the masters to match the minimum
      // orders of the slaves, we can stop now
      return;
   }

   // Iterate while minimum orders propagate by master/slave relations
   // (and new orders also propagate from faces to incident edges).
   // See https://github.com/mfem/mfem/pull/1423#issuecomment-638930559
   // for an illustration of why this is necessary in hp meshes.
   bool done;
   do
   {
      done = true;

      // propagate from slave edges to master edges
      const NCMesh::NCList &edge_list = mesh->ncmesh->GetEdgeList();
      for (const NCMesh::Master &master : edge_list.masters)
      {
         VarOrderBits slave_orders = 0;
         for (int i = master.slaves_begin; i < master.slaves_end; i++)
         {
            slave_orders |= edge_orders[edge_list.slaves[i].index];
         }

         int min_order = MinOrder(slave_orders);
         if (min_order < MinOrder(edge_orders[master.index]))
         {
            edge_orders[master.index] |= (VarOrderBits(1) << min_order);
            done = false;
         }
      }

      // propagate from slave faces(+edges) to master faces(+edges)
      const NCMesh::NCList &face_list = mesh->ncmesh->GetFaceList();
      for (const NCMesh::Master &master : face_list.masters)
      {
         VarOrderBits slave_orders = 0;
         for (int i = master.slaves_begin; i < master.slaves_end; i++)
         {
            const NCMesh::Slave &slave = face_list.slaves[i];
            if (slave.index >= 0)
            {
               slave_orders |= face_orders[slave.index];

               mesh->GetFaceEdges(slave.index, E, ori);
               for (int j = 0; j < E.Size(); j++)
               {
                  slave_orders |= edge_orders[E[j]];
               }
            }
            else
            {
               // degenerate face (i.e., edge-face constraint)
               slave_orders |= edge_orders[-1 - slave.index];
            }
         }

         int min_order = MinOrder(slave_orders);
         if (min_order < MinOrder(face_orders[master.index]))
         {
            face_orders[master.index] |= (VarOrderBits(1) << min_order);
            done = false;
         }
      }

      // make sure edges support (new) orders required by incident faces
      for (int i = 0; i < mesh->GetNFaces(); i++)
      {
         mesh->GetFaceEdges(i, E, ori);
         for (int j = 0; j < E.Size(); j++)
         {
            edge_orders[E[j]] |= face_orders[i];
         }
      }
   }
   while (!done);
}

int FiniteElementSpace::MakeDofTable(int ent_dim,
                                     const Array<int> &entity_orders,
                                     Table &entity_dofs,
                                     Array<char> *var_ent_order)
{
   // The tables var_edge_dofs and var_face_dofs hold DOF assignments for edges
   // and faces of a variable order space, in which each edge/face may host
   // several DOF sets, called DOF set variants. Example: an edge 'i' shared by
   // 4 hexes of orders 2, 3, 4, 5 will hold four DOF sets, each starting at
   // indices e.g. 100, 101, 103, 106, respectively. These numbers are stored
   // in row 'i' of var_edge_dofs. Variant zero is always the lowest order DOF
   // set, followed by consecutive ranges of higher order DOFs. Variable order
   // faces are handled similarly by var_face_dofs, which holds at most two DOF
   // set variants per face. The tables are empty for constant-order spaces.

   int num_ent = entity_orders.Size();
   int total_dofs = 0;

   Array<Connection> list;
   list.Reserve(2*num_ent);

   if (var_ent_order)
   {
      var_ent_order->SetSize(0);
      var_ent_order->Reserve(num_ent);
   }

   // assign DOFs according to order bit masks
   for (int i = 0; i < num_ent; i++)
   {
      auto geom = (ent_dim == 1) ? Geometry::SEGMENT : mesh->GetFaceGeometry(i);

      VarOrderBits bits = entity_orders[i];
      for (int order = 0; bits != 0; order++, bits >>= 1)
      {
         if (bits & 1)
         {
            int dofs = fec->GetNumDof(geom, order);
            list.Append(Connection(i, total_dofs));
            total_dofs += dofs;
            if (var_ent_order) { var_ent_order->Append(order); }
         }
      }
   }

   // append a dummy row as terminator
   list.Append(Connection(num_ent, total_dofs));

   // build the table
   entity_dofs.MakeFromList(num_ent+1, list);
   return total_dofs;
}

int FiniteElementSpace::FindDofs(const Table &var_dof_table,
                                 int row, int ndof) const
{
   const int *beg = var_dof_table.GetRow(row);
   const int *end = var_dof_table.GetRow(row + 1); // terminator, see above

   while (beg < end)
   {
      // return the appropriate range of DOFs
      if ((beg[1] - beg[0]) == ndof) { return beg[0]; }
      beg++;
   }

   MFEM_ABORT("DOFs not found for ndof = " << ndof);
   return 0;
}

int FiniteElementSpace::GetEdgeOrder(int edge, int variant) const
{
   if (!IsVariableOrder()) { return fec->GetOrder(); }

   const int* beg = var_edge_dofs.GetRow(edge);
   const int* end = var_edge_dofs.GetRow(edge + 1);
   if (variant >= end - beg) { return -1; } // past last variant

   return var_edge_orders[var_edge_dofs.GetI()[edge] + variant];
}

int FiniteElementSpace::GetFaceOrder(int face, int variant) const
{
   if (!IsVariableOrder())
   {
      // face order can be different from fec->GetOrder()
      Geometry::Type geom = mesh->GetFaceGeometry(face);
      return fec->FiniteElementForGeometry(geom)->GetOrder();
   }

   const int* beg = var_face_dofs.GetRow(face);
   const int* end = var_face_dofs.GetRow(face + 1);
   if (variant >= end - beg) { return -1; } // past last variant

   return var_face_orders[var_face_dofs.GetI()[face] + variant];
}

int FiniteElementSpace::GetNVariants(int entity, int index) const
{
   MFEM_ASSERT(IsVariableOrder(), "");
   const Table &dof_table = (entity == 1) ? var_edge_dofs : var_face_dofs;

   MFEM_ASSERT(index >= 0 && index < dof_table.Size(), "");
   return dof_table.GetRow(index + 1) - dof_table.GetRow(index);
}

static const char* msg_orders_changed =
   "Element orders changed, you need to Update() the space first.";

void FiniteElementSpace::GetElementDofs(int elem, Array<int> &dofs,
                                        DofTransformation &doftrans) const
{
   MFEM_VERIFY(!orders_changed, msg_orders_changed);

   if (elem_dof)
   {
      elem_dof->GetRow(elem, dofs);

      if (DoFTransArray[mesh->GetElementBaseGeometry(elem)])
      {
         Array<int> Fo;
         elem_fos -> GetRow (elem, Fo);
         doftrans.SetDofTransformation(
            *DoFTransArray[mesh->GetElementBaseGeometry(elem)]);
         doftrans.SetFaceOrientations(Fo);
         doftrans.SetVDim();
      }
      return;
   }

   Array<int> V, E, Eo, F, Fo, P, Po; // TODO: LocalArray

   int dim = mesh->Dimension();
   auto geom = mesh->GetElementGeometry(elem);
   int order = GetElementOrderImpl(elem);

   int nv = fec->GetNumDof(Geometry::POINT, order);
   int ne = (dim > 1) ? fec->GetNumDof(Geometry::SEGMENT, order) : 0;
   int nb = (dim > 0) ? fec->GetNumDof(geom, order) : 0;
   int np = (dim > 3) ? fec->GetNumDof(Geometry::TRIANGLE, order) : 0;

   if (nv) { mesh->GetElementVertices(elem, V); }
   if (ne) { mesh->GetElementEdges(elem, E, Eo); }
   if (np) { mesh->GetElementPlanars(elem, P, Po); }

   int nfd = 0;
   if (dim > 2 && fec->HasFaceDofs(geom, order))
   {
      mesh->GetElementFaces(elem, F, Fo);
      for (int i = 0; i < F.Size(); i++)
      {
         nfd += fec->GetNumDof(mesh->GetFaceGeometry(F[i]), order);
      }
      if (DoFTransArray[mesh->GetElementBaseGeometry(elem)])
      {
         doftrans.SetDofTransformation(
            *DoFTransArray[mesh->GetElementBaseGeometry(elem)]);
         doftrans.SetFaceOrientations(Fo);
         doftrans.SetVDim();
      }
   }

   dofs.SetSize(0);
   dofs.Reserve(nv*V.Size() + ne*E.Size() + np*P.Size() + nfd + nb);

   if (nv) // vertex DOFs
   {
      for (int i = 0; i < V.Size(); i++)
      {
         for (int j = 0; j < nv; j++)
         {
            dofs.Append(V[i]*nv + j);
         }
      }
   }

   if (ne) // edge DOFs
   {
      for (int i = 0; i < E.Size(); i++)
      {
         int ebase = IsVariableOrder() ? FindEdgeDof(E[i], ne) : E[i]*ne;
         const int *ind = fec->GetDofOrdering(Geometry::SEGMENT, order, Eo[i]);

         for (int j = 0; j < ne; j++)
         {
            dofs.Append(EncodeDof(nvdofs + ebase, ind[j]));
         }
      }
   }

   if(np)
   {
      for (int i = 0; i < P.Size(); i++)
      {
         int pbase = /* IsVariableOrder() ? FindEdgeDof(E[i], ne) :  */P[i]*np;
         const int *ind = fec->GetDofOrdering(Geometry::TRIANGLE, order, Po[i]);

         for (int j = 0; j < np; j++)
         {
            dofs.Append(EncodeDof(nvdofs + nedofs + pbase, ind[j]));
         }
      }
   }

   if (nfd) // face DOFs
   {
      for (int i = 0; i < F.Size(); i++)
      {
         auto fgeom = mesh->GetFaceGeometry(F[i]);
         int nf = fec->GetNumDof(fgeom, order);

         int fbase = (var_face_dofs.Size() > 0) ? FindFaceDof(F[i], nf) : F[i]*nf;
         const int *ind = fec->GetDofOrdering(fgeom, order, Fo[i]);

         for (int j = 0; j < nf; j++)
         {
            dofs.Append(EncodeDof(nvdofs + nedofs + npdofs + fbase, ind[j]));
         }
      }
   }

   if (nb) // interior ("bubble") DOFs
   {
      int bbase = bdofs ? bdofs[elem] : elem*nb;
      bbase += nvdofs + nedofs + npdofs + nfdofs;

      for (int j = 0; j < nb; j++)
      {
         dofs.Append(bbase + j);
      }
   }
}

DofTransformation *FiniteElementSpace::GetElementDofs(int elem,
                                                      Array<int> &dofs) const
{
   DoFTrans.SetDofTransformation(NULL);
   GetElementDofs(elem, dofs, DoFTrans);
   return DoFTrans.GetDofTransformation() ? &DoFTrans : NULL;
}

void FiniteElementSpace::GetBdrElementDofs(int bel, Array<int> &dofs,
                                           DofTransformation &doftrans) const
{
   MFEM_VERIFY(!orders_changed, msg_orders_changed);

   if (bdr_elem_dof)
   {
      bdr_elem_dof->GetRow(bel, dofs);

      if (DoFTransArray[mesh->GetBdrElementGeometry(bel)])
      {
         Array<int> Fo;
         bdr_elem_fos -> GetRow (bel, Fo);
         doftrans.SetDofTransformation(
            *DoFTransArray[mesh->GetBdrElementGeometry(bel)]);
         doftrans.SetFaceOrientations(Fo);
         doftrans.SetVDim();
      }
      return;
   }

<<<<<<< HEAD
   Array<int> V, E, Eo, P, Po; // TODO: LocalArray
   int F, Fo;
=======
   Array<int> V, E, Eo; // TODO: LocalArray
   int F, oF;
>>>>>>> c3eb769a

   int dim = mesh->Dimension();
   auto geom = mesh->GetBdrElementGeometry(bel);
   int order = fec->GetOrder();

   if (IsVariableOrder()) // determine order from adjacent element
   {
      int elem, info;
      mesh->GetBdrElementAdjacentElement(bel, elem, info);
      order = elem_order[elem];
   }

   int nv = fec->GetNumDof(Geometry::POINT, order);
   int ne = (dim > 1) ? fec->GetNumDof(Geometry::SEGMENT, order) : 0;
   int nf = (dim > 2) ? fec->GetNumDof(geom, order) : 0;
   int np = (dim > 3) ? fec->DofForGeometry(Geometry::TRIANGLE) : (0);

   if (nv) { mesh->GetBdrElementVertices(bel, V); }
   if (ne) { mesh->GetBdrElementEdges(bel, E, Eo); }
<<<<<<< HEAD
   if (np) { mesh->GetBdrElementPlanars(bel, P, Po); }
   if (nf) { mesh->GetBdrElementFace(bel, &F, &Fo); }
=======
   if (nf)
   {
      mesh->GetBdrElementFace(bel, &F, &oF);

      if (DoFTransArray[mesh->GetBdrElementGeometry(bel)])
      {
         mfem::Array<int> Fo(1);
         Fo[0] = oF;
         doftrans.SetDofTransformation(
            *DoFTransArray[mesh->GetBdrElementGeometry(bel)]);
         doftrans.SetFaceOrientations(Fo);
         doftrans.SetVDim();
      }
   }
>>>>>>> c3eb769a

   dofs.SetSize(0);
   dofs.Reserve(nv*V.Size() + ne*E.Size() + np * P.Size() + nf);

   if (nv) // vertex DOFs
   {
      for (int i = 0; i < V.Size(); i++)
      {
         for (int j = 0; j < nv; j++)
         {
            dofs.Append(V[i]*nv + j);
         }
      }
   }

   if (ne) // edge DOFs
   {
      for (int i = 0; i < E.Size(); i++)
      {
         int ebase = IsVariableOrder() ? FindEdgeDof(E[i], ne) : E[i]*ne;
         const int *ind = fec->GetDofOrdering(Geometry::SEGMENT, order, Eo[i]);

         for (int j = 0; j < ne; j++)
         {
            dofs.Append(EncodeDof(nvdofs + ebase, ind[j]));
         }
      }
   }

   if(np)
   {
      for (int i = 0; i < P.Size(); i++)
      {
         int pbase = /* IsVariableOrder() ? FindEdgeDof(E[i], ne) :  */P[i]*np;
         const int *ind = fec->GetDofOrdering(Geometry::TRIANGLE, order, Po[i]);

         for (int j = 0; j < np; j++)
         {
            dofs.Append(EncodeDof(nvdofs + nedofs + pbase, ind[j]));
         }
      }
   }

   if (nf) // face DOFs
   {
      int fbase = (var_face_dofs.Size() > 0) ? FindFaceDof(F, nf) : F*nf;
      const int *ind = fec->GetDofOrdering(geom, order, oF);

      for (int j = 0; j < nf; j++)
      {
         dofs.Append(EncodeDof(nvdofs + nedofs + fbase, ind[j]));
      }
   }
}

DofTransformation *FiniteElementSpace::GetBdrElementDofs(int bel,
                                                         Array<int> &dofs) const
{
   DoFTrans.SetDofTransformation(NULL);
   GetBdrElementDofs(bel, dofs, DoFTrans);
   return DoFTrans.GetDofTransformation() ? &DoFTrans : NULL;
}

int FiniteElementSpace::GetFaceDofs(int face, Array<int> &dofs,
                                    int variant) const
{
   MFEM_VERIFY(!orders_changed, msg_orders_changed);

   // If face_dof is already built, use it.
   // If it is not and we have a NURBS space, build the face_dof and use it.
   if ((face_dof && variant == 0) ||
       (NURBSext && (BuildNURBSFaceToDofTable(), true)))
   {
      face_dof->GetRow(face, dofs);
      return fec->GetOrder();
   }

   int order, nf, fbase;
   int dim = mesh->Dimension();
   auto fgeom = (dim > 2) ? mesh->GetFaceGeometry(face) : Geometry::INVALID;

   if (var_face_dofs.Size() > 0) // variable orders or *mixed* faces
   {
      const int* beg = var_face_dofs.GetRow(face);
      const int* end = var_face_dofs.GetRow(face + 1);
      if (variant >= end - beg) { return -1; } // past last face DOFs

      fbase = beg[variant];
      nf = beg[variant+1] - fbase;

      order = !IsVariableOrder() ? fec->GetOrder() :
              var_face_orders[var_face_dofs.GetI()[face] + variant];
      MFEM_ASSERT(fec->GetNumDof(fgeom, order) == nf, [&]()
      {
         std::stringstream msg;
         msg << "fec->GetNumDof(" << (fgeom == Geometry::SQUARE ? "square" : "triangle")
             << ", " << order << ") = " << fec->GetNumDof(fgeom, order) << " nf " << nf;
         msg << " face " << face << " variant " << variant << std::endl;
         return msg.str();
      }());
   }
   else
   {
      if (variant > 0) { return -1; }
      order = fec->GetOrder();
      nf = (dim > 2) ? fec->GetNumDof(fgeom, order) : 0;
      fbase = face*nf;
   }

   // for 1D, 2D and 3D faces
   int nv = fec->GetNumDof(Geometry::POINT, order);
   int ne = (dim > 1) ? fec->GetNumDof(Geometry::SEGMENT, order) : 0;
   int np = (dim > 3) ? fec->GetNumDof(Geometry::TRIANGLE, order) : 0;

   Array<int> V, E, Eo, P, Po;
   if (nv) { mesh->GetFaceVertices(face, V); }
   if (ne) { mesh->GetFaceEdges(face, E, Eo); }
   if (np) { mesh->GetFacePlanars(face, P, Po); }

   dofs.SetSize(0);
   dofs.Reserve(V.Size() * nv + E.Size() * ne + nf);

   if (nv) // vertex DOFs
   {
      for (int i = 0; i < V.Size(); i++)
      {
         for (int j = 0; j < nv; j++)
         {
            dofs.Append(V[i]*nv + j);
         }
      }
   }
   if (ne) // edge DOFs
   {
      for (int i = 0; i < E.Size(); i++)
      {
         int ebase = IsVariableOrder() ? FindEdgeDof(E[i], ne) : E[i]*ne;
         const int *ind = fec->GetDofOrdering(Geometry::SEGMENT, order, Eo[i]);

         for (int j = 0; j < ne; j++)
         {
            dofs.Append(EncodeDof(nvdofs + ebase, ind[j]));
         }
      }
   }
   if(np)
   {
      for (int i = 0; i < P.Size(); i++)
      {
         int pbase = /* IsVariableOrder() ? FindEdgeDof(E[i], ne) :  */P[i]*np;
         const int *ind = fec->GetDofOrdering(Geometry::TRIANGLE, order, Po[i]);

         for (int j = 0; j < np; j++)
         {
            dofs.Append(EncodeDof(nvdofs + nedofs + pbase, ind[j]));
         }
      }
   }
   for (int j = 0; j < nf; j++)
   {
      dofs.Append(nvdofs + nedofs + npdofs + fbase + j);
   }

   return order;
}

void FiniteElementSpace::GetPlanarDofs(int planar, Array<int> &dofs) const
{
   MFEM_VERIFY(!orders_changed, msg_orders_changed);

   // if (planar_dof)
   // {
   //    planar_dof->GetRow(planar, dofs);
   //    return;
   // }

   Array<int> V, E, Eo; // TODO: LocalArray

   int dim = mesh->Dimension();
   int order = fec->GetOrder();

   // if (IsVariableOrder()) // determine order from adjacent element
   // {
   //    int elem, info;
   //    mesh->GetBdrElementAdjacentElement(bel, elem, info);
   //    order = elem_order[elem];
   // }

   int nv = fec->GetNumDof(Geometry::POINT, order);
   int ne = (dim > 1) ? fec->GetNumDof(Geometry::SEGMENT, order) : 0;
   int np = fec->GetNumDof(Geometry::TRIANGLE, order);

   if (nv) { mesh->GetPlanVertices(planar, V); }
   if (ne) { mesh->GetPlanarEdges(planar, E, Eo); }

   dofs.SetSize(0);
   dofs.Reserve(nv*V.Size() + ne*E.Size() + np);

   if (nv) // vertex DOFs
   {
      for (int i = 0; i < V.Size(); i++)
      {
         for (int j = 0; j < nv; j++)
         {
            dofs.Append(V[i]*nv + j);
         }
      }
   }

   if (ne) // edge DOFs
   {
      for (int i = 0; i < E.Size(); i++)
      {
         int ebase = IsVariableOrder() ? FindEdgeDof(E[i], ne) : E[i]*ne;
         const int *ind = fec->GetDofOrdering(Geometry::SEGMENT, order, Eo[i]);

         for (int j = 0; j < ne; j++)
         {
            dofs.Append(EncodeDof(nvdofs + ebase, ind[j]));
         }
      }
   }

   int pbase = planar*np;
   for (int i = 0; i < np; i++)
   {
      dofs.Append(nvdofs + nedofs + pbase + i);
   }

}

int FiniteElementSpace::GetEdgeDofs(int edge, Array<int> &dofs,
                                    int variant) const
{
   MFEM_VERIFY(!orders_changed, msg_orders_changed);

   int order, ne, base;
   if (IsVariableOrder())
   {
      const int* beg = var_edge_dofs.GetRow(edge);
      const int* end = var_edge_dofs.GetRow(edge + 1);
      if (variant >= end - beg) { return -1; } // past last edge DOFs

      base = beg[variant];
      ne = beg[variant+1] - base;

      order = var_edge_orders[var_edge_dofs.GetI()[edge] + variant];
      MFEM_ASSERT(fec->GetNumDof(Geometry::SEGMENT, order) == ne, "");
   }
   else
   {
      if (variant > 0) { return -1; }
      order = fec->GetOrder();
      ne = fec->GetNumDof(Geometry::SEGMENT, order);
      base = edge*ne;
   }

   Array<int> V; // TODO: LocalArray
   int nv = fec->GetNumDof(Geometry::POINT, order);
   if (nv) { mesh->GetEdgeVertices(edge, V); }

   dofs.SetSize(0);
   dofs.Reserve(2*nv + ne);

   for (int i = 0; i < 2; i++)
   {
      for (int j = 0; j < nv; j++)
      {
         dofs.Append(V[i]*nv + j);
      }
   }
   for (int j = 0; j < ne; j++)
   {
      dofs.Append(nvdofs + base + j);
   }

   return order;
}

void FiniteElementSpace::GetVertexDofs(int i, Array<int> &dofs) const
{
   int nv = fec->DofForGeometry(Geometry::POINT);
   dofs.SetSize(nv);
   for (int j = 0; j < nv; j++)
   {
      dofs[j] = i*nv+j;
   }
}

void FiniteElementSpace::GetElementInteriorDofs(int i, Array<int> &dofs) const
{
   MFEM_VERIFY(!orders_changed, msg_orders_changed);

   int nb = fec->GetNumDof(mesh->GetElementGeometry(i), GetElementOrderImpl(i));
   int base = bdofs ? bdofs[i] : i*nb;

   dofs.SetSize(nb);
   base += nvdofs + nedofs + npdofs + nfdofs;
   for (int j = 0; j < nb; j++)
   {
      dofs[j] = base + j;
   }
}

int FiniteElementSpace::GetNumElementInteriorDofs(int i) const
{
   return fec->GetNumDof(mesh->GetElementGeometry(i),
                         GetElementOrderImpl(i));
}

void FiniteElementSpace::GetFaceInteriorDofs(int i, Array<int> &dofs) const
{
   MFEM_VERIFY(!IsVariableOrder(), "not implemented");

   int nf, base;
   if (var_face_dofs.Size() > 0) // mixed faces
   {
      base = var_face_dofs.GetRow(i)[0];
      nf = var_face_dofs.GetRow(i)[1] - base;
   }
   else
   {
      auto geom = mesh->GetFaceGeometry(0);
      nf = fec->GetNumDof(geom, fec->GetOrder());
      base = i*nf;
   }

   dofs.SetSize(nf);
   for (int j = 0; j < nf; j++)
   {
      dofs[j] = nvdofs + nedofs + base + j;
   }
}

void FiniteElementSpace::GetEdgeInteriorDofs(int i, Array<int> &dofs) const
{
   MFEM_VERIFY(!IsVariableOrder(), "not implemented");

   int ne = fec->DofForGeometry(Geometry::SEGMENT);
   dofs.SetSize (ne);
   for (int j = 0, k = nvdofs+i*ne; j < ne; j++, k++)
   {
      dofs[j] = k;
   }
}

void FiniteElementSpace::GetPatchDofs(int patch, Array<int> &dofs) const
{
   MFEM_ASSERT(NURBSext,
               "FiniteElementSpace::GetPatchDofs needs a NURBSExtension");
   NURBSext->GetPatchDofs(patch, dofs);
}

const FiniteElement *FiniteElementSpace::GetFE(int i) const
{
   if (i < 0 || i >= mesh->GetNE())
   {
      if (mesh->GetNE() == 0)
      {
         MFEM_ABORT("Empty MPI partitions are not permitted!");
      }
      MFEM_ABORT("Invalid element id:" << i << "; minimum allowed:" << 0 <<
                 ", maximum allowed:" << mesh->GetNE()-1);
   }

   const FiniteElement *FE =
      fec->GetFE(mesh->GetElementGeometry(i), GetElementOrderImpl(i));

   if (NURBSext)
   {
      NURBSext->LoadFE(i, FE);
   }
   else
   {
#ifdef MFEM_DEBUG
      // consistency check: fec->GetOrder() and FE->GetOrder() should return
      // the same value (for standard, constant-order spaces)
      if (!IsVariableOrder() && FE->GetDim() > 0)
      {
         MFEM_ASSERT(FE->GetOrder() == fec->GetOrder(),
                     "internal error: " <<
                     FE->GetOrder() << " != " << fec->GetOrder());
      }
#endif
   }

   return FE;
}

const FiniteElement *FiniteElementSpace::GetBE(int i) const
{
   int order = fec->GetOrder();

   if (IsVariableOrder()) // determine order from adjacent element
   {
      int elem, info;
      mesh->GetBdrElementAdjacentElement(i, elem, info);
      order = elem_order[elem];
   }

   const FiniteElement *BE;
   switch (mesh->Dimension())
   {
      case 1:
         BE = fec->GetFE(Geometry::POINT, order);
         break;
      case 2:
         BE = fec->GetFE(Geometry::SEGMENT, order);
         break;
      case 3:
      default:
         BE = fec->GetFE(mesh->GetBdrElementGeometry(i), order);
   }

   if (NURBSext)
   {
      NURBSext->LoadBE(i, BE);
   }

   return BE;
}

const FiniteElement *FiniteElementSpace::GetFaceElement(int i) const
{
   MFEM_VERIFY(!IsVariableOrder(), "not implemented");

   const FiniteElement *fe;
   switch (mesh->Dimension())
   {
      case 1:
         fe = fec->FiniteElementForGeometry(Geometry::POINT);
         break;
      case 2:
         fe = fec->FiniteElementForGeometry(Geometry::SEGMENT);
         break;
      case 3:
      default:
         fe = fec->FiniteElementForGeometry(mesh->GetFaceGeometry(i));
   }

   if (NURBSext)
   {
      // Ensure 'face_to_be' is built:
      if (!face_dof) { BuildNURBSFaceToDofTable(); }
      MFEM_ASSERT(face_to_be[i] >= 0,
                  "NURBS mesh: only boundary faces are supported!");
      NURBSext->LoadBE(face_to_be[i], fe);
   }

   return fe;
}

const FiniteElement *FiniteElementSpace::GetPlanarElement(int i) const
{
   return fec->FiniteElementForGeometry(mesh->GetPlanarBaseGeometry(i));
}

const FiniteElement *FiniteElementSpace::GetEdgeElement(int i,
                                                        int variant) const
{
   MFEM_ASSERT(mesh->Dimension() > 1, "No edges with mesh dimension < 2");

   int eo = IsVariableOrder() ? GetEdgeOrder(i, variant) : fec->GetOrder();
   return fec->GetFE(Geometry::SEGMENT, eo);
}

const FiniteElement *FiniteElementSpace::GetTraceElement(
   int i, Geometry::Type geom_type) const
{
   return fec->TraceFiniteElementForGeometry(geom_type);
}

FiniteElementSpace::~FiniteElementSpace()
{
   Destroy();
}

void FiniteElementSpace::Destroy()
{
   R_transpose.reset();
   cR.reset();
   cR_hp.reset();
   cP.reset();
   Th.Clear();
   L2E_nat.Clear();
   L2E_lex.Clear();
   for (int i = 0; i < E2Q_array.Size(); i++)
   {
      delete E2Q_array[i];
   }
   E2Q_array.SetSize(0);
   for (auto &x : L2F)
   {
      delete x.second;
   }
   L2F.clear();
   for (int i = 0; i < E2IFQ_array.Size(); i++)
   {
      delete E2IFQ_array[i];
   }
   E2IFQ_array.SetSize(0);
   for (int i = 0; i < E2BFQ_array.Size(); i++)
   {
      delete E2BFQ_array[i];
   }
   E2BFQ_array.SetSize(0);

   DestroyDoFTransArray();

   dof_elem_array.DeleteAll();
   dof_ldof_array.DeleteAll();

   if (NURBSext)
   {
      if (own_ext) { delete NURBSext; }
      delete face_dof;
      face_to_be.DeleteAll();
   }
   else
   {
      delete elem_dof;
      delete elem_fos;
      delete bdr_elem_dof;
      delete bdr_elem_fos;
      delete face_dof;
<<<<<<< HEAD

      delete [] pdofs;
=======
>>>>>>> c3eb769a
      delete [] bdofs;
   }
   ceed::RemoveBasisAndRestriction(this);
}

void FiniteElementSpace::DestroyDoFTransArray()
{
   for (int i = 0; i < DoFTransArray.Size(); i++)
   {
      delete DoFTransArray[i];
   }
   DoFTransArray.SetSize(0);
}

void FiniteElementSpace::GetTransferOperator(
   const FiniteElementSpace &coarse_fes, OperatorHandle &T) const
{
   // Assumptions: see the declaration of the method.

   if (T.Type() == Operator::MFEM_SPARSEMAT)
   {
      Mesh::GeometryList elem_geoms(*mesh);

      DenseTensor localP[Geometry::NumGeom];
      for (int i = 0; i < elem_geoms.Size(); i++)
      {
         GetLocalRefinementMatrices(coarse_fes, elem_geoms[i],
                                    localP[elem_geoms[i]]);
      }
      T.Reset(RefinementMatrix_main(coarse_fes.GetNDofs(),
                                    coarse_fes.GetElementToDofTable(),
                                    coarse_fes.
                                    GetElementToFaceOrientationTable(),
                                    localP));
   }
   else
   {
      T.Reset(new RefinementOperator(this, &coarse_fes));
   }
}

void FiniteElementSpace::GetTrueTransferOperator(
   const FiniteElementSpace &coarse_fes, OperatorHandle &T) const
{
   const SparseMatrix *coarse_P = coarse_fes.GetConformingProlongation();

   Operator::Type req_type = T.Type();
   GetTransferOperator(coarse_fes, T);

   if (req_type == Operator::MFEM_SPARSEMAT)
   {
      if (GetConformingRestriction())
      {
         T.Reset(mfem::Mult(*cR, *T.As<SparseMatrix>()));
      }
      if (coarse_P)
      {
         T.Reset(mfem::Mult(*T.As<SparseMatrix>(), *coarse_P));
      }
   }
   else
   {
      const int RP_case = bool(GetConformingRestriction()) + 2*bool(coarse_P);
      if (RP_case == 0) { return; }
      const bool owner = T.OwnsOperator();
      T.SetOperatorOwner(false);
      switch (RP_case)
      {
         case 1:
            T.Reset(new ProductOperator(cR.get(), T.Ptr(), false, owner));
            break;
         case 2:
            T.Reset(new ProductOperator(T.Ptr(), coarse_P, owner, false));
            break;
         case 3:
            T.Reset(new TripleProductOperator(
                       cR.get(), T.Ptr(), coarse_P, false, owner, false));
            break;
      }
   }
}

void FiniteElementSpace::UpdateElementOrders()
{
   const CoarseFineTransformations &cf_tr = mesh->GetRefinementTransforms();

   Array<char> new_order(mesh->GetNE());
   switch (mesh->GetLastOperation())
   {
      case Mesh::REFINE:
      {
         for (int i = 0; i < mesh->GetNE(); i++)
         {
            new_order[i] = elem_order[cf_tr.embeddings[i].parent];
         }
         break;
      }
      default:
         MFEM_ABORT("not implemented yet");
   }

   mfem::Swap(elem_order, new_order);
}

void FiniteElementSpace::Update(bool want_transform)
{
   if (!orders_changed)
   {
      if (mesh->GetSequence() == mesh_sequence)
      {
         return; // mesh and space are in sync, no-op
      }
      if (want_transform && mesh->GetSequence() != mesh_sequence + 1)
      {
         MFEM_ABORT("Error in update sequence. Space needs to be updated after "
                    "each mesh modification.");
      }
   }
   else
   {
      if (mesh->GetSequence() != mesh_sequence)
      {
         MFEM_ABORT("Updating space after both mesh change and element order "
                    "change is not supported. Please update separately after "
                    "each change.");
      }
   }

   if (NURBSext)
   {
      UpdateNURBS();
      return;
   }

   Table* old_elem_dof = NULL;
   Table* old_elem_fos = NULL;
   int old_ndofs;
   bool old_orders_changed = orders_changed;

   // save old DOF table
   if (want_transform)
   {
      old_elem_dof = elem_dof;
      old_elem_fos = elem_fos;
      elem_dof = NULL;
      elem_fos = NULL;
      old_ndofs = ndofs;
   }

   // update the 'elem_order' array if the mesh has changed
   if (IsVariableOrder() && mesh->GetSequence() != mesh_sequence)
   {
      UpdateElementOrders();
   }

   Destroy(); // calls Th.Clear()
   Construct();
   BuildElementToDofTable();

   if (want_transform)
   {
      MFEM_VERIFY(!old_orders_changed, "Interpolation for element order change "
                  "is not implemented yet, sorry.");

      // calculate appropriate GridFunction transformation
      switch (mesh->GetLastOperation())
      {
         case Mesh::REFINE:
         {
            if (Th.Type() != Operator::MFEM_SPARSEMAT)
            {
               Th.Reset(new RefinementOperator(this, old_elem_dof,
                                               old_elem_fos, old_ndofs));
               // The RefinementOperator takes ownership of 'old_elem_dof', so
               // we no longer own it:
               old_elem_dof = NULL;
               old_elem_fos = NULL;
            }
            else
            {
               // calculate fully assembled matrix
               Th.Reset(RefinementMatrix(old_ndofs, old_elem_dof,
                                         old_elem_fos));
            }
            break;
         }

         case Mesh::DEREFINE:
         {
            BuildConformingInterpolation();
            Th.Reset(DerefinementMatrix(old_ndofs, old_elem_dof, old_elem_fos));
            if (cP && cR)
            {
               Th.SetOperatorOwner(false);
               Th.Reset(new TripleProductOperator(cP.get(), cR.get(), Th.Ptr(),
                                                  false, false, true));
            }
            break;
         }

         default:
            break;
      }

      delete old_elem_dof;
      delete old_elem_fos;
   }
}

void FiniteElementSpace::UpdateMeshPointer(Mesh *new_mesh)
{
   mesh = new_mesh;
}

void FiniteElementSpace::Save(std::ostream &os) const
{
   int fes_format = 90; // the original format, v0.9
   bool nurbs_unit_weights = false;

   // Determine the format that should be used.
   if (!NURBSext)
   {
      // TODO: if this is a variable-order FE space, use fes_format = 100.
   }
   else
   {
      const NURBSFECollection *nurbs_fec =
         dynamic_cast<const NURBSFECollection *>(fec);
      MFEM_VERIFY(nurbs_fec, "invalid FE collection");
      nurbs_fec->SetOrder(NURBSext->GetOrder());
      const real_t eps = 5e-14;
      nurbs_unit_weights = (NURBSext->GetWeights().Min() >= 1.0-eps &&
                            NURBSext->GetWeights().Max() <= 1.0+eps);
      if ((NURBSext->GetOrder() == NURBSFECollection::VariableOrder) ||
          (NURBSext != mesh->NURBSext && !nurbs_unit_weights) ||
          (NURBSext->GetMaster().Size() != 0 ))
      {
         fes_format = 100; // v1.0 format
      }
   }

   os << (fes_format == 90 ?
          "FiniteElementSpace\n" : "MFEM FiniteElementSpace v1.0\n")
      << "FiniteElementCollection: " << fec->Name() << '\n'
      << "VDim: " << vdim << '\n'
      << "Ordering: " << ordering << '\n';

   if (fes_format == 100) // v1.0
   {
      if (!NURBSext)
      {
         // TODO: this is a variable-order FE space --> write 'element_orders'.
      }
      else if (NURBSext != mesh->NURBSext)
      {
         if (NURBSext->GetOrder() != NURBSFECollection::VariableOrder)
         {
            os << "NURBS_order\n" << NURBSext->GetOrder() << '\n';
         }
         else
         {
            os << "NURBS_orders\n";
            // 1 = do not write the size, just the entries:
            NURBSext->GetOrders().Save(os, 1);
         }
         // If periodic BCs are given, write connectivity
         if (NURBSext->GetMaster().Size() != 0 )
         {
            os <<"NURBS_periodic\n";
            NURBSext->GetMaster().Save(os);
            NURBSext->GetSlave().Save(os);
         }
         // If the weights are not unit, write them to the output:
         if (!nurbs_unit_weights)
         {
            os << "NURBS_weights\n";
            NURBSext->GetWeights().Print(os, 1);
         }
      }
      os << "End: MFEM FiniteElementSpace v1.0\n";
   }
}

FiniteElementCollection *FiniteElementSpace::Load(Mesh *m, std::istream &input)
{
   string buff;
   int fes_format = 0, ord;
   FiniteElementCollection *r_fec;

   Destroy();

   input >> std::ws;
   getline(input, buff);  // 'FiniteElementSpace'
   filter_dos(buff);
   if (buff == "FiniteElementSpace") { fes_format = 90; /* v0.9 */ }
   else if (buff == "MFEM FiniteElementSpace v1.0") { fes_format = 100; }
   else { MFEM_ABORT("input stream is not a FiniteElementSpace!"); }
   getline(input, buff, ' '); // 'FiniteElementCollection:'
   input >> std::ws;
   getline(input, buff);
   filter_dos(buff);
   r_fec = FiniteElementCollection::New(buff.c_str());
   getline(input, buff, ' '); // 'VDim:'
   input >> vdim;
   getline(input, buff, ' '); // 'Ordering:'
   input >> ord;

   NURBSFECollection *nurbs_fec = dynamic_cast<NURBSFECollection*>(r_fec);
   NURBSExtension *nurbs_ext = NULL;
   if (fes_format == 90) // original format, v0.9
   {
      if (nurbs_fec)
      {
         MFEM_VERIFY(m->NURBSext, "NURBS FE collection requires a NURBS mesh!");
         const int order = nurbs_fec->GetOrder();
         if (order != m->NURBSext->GetOrder() &&
             order != NURBSFECollection::VariableOrder)
         {
            nurbs_ext = new NURBSExtension(m->NURBSext, order);
         }
      }
   }
   else if (fes_format == 100) // v1.0
   {
      while (1)
      {
         skip_comment_lines(input, '#');
         MFEM_VERIFY(input.good(), "error reading FiniteElementSpace v1.0");
         getline(input, buff);
         filter_dos(buff);
         if (buff == "NURBS_order" || buff == "NURBS_orders")
         {
            MFEM_VERIFY(nurbs_fec,
                        buff << ": NURBS FE collection is required!");
            MFEM_VERIFY(m->NURBSext, buff << ": NURBS mesh is required!");
            MFEM_VERIFY(!nurbs_ext, buff << ": order redefinition!");
            if (buff == "NURBS_order")
            {
               int order;
               input >> order;
               nurbs_ext = new NURBSExtension(m->NURBSext, order);
            }
            else
            {
               Array<int> orders;
               orders.Load(m->NURBSext->GetNKV(), input);
               nurbs_ext = new NURBSExtension(m->NURBSext, orders);
            }
         }
         else if (buff == "NURBS_periodic")
         {
            Array<int> master, slave;
            master.Load(input);
            slave.Load(input);
            nurbs_ext->ConnectBoundaries(master,slave);
         }
         else if (buff == "NURBS_weights")
         {
            MFEM_VERIFY(nurbs_ext, "NURBS_weights: NURBS_orders have to be "
                        "specified before NURBS_weights!");
            nurbs_ext->GetWeights().Load(input, nurbs_ext->GetNDof());
         }
         else if (buff == "element_orders")
         {
            MFEM_VERIFY(!nurbs_fec, "section element_orders cannot be used "
                        "with a NURBS FE collection");
            MFEM_ABORT("element_orders: not implemented yet!");
         }
         else if (buff == "End: MFEM FiniteElementSpace v1.0")
         {
            break;
         }
         else
         {
            MFEM_ABORT("unknown section: " << buff);
         }
      }
   }

   Constructor(m, nurbs_ext, r_fec, vdim, ord);

   return r_fec;
}

ElementDofOrdering GetEVectorOrdering(const FiniteElementSpace& fes)
{
   return UsesTensorBasis(fes)?
          ElementDofOrdering::LEXICOGRAPHIC:
          ElementDofOrdering::NATIVE;
}

} // namespace mfem<|MERGE_RESOLUTION|>--- conflicted
+++ resolved
@@ -58,16 +58,10 @@
 
 FiniteElementSpace::FiniteElementSpace()
    : mesh(NULL), fec(NULL), vdim(0), ordering(Ordering::byNODES),
-<<<<<<< HEAD
      ndofs(0), nvdofs(0), nedofs(0), nfdofs(0), nbdofs(0), npdofs(0),
      bdofs(NULL), pdofs(NULL),
-     elem_dof(NULL), bdr_elem_dof(NULL), face_dof(NULL),
-=======
-     ndofs(0), nvdofs(0), nedofs(0), nfdofs(0), nbdofs(0),
-     bdofs(NULL),
      elem_dof(NULL), elem_fos(NULL), bdr_elem_dof(NULL), bdr_elem_fos(NULL),
      face_dof(NULL),
->>>>>>> c3eb769a
      NURBSext(NULL), own_ext(false),
      cP_is_set(false),
      Th(Operator::ANY_TYPE),
@@ -552,21 +546,13 @@
    // local DOFs affected by boundary elements on other processors
    if (Nonconforming())
    {
-<<<<<<< HEAD
-      Array<int> bdr_verts, bdr_edges, bdr_planars;
+      Array<int> bdr_verts, bdr_edges, bdr_faces, bdr_planars;
       // if (mesh->Dimension() > 3)
       // {
       //    mesh->ncmesh->GetBoundaryClosure(bdr_attr_is_ess, bdr_verts, bdr_edges,
-      //                                     bdr_planars);
+      //                                     bdr_faces, bdr_planars);
       // }
       // else
-      {
-         mesh->ncmesh->GetBoundaryClosure(bdr_attr_is_ess, bdr_verts, bdr_edges);
-      }
-
-      for (int i = 0; i < bdr_verts.Size(); i++)
-=======
-      Array<int> bdr_verts, bdr_edges, bdr_faces;
       mesh->ncmesh->GetBoundaryClosure(bdr_attr_is_ess, bdr_verts, bdr_edges,
                                        bdr_faces);
       for (auto v : bdr_verts)
@@ -583,7 +569,6 @@
          MarkDofs(dofs, ess_vdofs);
       }
       for (auto e : bdr_edges)
->>>>>>> c3eb769a
       {
          if (component < 0)
          {
@@ -613,16 +598,15 @@
       {
          if (component < 0)
          {
-            GetPlanarVDofs(bdr_planars[i], vdofs);
-            mark_dofs(vdofs, ess_vdofs);
+            GetPlanarVDofs(bdr_planars[i], dofs);
          }
          else
          {
             GetPlanarVDofs(bdr_planars[i], dofs);
             for (int d = 0; d < dofs.Size(); d++)
             { dofs[d] = DofToVDof(dofs[d], component); }
-            mark_dofs(dofs, ess_vdofs);
-         }
+         }
+         MarkDofs(dofs, ess_vdofs);
       }
    }
 }
@@ -3126,13 +3110,8 @@
       return;
    }
 
-<<<<<<< HEAD
    Array<int> V, E, Eo, P, Po; // TODO: LocalArray
-   int F, Fo;
-=======
-   Array<int> V, E, Eo; // TODO: LocalArray
    int F, oF;
->>>>>>> c3eb769a
 
    int dim = mesh->Dimension();
    auto geom = mesh->GetBdrElementGeometry(bel);
@@ -3152,10 +3131,9 @@
 
    if (nv) { mesh->GetBdrElementVertices(bel, V); }
    if (ne) { mesh->GetBdrElementEdges(bel, E, Eo); }
-<<<<<<< HEAD
+
    if (np) { mesh->GetBdrElementPlanars(bel, P, Po); }
-   if (nf) { mesh->GetBdrElementFace(bel, &F, &Fo); }
-=======
+
    if (nf)
    {
       mesh->GetBdrElementFace(bel, &F, &oF);
@@ -3170,7 +3148,6 @@
          doftrans.SetVDim();
       }
    }
->>>>>>> c3eb769a
 
    dofs.SetSize(0);
    dofs.Reserve(nv*V.Size() + ne*E.Size() + np * P.Size() + nf);
@@ -3696,12 +3673,9 @@
       delete bdr_elem_dof;
       delete bdr_elem_fos;
       delete face_dof;
-<<<<<<< HEAD
+      delete [] bdofs;
 
       delete [] pdofs;
-=======
->>>>>>> c3eb769a
-      delete [] bdofs;
    }
    ceed::RemoveBasisAndRestriction(this);
 }
