// Copyright (c) 2010-2024, Lawrence Livermore National Security, LLC. Produced
// at the Lawrence Livermore National Laboratory. All Rights reserved. See files
// LICENSE and NOTICE for details. LLNL-CODE-806117.
//
// This file is part of the MFEM library. For more information and source code
// availability visit https://mfem.org.
//
// MFEM is free software; you can redistribute it and/or modify it under the
// terms of the BSD-3 license. We welcome feedback and contributions, see file
// CONTRIBUTING.md for details.

// Implementation of FiniteElementSpace

#include "../general/text.hpp"
#include "../general/forall.hpp"
#include "../mesh/mesh_headers.hpp"
#include "fem.hpp"
#include "ceed/interface/util.hpp"

#include <cmath>
#include <cstdarg>

using namespace std;

namespace mfem
{

template <> void Ordering::
DofsToVDofs<Ordering::byNODES>(int ndofs, int vdim, Array<int> &dofs)
{
   // static method
   int size = dofs.Size();
   dofs.SetSize(size*vdim);
   for (int vd = 1; vd < vdim; vd++)
   {
      for (int i = 0; i < size; i++)
      {
         dofs[i+size*vd] = Map<byNODES>(ndofs, vdim, dofs[i], vd);
      }
   }
}

template <> void Ordering::
DofsToVDofs<Ordering::byVDIM>(int ndofs, int vdim, Array<int> &dofs)
{
   // static method
   int size = dofs.Size();
   dofs.SetSize(size*vdim);
   for (int vd = vdim-1; vd >= 0; vd--)
   {
      for (int i = 0; i < size; i++)
      {
         dofs[i+size*vd] = Map<byVDIM>(ndofs, vdim, dofs[i], vd);
      }
   }
}


FiniteElementSpace::FiniteElementSpace()
   : mesh(NULL), fec(NULL), vdim(0), ordering(Ordering::byNODES),
     ndofs(0), nvdofs(0), nedofs(0), nfdofs(0), nbdofs(0),
     bdofs(NULL),
     elem_dof(NULL), elem_fos(NULL), bdr_elem_dof(NULL), bdr_elem_fos(NULL),
     face_dof(NULL),
     NURBSext(NULL), own_ext(false),
     cP_is_set(false),
     Th(Operator::ANY_TYPE),
     sequence(0), mesh_sequence(0), orders_changed(false), relaxed_hp(false)
{ }

FiniteElementSpace::FiniteElementSpace(const FiniteElementSpace &orig,
                                       Mesh *mesh_,
                                       const FiniteElementCollection *fec_)
{
   mesh_ = mesh_ ? mesh_ : orig.mesh;
   fec_ = fec_ ? fec_ : orig.fec;

   NURBSExtension *nurbs_ext = NULL;
   if (orig.NURBSext && orig.NURBSext != orig.mesh->NURBSext)
   {
#ifdef MFEM_USE_MPI
      ParNURBSExtension *pNURBSext =
         dynamic_cast<ParNURBSExtension *>(orig.NURBSext);
      if (pNURBSext)
      {
         nurbs_ext = new ParNURBSExtension(*pNURBSext);
      }
      else
#endif
      {
         nurbs_ext = new NURBSExtension(*orig.NURBSext);
      }
   }

   Constructor(mesh_, nurbs_ext, fec_, orig.vdim, orig.ordering);
}

void FiniteElementSpace::CopyProlongationAndRestriction(
   const FiniteElementSpace &fes, const Array<int> *perm)
{
   MFEM_VERIFY(cP == NULL, "");
   MFEM_VERIFY(cR == NULL, "");

   SparseMatrix *perm_mat = NULL, *perm_mat_tr = NULL;
   if (perm)
   {
      // Note: although n and fes.GetVSize() are typically equal, in
      // variable-order spaces they may differ, since nonconforming edges/faces
      // my have fictitious DOFs.
      int n = perm->Size();
      perm_mat = new SparseMatrix(n, fes.GetVSize());
      for (int i=0; i<n; ++i)
      {
         real_t s;
         int j = DecodeDof((*perm)[i], s);
         perm_mat->Set(i, j, s);
      }
      perm_mat->Finalize();
      perm_mat_tr = Transpose(*perm_mat);
   }

   if (fes.GetConformingProlongation() != NULL)
   {
      if (perm) { cP.reset(Mult(*perm_mat, *fes.GetConformingProlongation())); }
      else { cP.reset(new SparseMatrix(*fes.GetConformingProlongation())); }
      cP_is_set = true;
   }
   else if (perm != NULL)
   {
      cP.reset(perm_mat);
      cP_is_set = true;
      perm_mat = NULL;
   }
   if (fes.GetConformingRestriction() != NULL)
   {
      if (perm) { cR.reset(Mult(*fes.GetConformingRestriction(), *perm_mat_tr)); }
      else { cR.reset(new SparseMatrix(*fes.GetConformingRestriction())); }
   }
   else if (perm != NULL)
   {
      cR.reset(perm_mat_tr);
      perm_mat_tr = NULL;
   }

   delete perm_mat;
   delete perm_mat_tr;
}

void FiniteElementSpace::SetElementOrder(int i, int p)
{
   MFEM_VERIFY(mesh_sequence == mesh->GetSequence(),
               "Space has not been Updated() after a Mesh change.");
   MFEM_VERIFY(i >= 0 && i < GetNE(), "Invalid element index");
   MFEM_VERIFY(p >= 0 && p <= MaxVarOrder, "Order out of range");
   MFEM_ASSERT(!elem_order.Size() || elem_order.Size() == GetNE(),
               "Internal error");

   if (elem_order.Size()) // already a variable-order space
   {
      if (elem_order[i] != p)
      {
         elem_order[i] = p;
         orders_changed = true;
      }
   }
   else // convert space to variable-order space
   {
      elem_order.SetSize(GetNE());
      elem_order = fec->GetOrder();

      elem_order[i] = p;
      orders_changed = true;
   }
}

int FiniteElementSpace::GetElementOrder(int i) const
{
   MFEM_VERIFY(mesh_sequence == mesh->GetSequence(),
               "Space has not been Updated() after a Mesh change.");
   MFEM_VERIFY(i >= 0 && i < GetNE(), "Invalid element index");
   MFEM_ASSERT(!elem_order.Size() || elem_order.Size() == GetNE(),
               "Internal error");

   return GetElementOrderImpl(i);
}

int FiniteElementSpace::GetElementOrderImpl(int i) const
{
   // (this is an internal version of GetElementOrder without asserts and checks)
   return elem_order.Size() ? elem_order[i] : fec->GetOrder();
}

void FiniteElementSpace::GetVDofs(int vd, Array<int>& dofs, int ndofs_) const
{
   if (ndofs_ < 0) { ndofs_ = this->ndofs; }

   if (ordering == Ordering::byNODES)
   {
      for (int i = 0; i < dofs.Size(); i++)
      {
         dofs[i] = Ordering::Map<Ordering::byNODES>(ndofs_, vdim, i, vd);
      }
   }
   else
   {
      for (int i = 0; i < dofs.Size(); i++)
      {
         dofs[i] = Ordering::Map<Ordering::byVDIM>(ndofs_, vdim, i, vd);
      }
   }
}

void FiniteElementSpace::DofsToVDofs(Array<int> &dofs, int ndofs_) const
{
   if (vdim == 1) { return; }
   if (ndofs_ < 0) { ndofs_ = this->ndofs; }

   if (ordering == Ordering::byNODES)
   {
      Ordering::DofsToVDofs<Ordering::byNODES>(ndofs_, vdim, dofs);
   }
   else
   {
      Ordering::DofsToVDofs<Ordering::byVDIM>(ndofs_, vdim, dofs);
   }
}

void FiniteElementSpace::DofsToVDofs(int vd, Array<int> &dofs, int ndofs_) const
{
   if (vdim == 1) { return; }
   if (ndofs_ < 0) { ndofs_ = this->ndofs; }

   if (ordering == Ordering::byNODES)
   {
      for (int i = 0; i < dofs.Size(); i++)
      {
         dofs[i] = Ordering::Map<Ordering::byNODES>(ndofs_, vdim, dofs[i], vd);
      }
   }
   else
   {
      for (int i = 0; i < dofs.Size(); i++)
      {
         dofs[i] = Ordering::Map<Ordering::byVDIM>(ndofs_, vdim, dofs[i], vd);
      }
   }
}

int FiniteElementSpace::DofToVDof(int dof, int vd, int ndofs_) const
{
   if (vdim == 1) { return dof; }
   if (ndofs_ < 0) { ndofs_ = this->ndofs; }

   if (ordering == Ordering::byNODES)
   {
      return Ordering::Map<Ordering::byNODES>(ndofs_, vdim, dof, vd);
   }
   else
   {
      return Ordering::Map<Ordering::byVDIM>(ndofs_, vdim, dof, vd);
   }
}

// static function
void FiniteElementSpace::AdjustVDofs(Array<int> &vdofs)
{
   int n = vdofs.Size(), *vdof = vdofs;
   for (int i = 0; i < n; i++)
   {
      int j;
      if ((j = vdof[i]) < 0)
      {
         vdof[i] = -1-j;
      }
   }
}

void FiniteElementSpace::GetElementVDofs(int i, Array<int> &vdofs,
                                         DofTransformation &doftrans) const
{
   GetElementDofs(i, vdofs, doftrans);
   DofsToVDofs(vdofs);
   doftrans.SetVDim(vdim, ordering);
}

DofTransformation *
FiniteElementSpace::GetElementVDofs(int i, Array<int> &vdofs) const
{
   DoFTrans.SetDofTransformation(NULL);
   GetElementVDofs(i, vdofs, DoFTrans);
   return DoFTrans.GetDofTransformation() ? &DoFTrans : NULL;
}

void FiniteElementSpace::GetBdrElementVDofs(int i, Array<int> &vdofs,
                                            DofTransformation &doftrans) const
{
   GetBdrElementDofs(i, vdofs, doftrans);
   DofsToVDofs(vdofs);
   doftrans.SetVDim(vdim, ordering);
}

DofTransformation *
FiniteElementSpace::GetBdrElementVDofs(int i, Array<int> &vdofs) const
{
   DoFTrans.SetDofTransformation(NULL);
   GetBdrElementVDofs(i, vdofs, DoFTrans);
   return DoFTrans.GetDofTransformation() ? &DoFTrans : NULL;
}

void FiniteElementSpace::GetPatchVDofs(int i, Array<int> &vdofs) const
{
   GetPatchDofs(i, vdofs);
   DofsToVDofs(vdofs);
}

void FiniteElementSpace::GetFaceVDofs(int i, Array<int> &vdofs) const
{
   GetFaceDofs(i, vdofs);
   DofsToVDofs(vdofs);
}

void FiniteElementSpace::GetEdgeVDofs(int i, Array<int> &vdofs) const
{
   GetEdgeDofs(i, vdofs);
   DofsToVDofs(vdofs);
}

void FiniteElementSpace::GetVertexVDofs(int i, Array<int> &vdofs) const
{
   GetVertexDofs(i, vdofs);
   DofsToVDofs(vdofs);
}

void FiniteElementSpace::GetElementInteriorVDofs(int i, Array<int> &vdofs) const
{
   GetElementInteriorDofs(i, vdofs);
   DofsToVDofs(vdofs);
}

void FiniteElementSpace::GetEdgeInteriorVDofs(int i, Array<int> &vdofs) const
{
   GetEdgeInteriorDofs(i, vdofs);
   DofsToVDofs(vdofs);
}

void FiniteElementSpace::BuildElementToDofTable() const
{
   if (elem_dof) { return; }

   // TODO: can we call GetElementDofs only once per element?
   Table *el_dof = new Table;
   Table *el_fos = (mesh->Dimension() > 2) ? (new Table) : NULL;
   Array<int> dofs;
   Array<int> F, Fo;
   el_dof -> MakeI (mesh -> GetNE());
   if (el_fos) { el_fos -> MakeI (mesh -> GetNE()); }
   for (int i = 0; i < mesh -> GetNE(); i++)
   {
      GetElementDofs (i, dofs);
      el_dof -> AddColumnsInRow (i, dofs.Size());

      if (el_fos)
      {
         mesh->GetElementFaces(i, F, Fo);
         el_fos -> AddColumnsInRow (i, Fo.Size());
      }
   }
   el_dof -> MakeJ();
   if (el_fos) { el_fos -> MakeJ(); }
   for (int i = 0; i < mesh -> GetNE(); i++)
   {
      GetElementDofs (i, dofs);
      el_dof -> AddConnections (i, (int *)dofs, dofs.Size());

      if (el_fos)
      {
         mesh->GetElementFaces(i, F, Fo);
         el_fos -> AddConnections (i, (int *)Fo, Fo.Size());
      }
   }
   el_dof -> ShiftUpI();
   if (el_fos) { el_fos -> ShiftUpI(); }
   elem_dof = el_dof;
   elem_fos = el_fos;
}

void FiniteElementSpace::BuildBdrElementToDofTable() const
{
   if (bdr_elem_dof) { return; }

   Table *bel_dof = new Table;
   Table *bel_fos = (mesh->Dimension() == 3) ? (new Table) : NULL;
   Array<int> dofs;
   int F, Fo;
   bel_dof->MakeI(mesh->GetNBE());
   if (bel_fos) { bel_fos->MakeI(mesh->GetNBE()); }
   for (int i = 0; i < mesh->GetNBE(); i++)
   {
      GetBdrElementDofs(i, dofs);
      bel_dof->AddColumnsInRow(i, dofs.Size());

      if (bel_fos)
      {
         bel_fos->AddAColumnInRow(i);
      }
   }
   bel_dof->MakeJ();
   if (bel_fos) { bel_fos->MakeJ(); }
   for (int i = 0; i < mesh->GetNBE(); i++)
   {
      GetBdrElementDofs(i, dofs);
      bel_dof->AddConnections(i, (int *)dofs, dofs.Size());

      if (bel_fos)
      {
         mesh->GetBdrElementFace(i, &F, &Fo);
         bel_fos->AddConnection(i, Fo);
      }
   }
   bel_dof->ShiftUpI();
   if (bel_fos) { bel_fos->ShiftUpI(); }
   bdr_elem_dof = bel_dof;
   bdr_elem_fos = bel_fos;
}

void FiniteElementSpace::BuildFaceToDofTable() const
{
   // Here, "face" == (dim-1)-dimensional mesh entity.

   if (face_dof) { return; }

   if (NURBSext) { BuildNURBSFaceToDofTable(); return; }

   Table *fc_dof = new Table;
   Array<int> dofs;
   fc_dof->MakeI(mesh->GetNumFaces());
   for (int i = 0; i < fc_dof->Size(); i++)
   {
      GetFaceDofs(i, dofs, 0);
      fc_dof->AddColumnsInRow(i, dofs.Size());
   }
   fc_dof->MakeJ();
   for (int i = 0; i < fc_dof->Size(); i++)
   {
      GetFaceDofs(i, dofs, 0);
      fc_dof->AddConnections(i, (int *)dofs, dofs.Size());
   }
   fc_dof->ShiftUpI();
   face_dof = fc_dof;
}

void FiniteElementSpace::RebuildElementToDofTable()
{
   delete elem_dof;
   delete elem_fos;
   elem_dof = NULL;
   elem_fos = NULL;
   BuildElementToDofTable();
}

void FiniteElementSpace::ReorderElementToDofTable()
{
   Array<int> dof_marker(ndofs);

   dof_marker = -1;

   int *J = elem_dof->GetJ(), nnz = elem_dof->Size_of_connections();
   for (int k = 0, dof_counter = 0; k < nnz; k++)
   {
      const int sdof = J[k]; // signed dof
      const int dof = (sdof < 0) ? -1-sdof : sdof;
      int new_dof = dof_marker[dof];
      if (new_dof < 0)
      {
         dof_marker[dof] = new_dof = dof_counter++;
      }
      J[k] = (sdof < 0) ? -1-new_dof : new_dof; // preserve the sign of sdof
   }
}

void FiniteElementSpace::BuildDofToArrays()
{
   if (dof_elem_array.Size()) { return; }

   BuildElementToDofTable();

   dof_elem_array.SetSize (ndofs);
   dof_ldof_array.SetSize (ndofs);
   dof_elem_array = -1;
   for (int i = 0; i < mesh -> GetNE(); i++)
   {
      const int *dofs = elem_dof -> GetRow(i);
      const int n = elem_dof -> RowSize(i);
      for (int j = 0; j < n; j++)
      {
         int dof = DecodeDof(dofs[j]);
         if (dof_elem_array[dof] < 0)
         {
            dof_elem_array[dof] = i;
            dof_ldof_array[dof] = j;
         }
      }
   }
}

void MarkDofs(const Array<int> &dofs, Array<int> &mark_array)
{
   for (auto d : dofs)
   {
      mark_array[d >= 0 ? d : -1 - d] = -1;
   }
}

void FiniteElementSpace::GetEssentialVDofs(const Array<int> &bdr_attr_is_ess,
                                           Array<int> &ess_vdofs,
                                           int component) const
{
   Array<int> dofs;
   ess_vdofs.SetSize(GetVSize());
   ess_vdofs = 0;
   for (int i = 0; i < GetNBE(); i++)
   {
      if (bdr_attr_is_ess[GetBdrAttribute(i)-1])
      {
         if (component < 0)
         {
            // Mark all components.
            GetBdrElementVDofs(i, dofs);
         }
         else
         {
            GetBdrElementDofs(i, dofs);
            for (auto &d : dofs) { d = DofToVDof(d, component); }
         }
         MarkDofs(dofs, ess_vdofs);
      }
   }

   // mark possible hidden boundary edges in a non-conforming mesh, also
   // local DOFs affected by boundary elements on other processors
   if (Nonconforming())
   {
      Array<int> bdr_verts, bdr_edges, bdr_faces;
      mesh->ncmesh->GetBoundaryClosure(bdr_attr_is_ess, bdr_verts, bdr_edges,
                                       bdr_faces);
      for (auto v : bdr_verts)
      {
         if (component < 0)
         {
            GetVertexVDofs(v, dofs);
         }
         else
         {
            GetVertexDofs(v, dofs);
            for (auto &d : dofs) { d = DofToVDof(d, component); }
         }
         MarkDofs(dofs, ess_vdofs);
      }
      for (auto e : bdr_edges)
      {
         if (component < 0)
         {
            GetEdgeVDofs(e, dofs);
         }
         else
         {
            GetEdgeDofs(e, dofs);
            for (auto &d : dofs) { d = DofToVDof(d, component); }
         }
         MarkDofs(dofs, ess_vdofs);
      }
      for (auto f : bdr_faces)
      {
         if (component < 0)
         {
            GetEntityVDofs(2, f, dofs);
         }
         else
         {
            GetEntityDofs(2, f, dofs);
            for (auto &d : dofs) { d = DofToVDof(d, component); }
         }
         MarkDofs(dofs, ess_vdofs);
      }
   }
}

void FiniteElementSpace::GetEssentialTrueDofs(const Array<int> &bdr_attr_is_ess,
                                              Array<int> &ess_tdof_list,
                                              int component) const
{
   Array<int> ess_vdofs, ess_tdofs;
   GetEssentialVDofs(bdr_attr_is_ess, ess_vdofs, component);
   const SparseMatrix *R = GetConformingRestriction();
   if (!R)
   {
      ess_tdofs.MakeRef(ess_vdofs);
   }
   else
   {
      R->BooleanMult(ess_vdofs, ess_tdofs);
#ifdef MFEM_DEBUG
      // Verify that in boolean arithmetic: P^T ess_dofs = R ess_dofs
      Array<int> ess_tdofs2(ess_tdofs.Size());
      GetConformingProlongation()->BooleanMultTranspose(ess_vdofs, ess_tdofs2);

      int counter = 0;
      std::string error_msg = "failed dof: ";
      auto ess_tdofs_ = ess_tdofs.HostRead();
      auto ess_tdofs2_ = ess_tdofs2.HostRead();
      for (int i = 0; i < ess_tdofs2.Size(); ++i)
      {
         if (bool(ess_tdofs_[i]) != bool(ess_tdofs2_[i]))
         {
            error_msg += std::to_string(i) += "(R ";
            error_msg += std::to_string(bool(ess_tdofs_[i])) += " P^T ";
            error_msg += std::to_string(bool(ess_tdofs2_[i])) += ") ";
            counter++;
         }
      }

      MFEM_ASSERT(R->Height() == GetConformingProlongation()->Width(), "!");
      MFEM_ASSERT(R->Width() == GetConformingProlongation()->Height(), "!");
      MFEM_ASSERT(R->Width() == ess_vdofs.Size(), "!");
      MFEM_VERIFY(counter == 0, "internal MFEM error: counter = " << counter
                  << ' ' << error_msg);
#endif
   }
   MarkerToList(ess_tdofs, ess_tdof_list);
}

void FiniteElementSpace::GetBoundaryTrueDofs(Array<int> &boundary_dofs,
                                             int component)
{
   if (mesh->bdr_attributes.Size())
   {
      Array<int> ess_bdr(mesh->bdr_attributes.Max());
      ess_bdr = 1;
      GetEssentialTrueDofs(ess_bdr, boundary_dofs, component);
   }
   else
   {
      boundary_dofs.DeleteAll();
   }
}

// static method
void FiniteElementSpace::MarkerToList(const Array<int> &marker,
                                      Array<int> &list)
{
   int num_marked = 0;
   marker.HostRead(); // make sure we can read the array on host
   for (int i = 0; i < marker.Size(); i++)
   {
      if (marker[i]) { num_marked++; }
   }
   list.SetSize(0);
   list.HostWrite();
   list.Reserve(num_marked);
   for (int i = 0; i < marker.Size(); i++)
   {
      if (marker[i]) { list.Append(i); }
   }
}

// static method
void FiniteElementSpace::ListToMarker(const Array<int> &list, int marker_size,
                                      Array<int> &marker, int mark_val)
{
   list.HostRead(); // make sure we can read the array on host
   marker.SetSize(marker_size);
   marker.HostWrite();
   marker = 0;
   for (int i = 0; i < list.Size(); i++)
   {
      marker[list[i]] = mark_val;
   }
}

void FiniteElementSpace::ConvertToConformingVDofs(const Array<int> &dofs,
                                                  Array<int> &cdofs)
{
   GetConformingProlongation();
   if (cP) { cP->BooleanMultTranspose(dofs, cdofs); }
   else { dofs.Copy(cdofs); }
}

void FiniteElementSpace::ConvertFromConformingVDofs(const Array<int> &cdofs,
                                                    Array<int> &dofs)
{
   GetConformingRestriction();
   if (cR) { cR->BooleanMultTranspose(cdofs, dofs); }
   else { cdofs.Copy(dofs); }
}

SparseMatrix *
FiniteElementSpace::D2C_GlobalRestrictionMatrix (FiniteElementSpace *cfes)
{
   int i, j;
   Array<int> d_vdofs, c_vdofs;
   SparseMatrix *R;

   R = new SparseMatrix (cfes -> GetVSize(), GetVSize());

   for (i = 0; i < mesh -> GetNE(); i++)
   {
      this -> GetElementVDofs (i, d_vdofs);
      cfes -> GetElementVDofs (i, c_vdofs);

#ifdef MFEM_DEBUG
      if (d_vdofs.Size() != c_vdofs.Size())
      {
         mfem_error ("FiniteElementSpace::D2C_GlobalRestrictionMatrix (...)");
      }
#endif

      for (j = 0; j < d_vdofs.Size(); j++)
      {
         R -> Set (c_vdofs[j], d_vdofs[j], 1.0);
      }
   }

   R -> Finalize();

   return R;
}

SparseMatrix *
FiniteElementSpace::D2Const_GlobalRestrictionMatrix(FiniteElementSpace *cfes)
{
   int i, j;
   Array<int> d_dofs, c_dofs;
   SparseMatrix *R;

   R = new SparseMatrix (cfes -> GetNDofs(), ndofs);

   for (i = 0; i < mesh -> GetNE(); i++)
   {
      this -> GetElementDofs (i, d_dofs);
      cfes -> GetElementDofs (i, c_dofs);

#ifdef MFEM_DEBUG
      if (c_dofs.Size() != 1)
         mfem_error ("FiniteElementSpace::"
                     "D2Const_GlobalRestrictionMatrix (...)");
#endif

      for (j = 0; j < d_dofs.Size(); j++)
      {
         R -> Set (c_dofs[0], d_dofs[j], 1.0);
      }
   }

   R -> Finalize();

   return R;
}

SparseMatrix *
FiniteElementSpace::H2L_GlobalRestrictionMatrix (FiniteElementSpace *lfes)
{
   SparseMatrix *R;
   DenseMatrix loc_restr;
   Array<int> l_dofs, h_dofs, l_vdofs, h_vdofs;

   int lvdim = lfes->GetVDim();
   R = new SparseMatrix (lvdim * lfes -> GetNDofs(), lvdim * ndofs);

   Geometry::Type cached_geom = Geometry::INVALID;
   const FiniteElement *h_fe = NULL;
   const FiniteElement *l_fe = NULL;
   IsoparametricTransformation T;

   for (int i = 0; i < mesh -> GetNE(); i++)
   {
      this -> GetElementDofs (i, h_dofs);
      lfes -> GetElementDofs (i, l_dofs);

      // Assuming 'loc_restr' depends only on the Geometry::Type.
      const Geometry::Type geom = mesh->GetElementBaseGeometry(i);
      if (geom != cached_geom)
      {
         h_fe = this -> GetFE (i);
         l_fe = lfes -> GetFE (i);
         T.SetIdentityTransformation(h_fe->GetGeomType());
         h_fe->Project(*l_fe, T, loc_restr);
         cached_geom = geom;
      }

      for (int vd = 0; vd < lvdim; vd++)
      {
         l_dofs.Copy(l_vdofs);
         lfes->DofsToVDofs(vd, l_vdofs);

         h_dofs.Copy(h_vdofs);
         this->DofsToVDofs(vd, h_vdofs);

         R -> SetSubMatrix (l_vdofs, h_vdofs, loc_restr, 1);
      }
   }

   R -> Finalize();

   return R;
}

void FiniteElementSpace::AddDependencies(
   SparseMatrix& deps, Array<int>& master_dofs, Array<int>& slave_dofs,
   DenseMatrix& I, int skipfirst)
{
   for (int i = skipfirst; i < slave_dofs.Size(); i++)
   {
      int sdof = slave_dofs[i];
      if (!deps.RowSize(sdof)) // not processed yet
      {
         for (int j = 0; j < master_dofs.Size(); j++)
         {
            real_t coef = I(i, j);
            if (std::abs(coef) > 1e-12)
            {
               int mdof = master_dofs[j];
               if (mdof != sdof && mdof != (-1-sdof))
               {
                  deps.Add(sdof, mdof, coef);
               }
            }
         }
      }
   }
}

void FiniteElementSpace::AddEdgeFaceDependencies(
   SparseMatrix &deps, Array<int> &master_dofs, const FiniteElement *master_fe,
   Array<int> &slave_dofs, int slave_face, const DenseMatrix *pm) const
{
   // In variable-order spaces in 3D, we need to only constrain interior face
   // DOFs (this is done one level up), since edge dependencies can be more
   // complex and are primarily handled by edge-edge dependencies. The one
   // exception is edges of slave faces that lie in the interior of the master
   // face, which are not covered by edge-edge relations. This function finds
   // such edges and makes them constrained by the master face.
   // See also https://github.com/mfem/mfem/pull/1423#issuecomment-633916643

   Array<int> V, E, Eo; // TODO: LocalArray
   mesh->GetFaceVertices(slave_face, V);
   mesh->GetFaceEdges(slave_face, E, Eo);
   MFEM_ASSERT(V.Size() == E.Size(), "");

   DenseMatrix I;
   IsoparametricTransformation edge_T;
   edge_T.SetFE(&SegmentFE);

   // constrain each edge of the slave face
   for (int i = 0; i < E.Size(); i++)
   {
      int a = i, b = (i+1) % V.Size();
      if (V[a] > V[b]) { std::swap(a, b); }

      DenseMatrix &edge_pm = edge_T.GetPointMat();
      edge_pm.SetSize(2, 2);

      // copy two points from the face point matrix
      real_t mid[2];
      for (int j = 0; j < 2; j++)
      {
         edge_pm(j, 0) = (*pm)(j, a);
         edge_pm(j, 1) = (*pm)(j, b);
         mid[j] = 0.5*((*pm)(j, a) + (*pm)(j, b));
      }

      // check that the edge does not coincide with the master face's edge
      const real_t eps = 1e-14;
      if (mid[0] > eps && mid[0] < 1-eps &&
          mid[1] > eps && mid[1] < 1-eps)
      {
         int order = GetEdgeDofs(E[i], slave_dofs, 0);

         const auto *edge_fe = fec->GetFE(Geometry::SEGMENT, order);
         edge_fe->GetTransferMatrix(*master_fe, edge_T, I);

         AddDependencies(deps, master_dofs, slave_dofs, I, 0);
      }
   }
}

bool FiniteElementSpace::DofFinalizable(int dof, const Array<bool>& finalized,
                                        const SparseMatrix& deps)
{
   const int* dep = deps.GetRowColumns(dof);
   int ndep = deps.RowSize(dof);

   // are all constraining DOFs finalized?
   for (int i = 0; i < ndep; i++)
   {
      if (!finalized[dep[i]]) { return false; }
   }
   return true;
}

int FiniteElementSpace::GetDegenerateFaceDofs(int index, Array<int> &dofs,
                                              Geometry::Type master_geom,
                                              int variant) const
{
   // In NC meshes with prisms/tets, a special constraint occurs where a
   // prism/tet edge is slave to another element's face (see illustration
   // here: https://github.com/mfem/mfem/pull/713#issuecomment-495786362)
   // Rather than introduce a new edge-face constraint type, we handle such
   // cases as degenerate face-face constraints, where the point-matrix
   // rectangle has zero height. This method returns DOFs for the first edge
   // of the rectangle, duplicated in the orthogonal direction, to resemble
   // DOFs for a quadrilateral face. The extra DOFs are ignored by
   // FiniteElementSpace::AddDependencies.

   Array<int> edof;
   int order = GetEdgeDofs(-1 - index, edof, variant);

   int nv = fec->DofForGeometry(Geometry::POINT);
   int ne = fec->DofForGeometry(Geometry::SEGMENT);
   int nn = 2*nv + ne;

   dofs.SetSize(nn*nn);
   if (!dofs.Size()) { return 0; }

   dofs = edof[0];

   // copy first two vertex DOFs
   for (int i = 0; i < nv; i++)
   {
      dofs[i] = edof[i];
      dofs[nv+i] = edof[nv+i];
   }
   // copy first edge DOFs
   int face_vert = Geometry::NumVerts[master_geom];
   for (int i = 0; i < ne; i++)
   {
      dofs[face_vert*nv + i] = edof[2*nv + i];
   }

   return order;
}

int FiniteElementSpace::GetNumBorderDofs(Geometry::Type geom, int order) const
{
   // return the number of vertex and edge DOFs that precede inner DOFs
   const int nv = fec->GetNumDof(Geometry::POINT, order);
   const int ne = fec->GetNumDof(Geometry::SEGMENT, order);

   return Geometry::NumVerts[geom] * (geom == Geometry::SEGMENT ? nv : (nv + ne));
}

int FiniteElementSpace::GetEntityDofs(int entity, int index, Array<int> &dofs,
                                      Geometry::Type master_geom,
                                      int variant) const
{
   switch (entity)
   {
      case 0:
         GetVertexDofs(index, dofs);
         return 0;

      case 1:
         return GetEdgeDofs(index, dofs, variant);

      default:
         if (index >= 0)
         {
            return GetFaceDofs(index, dofs, variant);
         }
         else
         {
            return GetDegenerateFaceDofs(index, dofs, master_geom, variant);
         }
   }
}

int FiniteElementSpace::GetEntityVDofs(int entity, int index, Array<int> &dofs,
                                       Geometry::Type master_geom,
                                       int variant) const
{
   const int n = GetEntityDofs(entity, index, dofs, master_geom, variant);
   DofsToVDofs(dofs);
   return n;
}

void FiniteElementSpace::BuildConformingInterpolation() const
{
#ifdef MFEM_USE_MPI
   MFEM_VERIFY(dynamic_cast<const ParFiniteElementSpace*>(this) == NULL,
               "This method should not be used with a ParFiniteElementSpace!");
#endif

   if (cP_is_set) { return; }
   cP_is_set = true;

   if (FEColl()->GetContType() == FiniteElementCollection::DISCONTINUOUS)
   {
      cP.reset();
      cR.reset();
      cR_hp.reset();
      R_transpose.reset();
      return;
   }

   Array<int> master_dofs, slave_dofs, highest_dofs;

   IsoparametricTransformation T;
   DenseMatrix I;

   // For each slave DOF, the dependency matrix will contain a row that
   // expresses the slave DOF as a linear combination of its immediate master
   // DOFs. Rows of independent DOFs will remain empty.
   SparseMatrix deps(ndofs);

   // Inverse dependencies for the cR_hp matrix in variable order spaces:
   // For each master edge/face with more DOF sets, the inverse dependency
   // matrix contains a row that expresses the master true DOF (lowest order)
   // as a linear combination of the highest order set of DOFs.
   SparseMatrix inv_deps(ndofs);

   // collect local face/edge dependencies
   for (int entity = 2; entity >= 1; entity--)
   {
      const NCMesh::NCList &list = mesh->ncmesh->GetNCList(entity);
      if (!list.masters.Size()) { continue; }

      // loop through all master edges/faces, constrain their slave edges/faces
      for (const NCMesh::Master &master : list.masters)
      {
         Geometry::Type master_geom = master.Geom();

         int p = GetEntityDofs(entity, master.index, master_dofs, master_geom);
         if (!master_dofs.Size()) { continue; }

         const FiniteElement *master_fe = fec->GetFE(master_geom, p);
         if (!master_fe) { continue; }

         switch (master_geom)
         {
            case Geometry::SQUARE:   T.SetFE(&QuadrilateralFE); break;
            case Geometry::TRIANGLE: T.SetFE(&TriangleFE); break;
            case Geometry::SEGMENT:  T.SetFE(&SegmentFE); break;
            default: MFEM_ABORT("unsupported geometry");
         }

         for (int si = master.slaves_begin; si < master.slaves_end; si++)
         {
            const NCMesh::Slave &slave = list.slaves[si];

            int q = GetEntityDofs(entity, slave.index, slave_dofs, master_geom);
            if (!slave_dofs.Size()) { break; }

            const FiniteElement *slave_fe = fec->GetFE(slave.Geom(), q);
            list.OrientedPointMatrix(slave, T.GetPointMat());
            slave_fe->GetTransferMatrix(*master_fe, T, I);

            // variable order spaces: face edges need to be handled separately
            int skipfirst = 0;
            if (IsVariableOrder() && entity == 2 && slave.index >= 0)
            {
               skipfirst = GetNumBorderDofs(master_geom, q);
            }

            // make each slave DOF dependent on all master DOFs
            AddDependencies(deps, master_dofs, slave_dofs, I, skipfirst);

            if (skipfirst)
            {
               // constrain internal edge DOFs if they were skipped
               const auto *pm = list.point_matrices[master_geom][slave.matrix];
               AddEdgeFaceDependencies(deps, master_dofs, master_fe,
                                       slave_dofs, slave.index, pm);
            }
         }

         // Add inverse dependencies for the cR_hp matrix; if a master has
         // more DOF sets, the lowest order set interpolates the highest one.
         if (IsVariableOrder())
         {
            int nvar = GetNVariants(entity, master.index);
            if (nvar > 1)
            {
               int q = GetEntityDofs(entity, master.index, highest_dofs,
                                     master_geom, nvar-1);
               const auto *highest_fe = fec->GetFE(master_geom, q);

               T.SetIdentityTransformation(master_geom);
               master_fe->GetTransferMatrix(*highest_fe, T, I);

               // add dependencies only for the inner dofs
               int skip = GetNumBorderDofs(master_geom, p);
               AddDependencies(inv_deps, highest_dofs, master_dofs, I, skip);
            }
         }
      }
   }

   // variable order spaces: enforce minimum rule on conforming edges/faces
   if (IsVariableOrder())
   {
      for (int entity = 1; entity < mesh->Dimension(); entity++)
      {
         const Table &ent_dofs = (entity == 1) ? var_edge_dofs : var_face_dofs;
         int num_ent = (entity == 1) ? mesh->GetNEdges() : mesh->GetNFaces();
         MFEM_ASSERT(ent_dofs.Size() == num_ent+1, "");

         // add constraints within edges/faces holding multiple DOF sets
         Geometry::Type last_geom = Geometry::INVALID;
         for (int i = 0; i < num_ent; i++)
         {
            if (ent_dofs.RowSize(i) <= 1) { continue; }

            Geometry::Type geom =
               (entity == 1) ? Geometry::SEGMENT : mesh->GetFaceGeometry(i);

            if (geom != last_geom)
            {
               T.SetIdentityTransformation(geom);
               last_geom = geom;
            }

            // get lowest order variant DOFs and FE
            int p = GetEntityDofs(entity, i, master_dofs, geom, 0);
            const auto *master_fe = fec->GetFE(geom, p);
            if (!master_fe) { break; }

            // constrain all higher order DOFs: interpolate lowest order function
            for (int variant = 1; ; variant++)
            {
               int q = GetEntityDofs(entity, i, slave_dofs, geom, variant);
               if (q < 0) { break; }

               const auto *slave_fe = fec->GetFE(geom, q);
               slave_fe->GetTransferMatrix(*master_fe, T, I);

               AddDependencies(deps, master_dofs, slave_dofs, I);
            }
         }
      }
   }

   deps.Finalize();
   inv_deps.Finalize();

   // DOFs that stayed independent are true DOFs
   int n_true_dofs = 0;
   for (int i = 0; i < ndofs; i++)
   {
      if (!deps.RowSize(i)) { n_true_dofs++; }
   }

   // if all dofs are true dofs leave cP and cR NULL
   if (n_true_dofs == ndofs)
   {
      cP.reset();
      cR.reset();
      cR_hp.reset();
      R_transpose.reset();
      return;
   }

   // create the conforming prolongation matrix cP
   cP.reset(new SparseMatrix(ndofs, n_true_dofs));

   // create the conforming restriction matrix cR
   int *cR_J;
   {
      int *cR_I = Memory<int>(n_true_dofs+1);
      real_t *cR_A = Memory<real_t>(n_true_dofs);
      cR_J = Memory<int>(n_true_dofs);
      for (int i = 0; i < n_true_dofs; i++)
      {
         cR_I[i] = i;
         cR_A[i] = 1.0;
      }
      cR_I[n_true_dofs] = n_true_dofs;
      cR.reset(new SparseMatrix(cR_I, cR_J, cR_A, n_true_dofs, ndofs));
   }

   // In var. order spaces, create the restriction matrix cR_hp which is similar
   // to cR, but has interpolation in the extra master edge/face DOFs.
   if (IsVariableOrder())
   {
      cR_hp.reset(new SparseMatrix(n_true_dofs, ndofs));
   }
   else
   {
      cR_hp.reset();
   }

   Array<bool> finalized(ndofs);
   finalized = false;

   Array<int> cols;
   Vector srow;

   // put identity in the prolongation matrix for true DOFs, initialize cR_hp
   for (int i = 0, true_dof = 0; i < ndofs; i++)
   {
      if (!deps.RowSize(i)) // true dof
      {
         cP->Add(i, true_dof, 1.0);
         cR_J[true_dof] = i;
         finalized[i] = true;

         if (cR_hp)
         {
            if (inv_deps.RowSize(i))
            {
               inv_deps.GetRow(i, cols, srow);
               cR_hp->AddRow(true_dof, cols, srow);
            }
            else
            {
               cR_hp->Add(true_dof, i, 1.0);
            }
         }

         true_dof++;
      }
   }

   // Now calculate cP rows of slave DOFs as combinations of cP rows of their
   // master DOFs. It is possible that some slave DOFs depend on DOFs that are
   // themselves slaves. Here we resolve such indirect constraints by first
   // calculating rows of the cP matrix for DOFs whose master DOF cP rows are
   // already known (in the first iteration these are the true DOFs). In the
   // second iteration, slaves of slaves can be 'finalized' (given a row in the
   // cP matrix), in the third iteration slaves of slaves of slaves, etc.
   bool finished;
   int n_finalized = n_true_dofs;
   do
   {
      finished = true;
      for (int dof = 0; dof < ndofs; dof++)
      {
         if (!finalized[dof] && DofFinalizable(dof, finalized, deps))
         {
            const int* dep_col = deps.GetRowColumns(dof);
            const real_t* dep_coef = deps.GetRowEntries(dof);
            int n_dep = deps.RowSize(dof);

            for (int j = 0; j < n_dep; j++)
            {
               cP->GetRow(dep_col[j], cols, srow);
               srow *= dep_coef[j];
               cP->AddRow(dof, cols, srow);
            }

            finalized[dof] = true;
            n_finalized++;
            finished = false;
         }
      }
   }
   while (!finished);

   // If everything is consistent (mesh, face orientations, etc.), we should
   // be able to finalize all slave DOFs, otherwise it's a serious error.
   MFEM_VERIFY(n_finalized == ndofs,
               "Error creating cP matrix: n_finalized = "
               << n_finalized << ", ndofs = " << ndofs);

   cP->Finalize();
   if (cR_hp) { cR_hp->Finalize(); }

   if (vdim > 1)
   {
      MakeVDimMatrix(*cP);
      MakeVDimMatrix(*cR);
      if (cR_hp) { MakeVDimMatrix(*cR_hp); }
   }
}

void FiniteElementSpace::MakeVDimMatrix(SparseMatrix &mat) const
{
   if (vdim == 1) { return; }

   int height = mat.Height();
   int width = mat.Width();

   SparseMatrix *vmat = new SparseMatrix(vdim*height, vdim*width);

   Array<int> dofs, vdofs;
   Vector srow;
   for (int i = 0; i < height; i++)
   {
      mat.GetRow(i, dofs, srow);
      for (int vd = 0; vd < vdim; vd++)
      {
         dofs.Copy(vdofs);
         DofsToVDofs(vd, vdofs, width);
         vmat->SetRow(DofToVDof(i, vd, height), vdofs, srow);
      }
   }
   vmat->Finalize();

   mat.Swap(*vmat);
   delete vmat;
}


const SparseMatrix* FiniteElementSpace::GetConformingProlongation() const
{
   if (Conforming()) { return NULL; }
   if (!cP_is_set) { BuildConformingInterpolation(); }
   return cP.get();
}

const SparseMatrix* FiniteElementSpace::GetConformingRestriction() const
{
   if (Conforming()) { return NULL; }
   if (!cP_is_set) { BuildConformingInterpolation(); }
   if (cR && !R_transpose) { R_transpose.reset(new TransposeOperator(*cR)); }
   return cR.get();
}

const SparseMatrix* FiniteElementSpace::GetHpConformingRestriction() const
{
   if (Conforming()) { return NULL; }
   if (!cP_is_set) { BuildConformingInterpolation(); }
   return IsVariableOrder() ? cR_hp.get() : cR.get();
}

const Operator *FiniteElementSpace::GetRestrictionTransposeOperator() const
{
   GetRestrictionOperator(); // Ensure that R_transpose is built
   return R_transpose.get();
}

int FiniteElementSpace::GetNConformingDofs() const
{
   const SparseMatrix* P = GetConformingProlongation();
   return P ? (P->Width() / vdim) : ndofs;
}

const ElementRestrictionOperator *FiniteElementSpace::GetElementRestriction(
   ElementDofOrdering e_ordering) const
{
   // Check if we have a discontinuous space using the FE collection:
   if (IsDGSpace())
   {
      // TODO: when VDIM is 1, we can return IdentityOperator.
      if (L2E_nat.Ptr() == NULL)
      {
         // The input L-vector layout is:
         // * ND x NE x VDIM, for Ordering::byNODES, or
         // * VDIM x ND x NE, for Ordering::byVDIM.
         // The output E-vector layout is: ND x VDIM x NE.
         L2E_nat.Reset(new L2ElementRestriction(*this));
      }
      return L2E_nat.Is<ElementRestrictionOperator>();
   }
   if (e_ordering == ElementDofOrdering::LEXICOGRAPHIC)
   {
      if (L2E_lex.Ptr() == NULL)
      {
         L2E_lex.Reset(new ElementRestriction(*this, e_ordering));
      }
      return L2E_lex.Is<ElementRestrictionOperator>();
   }
   // e_ordering == ElementDofOrdering::NATIVE
   if (L2E_nat.Ptr() == NULL)
   {
      L2E_nat.Reset(new ElementRestriction(*this, e_ordering));
   }
   return L2E_nat.Is<ElementRestrictionOperator>();
}

const FaceRestriction *FiniteElementSpace::GetFaceRestriction(
   ElementDofOrdering f_ordering, FaceType type, L2FaceValues mul) const
{
   const bool is_dg_space = IsDGSpace();
   const L2FaceValues m = (is_dg_space && mul==L2FaceValues::DoubleValued) ?
                          L2FaceValues::DoubleValued : L2FaceValues::SingleValued;
   key_face key = std::make_tuple(is_dg_space, f_ordering, type, m);
   auto itr = L2F.find(key);
   if (itr != L2F.end())
   {
      return itr->second;
   }
   else
   {
      FaceRestriction *res;
      if (is_dg_space)
      {
         if (Conforming())
         {
            res = new L2FaceRestriction(*this, f_ordering, type, m);
         }
         else
         {
            res = new NCL2FaceRestriction(*this, f_ordering, type, m);
         }
      }
      else
      {
         res = new ConformingFaceRestriction(*this, f_ordering, type);
      }
      L2F[key] = res;
      return res;
   }
}

const QuadratureInterpolator *FiniteElementSpace::GetQuadratureInterpolator(
   const IntegrationRule &ir) const
{
   for (int i = 0; i < E2Q_array.Size(); i++)
   {
      const QuadratureInterpolator *qi = E2Q_array[i];
      if (qi->IntRule == &ir) { return qi; }
   }

   QuadratureInterpolator *qi = new QuadratureInterpolator(*this, ir);
   E2Q_array.Append(qi);
   return qi;
}

const QuadratureInterpolator *FiniteElementSpace::GetQuadratureInterpolator(
   const QuadratureSpace &qs) const
{
   for (int i = 0; i < E2Q_array.Size(); i++)
   {
      const QuadratureInterpolator *qi = E2Q_array[i];
      if (qi->qspace == &qs) { return qi; }
   }

   QuadratureInterpolator *qi = new QuadratureInterpolator(*this, qs);
   E2Q_array.Append(qi);
   return qi;
}

const FaceQuadratureInterpolator
*FiniteElementSpace::GetFaceQuadratureInterpolator(
   const IntegrationRule &ir, FaceType type) const
{
   if (type==FaceType::Interior)
   {
      for (int i = 0; i < E2IFQ_array.Size(); i++)
      {
         const FaceQuadratureInterpolator *qi = E2IFQ_array[i];
         if (qi->IntRule == &ir) { return qi; }
      }

      FaceQuadratureInterpolator *qi = new FaceQuadratureInterpolator(*this, ir,
                                                                      type);
      E2IFQ_array.Append(qi);
      return qi;
   }
   else //Boundary
   {
      for (int i = 0; i < E2BFQ_array.Size(); i++)
      {
         const FaceQuadratureInterpolator *qi = E2BFQ_array[i];
         if (qi->IntRule == &ir) { return qi; }
      }

      FaceQuadratureInterpolator *qi = new FaceQuadratureInterpolator(*this, ir,
                                                                      type);
      E2BFQ_array.Append(qi);
      return qi;
   }
}

SparseMatrix *FiniteElementSpace::RefinementMatrix_main(
   const int coarse_ndofs, const Table &coarse_elem_dof,
   const Table *coarse_elem_fos, const DenseTensor localP[]) const
{
   /// TODO: Implement DofTransformation support

   MFEM_VERIFY(mesh->GetLastOperation() == Mesh::REFINE, "");

   Array<int> dofs, coarse_dofs, coarse_vdofs;
   Vector row;

   Mesh::GeometryList elem_geoms(*mesh);

   SparseMatrix *P;
   if (elem_geoms.Size() == 1)
   {
      const int coarse_ldof = localP[elem_geoms[0]].SizeJ();
      P = new SparseMatrix(GetVSize(), coarse_ndofs*vdim, coarse_ldof);
   }
   else
   {
      P = new SparseMatrix(GetVSize(), coarse_ndofs*vdim);
   }

   Array<int> mark(P->Height());
   mark = 0;

   const CoarseFineTransformations &rtrans = mesh->GetRefinementTransforms();

   for (int k = 0; k < mesh->GetNE(); k++)
   {
      const Embedding &emb = rtrans.embeddings[k];
      const Geometry::Type geom = mesh->GetElementBaseGeometry(k);
      const DenseMatrix &lP = localP[geom](emb.matrix);
      const int fine_ldof = localP[geom].SizeI();

      elem_dof->GetRow(k, dofs);
      coarse_elem_dof.GetRow(emb.parent, coarse_dofs);

      for (int vd = 0; vd < vdim; vd++)
      {
         coarse_dofs.Copy(coarse_vdofs);
         DofsToVDofs(vd, coarse_vdofs, coarse_ndofs);

         for (int i = 0; i < fine_ldof; i++)
         {
            int r = DofToVDof(dofs[i], vd);
            int m = (r >= 0) ? r : (-1 - r);

            if (!mark[m])
            {
               lP.GetRow(i, row);
               P->SetRow(r, coarse_vdofs, row);
               mark[m] = 1;
            }
         }
      }
   }

   MFEM_ASSERT(mark.Sum() == P->Height(), "Not all rows of P set.");
   if (elem_geoms.Size() != 1) { P->Finalize(); }
   return P;
}

SparseMatrix *FiniteElementSpace::VariableOrderRefinementMatrix(
   const int coarse_ndofs, const Table &coarse_elem_dof) const
{
   MFEM_VERIFY(mesh->GetLastOperation() == Mesh::REFINE, "");

   Array<int> dofs, coarse_dofs, coarse_vdofs;
   Vector row;

   Mesh::GeometryList elem_geoms(*mesh);

   SparseMatrix *P = new SparseMatrix(GetVSize(), coarse_ndofs*vdim);

   Array<int> mark(P->Height());
   mark = 0;

   const CoarseFineTransformations &rtrans = mesh->GetRefinementTransforms();
   DenseMatrix lP;
   IsoparametricTransformation isotr;
   for (int k = 0; k < mesh->GetNE(); k++)
   {
      const Embedding &emb = rtrans.embeddings[k];
      const Geometry::Type geom = mesh->GetElementBaseGeometry(k);

      const FiniteElement *fe = GetFE(k);
      isotr.SetIdentityTransformation(geom);
      const int ldof = fe->GetDof();
      lP.SetSize(ldof, ldof);
      const DenseTensor &pmats = rtrans.point_matrices[geom];
      isotr.SetPointMat(pmats(emb.matrix));
      fe->GetLocalInterpolation(isotr, lP);

      const int fine_ldof = lP.Height();

      elem_dof->GetRow(k, dofs);
      coarse_elem_dof.GetRow(emb.parent, coarse_dofs);

      for (int vd = 0; vd < vdim; vd++)
      {
         coarse_dofs.Copy(coarse_vdofs);
         DofsToVDofs(vd, coarse_vdofs, coarse_ndofs);

         for (int i = 0; i < fine_ldof; i++)
         {
            const int r = DofToVDof(dofs[i], vd);
            int m = (r >= 0) ? r : (-1 - r);

            if (!mark[m])
            {
               lP.GetRow(i, row);
               P->SetRow(r, coarse_vdofs, row);
               mark[m] = 1;
            }
         }
      }
   }

   MFEM_VERIFY(mark.Sum() == P->Height(), "Not all rows of P set.");
   P->Finalize();
   return P;
}

void FiniteElementSpace::GetLocalRefinementMatrices(
   Geometry::Type geom, DenseTensor &localP) const
{
   const FiniteElement *fe = fec->FiniteElementForGeometry(geom);

   const CoarseFineTransformations &rtrans = mesh->GetRefinementTransforms();
   const DenseTensor &pmats = rtrans.point_matrices[geom];

   int nmat = pmats.SizeK();
   int ldof = fe->GetDof();

   IsoparametricTransformation isotr;
   isotr.SetIdentityTransformation(geom);

   // calculate local interpolation matrices for all refinement types
   localP.SetSize(ldof, ldof, nmat);
   for (int i = 0; i < nmat; i++)
   {
      isotr.SetPointMat(pmats(i));
      fe->GetLocalInterpolation(isotr, localP(i));
   }
}

SparseMatrix* FiniteElementSpace::RefinementMatrix(int old_ndofs,
                                                   const Table* old_elem_dof,
                                                   const Table* old_elem_fos)
{
   MFEM_VERIFY(GetNE() >= old_elem_dof->Size(),
               "Previous mesh is not coarser.");

   Mesh::GeometryList elem_geoms(*mesh);
   if (!IsVariableOrder())
   {
      DenseTensor localP[Geometry::NumGeom];
      for (int i = 0; i < elem_geoms.Size(); i++)
      {
         GetLocalRefinementMatrices(elem_geoms[i], localP[elem_geoms[i]]);
      }
      return RefinementMatrix_main(old_ndofs, *old_elem_dof, old_elem_fos,
                                   localP);
   }
   else
   {
      return VariableOrderRefinementMatrix(old_ndofs, *old_elem_dof);
   }
}

FiniteElementSpace::RefinementOperator::RefinementOperator(
   const FiniteElementSpace* fespace, Table* old_elem_dof, Table* old_elem_fos,
   int old_ndofs)
   : fespace(fespace),
     old_elem_dof(old_elem_dof),
     old_elem_fos(old_elem_fos)
{
   MFEM_VERIFY(fespace->GetNE() >= old_elem_dof->Size(),
               "Previous mesh is not coarser.");

   width = old_ndofs * fespace->GetVDim();
   height = fespace->GetVSize();

   Mesh::GeometryList elem_geoms(*fespace->GetMesh());

   if (!fespace->IsVariableOrder())
   {
      for (int i = 0; i < elem_geoms.Size(); i++)
      {
         fespace->GetLocalRefinementMatrices(elem_geoms[i], localP[elem_geoms[i]]);
      }
   }

   ConstructDoFTransArray();
}

FiniteElementSpace::RefinementOperator::RefinementOperator(
   const FiniteElementSpace *fespace, const FiniteElementSpace *coarse_fes)
   : Operator(fespace->GetVSize(), coarse_fes->GetVSize()),
     fespace(fespace), old_elem_dof(NULL), old_elem_fos(NULL)
{
   Mesh::GeometryList elem_geoms(*fespace->GetMesh());

   if (!fespace->IsVariableOrder())
   {
      for (int i = 0; i < elem_geoms.Size(); i++)
      {
         fespace->GetLocalRefinementMatrices(*coarse_fes, elem_geoms[i],
                                             localP[elem_geoms[i]]);
      }
   }

   // Make a copy of the coarse elem_dof Table.
   old_elem_dof = new Table(coarse_fes->GetElementToDofTable());

   // Make a copy of the coarse elem_fos Table if it exists.
   if (coarse_fes->GetElementToFaceOrientationTable())
   {
      old_elem_fos = new Table(*coarse_fes->GetElementToFaceOrientationTable());
   }

   ConstructDoFTransArray();
}

FiniteElementSpace::RefinementOperator::~RefinementOperator()
{
   delete old_elem_dof;
   delete old_elem_fos;
   for (int i=0; i<old_DoFTransArray.Size(); i++)
   {
      delete old_DoFTransArray[i];
   }
}

void FiniteElementSpace::RefinementOperator::ConstructDoFTransArray()
{
   old_DoFTransArray.SetSize(Geometry::NUM_GEOMETRIES);
   for (int i=0; i<old_DoFTransArray.Size(); i++)
   {
      old_DoFTransArray[i] = NULL;
   }

   const FiniteElementCollection *fec_ref = fespace->FEColl();
   if (dynamic_cast<const ND_FECollection*>(fec_ref))
   {
      const FiniteElement *nd_tri =
         fec_ref->FiniteElementForGeometry(Geometry::TRIANGLE);
      if (nd_tri)
      {
         old_DoFTransArray[Geometry::TRIANGLE] =
            new ND_TriDofTransformation(nd_tri->GetOrder());
      }

      const FiniteElement *nd_tet =
         fec_ref->FiniteElementForGeometry(Geometry::TETRAHEDRON);
      if (nd_tet)
      {
         old_DoFTransArray[Geometry::TETRAHEDRON] =
            new ND_TetDofTransformation(nd_tet->GetOrder());
      }

      const FiniteElement *nd_pri =
         fec_ref->FiniteElementForGeometry(Geometry::PRISM);
      if (nd_pri)
      {
         old_DoFTransArray[Geometry::PRISM] =
            new ND_WedgeDofTransformation(nd_pri->GetOrder());
      }
   }
}

void FiniteElementSpace::RefinementOperator::Mult(const Vector &x,
                                                  Vector &y) const
{
   Mesh* mesh_ref = fespace->GetMesh();
   const CoarseFineTransformations &trans_ref =
      mesh_ref->GetRefinementTransforms();

   Array<int> dofs, vdofs, old_dofs, old_vdofs, old_Fo;

   int rvdim = fespace->GetVDim();
   int old_ndofs = width / rvdim;

   Vector subY, subX;

   DenseMatrix eP;
   IsoparametricTransformation isotr;

   for (int k = 0; k < mesh_ref->GetNE(); k++)
   {
      const Embedding &emb = trans_ref.embeddings[k];
      const Geometry::Type geom = mesh_ref->GetElementBaseGeometry(k);
      if (fespace->IsVariableOrder())
      {
         const FiniteElement *fe = fespace->GetFE(k);
         isotr.SetIdentityTransformation(geom);
         const int ldof = fe->GetDof();
         eP.SetSize(ldof, ldof);
         const DenseTensor &pmats = trans_ref.point_matrices[geom];
         isotr.SetPointMat(pmats(emb.matrix));
         fe->GetLocalInterpolation(isotr, eP);
      }
      const DenseMatrix &lP = (fespace->IsVariableOrder()) ? eP : localP[geom](
                                 emb.matrix);

      subY.SetSize(lP.Height());

      DofTransformation *doftrans = fespace->GetElementDofs(k, dofs);
      old_elem_dof->GetRow(emb.parent, old_dofs);

      if (!doftrans)
      {
         for (int vd = 0; vd < rvdim; vd++)
         {
            dofs.Copy(vdofs);
            fespace->DofsToVDofs(vd, vdofs);
            old_dofs.Copy(old_vdofs);
            fespace->DofsToVDofs(vd, old_vdofs, old_ndofs);

            x.GetSubVector(old_vdofs, subX);
            lP.Mult(subX, subY);
            y.SetSubVector(vdofs, subY);
         }
      }
      else
      {
         old_elem_fos->GetRow(emb.parent, old_Fo);
         old_DoFTrans.SetDofTransformation(*old_DoFTransArray[geom]);
         old_DoFTrans.SetFaceOrientations(old_Fo);

         doftrans->SetVDim();
         for (int vd = 0; vd < rvdim; vd++)
         {
            dofs.Copy(vdofs);
            fespace->DofsToVDofs(vd, vdofs);
            old_dofs.Copy(old_vdofs);
            fespace->DofsToVDofs(vd, old_vdofs, old_ndofs);

            x.GetSubVector(old_vdofs, subX);
            old_DoFTrans.InvTransformPrimal(subX);
            lP.Mult(subX, subY);
            doftrans->TransformPrimal(subY);
            y.SetSubVector(vdofs, subY);
         }
         doftrans->SetVDim(rvdim, fespace->GetOrdering());
      }
   }
}

void FiniteElementSpace::RefinementOperator::MultTranspose(const Vector &x,
                                                           Vector &y) const
{
   y = 0.0;

   Mesh* mesh_ref = fespace->GetMesh();
   const CoarseFineTransformations &trans_ref =
      mesh_ref->GetRefinementTransforms();

   Array<char> processed(fespace->GetVSize());
   processed = 0;

   Array<int> f_dofs, c_dofs, f_vdofs, c_vdofs, old_Fo;

   int rvdim = fespace->GetVDim();
   int old_ndofs = width / rvdim;

   Vector subY, subX, subYt;

   DenseMatrix eP;
   IsoparametricTransformation isotr;
   const FiniteElement *fe = nullptr;

   for (int k = 0; k < mesh_ref->GetNE(); k++)
   {
      const Embedding &emb = trans_ref.embeddings[k];
      const Geometry::Type geom = mesh_ref->GetElementBaseGeometry(k);

      if (fespace->IsVariableOrder())
      {
         fe = fespace->GetFE(k);
         isotr.SetIdentityTransformation(geom);
         const int ldof = fe->GetDof();
         eP.SetSize(ldof);
         const DenseTensor &pmats = trans_ref.point_matrices[geom];
         isotr.SetPointMat(pmats(emb.matrix));
         fe->GetLocalInterpolation(isotr, eP);
      }

      const DenseMatrix &lP = (fespace->IsVariableOrder()) ? eP : localP[geom](
                                 emb.matrix);

      DofTransformation *doftrans = fespace->GetElementDofs(k, f_dofs);
      old_elem_dof->GetRow(emb.parent, c_dofs);

      if (!doftrans)
      {
         subY.SetSize(lP.Width());

         for (int vd = 0; vd < rvdim; vd++)
         {
            f_dofs.Copy(f_vdofs);
            fespace->DofsToVDofs(vd, f_vdofs);
            c_dofs.Copy(c_vdofs);
            fespace->DofsToVDofs(vd, c_vdofs, old_ndofs);

            x.GetSubVector(f_vdofs, subX);
            for (int p = 0; p < f_dofs.Size(); ++p)
            {
               if (processed[DecodeDof(f_dofs[p])])
               {
                  subX[p] = 0.0;
               }
            }
            lP.MultTranspose(subX, subY);
            y.AddElementVector(c_vdofs, subY);
         }
      }
      else
      {
         subYt.SetSize(lP.Width());

         old_elem_fos->GetRow(emb.parent, old_Fo);
         old_DoFTrans.SetDofTransformation(*old_DoFTransArray[geom]);
         old_DoFTrans.SetFaceOrientations(old_Fo);

         doftrans->SetVDim();
         for (int vd = 0; vd < rvdim; vd++)
         {
            f_dofs.Copy(f_vdofs);
            fespace->DofsToVDofs(vd, f_vdofs);
            c_dofs.Copy(c_vdofs);
            fespace->DofsToVDofs(vd, c_vdofs, old_ndofs);

            x.GetSubVector(f_vdofs, subX);
            doftrans->InvTransformDual(subX);
            for (int p = 0; p < f_dofs.Size(); ++p)
            {
               if (processed[DecodeDof(f_dofs[p])])
               {
                  subX[p] = 0.0;
               }
            }
            lP.MultTranspose(subX, subYt);
            old_DoFTrans.TransformDual(subYt);
            y.AddElementVector(c_vdofs, subYt);
         }
         doftrans->SetVDim(rvdim, fespace->GetOrdering());
      }

      for (int p = 0; p < f_dofs.Size(); ++p)
      {
         processed[DecodeDof(f_dofs[p])] = 1;
      }
   }
}

namespace internal
{

// Used in GetCoarseToFineMap() below.
struct RefType
{
   Geometry::Type geom;
   int num_children;
   const Pair<int,int> *children;

   RefType(Geometry::Type g, int n, const Pair<int,int> *c)
      : geom(g), num_children(n), children(c) { }

   bool operator<(const RefType &other) const
   {
      if (geom < other.geom) { return true; }
      if (geom > other.geom) { return false; }
      if (num_children < other.num_children) { return true; }
      if (num_children > other.num_children) { return false; }
      for (int i = 0; i < num_children; i++)
      {
         if (children[i].one < other.children[i].one) { return true; }
         if (children[i].one > other.children[i].one) { return false; }
      }
      return false; // everything is equal
   }
};

void GetCoarseToFineMap(const CoarseFineTransformations &cft,
                        const mfem::Mesh &fine_mesh,
                        Table &coarse_to_fine,
                        Array<int> &coarse_to_ref_type,
                        Table &ref_type_to_matrix,
                        Array<Geometry::Type> &ref_type_to_geom)
{
   const int fine_ne = cft.embeddings.Size();
   int coarse_ne = -1;
   for (int i = 0; i < fine_ne; i++)
   {
      coarse_ne = std::max(coarse_ne, cft.embeddings[i].parent);
   }
   coarse_ne++;

   coarse_to_ref_type.SetSize(coarse_ne);
   coarse_to_fine.SetDims(coarse_ne, fine_ne);

   Array<int> cf_i(coarse_to_fine.GetI(), coarse_ne+1);
   Array<Pair<int,int> > cf_j(fine_ne);
   cf_i = 0;
   for (int i = 0; i < fine_ne; i++)
   {
      cf_i[cft.embeddings[i].parent+1]++;
   }
   cf_i.PartialSum();
   MFEM_ASSERT(cf_i.Last() == cf_j.Size(), "internal error");
   for (int i = 0; i < fine_ne; i++)
   {
      const Embedding &e = cft.embeddings[i];
      cf_j[cf_i[e.parent]].one = e.matrix; // used as sort key below
      cf_j[cf_i[e.parent]].two = i;
      cf_i[e.parent]++;
   }
   std::copy_backward(cf_i.begin(), cf_i.end()-1, cf_i.end());
   cf_i[0] = 0;
   for (int i = 0; i < coarse_ne; i++)
   {
      std::sort(&cf_j[cf_i[i]], cf_j.GetData() + cf_i[i+1]);
   }
   for (int i = 0; i < fine_ne; i++)
   {
      coarse_to_fine.GetJ()[i] = cf_j[i].two;
   }

   using std::map;
   using std::pair;

   map<RefType,int> ref_type_map;
   for (int i = 0; i < coarse_ne; i++)
   {
      const int num_children = cf_i[i+1]-cf_i[i];
      MFEM_ASSERT(num_children > 0, "");
      const int fine_el = cf_j[cf_i[i]].two;
      // Assuming the coarse and the fine elements have the same geometry:
      const Geometry::Type geom = fine_mesh.GetElementBaseGeometry(fine_el);
      const RefType ref_type(geom, num_children, &cf_j[cf_i[i]]);
      pair<map<RefType,int>::iterator,bool> res =
         ref_type_map.insert(
            pair<const RefType,int>(ref_type, (int)ref_type_map.size()));
      coarse_to_ref_type[i] = res.first->second;
   }

   ref_type_to_matrix.MakeI((int)ref_type_map.size());
   ref_type_to_geom.SetSize((int)ref_type_map.size());
   for (map<RefType,int>::iterator it = ref_type_map.begin();
        it != ref_type_map.end(); ++it)
   {
      ref_type_to_matrix.AddColumnsInRow(it->second, it->first.num_children);
      ref_type_to_geom[it->second] = it->first.geom;
   }

   ref_type_to_matrix.MakeJ();
   for (map<RefType,int>::iterator it = ref_type_map.begin();
        it != ref_type_map.end(); ++it)
   {
      const RefType &rt = it->first;
      for (int j = 0; j < rt.num_children; j++)
      {
         ref_type_to_matrix.AddConnection(it->second, rt.children[j].one);
      }
   }
   ref_type_to_matrix.ShiftUpI();
}

} // namespace internal


/// TODO: Implement DofTransformation support
FiniteElementSpace::DerefinementOperator::DerefinementOperator(
   const FiniteElementSpace *f_fes, const FiniteElementSpace *c_fes,
   BilinearFormIntegrator *mass_integ)
   : Operator(c_fes->GetVSize(), f_fes->GetVSize()),
     fine_fes(f_fes)
{
   MFEM_VERIFY(c_fes->GetOrdering() == f_fes->GetOrdering() &&
               c_fes->GetVDim() == f_fes->GetVDim(),
               "incompatible coarse and fine FE spaces");

   IsoparametricTransformation emb_tr;
   Mesh *f_mesh = f_fes->GetMesh();
   const CoarseFineTransformations &rtrans = f_mesh->GetRefinementTransforms();

   Mesh::GeometryList elem_geoms(*f_mesh);
   DenseTensor localP[Geometry::NumGeom], localM[Geometry::NumGeom];
   for (int gi = 0; gi < elem_geoms.Size(); gi++)
   {
      const Geometry::Type geom = elem_geoms[gi];
      DenseTensor &lP = localP[geom], &lM = localM[geom];
      const FiniteElement *fine_fe =
         f_fes->fec->FiniteElementForGeometry(geom);
      const FiniteElement *coarse_fe =
         c_fes->fec->FiniteElementForGeometry(geom);
      const DenseTensor &pmats = rtrans.point_matrices[geom];

      lP.SetSize(fine_fe->GetDof(), coarse_fe->GetDof(), pmats.SizeK());
      lM.SetSize(fine_fe->GetDof(),   fine_fe->GetDof(), pmats.SizeK());
      emb_tr.SetIdentityTransformation(geom);
      for (int i = 0; i < pmats.SizeK(); i++)
      {
         emb_tr.SetPointMat(pmats(i));
         // Get the local interpolation matrix for this refinement type
         fine_fe->GetTransferMatrix(*coarse_fe, emb_tr, lP(i));
         // Get the local mass matrix for this refinement type
         mass_integ->AssembleElementMatrix(*fine_fe, emb_tr, lM(i));
      }
   }

   Table ref_type_to_matrix;
   internal::GetCoarseToFineMap(rtrans, *f_mesh, coarse_to_fine,
                                coarse_to_ref_type, ref_type_to_matrix,
                                ref_type_to_geom);
   MFEM_ASSERT(coarse_to_fine.Size() == c_fes->GetNE(), "");

   const int total_ref_types = ref_type_to_geom.Size();
   int num_ref_types[Geometry::NumGeom], num_fine_elems[Geometry::NumGeom];
   Array<int> ref_type_to_coarse_elem_offset(total_ref_types);
   ref_type_to_fine_elem_offset.SetSize(total_ref_types);
   std::fill(num_ref_types, num_ref_types+Geometry::NumGeom, 0);
   std::fill(num_fine_elems, num_fine_elems+Geometry::NumGeom, 0);
   for (int i = 0; i < total_ref_types; i++)
   {
      Geometry::Type g = ref_type_to_geom[i];
      ref_type_to_coarse_elem_offset[i] = num_ref_types[g];
      ref_type_to_fine_elem_offset[i] = num_fine_elems[g];
      num_ref_types[g]++;
      num_fine_elems[g] += ref_type_to_matrix.RowSize(i);
   }
   DenseTensor localPtMP[Geometry::NumGeom];
   for (int g = 0; g < Geometry::NumGeom; g++)
   {
      if (num_ref_types[g] == 0) { continue; }
      const int fine_dofs = localP[g].SizeI();
      const int coarse_dofs = localP[g].SizeJ();
      localPtMP[g].SetSize(coarse_dofs, coarse_dofs, num_ref_types[g]);
      localR[g].SetSize(coarse_dofs, fine_dofs, num_fine_elems[g]);
   }
   for (int i = 0; i < total_ref_types; i++)
   {
      Geometry::Type g = ref_type_to_geom[i];
      DenseMatrix &lPtMP = localPtMP[g](ref_type_to_coarse_elem_offset[i]);
      int lR_offset = ref_type_to_fine_elem_offset[i]; // offset in localR[g]
      const int *mi = ref_type_to_matrix.GetRow(i);
      const int nm = ref_type_to_matrix.RowSize(i);
      lPtMP = 0.0;
      for (int s = 0; s < nm; s++)
      {
         DenseMatrix &lP = localP[g](mi[s]);
         DenseMatrix &lM = localM[g](mi[s]);
         DenseMatrix &lR = localR[g](lR_offset+s);
         MultAtB(lP, lM, lR); // lR = lP^T lM
         mfem::AddMult(lR, lP, lPtMP); // lPtMP += lP^T lM lP
      }
      DenseMatrixInverse lPtMP_inv(lPtMP);
      for (int s = 0; s < nm; s++)
      {
         DenseMatrix &lR = localR[g](lR_offset+s);
         lPtMP_inv.Mult(lR); // lR <- (P^T M P)^{-1} P^T M
      }
   }

   // Make a copy of the coarse element-to-dof Table.
   coarse_elem_dof = new Table(c_fes->GetElementToDofTable());
}

FiniteElementSpace::DerefinementOperator::~DerefinementOperator()
{
   delete coarse_elem_dof;
}

void FiniteElementSpace::DerefinementOperator::Mult(const Vector &x,
                                                    Vector &y) const
{
   Array<int> c_vdofs, f_vdofs;
   Vector loc_x, loc_y;
   DenseMatrix loc_x_mat, loc_y_mat;
   const int fine_vdim = fine_fes->GetVDim();
   const int coarse_ndofs = height/fine_vdim;
   for (int coarse_el = 0; coarse_el < coarse_to_fine.Size(); coarse_el++)
   {
      coarse_elem_dof->GetRow(coarse_el, c_vdofs);
      fine_fes->DofsToVDofs(c_vdofs, coarse_ndofs);
      loc_y.SetSize(c_vdofs.Size());
      loc_y = 0.0;
      loc_y_mat.UseExternalData(loc_y.GetData(), c_vdofs.Size()/fine_vdim,
                                fine_vdim);
      const int ref_type = coarse_to_ref_type[coarse_el];
      const Geometry::Type geom = ref_type_to_geom[ref_type];
      const int *fine_elems = coarse_to_fine.GetRow(coarse_el);
      const int num_fine_elems = coarse_to_fine.RowSize(coarse_el);
      const int lR_offset = ref_type_to_fine_elem_offset[ref_type];
      for (int s = 0; s < num_fine_elems; s++)
      {
         const DenseMatrix &lR = localR[geom](lR_offset+s);
         fine_fes->GetElementVDofs(fine_elems[s], f_vdofs);
         x.GetSubVector(f_vdofs, loc_x);
         loc_x_mat.UseExternalData(loc_x.GetData(), f_vdofs.Size()/fine_vdim,
                                   fine_vdim);
         mfem::AddMult(lR, loc_x_mat, loc_y_mat);
      }
      y.SetSubVector(c_vdofs, loc_y);
   }
}

void FiniteElementSpace::GetLocalDerefinementMatrices(Geometry::Type geom,
                                                      DenseTensor &localR) const
{
   const FiniteElement *fe = fec->FiniteElementForGeometry(geom);

   const CoarseFineTransformations &dtrans =
      mesh->ncmesh->GetDerefinementTransforms();
   const DenseTensor &pmats = dtrans.point_matrices[geom];

   const int nmat = pmats.SizeK();
   const int ldof = fe->GetDof();

   IsoparametricTransformation isotr;
   isotr.SetIdentityTransformation(geom);

   // calculate local restriction matrices for all refinement types
   localR.SetSize(ldof, ldof, nmat);
   for (int i = 0; i < nmat; i++)
   {
      isotr.SetPointMat(pmats(i));
      fe->GetLocalRestriction(isotr, localR(i));
   }
}

SparseMatrix* FiniteElementSpace::DerefinementMatrix(int old_ndofs,
                                                     const Table* old_elem_dof,
                                                     const Table* old_elem_fos)
{
   /// TODO: Implement DofTransformation support

   MFEM_VERIFY(Nonconforming(), "Not implemented for conforming meshes.");
   MFEM_VERIFY(old_ndofs, "Missing previous (finer) space.");
   MFEM_VERIFY(ndofs <= old_ndofs, "Previous space is not finer.");

   Array<int> dofs, old_dofs, old_vdofs;
   Vector row;

   Mesh::GeometryList elem_geoms(*mesh);

   DenseTensor localR[Geometry::NumGeom];
   if (!IsVariableOrder())
   {
      for (int i = 0; i < elem_geoms.Size(); i++)
      {
         GetLocalDerefinementMatrices(elem_geoms[i], localR[elem_geoms[i]]);
      }
   }

   SparseMatrix *R = new SparseMatrix(ndofs*vdim, old_ndofs*vdim);

   Array<int> mark(R->Height());
   mark = 0;

   const CoarseFineTransformations &dtrans =
      mesh->ncmesh->GetDerefinementTransforms();

   MFEM_ASSERT(dtrans.embeddings.Size() == old_elem_dof->Size(), "");

   bool is_dg = FEColl()->GetContType() == FiniteElementCollection::DISCONTINUOUS;
   int num_marked = 0;
   const FiniteElement *fe = nullptr;
   DenseMatrix localRVO; //for variable order only
   for (int k = 0; k < dtrans.embeddings.Size(); k++)
   {
      const Embedding &emb = dtrans.embeddings[k];
      Geometry::Type geom = mesh->GetElementBaseGeometry(emb.parent);

      if (IsVariableOrder())
      {
         fe = GetFE(emb.parent);
         const DenseTensor &pmats = dtrans.point_matrices[geom];
         const int ldof = fe->GetDof();

         IsoparametricTransformation isotr;
         isotr.SetIdentityTransformation(geom);

         localRVO.SetSize(ldof, ldof);
         isotr.SetPointMat(pmats(emb.matrix));
         // Local restriction is size ldofxldof assuming that the parent and
         // child are of same polynomial order.
         fe->GetLocalRestriction(isotr, localRVO);
      }
      DenseMatrix &lR = IsVariableOrder() ? localRVO : localR[geom](emb.matrix);

      elem_dof->GetRow(emb.parent, dofs);
      old_elem_dof->GetRow(k, old_dofs);
      MFEM_VERIFY(old_dofs.Size() == dofs.Size(),
                  "Parent and child must have same #dofs.");

      for (int vd = 0; vd < vdim; vd++)
      {
         old_dofs.Copy(old_vdofs);
         DofsToVDofs(vd, old_vdofs, old_ndofs);

         for (int i = 0; i < lR.Height(); i++)
         {
            if (!std::isfinite(lR(i, 0))) { continue; }

            int r = DofToVDof(dofs[i], vd);
            int m = (r >= 0) ? r : (-1 - r);

            if (is_dg || !mark[m])
            {
               lR.GetRow(i, row);
               R->SetRow(r, old_vdofs, row);

               mark[m] = 1;
               num_marked++;
            }
         }
      }
   }

   if (!is_dg && !IsVariableOrder())
   {
      MFEM_VERIFY(num_marked == R->Height(),
                  "internal error: not all rows of R were set.");
   }

   R->Finalize(); // no-op if fixed width
   return R;
}

void FiniteElementSpace::GetLocalRefinementMatrices(
   const FiniteElementSpace &coarse_fes, Geometry::Type geom,
   DenseTensor &localP) const
{
   // Assumptions: see the declaration of the method.

   const FiniteElement *fine_fe = fec->FiniteElementForGeometry(geom);
   const FiniteElement *coarse_fe =
      coarse_fes.fec->FiniteElementForGeometry(geom);

   const CoarseFineTransformations &rtrans = mesh->GetRefinementTransforms();
   const DenseTensor &pmats = rtrans.point_matrices[geom];

   int nmat = pmats.SizeK();

   IsoparametricTransformation isotr;
   isotr.SetIdentityTransformation(geom);

   // Calculate the local interpolation matrices for all refinement types
   localP.SetSize(fine_fe->GetDof(), coarse_fe->GetDof(), nmat);
   for (int i = 0; i < nmat; i++)
   {
      isotr.SetPointMat(pmats(i));
      fine_fe->GetTransferMatrix(*coarse_fe, isotr, localP(i));
   }
}

void FiniteElementSpace::Constructor(Mesh *mesh_, NURBSExtension *NURBSext_,
                                     const FiniteElementCollection *fec_,
                                     int vdim_, int ordering_)
{
   mesh = mesh_;
   fec = fec_;
   vdim = vdim_;
   ordering = (Ordering::Type) ordering_;

   elem_dof = NULL;
   elem_fos = NULL;
   face_dof = NULL;

   sequence = 0;
   orders_changed = false;
   relaxed_hp = false;

   Th.SetType(Operator::ANY_TYPE);

   const NURBSFECollection *nurbs_fec =
      dynamic_cast<const NURBSFECollection *>(fec_);

   if (nurbs_fec)
   {
      MFEM_VERIFY(mesh_->NURBSext, "NURBS FE space requires a NURBS mesh.");

      if (NURBSext_ == NULL)
      {
         NURBSext = mesh_->NURBSext;
         own_ext = 0;
      }
      else
      {
         NURBSext = NURBSext_;
         own_ext = 1;
      }
      UpdateNURBS();
      cP.reset();
      cR.reset();
      cR_hp.reset();
      R_transpose.reset();
      cP_is_set = false;

      ConstructDoFTransArray();
   }
   else
   {
      NURBSext = NULL;
      own_ext = 0;
      Construct();
   }

   BuildElementToDofTable();
}

void FiniteElementSpace::ConstructDoFTransArray()
{
   DestroyDoFTransArray();

   DoFTransArray.SetSize(Geometry::NUM_GEOMETRIES);
   for (int i=0; i<DoFTransArray.Size(); i++)
   {
      DoFTransArray[i] = NULL;
   }
   if (mesh->Dimension() < 3) { return; }
   if (dynamic_cast<const ND_FECollection*>(fec))
   {
      const FiniteElement *nd_tri =
         fec->FiniteElementForGeometry(Geometry::TRIANGLE);
      if (nd_tri)
      {
         DoFTransArray[Geometry::TRIANGLE] =
            new ND_TriDofTransformation(nd_tri->GetOrder());
      }

      const FiniteElement *nd_tet =
         fec->FiniteElementForGeometry(Geometry::TETRAHEDRON);
      if (nd_tet)
      {
         DoFTransArray[Geometry::TETRAHEDRON] =
            new ND_TetDofTransformation(nd_tet->GetOrder());
      }

      const FiniteElement *nd_pri =
         fec->FiniteElementForGeometry(Geometry::PRISM);
      if (nd_pri)
      {
         DoFTransArray[Geometry::PRISM] =
            new ND_WedgeDofTransformation(nd_pri->GetOrder());
      }
   }
}

NURBSExtension *FiniteElementSpace::StealNURBSext()
{
   if (NURBSext && !own_ext)
   {
      mfem_error("FiniteElementSpace::StealNURBSext");
   }
   own_ext = 0;

   return NURBSext;
}

void FiniteElementSpace::UpdateNURBS()
{
   MFEM_VERIFY(NURBSext, "NURBSExt not defined.");

   nvdofs = 0;
   nedofs = 0;
   nfdofs = 0;
   nbdofs = 0;
   bdofs = NULL;

   delete face_dof;
   face_dof = NULL;
   face_to_be.DeleteAll();

   // Depending on the element type create the appropriate extensions
   // for the individual components.
   dynamic_cast<const NURBSFECollection *>(fec)->Reset();

   if (dynamic_cast<const NURBS_HDivFECollection *>(fec))
   {
      VNURBSext.SetSize(mesh->Dimension());
      for (int d = 0; d < mesh->Dimension(); d++)
      {
         VNURBSext[d] = NURBSext->GetDivExtension(d);
      }
   }

   if (dynamic_cast<const NURBS_HCurlFECollection *>(fec))
   {
      VNURBSext.SetSize(mesh->Dimension());
      for (int d = 0; d < mesh->Dimension(); d++)
      {
         VNURBSext[d] = NURBSext->GetCurlExtension(d);
      }
   }

   // If required: concatenate the dof tables of the individual components into
   // one dof table for the vector fespace.
   if (VNURBSext.Size() == 2)
   {
      int offset1 = VNURBSext[0]->GetNDof();
      ndofs = VNURBSext[0]->GetNDof() + VNURBSext[1]->GetNDof();

      // Merge Tables
      elem_dof = new Table(*VNURBSext[0]->GetElementDofTable(),
                           *VNURBSext[1]->GetElementDofTable(),offset1 );

      bdr_elem_dof = new Table(*VNURBSext[0]->GetBdrElementDofTable(),
                               *VNURBSext[1]->GetBdrElementDofTable(),offset1);
   }
   else if (VNURBSext.Size() == 3)
   {
      int offset1 = VNURBSext[0]->GetNDof();
      int offset2 = offset1 + VNURBSext[1]->GetNDof();
      ndofs = offset2 + VNURBSext[2]->GetNDof();
<<<<<<< HEAD

      // Merge Tables
      elem_dof = new Table(*VNURBSext[0]->GetElementDofTable(),
                           *VNURBSext[1]->GetElementDofTable(),offset1,
                           *VNURBSext[2]->GetElementDofTable(),offset2);

=======

      // Merge Tables
      elem_dof = new Table(*VNURBSext[0]->GetElementDofTable(),
                           *VNURBSext[1]->GetElementDofTable(),offset1,
                           *VNURBSext[2]->GetElementDofTable(),offset2);

>>>>>>> 8153d112
      bdr_elem_dof = new Table(*VNURBSext[0]->GetBdrElementDofTable(),
                               *VNURBSext[1]->GetBdrElementDofTable(),offset1,
                               *VNURBSext[2]->GetBdrElementDofTable(),offset2);
   }
   else
   {
      ndofs = NURBSext->GetNDof();
      elem_dof = NURBSext->GetElementDofTable();
      bdr_elem_dof = NURBSext->GetBdrElementDofTable();
   }
   mesh_sequence = mesh->GetSequence();
   sequence++;
}

void FiniteElementSpace::BuildNURBSFaceToDofTable() const
{
   if (face_dof) { return; }

   const int dim = mesh->Dimension();

   // Find bdr to face mapping
   face_to_be.SetSize(GetNF());
   face_to_be = -1;
   for (int b = 0; b < GetNBE(); b++)
   {
      int f = mesh->GetBdrElementFaceIndex(b);
      face_to_be[f] = b;
   }

   // Loop over faces in correct order, to prevent a sort
   // Sort will destroy orientation info in ordering of dofs
   Array<Connection> face_dof_list;
   Array<int> row;
   for (int f = 0; f < GetNF(); f++)
   {
      int b = face_to_be[f];
      if (b == -1) { continue; }
      // FIXME: this assumes that the boundary element and the face element have
      //        the same orientation.
      if (dim > 1)
      {
         const Element *fe = mesh->GetFace(f);
         const Element *be = mesh->GetBdrElement(b);
         const int nv = be->GetNVertices();
         const int *fv = fe->GetVertices();
         const int *bv = be->GetVertices();
         for (int i = 0; i < nv; i++)
         {
            MFEM_VERIFY(fv[i] == bv[i],
                        "non-matching face and boundary elements detected!");
         }
      }
      GetBdrElementDofs(b, row);
      Connection conn(f,0);
      for (int i = 0; i < row.Size(); i++)
      {
         conn.to = row[i];
         face_dof_list.Append(conn);
      }
   }
   face_dof = new Table(GetNF(), face_dof_list);
}

void FiniteElementSpace::Construct()
{
   // This method should be used only for non-NURBS spaces.
   MFEM_VERIFY(!NURBSext, "internal error");

   // Variable order space needs a nontrivial P matrix + also ghost elements
   // in parallel, we thus require the mesh to be NC.
   MFEM_VERIFY(!IsVariableOrder() || Nonconforming(),
               "Variable order space requires a nonconforming mesh.");

   elem_dof = NULL;
   elem_fos = NULL;
   bdr_elem_dof = NULL;
   bdr_elem_fos = NULL;
   face_dof = NULL;

   ndofs = 0;
   nvdofs = nedofs = nfdofs = nbdofs = 0;
   bdofs = NULL;

   cP = NULL;
   cR = NULL;
   cR_hp = NULL;
   cP_is_set = false;
   R_transpose = NULL;
   // 'Th' is initialized/destroyed before this method is called.

   int dim = mesh->Dimension();
   int order = fec->GetOrder();

   MFEM_VERIFY((mesh->GetNumGeometries(dim) > 0) || (mesh->GetNE() == 0),
               "Mesh was not correctly finalized.");

   bool mixed_elements = (mesh->GetNumGeometries(dim) > 1);
   bool mixed_faces = (dim > 2 && mesh->GetNumGeometries(2) > 1);

   Array<VarOrderBits> edge_orders, face_orders;
   if (IsVariableOrder())
   {
      // for variable order spaces, calculate orders of edges and faces
      CalcEdgeFaceVarOrders(edge_orders, face_orders);
   }
   else if (mixed_faces)
   {
      // for mixed faces we also create the var_face_dofs table, see below
      face_orders.SetSize(mesh->GetNFaces());
      face_orders = (VarOrderBits(1) << order);
   }

   // assign vertex DOFs
   if (mesh->GetNV())
   {
      nvdofs = mesh->GetNV() * fec->GetNumDof(Geometry::POINT, order);
   }

   // assign edge DOFs
   if (mesh->GetNEdges())
   {
      if (IsVariableOrder())
      {
         nedofs = MakeDofTable(1, edge_orders, var_edge_dofs, &var_edge_orders);
      }
      else
      {
         // the simple case: all edges are of the same order
         nedofs = mesh->GetNEdges() * fec->GetNumDof(Geometry::SEGMENT, order);
         var_edge_dofs.Clear(); // ensure any old var_edge_dof table is dumped.
      }
   }

   // assign face DOFs
   if (mesh->GetNFaces())
   {
      if (IsVariableOrder() || mixed_faces)
      {
         // NOTE: for simplicity, we also use Table var_face_dofs for mixed faces
         nfdofs = MakeDofTable(2, face_orders, var_face_dofs,
                               IsVariableOrder() ? &var_face_orders : NULL);
         uni_fdof = -1;
      }
      else
      {
         // the simple case: all faces are of the same geometry and order
         uni_fdof = fec->GetNumDof(mesh->GetFaceGeometry(0), order);
         nfdofs = mesh->GetNFaces() * uni_fdof;
         var_face_dofs.Clear(); // ensure any old var_face_dof table is dumped.
      }
   }

   // assign internal ("bubble") DOFs
   if (mesh->GetNE() && dim > 0)
   {
      if (IsVariableOrder() || mixed_elements)
      {
         bdofs = new int[mesh->GetNE()+1];
         bdofs[0] = 0;
         for (int i = 0; i < mesh->GetNE(); i++)
         {
            int p = GetElementOrderImpl(i);
            nbdofs += fec->GetNumDof(mesh->GetElementGeometry(i), p);
            bdofs[i+1] = nbdofs;
         }
      }
      else
      {
         // the simple case: all elements are the same
         bdofs = NULL;
         Geometry::Type geom = mesh->GetElementGeometry(0);
         nbdofs = mesh->GetNE() * fec->GetNumDof(geom, order);
      }
   }

   ndofs = nvdofs + nedofs + nfdofs + nbdofs;

   ConstructDoFTransArray();

   // record the current mesh sequence number to detect refinement etc.
   mesh_sequence = mesh->GetSequence();

   // increment our sequence number to let GridFunctions know they need updating
   sequence++;

   // DOFs are now assigned according to current element orders
   orders_changed = false;

   // Do not build elem_dof Table here: in parallel it has to be constructed
   // later.
}

int FiniteElementSpace::MinOrder(VarOrderBits bits)
{
   MFEM_ASSERT(bits != 0, "invalid bit mask");
   for (int order = 0; bits != 0; order++, bits >>= 1)
   {
      if (bits & 1) { return order; }
   }
   return 0;
}

void FiniteElementSpace::CalcEdgeFaceVarOrders(
   Array<VarOrderBits> &edge_orders, Array<VarOrderBits> &face_orders) const
{
   MFEM_ASSERT(IsVariableOrder(), "");
   MFEM_ASSERT(Nonconforming(), "");
   MFEM_ASSERT(elem_order.Size() == mesh->GetNE(), "");

   edge_orders.SetSize(mesh->GetNEdges());  edge_orders = 0;
   face_orders.SetSize(mesh->GetNFaces());  face_orders = 0;

   // Calculate initial edge/face orders, as required by incident elements.
   // For each edge/face we accumulate in a bit-mask the orders of elements
   // sharing the edge/face.
   Array<int> E, F, ori;
   for (int i = 0; i < mesh->GetNE(); i++)
   {
      int order = elem_order[i];
      MFEM_ASSERT(order <= MaxVarOrder, "");
      VarOrderBits mask = (VarOrderBits(1) << order);

      mesh->GetElementEdges(i, E, ori);
      for (int j = 0; j < E.Size(); j++)
      {
         edge_orders[E[j]] |= mask;
      }

      if (mesh->Dimension() > 2)
      {
         mesh->GetElementFaces(i, F, ori);
         for (int j = 0; j < F.Size(); j++)
         {
            face_orders[F[j]] |= mask;
         }
      }
   }

   if (relaxed_hp)
   {
      // for relaxed conformity we don't need the masters to match the minimum
      // orders of the slaves, we can stop now
      return;
   }

   // Iterate while minimum orders propagate by master/slave relations
   // (and new orders also propagate from faces to incident edges).
   // See https://github.com/mfem/mfem/pull/1423#issuecomment-638930559
   // for an illustration of why this is necessary in hp meshes.
   bool done;
   do
   {
      done = true;

      // propagate from slave edges to master edges
      const NCMesh::NCList &edge_list = mesh->ncmesh->GetEdgeList();
      for (const NCMesh::Master &master : edge_list.masters)
      {
         VarOrderBits slave_orders = 0;
         for (int i = master.slaves_begin; i < master.slaves_end; i++)
         {
            slave_orders |= edge_orders[edge_list.slaves[i].index];
         }

         int min_order = MinOrder(slave_orders);
         if (min_order < MinOrder(edge_orders[master.index]))
         {
            edge_orders[master.index] |= (VarOrderBits(1) << min_order);
            done = false;
         }
      }

      // propagate from slave faces(+edges) to master faces(+edges)
      const NCMesh::NCList &face_list = mesh->ncmesh->GetFaceList();
      for (const NCMesh::Master &master : face_list.masters)
      {
         VarOrderBits slave_orders = 0;
         for (int i = master.slaves_begin; i < master.slaves_end; i++)
         {
            const NCMesh::Slave &slave = face_list.slaves[i];
            if (slave.index >= 0)
            {
               slave_orders |= face_orders[slave.index];

               mesh->GetFaceEdges(slave.index, E, ori);
               for (int j = 0; j < E.Size(); j++)
               {
                  slave_orders |= edge_orders[E[j]];
               }
            }
            else
            {
               // degenerate face (i.e., edge-face constraint)
               slave_orders |= edge_orders[-1 - slave.index];
            }
         }

         int min_order = MinOrder(slave_orders);
         if (min_order < MinOrder(face_orders[master.index]))
         {
            face_orders[master.index] |= (VarOrderBits(1) << min_order);
            done = false;
         }
      }

      // make sure edges support (new) orders required by incident faces
      for (int i = 0; i < mesh->GetNFaces(); i++)
      {
         mesh->GetFaceEdges(i, E, ori);
         for (int j = 0; j < E.Size(); j++)
         {
            edge_orders[E[j]] |= face_orders[i];
         }
      }
   }
   while (!done);
}

int FiniteElementSpace::MakeDofTable(int ent_dim,
                                     const Array<int> &entity_orders,
                                     Table &entity_dofs,
                                     Array<char> *var_ent_order)
{
   // The tables var_edge_dofs and var_face_dofs hold DOF assignments for edges
   // and faces of a variable order space, in which each edge/face may host
   // several DOF sets, called DOF set variants. Example: an edge 'i' shared by
   // 4 hexes of orders 2, 3, 4, 5 will hold four DOF sets, each starting at
   // indices e.g. 100, 101, 103, 106, respectively. These numbers are stored
   // in row 'i' of var_edge_dofs. Variant zero is always the lowest order DOF
   // set, followed by consecutive ranges of higher order DOFs. Variable order
   // faces are handled similarly by var_face_dofs, which holds at most two DOF
   // set variants per face. The tables are empty for constant-order spaces.

   int num_ent = entity_orders.Size();
   int total_dofs = 0;

   Array<Connection> list;
   list.Reserve(2*num_ent);

   if (var_ent_order)
   {
      var_ent_order->SetSize(0);
      var_ent_order->Reserve(num_ent);
   }

   // assign DOFs according to order bit masks
   for (int i = 0; i < num_ent; i++)
   {
      auto geom = (ent_dim == 1) ? Geometry::SEGMENT : mesh->GetFaceGeometry(i);

      VarOrderBits bits = entity_orders[i];
      for (int order = 0; bits != 0; order++, bits >>= 1)
      {
         if (bits & 1)
         {
            int dofs = fec->GetNumDof(geom, order);
            list.Append(Connection(i, total_dofs));
            total_dofs += dofs;
            if (var_ent_order) { var_ent_order->Append(order); }
         }
      }
   }

   // append a dummy row as terminator
   list.Append(Connection(num_ent, total_dofs));

   // build the table
   entity_dofs.MakeFromList(num_ent+1, list);
   return total_dofs;
}

int FiniteElementSpace::FindDofs(const Table &var_dof_table,
                                 int row, int ndof) const
{
   const int *beg = var_dof_table.GetRow(row);
   const int *end = var_dof_table.GetRow(row + 1); // terminator, see above

   while (beg < end)
   {
      // return the appropriate range of DOFs
      if ((beg[1] - beg[0]) == ndof) { return beg[0]; }
      beg++;
   }

   MFEM_ABORT("DOFs not found for ndof = " << ndof);
   return 0;
}

int FiniteElementSpace::GetEdgeOrder(int edge, int variant) const
{
   if (!IsVariableOrder()) { return fec->GetOrder(); }

   const int* beg = var_edge_dofs.GetRow(edge);
   const int* end = var_edge_dofs.GetRow(edge + 1);
   if (variant >= end - beg) { return -1; } // past last variant

   return var_edge_orders[var_edge_dofs.GetI()[edge] + variant];
}

int FiniteElementSpace::GetFaceOrder(int face, int variant) const
{
   if (!IsVariableOrder())
   {
      // face order can be different from fec->GetOrder()
      Geometry::Type geom = mesh->GetFaceGeometry(face);
      return fec->FiniteElementForGeometry(geom)->GetOrder();
   }

   const int* beg = var_face_dofs.GetRow(face);
   const int* end = var_face_dofs.GetRow(face + 1);
   if (variant >= end - beg) { return -1; } // past last variant

   return var_face_orders[var_face_dofs.GetI()[face] + variant];
}

int FiniteElementSpace::GetNVariants(int entity, int index) const
{
   MFEM_ASSERT(IsVariableOrder(), "");
   const Table &dof_table = (entity == 1) ? var_edge_dofs : var_face_dofs;

   MFEM_ASSERT(index >= 0 && index < dof_table.Size(), "");
   return dof_table.GetRow(index + 1) - dof_table.GetRow(index);
}

static const char* msg_orders_changed =
   "Element orders changed, you need to Update() the space first.";

void FiniteElementSpace::GetElementDofs(int elem, Array<int> &dofs,
                                        DofTransformation &doftrans) const
{
   MFEM_VERIFY(!orders_changed, msg_orders_changed);

   if (elem_dof)
   {
      elem_dof->GetRow(elem, dofs);

      if (DoFTransArray[mesh->GetElementBaseGeometry(elem)])
      {
         Array<int> Fo;
         elem_fos -> GetRow (elem, Fo);
         doftrans.SetDofTransformation(
            *DoFTransArray[mesh->GetElementBaseGeometry(elem)]);
         doftrans.SetFaceOrientations(Fo);
         doftrans.SetVDim();
      }
      return;
   }

   Array<int> V, E, Eo, F, Fo; // TODO: LocalArray

   int dim = mesh->Dimension();
   auto geom = mesh->GetElementGeometry(elem);
   int order = GetElementOrderImpl(elem);

   int nv = fec->GetNumDof(Geometry::POINT, order);
   int ne = (dim > 1) ? fec->GetNumDof(Geometry::SEGMENT, order) : 0;
   int nb = (dim > 0) ? fec->GetNumDof(geom, order) : 0;

   if (nv) { mesh->GetElementVertices(elem, V); }
   if (ne) { mesh->GetElementEdges(elem, E, Eo); }

   int nfd = 0;
   if (dim > 2 && fec->HasFaceDofs(geom, order))
   {
      mesh->GetElementFaces(elem, F, Fo);
      for (int i = 0; i < F.Size(); i++)
      {
         nfd += fec->GetNumDof(mesh->GetFaceGeometry(F[i]), order);
      }
      if (DoFTransArray[mesh->GetElementBaseGeometry(elem)])
      {
         doftrans.SetDofTransformation(
            *DoFTransArray[mesh->GetElementBaseGeometry(elem)]);
         doftrans.SetFaceOrientations(Fo);
         doftrans.SetVDim();
      }
   }

   dofs.SetSize(0);
   dofs.Reserve(nv*V.Size() + ne*E.Size() + nfd + nb);

   if (nv) // vertex DOFs
   {
      for (int i = 0; i < V.Size(); i++)
      {
         for (int j = 0; j < nv; j++)
         {
            dofs.Append(V[i]*nv + j);
         }
      }
   }

   if (ne) // edge DOFs
   {
      for (int i = 0; i < E.Size(); i++)
      {
         int ebase = IsVariableOrder() ? FindEdgeDof(E[i], ne) : E[i]*ne;
         const int *ind = fec->GetDofOrdering(Geometry::SEGMENT, order, Eo[i]);

         for (int j = 0; j < ne; j++)
         {
            dofs.Append(EncodeDof(nvdofs + ebase, ind[j]));
         }
      }
   }

   if (nfd) // face DOFs
   {
      for (int i = 0; i < F.Size(); i++)
      {
         auto fgeom = mesh->GetFaceGeometry(F[i]);
         int nf = fec->GetNumDof(fgeom, order);

         int fbase = (var_face_dofs.Size() > 0) ? FindFaceDof(F[i], nf) : F[i]*nf;
         const int *ind = fec->GetDofOrdering(fgeom, order, Fo[i]);

         for (int j = 0; j < nf; j++)
         {
            dofs.Append(EncodeDof(nvdofs + nedofs + fbase, ind[j]));
         }
      }
   }

   if (nb) // interior ("bubble") DOFs
   {
      int bbase = bdofs ? bdofs[elem] : elem*nb;
      bbase += nvdofs + nedofs + nfdofs;

      for (int j = 0; j < nb; j++)
      {
         dofs.Append(bbase + j);
      }
   }
}

DofTransformation *FiniteElementSpace::GetElementDofs(int elem,
                                                      Array<int> &dofs) const
{
   DoFTrans.SetDofTransformation(NULL);
   GetElementDofs(elem, dofs, DoFTrans);
   return DoFTrans.GetDofTransformation() ? &DoFTrans : NULL;
}

void FiniteElementSpace::GetBdrElementDofs(int bel, Array<int> &dofs,
                                           DofTransformation &doftrans) const
{
   MFEM_VERIFY(!orders_changed, msg_orders_changed);

   if (bdr_elem_dof)
   {
      bdr_elem_dof->GetRow(bel, dofs);

      if (DoFTransArray[mesh->GetBdrElementGeometry(bel)])
      {
         Array<int> Fo;
         bdr_elem_fos -> GetRow (bel, Fo);
         doftrans.SetDofTransformation(
            *DoFTransArray[mesh->GetBdrElementGeometry(bel)]);
         doftrans.SetFaceOrientations(Fo);
         doftrans.SetVDim();
      }
      return;
   }

   Array<int> V, E, Eo; // TODO: LocalArray
   int F, oF;

   int dim = mesh->Dimension();
   auto geom = mesh->GetBdrElementGeometry(bel);
   int order = fec->GetOrder();

   if (IsVariableOrder()) // determine order from adjacent element
   {
      int elem, info;
      mesh->GetBdrElementAdjacentElement(bel, elem, info);
      order = elem_order[elem];
   }

   int nv = fec->GetNumDof(Geometry::POINT, order);
   int ne = (dim > 1) ? fec->GetNumDof(Geometry::SEGMENT, order) : 0;
   int nf = (dim > 2) ? fec->GetNumDof(geom, order) : 0;

   if (nv) { mesh->GetBdrElementVertices(bel, V); }
   if (ne) { mesh->GetBdrElementEdges(bel, E, Eo); }
   if (nf)
   {
      mesh->GetBdrElementFace(bel, &F, &oF);

      if (DoFTransArray[mesh->GetBdrElementGeometry(bel)])
      {
         mfem::Array<int> Fo(1);
         Fo[0] = oF;
         doftrans.SetDofTransformation(
            *DoFTransArray[mesh->GetBdrElementGeometry(bel)]);
         doftrans.SetFaceOrientations(Fo);
         doftrans.SetVDim();
      }
   }

   dofs.SetSize(0);
   dofs.Reserve(nv*V.Size() + ne*E.Size() + nf);

   if (nv) // vertex DOFs
   {
      for (int i = 0; i < V.Size(); i++)
      {
         for (int j = 0; j < nv; j++)
         {
            dofs.Append(V[i]*nv + j);
         }
      }
   }

   if (ne) // edge DOFs
   {
      for (int i = 0; i < E.Size(); i++)
      {
         int ebase = IsVariableOrder() ? FindEdgeDof(E[i], ne) : E[i]*ne;
         const int *ind = fec->GetDofOrdering(Geometry::SEGMENT, order, Eo[i]);

         for (int j = 0; j < ne; j++)
         {
            dofs.Append(EncodeDof(nvdofs + ebase, ind[j]));
         }
      }
   }

   if (nf) // face DOFs
   {
      int fbase = (var_face_dofs.Size() > 0) ? FindFaceDof(F, nf) : F*nf;
      const int *ind = fec->GetDofOrdering(geom, order, oF);

      for (int j = 0; j < nf; j++)
      {
         dofs.Append(EncodeDof(nvdofs + nedofs + fbase, ind[j]));
      }
   }
}

DofTransformation *FiniteElementSpace::GetBdrElementDofs(int bel,
                                                         Array<int> &dofs) const
{
   DoFTrans.SetDofTransformation(NULL);
   GetBdrElementDofs(bel, dofs, DoFTrans);
   return DoFTrans.GetDofTransformation() ? &DoFTrans : NULL;
}

int FiniteElementSpace::GetFaceDofs(int face, Array<int> &dofs,
                                    int variant) const
{
   MFEM_VERIFY(!orders_changed, msg_orders_changed);

   // If face_dof is already built, use it.
   // If it is not and we have a NURBS space, build the face_dof and use it.
   if ((face_dof && variant == 0) ||
       (NURBSext && (BuildNURBSFaceToDofTable(), true)))
   {
      face_dof->GetRow(face, dofs);
      return fec->GetOrder();
   }

   int order, nf, fbase;
   int dim = mesh->Dimension();
   auto fgeom = (dim > 2) ? mesh->GetFaceGeometry(face) : Geometry::INVALID;

   if (var_face_dofs.Size() > 0) // variable orders or *mixed* faces
   {
      const int* beg = var_face_dofs.GetRow(face);
      const int* end = var_face_dofs.GetRow(face + 1);
      if (variant >= end - beg) { return -1; } // past last face DOFs

      fbase = beg[variant];
      nf = beg[variant+1] - fbase;

      order = !IsVariableOrder() ? fec->GetOrder() :
              var_face_orders[var_face_dofs.GetI()[face] + variant];
      MFEM_ASSERT(fec->GetNumDof(fgeom, order) == nf, [&]()
      {
         std::stringstream msg;
         msg << "fec->GetNumDof(" << (fgeom == Geometry::SQUARE ? "square" : "triangle")
             << ", " << order << ") = " << fec->GetNumDof(fgeom, order) << " nf " << nf;
         msg << " face " << face << " variant " << variant << std::endl;
         return msg.str();
      }());
   }
   else
   {
      if (variant > 0) { return -1; }
      order = fec->GetOrder();
      nf = (dim > 2) ? fec->GetNumDof(fgeom, order) : 0;
      fbase = face*nf;
   }

   // for 1D, 2D and 3D faces
   int nv = fec->GetNumDof(Geometry::POINT, order);
   int ne = (dim > 1) ? fec->GetNumDof(Geometry::SEGMENT, order) : 0;

   Array<int> V, E, Eo;
   if (nv) { mesh->GetFaceVertices(face, V); }
   if (ne) { mesh->GetFaceEdges(face, E, Eo); }

   dofs.SetSize(0);
   dofs.Reserve(V.Size() * nv + E.Size() * ne + nf);

   if (nv) // vertex DOFs
   {
      for (int i = 0; i < V.Size(); i++)
      {
         for (int j = 0; j < nv; j++)
         {
            dofs.Append(V[i]*nv + j);
         }
      }
   }
   if (ne) // edge DOFs
   {
      for (int i = 0; i < E.Size(); i++)
      {
         int ebase = IsVariableOrder() ? FindEdgeDof(E[i], ne) : E[i]*ne;
         const int *ind = fec->GetDofOrdering(Geometry::SEGMENT, order, Eo[i]);

         for (int j = 0; j < ne; j++)
         {
            dofs.Append(EncodeDof(nvdofs + ebase, ind[j]));
         }
      }
   }
   for (int j = 0; j < nf; j++)
   {
      dofs.Append(nvdofs + nedofs + fbase + j);
   }

   return order;
}

int FiniteElementSpace::GetEdgeDofs(int edge, Array<int> &dofs,
                                    int variant) const
{
   MFEM_VERIFY(!orders_changed, msg_orders_changed);

   int order, ne, base;
   if (IsVariableOrder())
   {
      const int* beg = var_edge_dofs.GetRow(edge);
      const int* end = var_edge_dofs.GetRow(edge + 1);
      if (variant >= end - beg) { return -1; } // past last edge DOFs

      base = beg[variant];
      ne = beg[variant+1] - base;

      order = var_edge_orders[var_edge_dofs.GetI()[edge] + variant];
      MFEM_ASSERT(fec->GetNumDof(Geometry::SEGMENT, order) == ne, "");
   }
   else
   {
      if (variant > 0) { return -1; }
      order = fec->GetOrder();
      ne = fec->GetNumDof(Geometry::SEGMENT, order);
      base = edge*ne;
   }

   Array<int> V; // TODO: LocalArray
   int nv = fec->GetNumDof(Geometry::POINT, order);
   if (nv) { mesh->GetEdgeVertices(edge, V); }

   dofs.SetSize(0);
   dofs.Reserve(2*nv + ne);

   for (int i = 0; i < 2; i++)
   {
      for (int j = 0; j < nv; j++)
      {
         dofs.Append(V[i]*nv + j);
      }
   }
   for (int j = 0; j < ne; j++)
   {
      dofs.Append(nvdofs + base + j);
   }

   return order;
}

void FiniteElementSpace::GetVertexDofs(int i, Array<int> &dofs) const
{
   int nv = fec->DofForGeometry(Geometry::POINT);
   dofs.SetSize(nv);
   for (int j = 0; j < nv; j++)
   {
      dofs[j] = i*nv+j;
   }
}

void FiniteElementSpace::GetElementInteriorDofs(int i, Array<int> &dofs) const
{
   MFEM_VERIFY(!orders_changed, msg_orders_changed);

   int nb = fec->GetNumDof(mesh->GetElementGeometry(i), GetElementOrderImpl(i));
   int base = bdofs ? bdofs[i] : i*nb;

   dofs.SetSize(nb);
   base += nvdofs + nedofs + nfdofs;
   for (int j = 0; j < nb; j++)
   {
      dofs[j] = base + j;
   }
}

int FiniteElementSpace::GetNumElementInteriorDofs(int i) const
{
   return fec->GetNumDof(mesh->GetElementGeometry(i),
                         GetElementOrderImpl(i));
}

void FiniteElementSpace::GetFaceInteriorDofs(int i, Array<int> &dofs) const
{
   MFEM_VERIFY(!IsVariableOrder(), "not implemented");

   int nf, base;
   if (var_face_dofs.Size() > 0) // mixed faces
   {
      base = var_face_dofs.GetRow(i)[0];
      nf = var_face_dofs.GetRow(i)[1] - base;
   }
   else
   {
      auto geom = mesh->GetFaceGeometry(0);
      nf = fec->GetNumDof(geom, fec->GetOrder());
      base = i*nf;
   }

   dofs.SetSize(nf);
   for (int j = 0; j < nf; j++)
   {
      dofs[j] = nvdofs + nedofs + base + j;
   }
}

void FiniteElementSpace::GetEdgeInteriorDofs(int i, Array<int> &dofs) const
{
   MFEM_VERIFY(!IsVariableOrder(), "not implemented");

   int ne = fec->DofForGeometry(Geometry::SEGMENT);
   dofs.SetSize (ne);
   for (int j = 0, k = nvdofs+i*ne; j < ne; j++, k++)
   {
      dofs[j] = k;
   }
}

void FiniteElementSpace::GetPatchDofs(int patch, Array<int> &dofs) const
{
   MFEM_ASSERT(NURBSext,
               "FiniteElementSpace::GetPatchDofs needs a NURBSExtension");
   NURBSext->GetPatchDofs(patch, dofs);
}

const FiniteElement *FiniteElementSpace::GetFE(int i) const
{
   if (i < 0 || i >= mesh->GetNE())
   {
      if (mesh->GetNE() == 0)
      {
         MFEM_ABORT("Empty MPI partitions are not permitted!");
      }
      MFEM_ABORT("Invalid element id:" << i << "; minimum allowed:" << 0 <<
                 ", maximum allowed:" << mesh->GetNE()-1);
   }

   const FiniteElement *FE =
      fec->GetFE(mesh->GetElementGeometry(i), GetElementOrderImpl(i));

   if (NURBSext)
   {
      NURBSext->LoadFE(i, FE);
   }
   else
   {
#ifdef MFEM_DEBUG
      // consistency check: fec->GetOrder() and FE->GetOrder() should return
      // the same value (for standard, constant-order spaces)
      if (!IsVariableOrder() && FE->GetDim() > 0)
      {
         MFEM_ASSERT(FE->GetOrder() == fec->GetOrder(),
                     "internal error: " <<
                     FE->GetOrder() << " != " << fec->GetOrder());
      }
#endif
   }

   return FE;
}

const FiniteElement *FiniteElementSpace::GetBE(int i) const
{
   int order = fec->GetOrder();

   if (IsVariableOrder()) // determine order from adjacent element
   {
      int elem, info;
      mesh->GetBdrElementAdjacentElement(i, elem, info);
      order = elem_order[elem];
   }

   const FiniteElement *BE;
   switch (mesh->Dimension())
   {
      case 1:
         BE = fec->GetFE(Geometry::POINT, order);
         break;
      case 2:
         BE = fec->GetFE(Geometry::SEGMENT, order);
         break;
      case 3:
      default:
         BE = fec->GetFE(mesh->GetBdrElementGeometry(i), order);
   }

   if (NURBSext)
   {
      NURBSext->LoadBE(i, BE);
   }

   return BE;
}

const FiniteElement *FiniteElementSpace::GetFaceElement(int i) const
{
   MFEM_VERIFY(!IsVariableOrder(), "not implemented");

   const FiniteElement *fe;
   switch (mesh->Dimension())
   {
      case 1:
         fe = fec->FiniteElementForGeometry(Geometry::POINT);
         break;
      case 2:
         fe = fec->FiniteElementForGeometry(Geometry::SEGMENT);
         break;
      case 3:
      default:
         fe = fec->FiniteElementForGeometry(mesh->GetFaceGeometry(i));
   }

   if (NURBSext)
   {
      // Ensure 'face_to_be' is built:
      if (!face_dof) { BuildNURBSFaceToDofTable(); }
      MFEM_ASSERT(face_to_be[i] >= 0,
                  "NURBS mesh: only boundary faces are supported!");
      NURBSext->LoadBE(face_to_be[i], fe);
   }

   return fe;
}

const FiniteElement *FiniteElementSpace::GetEdgeElement(int i,
                                                        int variant) const
{
   MFEM_ASSERT(mesh->Dimension() > 1, "No edges with mesh dimension < 2");

   int eo = IsVariableOrder() ? GetEdgeOrder(i, variant) : fec->GetOrder();
   return fec->GetFE(Geometry::SEGMENT, eo);
}

const FiniteElement *FiniteElementSpace::GetTraceElement(
   int i, Geometry::Type geom_type) const
{
   return fec->TraceFiniteElementForGeometry(geom_type);
}

FiniteElementSpace::~FiniteElementSpace()
{
   Destroy();
}

void FiniteElementSpace::Destroy()
{
   R_transpose.reset();
   cR.reset();
   cR_hp.reset();
   cP.reset();
   Th.Clear();
   L2E_nat.Clear();
   L2E_lex.Clear();
   for (int i = 0; i < E2Q_array.Size(); i++)
   {
      delete E2Q_array[i];
   }
   E2Q_array.SetSize(0);
   for (auto &x : L2F)
   {
      delete x.second;
   }
   L2F.clear();
   for (int i = 0; i < E2IFQ_array.Size(); i++)
   {
      delete E2IFQ_array[i];
   }
   E2IFQ_array.SetSize(0);
   for (int i = 0; i < E2BFQ_array.Size(); i++)
   {
      delete E2BFQ_array[i];
   }
   E2BFQ_array.SetSize(0);

   DestroyDoFTransArray();

   dof_elem_array.DeleteAll();
   dof_ldof_array.DeleteAll();

   for (int i = 0; i < VNURBSext.Size(); i++)
   {
      delete VNURBSext[i];
   }

   if (NURBSext)
   {
      if (own_ext) { delete NURBSext; }
      delete face_dof;
      face_to_be.DeleteAll();
      if (VNURBSext.Size() > 0 )
      {
         delete elem_dof;
         delete bdr_elem_dof;
      }
   }
   else
   {
      delete elem_dof;
      delete elem_fos;
      delete bdr_elem_dof;
      delete bdr_elem_fos;
      delete face_dof;
      delete [] bdofs;
   }
   ceed::RemoveBasisAndRestriction(this);


}

void FiniteElementSpace::DestroyDoFTransArray()
{
   for (int i = 0; i < DoFTransArray.Size(); i++)
   {
      delete DoFTransArray[i];
   }
   DoFTransArray.SetSize(0);
}

void FiniteElementSpace::GetTransferOperator(
   const FiniteElementSpace &coarse_fes, OperatorHandle &T) const
{
   // Assumptions: see the declaration of the method.

   if (T.Type() == Operator::MFEM_SPARSEMAT)
   {
      if (!IsVariableOrder())
      {
         Mesh::GeometryList elem_geoms(*mesh);

         DenseTensor localP[Geometry::NumGeom];
         for (int i = 0; i < elem_geoms.Size(); i++)
         {
            GetLocalRefinementMatrices(coarse_fes, elem_geoms[i],
                                       localP[elem_geoms[i]]);
         }
         T.Reset(RefinementMatrix_main(coarse_fes.GetNDofs(),
                                       coarse_fes.GetElementToDofTable(),
                                       coarse_fes.
                                       GetElementToFaceOrientationTable(),
                                       localP));
      }
      else
      {
         T.Reset(VariableOrderRefinementMatrix(coarse_fes.GetNDofs(),
                                               coarse_fes.GetElementToDofTable()));
      }
   }
   else
   {
      T.Reset(new RefinementOperator(this, &coarse_fes));
   }
}

void FiniteElementSpace::GetTrueTransferOperator(
   const FiniteElementSpace &coarse_fes, OperatorHandle &T) const
{
   const SparseMatrix *coarse_P = coarse_fes.GetConformingProlongation();

   Operator::Type req_type = T.Type();
   GetTransferOperator(coarse_fes, T);

   if (req_type == Operator::MFEM_SPARSEMAT)
   {
      if (GetConformingRestriction())
      {
         T.Reset(mfem::Mult(*cR, *T.As<SparseMatrix>()));
      }
      if (coarse_P)
      {
         T.Reset(mfem::Mult(*T.As<SparseMatrix>(), *coarse_P));
      }
   }
   else
   {
      const int RP_case = bool(GetConformingRestriction()) + 2*bool(coarse_P);
      if (RP_case == 0) { return; }
      const bool owner = T.OwnsOperator();
      T.SetOperatorOwner(false);
      switch (RP_case)
      {
         case 1:
            T.Reset(new ProductOperator(cR.get(), T.Ptr(), false, owner));
            break;
         case 2:
            T.Reset(new ProductOperator(T.Ptr(), coarse_P, owner, false));
            break;
         case 3:
            T.Reset(new TripleProductOperator(
                       cR.get(), T.Ptr(), coarse_P, false, owner, false));
            break;
      }
   }
}

void FiniteElementSpace::UpdateElementOrders()
{
   Array<char> new_order(mesh->GetNE());
   switch (mesh->GetLastOperation())
   {
      case Mesh::REFINE:
      {
         const CoarseFineTransformations &cf_tr = mesh->GetRefinementTransforms();
         for (int i = 0; i < mesh->GetNE(); i++)
         {
            new_order[i] = elem_order[cf_tr.embeddings[i].parent];
         }
         break;
      }
      case Mesh::DEREFINE:
      {
         const CoarseFineTransformations &cf_tr =
            mesh->ncmesh->GetDerefinementTransforms();
         Table coarse_to_fine;
         cf_tr.MakeCoarseToFineTable(coarse_to_fine);
         Array<int> tabrow;
         for (int i = 0; i < coarse_to_fine.Size(); i++)
         {
            coarse_to_fine.GetRow(i, tabrow);
            //For now we require that all children are of same polynomial order.
            new_order[i] = elem_order[tabrow[0]];
         }
         break;
      }
      default:
         MFEM_ABORT("not implemented yet");
   }

   mfem::Swap(elem_order, new_order);
}

void FiniteElementSpace::Update(bool want_transform)
{
   if (!orders_changed)
   {
      if (mesh->GetSequence() == mesh_sequence)
      {
         return; // mesh and space are in sync, no-op
      }
      if (want_transform && mesh->GetSequence() != mesh_sequence + 1)
      {
         MFEM_ABORT("Error in update sequence. Space needs to be updated after "
                    "each mesh modification.");
      }
   }
   else
   {
      if (mesh->GetSequence() != mesh_sequence)
      {
         MFEM_ABORT("Updating space after both mesh change and element order "
                    "change is not supported. Please update separately after "
                    "each change.");
      }
   }

   if (NURBSext)
   {
      UpdateNURBS();
      return;
   }

   Table* old_elem_dof = NULL;
   Table* old_elem_fos = NULL;
   int old_ndofs;
   bool old_orders_changed = orders_changed;

   // save old DOF table
   if (want_transform)
   {
      old_elem_dof = elem_dof;
      old_elem_fos = elem_fos;
      elem_dof = NULL;
      elem_fos = NULL;
      old_ndofs = ndofs;
   }

   // update the 'elem_order' array if the mesh has changed
   if (IsVariableOrder() && mesh->GetSequence() != mesh_sequence)
   {
      UpdateElementOrders();
   }

   Destroy(); // calls Th.Clear()
   Construct();
   BuildElementToDofTable();

   if (want_transform)
   {
      MFEM_VERIFY(!old_orders_changed, "Interpolation for element order change "
                  "is not implemented yet, sorry.");

      // calculate appropriate GridFunction transformation
      switch (mesh->GetLastOperation())
      {
         case Mesh::REFINE:
         {
            if (Th.Type() != Operator::MFEM_SPARSEMAT)
            {
               Th.Reset(new RefinementOperator(this, old_elem_dof,
                                               old_elem_fos, old_ndofs));
               // The RefinementOperator takes ownership of 'old_elem_dof', so
               // we no longer own it:
               old_elem_dof = NULL;
               old_elem_fos = NULL;
            }
            else
            {
               // calculate fully assembled matrix
               Th.Reset(RefinementMatrix(old_ndofs, old_elem_dof,
                                         old_elem_fos));
            }
            break;
         }

         case Mesh::DEREFINE:
         {
            BuildConformingInterpolation();
            Th.Reset(DerefinementMatrix(old_ndofs, old_elem_dof, old_elem_fos));
            if (IsVariableOrder())
            {
               if (cP && cR_hp)
               {
                  Th.SetOperatorOwner(false);
                  Th.Reset(new TripleProductOperator(cP.get(), cR_hp.get(), Th.Ptr(),
                                                     false, false, true));
               }
            }
            else
            {
               if (cP && cR)
               {
                  Th.SetOperatorOwner(false);
                  Th.Reset(new TripleProductOperator(cP.get(), cR.get(), Th.Ptr(),
                                                     false, false, true));
               }
            }
            break;
         }

         default:
            break;
      }

      delete old_elem_dof;
      delete old_elem_fos;
   }
}

void FiniteElementSpace::UpdateMeshPointer(Mesh *new_mesh)
{
   mesh = new_mesh;
}

void FiniteElementSpace::Save(std::ostream &os) const
{
   int fes_format = 90; // the original format, v0.9
   bool nurbs_unit_weights = false;

   // Determine the format that should be used.
   if (!NURBSext)
   {
      // TODO: if this is a variable-order FE space, use fes_format = 100.
   }
   else
   {
      const NURBSFECollection *nurbs_fec =
         dynamic_cast<const NURBSFECollection *>(fec);
      MFEM_VERIFY(nurbs_fec, "invalid FE collection");
      nurbs_fec->SetOrder(NURBSext->GetOrder());
      const real_t eps = 5e-14;
      nurbs_unit_weights = (NURBSext->GetWeights().Min() >= 1.0-eps &&
                            NURBSext->GetWeights().Max() <= 1.0+eps);
      if ((NURBSext->GetOrder() == NURBSFECollection::VariableOrder) ||
          (NURBSext != mesh->NURBSext && !nurbs_unit_weights) ||
          (NURBSext->GetMaster().Size() != 0 ))
      {
         fes_format = 100; // v1.0 format
      }
   }

   os << (fes_format == 90 ?
          "FiniteElementSpace\n" : "MFEM FiniteElementSpace v1.0\n")
      << "FiniteElementCollection: " << fec->Name() << '\n'
      << "VDim: " << vdim << '\n'
      << "Ordering: " << ordering << '\n';

   if (fes_format == 100) // v1.0
   {
      if (!NURBSext)
      {
         // TODO: this is a variable-order FE space --> write 'element_orders'.
      }
      else if (NURBSext != mesh->NURBSext)
      {
         if (NURBSext->GetOrder() != NURBSFECollection::VariableOrder)
         {
            os << "NURBS_order\n" << NURBSext->GetOrder() << '\n';
         }
         else
         {
            os << "NURBS_orders\n";
            // 1 = do not write the size, just the entries:
            NURBSext->GetOrders().Save(os, 1);
         }
         // If periodic BCs are given, write connectivity
         if (NURBSext->GetMaster().Size() != 0 )
         {
            os <<"NURBS_periodic\n";
            NURBSext->GetMaster().Save(os);
            NURBSext->GetSlave().Save(os);
         }
         // If the weights are not unit, write them to the output:
         if (!nurbs_unit_weights)
         {
            os << "NURBS_weights\n";
            NURBSext->GetWeights().Print(os, 1);
         }
      }
      os << "End: MFEM FiniteElementSpace v1.0\n";
   }
}

FiniteElementCollection *FiniteElementSpace::Load(Mesh *m, std::istream &input)
{
   string buff;
   int fes_format = 0, ord;
   FiniteElementCollection *r_fec;

   Destroy();

   input >> std::ws;
   getline(input, buff);  // 'FiniteElementSpace'
   filter_dos(buff);
   if (buff == "FiniteElementSpace") { fes_format = 90; /* v0.9 */ }
   else if (buff == "MFEM FiniteElementSpace v1.0") { fes_format = 100; }
   else { MFEM_ABORT("input stream is not a FiniteElementSpace!"); }
   getline(input, buff, ' '); // 'FiniteElementCollection:'
   input >> std::ws;
   getline(input, buff);
   filter_dos(buff);
   r_fec = FiniteElementCollection::New(buff.c_str());
   getline(input, buff, ' '); // 'VDim:'
   input >> vdim;
   getline(input, buff, ' '); // 'Ordering:'
   input >> ord;

   NURBSFECollection *nurbs_fec = dynamic_cast<NURBSFECollection*>(r_fec);
   if (nurbs_fec) { nurbs_fec->SetDim(m->Dimension()); }
   NURBSExtension *nurbs_ext = NULL;
   if (fes_format == 90) // original format, v0.9
   {
      if (nurbs_fec)
      {
         MFEM_VERIFY(m->NURBSext, "NURBS FE collection requires a NURBS mesh!");
         const int order = nurbs_fec->GetOrder();
         if (order != m->NURBSext->GetOrder() &&
             order != NURBSFECollection::VariableOrder)
         {
            nurbs_ext = new NURBSExtension(m->NURBSext, order);
         }
      }
   }
   else if (fes_format == 100) // v1.0
   {
      while (1)
      {
         skip_comment_lines(input, '#');
         MFEM_VERIFY(input.good(), "error reading FiniteElementSpace v1.0");
         getline(input, buff);
         filter_dos(buff);
         if (buff == "NURBS_order" || buff == "NURBS_orders")
         {
            MFEM_VERIFY(nurbs_fec,
                        buff << ": NURBS FE collection is required!");
            MFEM_VERIFY(m->NURBSext, buff << ": NURBS mesh is required!");
            MFEM_VERIFY(!nurbs_ext, buff << ": order redefinition!");
            if (buff == "NURBS_order")
            {
               int order;
               input >> order;
               nurbs_ext = new NURBSExtension(m->NURBSext, order);
            }
            else
            {
               Array<int> orders;
               orders.Load(m->NURBSext->GetNKV(), input);
               nurbs_ext = new NURBSExtension(m->NURBSext, orders);
            }
         }
         else if (buff == "NURBS_periodic")
         {
            Array<int> master, slave;
            master.Load(input);
            slave.Load(input);
            nurbs_ext->ConnectBoundaries(master,slave);
         }
         else if (buff == "NURBS_weights")
         {
            MFEM_VERIFY(nurbs_ext, "NURBS_weights: NURBS_orders have to be "
                        "specified before NURBS_weights!");
            nurbs_ext->GetWeights().Load(input, nurbs_ext->GetNDof());
         }
         else if (buff == "element_orders")
         {
            MFEM_VERIFY(!nurbs_fec, "section element_orders cannot be used "
                        "with a NURBS FE collection");
            MFEM_ABORT("element_orders: not implemented yet!");
         }
         else if (buff == "End: MFEM FiniteElementSpace v1.0")
         {
            break;
         }
         else
         {
            MFEM_ABORT("unknown section: " << buff);
         }
      }
   }

   Constructor(m, nurbs_ext, r_fec, vdim, ord);

   return r_fec;
}

ElementDofOrdering GetEVectorOrdering(const FiniteElementSpace& fes)
{
   return UsesTensorBasis(fes)?
          ElementDofOrdering::LEXICOGRAPHIC:
          ElementDofOrdering::NATIVE;
}

} // namespace mfem<|MERGE_RESOLUTION|>--- conflicted
+++ resolved
@@ -2480,21 +2480,12 @@
       int offset1 = VNURBSext[0]->GetNDof();
       int offset2 = offset1 + VNURBSext[1]->GetNDof();
       ndofs = offset2 + VNURBSext[2]->GetNDof();
-<<<<<<< HEAD
 
       // Merge Tables
       elem_dof = new Table(*VNURBSext[0]->GetElementDofTable(),
                            *VNURBSext[1]->GetElementDofTable(),offset1,
                            *VNURBSext[2]->GetElementDofTable(),offset2);
 
-=======
-
-      // Merge Tables
-      elem_dof = new Table(*VNURBSext[0]->GetElementDofTable(),
-                           *VNURBSext[1]->GetElementDofTable(),offset1,
-                           *VNURBSext[2]->GetElementDofTable(),offset2);
-
->>>>>>> 8153d112
       bdr_elem_dof = new Table(*VNURBSext[0]->GetBdrElementDofTable(),
                                *VNURBSext[1]->GetBdrElementDofTable(),offset1,
                                *VNURBSext[2]->GetBdrElementDofTable(),offset2);
