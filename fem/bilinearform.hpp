--- conflicted
+++ resolved
@@ -213,14 +213,9 @@
    /// Adds new Boundary Integrator.
    void AddBoundaryIntegrator(BilinearFormIntegrator *bfi);
 
-<<<<<<< HEAD
-   /// Adds new Boundary Integrator, restricted to specific boundary attributes.
-   void AddBoundaryIntegrator(BilinearFormIntegrator *bfi,
-=======
    /** @brief Adds new Boundary Integrator, restricted to specific boundary
        attributes. */
    void AddBoundaryIntegrator(BilinearFormIntegrator * bfi,
->>>>>>> fc7ba33b
                               Array<int> &bdr_marker);
 
    /// Adds new interior Face Integrator.
