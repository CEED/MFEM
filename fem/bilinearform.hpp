--- conflicted
+++ resolved
@@ -685,7 +685,6 @@
        MixedBilinearForm becomes an operator on the conforming FE spaces. */
    void ConformingAssemble();
 
-<<<<<<< HEAD
    /// Compute the element matrix of the given element
    void ComputeElementMatrix(int i, DenseMatrix &elmat);
 
@@ -732,10 +731,7 @@
                                  Array<int> &trial_vdofs, Array<int> &test_vdofs,
                                  int skip_zeros = 1);
 
-   void EliminateTrialDofs(Array<int> &bdr_attr_is_ess,
-=======
    void EliminateTrialDofs(const Array<int> &bdr_attr_is_ess,
->>>>>>> b150ce8a
                            const Vector &sol, Vector &rhs);
 
    void EliminateEssentialBCFromTrialDofs(const Array<int> &marked_vdofs,
