// Copyright (c) 2010-2024, Lawrence Livermore National Security, LLC. Produced
// at the Lawrence Livermore National Laboratory. All Rights reserved. See files
// LICENSE and NOTICE for details. LLNL-CODE-806117.
//
// This file is part of the MFEM library. For more information and source code
// availability visit https://mfem.org.
//
// MFEM is free software; you can redistribute it and/or modify it under the
// terms of the BSD-3 license. We welcome feedback and contributions, see file
// CONTRIBUTING.md for details.

#ifndef MFEM_BILINEARFORM
#define MFEM_BILINEARFORM

#include "../config/config.hpp"
#include "../linalg/linalg.hpp"
#include "fespace.hpp"
#include "gridfunc.hpp"
#include "linearform.hpp"
#include "bilininteg.hpp"
#include "bilinearform_ext.hpp"
#include "staticcond.hpp"
#include "hybridization.hpp"

namespace mfem
{

/** @brief Enumeration defining the assembly level for bilinear and nonlinear
    form classes derived from Operator. For more details, see
    https://mfem.org/howto/assembly_levels */
enum class AssemblyLevel
{
   /// In the case of a BilinearForm LEGACY corresponds to a fully assembled
   /// form, i.e. a global sparse matrix in MFEM, Hypre or PETSC format.
   /// In the case of a NonlinearForm LEGACY corresponds to an operator that
   /// is fully evaluated on the fly.
   /// This assembly level is ALWAYS performed on the host.
   LEGACY = 0,
   /// @deprecated Use LEGACY instead.
   LEGACYFULL = 0,
   /// Fully assembled form, i.e. a global sparse matrix in MFEM format. This
   /// assembly is compatible with device execution.
   FULL,
   /// Form assembled at element level, which computes and stores dense element
   /// matrices.
   ELEMENT,
   /// Partially-assembled form, which computes and stores data only at
   /// quadrature points.
   PARTIAL,
   /// "Matrix-free" form that computes all of its action on-the-fly without any
   /// substantial storage.
   NONE,
};


/** @brief A "square matrix" operator for the associated FE space and
    BLFIntegrators The sum of all the BLFIntegrators can be used form the matrix
    M. This class also supports other assembly levels specified via the
    SetAssemblyLevel() function. */
class BilinearForm : public Matrix
{
   friend FABilinearFormExtension;

protected:
   /// Sparse matrix $ M $ to be associated with the form. Owned.
   SparseMatrix *mat;

   /** @brief Sparse Matrix $ M_e $ used to store the eliminations
        from the b.c.  Owned.
       $ M + M_e = M_{original} $ */
   SparseMatrix *mat_e;

   /// FE space on which the form lives. Not owned.
   FiniteElementSpace *fes;

   /** @brief The ::AssemblyLevel of the form (AssemblyLevel::LEGACY,
       AssemblyLevel::FULL, AssemblyLevel::ELEMENT, AssemblyLevel::PARTIAL) */
   AssemblyLevel assembly;

   /// Element batch size used in the form action (1, 8, num_elems, etc.)
   int batch;

   /** @brief Extension for supporting Full Assembly (FA),
       Element Assembly (EA),Partial Assembly (PA),
       or Matrix Free assembly (MF). */
   BilinearFormExtension *ext;

   /** Indicates if the sparse matrix is sorted after assembly when using
       Full Assembly (FA). */
   bool sort_sparse_matrix = false;

   /** @brief Indicates the Mesh::sequence corresponding to the current state of
       the BilinearForm. */
   long sequence;

   /** @brief Indicates the BilinearFormIntegrator%s stored in #domain_integs,
       #boundary_integs, #interior_face_integs, and #boundary_face_integs are
       owned by another BilinearForm. */
   int extern_bfs;

   /// Set of Domain Integrators to be applied.
   Array<BilinearFormIntegrator*> domain_integs;

   /// Element attribute marker (should be of length mesh->attributes.Max() or
   /// 0 if mesh->attributes is empty)
   /// Includes all by default.
   /// 0 - ignore attribute
   /// 1 - include attribute
   Array<Array<int>*> domain_integs_marker; ///< Entries are not owned.

   /// Set of Boundary Integrators to be applied.
   Array<BilinearFormIntegrator*> boundary_integs;
   Array<Array<int>*> boundary_integs_marker; ///< Entries are not owned.

   /// Set of interior face Integrators to be applied.
   Array<BilinearFormIntegrator*> interior_face_integs;

   /// Set of boundary face Integrators to be applied.
   Array<BilinearFormIntegrator*> boundary_face_integs;
   Array<Array<int>*> boundary_face_integs_marker; ///< Entries are not owned.

   DenseMatrix elemmat;
   Array<int>  vdofs;

   DenseTensor *element_matrices; ///< Owned.

   StaticCondensation *static_cond; ///< Owned.
   Hybridization *hybridization; ///< Owned.

   /** @brief This data member allows one to specify what should be done to the
       diagonal matrix entries and corresponding RHS values upon elimination of
       the constrained DoFs. */
   DiagonalPolicy diag_policy;

   int precompute_sparsity;

   /// Allocate appropriate SparseMatrix and assign it to #mat
   void AllocMat();

   /** @brief For partially conforming trial and/or test FE spaces, complete the
       assembly process by performing $ P^t A P $ where $ A $ is the
       internal sparse matrix and $ P $ is the conforming prolongation
       matrix of the trial/test FE space. After this call the
       BilinearForm becomes an operator on the conforming FE space. */
   void ConformingAssemble();

   /// may be used in the construction of derived classes
   BilinearForm() : Matrix (0)
   {
      fes = NULL; sequence = -1;
      mat = mat_e = NULL; extern_bfs = 0; element_matrices = NULL;
      static_cond = NULL; hybridization = NULL;
      precompute_sparsity = 0;
      diag_policy = DIAG_KEEP;
      assembly = AssemblyLevel::LEGACY;
      batch = 1;
      ext = NULL;
   }

private:
   /// Copy construction is not supported; body is undefined.
   BilinearForm(const BilinearForm &);

   /// Copy assignment is not supported; body is undefined.
   BilinearForm &operator=(const BilinearForm &);

public:
   /// Creates bilinear form associated with FE space @a *f.
   /** The pointer @a f is not owned by the newly constructed object. */
   BilinearForm(FiniteElementSpace *f);

   /** @brief Create a BilinearForm on the FiniteElementSpace @a f, using the
       same integrators as the BilinearForm @a bf.

       The pointer @a f is not owned by the newly constructed object.

       The integrators in @a bf are copied as pointers and they are not owned by
       the newly constructed BilinearForm.

       The optional parameter @a ps is used to initialize the internal flag
       #precompute_sparsity, see UsePrecomputedSparsity() for details. */
   BilinearForm(FiniteElementSpace *f, BilinearForm *bf, int ps = 0);

   /// Get the size of the BilinearForm as a square matrix.
   int Size() const { return height; }

   /// Set the desired assembly level.
   /** Valid choices are:

       - AssemblyLevel::LEGACY (default)
       - AssemblyLevel::FULL
       - AssemblyLevel::PARTIAL
       - AssemblyLevel::ELEMENT
       - AssemblyLevel::NONE

       If used, this method must be called before assembly. */
   void SetAssemblyLevel(AssemblyLevel assembly_level);

   /** @brief Force the sparse matrix column indices to be sorted when using
       AssemblyLevel::FULL.

       When assembling on device the assembly algorithm uses atomic operations
       to insert values in the sparse matrix, which can result in different
       column index orderings across runs. Calling this method with @a enable_it
       set to @a true forces a sorting algorithm to be called at the end of the
       assembly procedure to ensure sorted column indices (and therefore
       deterministic results).
   */
   void EnableSparseMatrixSorting(bool enable_it)
   {
      sort_sparse_matrix = enable_it;
   }

   /// Returns the assembly level
   AssemblyLevel GetAssemblyLevel() const { return assembly; }

   Hybridization *GetHybridization() const { return hybridization; }

   /** @brief Enable the use of static condensation. For details see the
       description for class StaticCondensation in fem/staticcond.hpp This
       method should be called before assembly. If the number of unknowns after
        static condensation is not reduced, it is not enabled. */
   void EnableStaticCondensation();

   /** @brief Check if static condensation was actually enabled by a previous
       call to EnableStaticCondensation(). */
   bool StaticCondensationIsEnabled() const { return static_cond; }

   /// Return the trace FE space associated with static condensation.
   FiniteElementSpace *SCFESpace() const
   { return static_cond ? static_cond->GetTraceFESpace() : NULL; }

   /// Enable hybridization.
   /** For details see the description for class
       Hybridization in fem/hybridization.hpp. This method should be called
       before assembly. */
   void EnableHybridization(FiniteElementSpace *constr_space,
                            BilinearFormIntegrator *constr_integ,
                            const Array<int> &ess_tdof_list);

   /** @brief For scalar FE spaces, precompute the sparsity pattern of the
       matrix (assuming dense element matrices) based on the types of
       integrators present in the bilinear form. */
   void UsePrecomputedSparsity(int ps = 1) { precompute_sparsity = ps; }

   /** @brief Use the given CSR sparsity pattern to allocate the internal
       SparseMatrix.

       - The @a I and @a J arrays must define a square graph with size equal to
         GetVSize() of the associated FiniteElementSpace.
       - This method should be called after enabling static condensation or
         hybridization, if used.
       - In the case of static condensation, @a I and @a J are not used.
       - The ownership of the arrays @a I and @a J remains with the caller. */
   void UseSparsity(int *I, int *J, bool isSorted);

   /// Use the sparsity of @a A to allocate the internal SparseMatrix.
   void UseSparsity(SparseMatrix &A);

   /** @brief Pre-allocate the internal SparseMatrix before assembly.
       If the internal flag #precompute_sparsity
       is set, the matrix is allocated in CSR format (i.e.
       finalized) and the entries are initialized with zeros. */
   void AllocateMatrix() { if (mat == NULL) { AllocMat(); } }

   /// Access all the integrators added with AddDomainIntegrator().
   Array<BilinearFormIntegrator*> *GetDBFI() { return &domain_integs; }

   /** @brief Access all boundary markers added with AddDomainIntegrator().
       If no marker was specified when the integrator was added, the
       corresponding pointer (to Array<int>) will be NULL. */
   Array<Array<int>*> *GetDBFI_Marker() { return &domain_integs_marker; }

   /// Access all the integrators added with AddBoundaryIntegrator().
   Array<BilinearFormIntegrator*> *GetBBFI() { return &boundary_integs; }
   /** @brief Access all boundary markers added with AddBoundaryIntegrator().
       If no marker was specified when the integrator was added, the
       corresponding pointer (to Array<int>) will be NULL. */
   Array<Array<int>*> *GetBBFI_Marker() { return &boundary_integs_marker; }

   /// Access all integrators added with AddInteriorFaceIntegrator().
   Array<BilinearFormIntegrator*> *GetFBFI() { return &interior_face_integs; }

   /// Access all integrators added with AddBdrFaceIntegrator().
   Array<BilinearFormIntegrator*> *GetBFBFI() { return &boundary_face_integs; }

   /** @brief Access all boundary markers added with AddBdrFaceIntegrator().
       If no marker was specified when the integrator was added, the
       corresponding pointer (to Array<int>) will be NULL. */
   Array<Array<int>*> *GetBFBFI_Marker()
   { return &boundary_face_integs_marker; }

   /// Returns a reference to: $ M_{ij} $
   const real_t &operator()(int i, int j) { return (*mat)(i,j); }

   /// Returns a reference to: $ M_{ij} $
   virtual real_t &Elem(int i, int j);

   /// Returns constant reference to: $ M_{ij} $
   virtual const real_t &Elem(int i, int j) const;

   /// Matrix vector multiplication:  $ y = M x $
   virtual void Mult(const Vector &x, Vector &y) const;

   /** @brief Matrix vector multiplication with the original uneliminated
       matrix.  The original matrix is $ M + M_e $ so we have:
       $ y = M x + M_e x $ */
   void FullMult(const Vector &x, Vector &y) const
   { mat->Mult(x, y); mat_e->AddMult(x, y); }

   /// Add the matrix vector multiple to a vector:  $ y += a M x $
   virtual void AddMult(const Vector &x, Vector &y, const real_t a = 1.0) const
   { mat -> AddMult (x, y, a); }

   /** @brief Add the original uneliminated matrix vector multiple to a vector.
       The original matrix is $ M + Me $ so we have:
       $ y += M x + M_e x $ */
   void FullAddMult(const Vector &x, Vector &y) const
   { mat->AddMult(x, y); mat_e->AddMult(x, y); }

   /// Add the matrix transpose vector multiplication:  $ y += a M^T x $
   virtual void AddMultTranspose(const Vector & x, Vector & y,
                                 const real_t a = 1.0) const
   { mat->AddMultTranspose(x, y, a); }

   /** @brief Add the original uneliminated matrix transpose vector
       multiple to a vector. The original matrix is $ M + M_e $
       so we have: $ y += M^T x + {M_e}^T x $ */
   void FullAddMultTranspose(const Vector & x, Vector & y) const
   { mat->AddMultTranspose(x, y); mat_e->AddMultTranspose(x, y); }

   /// Matrix transpose vector multiplication:  $ y = M^T x $
   virtual void MultTranspose(const Vector & x, Vector & y) const;

   /// Compute $ y^T M x $
   real_t InnerProduct(const Vector &x, const Vector &y) const
   { return mat->InnerProduct (x, y); }

   /** @brief Returns a pointer to (approximation) of the matrix inverse:
       $ M^{-1} $ (currently returns NULL) */
   virtual MatrixInverse *Inverse() const;

   /** @brief Finalizes the matrix initialization if the ::AssemblyLevel is
       AssemblyLevel::LEGACY.
       The matrix that gets finalized is different if you are using static
       condensation or hybridization.*/
   virtual void Finalize(int skip_zeros = 1);

   /** @brief Returns a const reference to the sparse matrix:  $ M $
    *
       This will fail if HasSpMat() is false. */
   const SparseMatrix &SpMat() const
   {
      MFEM_VERIFY(mat, "mat is NULL and can't be dereferenced");
      return *mat;
   }

   /** @brief Returns a reference to the sparse matrix:  $ M $
    *
       This will fail if HasSpMat() is false. */
   SparseMatrix &SpMat()
   {
      MFEM_VERIFY(mat, "mat is NULL and can't be dereferenced");
      return *mat;
   }

   /** @brief Returns true if the sparse matrix is not null, false otherwise.
    *
       @sa SpMat(). */
   bool HasSpMat()
   {
      return mat != nullptr;
   }


   /**  @brief Nullifies the internal matrix $ M $ and returns a pointer
        to it.  Used for transferring ownership. */
   SparseMatrix *LoseMat() { SparseMatrix *tmp = mat; mat = NULL; return tmp; }

   /** @brief Returns a const reference to the sparse matrix of eliminated b.c.:
       $ M_e $

       This will fail if HasSpMatElim() is false. */
   const SparseMatrix &SpMatElim() const
   {
      MFEM_VERIFY(mat_e, "mat_e is NULL and can't be dereferenced");
      return *mat_e;
   }

   /** @brief Returns a reference to the sparse matrix of eliminated b.c.:
       $ M_e $

       This will fail if HasSpMatElim() is false. */
   SparseMatrix &SpMatElim()
   {
      MFEM_VERIFY(mat_e, "mat_e is NULL and can't be dereferenced");
      return *mat_e;
   }

   /**  @brief Returns true if the sparse matrix of eliminated b.c.s is not
        null, false otherwise.

        @sa SpMatElim(). */
   bool HasSpMatElim()
   {
      return mat_e != nullptr;
   }

   /// Adds new Domain Integrator. Assumes ownership of @a bfi.
   void AddDomainIntegrator(BilinearFormIntegrator *bfi);

   /// Adds new Domain Integrator restricted to certain elements specified by
   /// the @a elem_attr_marker.
   void AddDomainIntegrator(BilinearFormIntegrator *bfi,
                            Array<int> &elem_marker);

   /// Adds new Boundary Integrator. Assumes ownership of @a bfi.
   void AddBoundaryIntegrator(BilinearFormIntegrator *bfi);

   /** @brief Adds new Boundary Integrator, restricted to specific boundary
       attributes.

       Assumes ownership of @a bfi. The array @a bdr_marker is stored internally
       as a pointer to the given Array<int> object. */
   void AddBoundaryIntegrator(BilinearFormIntegrator *bfi,
                              Array<int> &bdr_marker);

   /// Adds new interior Face Integrator. Assumes ownership of @a bfi.
   void AddInteriorFaceIntegrator(BilinearFormIntegrator *bfi);

   /// Adds new boundary Face Integrator. Assumes ownership of @a bfi.
   void AddBdrFaceIntegrator(BilinearFormIntegrator *bfi);

   /** @brief Adds new boundary Face Integrator, restricted to specific boundary
       attributes.

       Assumes ownership of @a bfi. The array @a bdr_marker is stored internally
       as a pointer to the given Array<int> object. */
   void AddBdrFaceIntegrator(BilinearFormIntegrator *bfi,
                             Array<int> &bdr_marker);

   /// Sets all sparse values of $ M $ and $ M_e $ to 'a'.
   void operator=(const real_t a)
   {
      if (mat != NULL) { *mat = a; }
      if (mat_e != NULL) { *mat_e = a; }
   }

   /// Assembles the form i.e. sums over all domain/bdr integrators.
   void Assemble(int skip_zeros = 1);

   /** @brief Assemble the diagonal of the bilinear form into @a diag. Note that
       @a diag is a tdof Vector.

       When the AssemblyLevel is not LEGACY, and the mesh has hanging nodes,
       this method returns |P^T| d_l, where d_l is the diagonal of the form
       before applying conforming assembly, P^T is the transpose of the
       conforming prolongation, and |.| denotes the entry-wise absolute value.
       In general, this is just an approximation of the exact diagonal for this
       case. */
   virtual void AssembleDiagonal(Vector &diag) const;

   /// Get the finite element space prolongation operator.
   virtual const Operator *GetProlongation() const
   { return fes->GetConformingProlongation(); }

   /// Get the finite element space restriction operator
   virtual const Operator *GetRestriction() const
   { return fes->GetConformingRestriction(); }

   /// Get the output finite element space prolongation matrix
   virtual const Operator *GetOutputProlongation() const
   { return GetProlongation(); }

   /** @brief Returns the output fe space restriction matrix, transposed

       Logically, this is the transpose of GetOutputRestriction, but in
       practice it is convenient to have it in transposed form for
       construction of RAP operators in matrix-free methods. */
   virtual const Operator *GetOutputRestrictionTranspose() const
   { return fes->GetRestrictionTransposeOperator(); }

   /// Get the output finite element space restriction matrix
   virtual const Operator *GetOutputRestriction() const
   { return GetRestriction(); }

   /// Compute serial RAP operator and store it in @a A as a SparseMatrix.
   void SerialRAP(OperatorHandle &A)
   {
      MFEM_ASSERT(mat, "SerialRAP requires the SparseMatrix to be assembled.");
      ConformingAssemble();
      A.Reset(mat, false);
   }

   /** @brief Form the linear system A X = B, corresponding to this bilinear
       form and the linear form @a b(.). */
   /** This method applies any necessary transformations to the linear system
       such as: eliminating boundary conditions; applying conforming constraints
       for non-conforming AMR; parallel assembly; static condensation;
       hybridization.

       The GridFunction-size vector @a x must contain the essential b.c. The
       BilinearForm and the LinearForm-size vector @a b must be assembled.

       The vector @a X is initialized with a suitable initial guess: when using
       hybridization, the vector @a X is set to zero; otherwise, the essential
       entries of @a X are set to the corresponding b.c. and all other entries
       are set to zero (@a copy_interior == 0) or copied from @a x
       (@a copy_interior != 0).

       This method can be called multiple times (with the same @a ess_tdof_list
       array) to initialize different right-hand sides and boundary condition
       values.

       After solving the linear system, the finite element solution @a x can be
       recovered by calling RecoverFEMSolution() (with the same vectors @a X,
       @a b, and @a x).

       NOTE: If there are no transformations, @a X simply reuses the data of
             @a x. */
   virtual void FormLinearSystem(const Array<int> &ess_tdof_list, Vector &x,
                                 Vector &b, OperatorHandle &A, Vector &X,
                                 Vector &B, int copy_interior = 0);

   /** @brief Form the linear system A X = B, corresponding to this bilinear
       form and the linear form @a b(.). */
   /** Version of the method FormLinearSystem() where the system matrix is
       returned in the variable @a A, of type OpType, holding a *reference* to
       the system matrix (created with the method OpType::MakeRef()). The
       reference will be invalidated when SetOperatorType(), Update(), or the
       destructor is called. */
   template <typename OpType>
   void FormLinearSystem(const Array<int> &ess_tdof_list, Vector &x, Vector &b,
                         OpType &A, Vector &X, Vector &B,
                         int copy_interior = 0)
   {
      OperatorHandle Ah;
      FormLinearSystem(ess_tdof_list, x, b, Ah, X, B, copy_interior);
      OpType *A_ptr = Ah.Is<OpType>();
      MFEM_VERIFY(A_ptr, "invalid OpType used");
      A.MakeRef(*A_ptr);
   }

   /// Form the linear system matrix @a A, see FormLinearSystem() for details.
   virtual void FormSystemMatrix(const Array<int> &ess_tdof_list,
                                 OperatorHandle &A);

   /// Form the linear system matrix A, see FormLinearSystem() for details.
   /** Version of the method FormSystemMatrix() where the system matrix is
       returned in the variable @a A, of type OpType, holding a *reference* to
       the system matrix (created with the method OpType::MakeRef()). The
       reference will be invalidated when SetOperatorType(), Update(), or the
       destructor is called. */
   template <typename OpType>
   void FormSystemMatrix(const Array<int> &ess_tdof_list, OpType &A)
   {
      OperatorHandle Ah;
      FormSystemMatrix(ess_tdof_list, Ah);
      OpType *A_ptr = Ah.Is<OpType>();
      MFEM_VERIFY(A_ptr, "invalid OpType used");
      A.MakeRef(*A_ptr);
   }

   /// Recover the solution of a linear system formed with FormLinearSystem().
   /** Call this method after solving a linear system constructed using the
       FormLinearSystem() method to recover the solution as a GridFunction-size
       vector in @a x. Use the same arguments as in the FormLinearSystem() call.
   */
   virtual void RecoverFEMSolution(const Vector &X, const Vector &b, Vector &x);

   /// Compute and store internally all element matrices.
   void ComputeElementMatrices();

   /// Free the memory used by the element matrices.
   void FreeElementMatrices()
   { delete element_matrices; element_matrices = NULL; }

   /// Compute the element matrix of the given element
   /** The element matrix is computed by calling the domain integrators
       or the one stored internally by a prior call of ComputeElementMatrices()
       is returned when available.
   */
   void ComputeElementMatrix(int i, DenseMatrix &elmat);

   /// Compute the boundary element matrix of the given boundary element
   void ComputeBdrElementMatrix(int i, DenseMatrix &elmat);

   /// Assemble the given element matrix
   /** The element matrix @a elmat is assembled for the element @a i, i.e.
       added to the system matrix. The flag @a skip_zeros skips the zero
       elements of the matrix, unless they are breaking the symmetry of
       the system matrix.
   */
   void AssembleElementMatrix(int i, const DenseMatrix &elmat,
                              int skip_zeros = 1);

   /// Assemble the given element matrix
   /** The element matrix @a elmat is assembled for the element @a i, i.e.
       added to the system matrix. The vdofs of the element are returned
       in @a vdofs. The flag @a skip_zeros skips the zero elements of the
       matrix, unless they are breaking the symmetry of the system matrix.
   */
   void AssembleElementMatrix(int i, const DenseMatrix &elmat,
                              Array<int> &vdofs, int skip_zeros = 1);

   /// Assemble the given boundary element matrix
   /** The boundary element matrix @a elmat is assembled for the boundary
       element @a i, i.e. added to the system matrix. The flag @a skip_zeros
       skips the zero elements of the matrix, unless they are breaking the
       symmetry of the system matrix.
   */
   void AssembleBdrElementMatrix(int i, const DenseMatrix &elmat,
                                 int skip_zeros = 1);

   /// Assemble the given boundary element matrix
   /** The boundary element matrix @a elmat is assembled for the boundary
       element @a i, i.e. added to the system matrix. The vdofs of the element
       are returned in @a vdofs. The flag @a skip_zeros skips the zero elements
       of the matrix, unless they are breaking the symmetry of the system
       matrix. */
   void AssembleBdrElementMatrix(int i, const DenseMatrix &elmat,
                                 Array<int> &vdofs, int skip_zeros = 1);

   /// Eliminate essential boundary DOFs from the system.
   /** The array @a bdr_attr_is_ess marks boundary attributes that constitute
       the essential part of the boundary. By default, the diagonal at the
       essential DOFs is set to 1.0. This behavior is controlled by the argument
       @a dpolicy. */
   void EliminateEssentialBC(const Array<int> &bdr_attr_is_ess,
                             const Vector &sol, Vector &rhs,
                             DiagonalPolicy dpolicy = DIAG_ONE);

   /// Eliminate essential boundary DOFs from the system matrix.
   void EliminateEssentialBC(const Array<int> &bdr_attr_is_ess,
                             DiagonalPolicy dpolicy = DIAG_ONE);
   /// Perform elimination and set the diagonal entry to the given value
   void EliminateEssentialBCDiag(const Array<int> &bdr_attr_is_ess,
                                 real_t value);

   /// Eliminate the given @a vdofs. NOTE: here, @a vdofs is a list of DOFs.
   /** In this case the eliminations are applied to the internal $ M $
       and @a rhs without storing the elimination matrix $ M_e $. */
   void EliminateVDofs(const Array<int> &vdofs, const Vector &sol, Vector &rhs,
                       DiagonalPolicy dpolicy = DIAG_ONE);

   /** @brief Eliminate the given @a vdofs, storing the eliminated part
       internally in $ M_e $.

       This method works in conjunction with EliminateVDofsInRHS() and allows
       elimination of boundary conditions in multiple right-hand sides. In this
       method, @a vdofs is a list of DOFs. */
   void EliminateVDofs(const Array<int> &vdofs,
                       DiagonalPolicy dpolicy = DIAG_ONE);

   /** @brief Similar to
       EliminateVDofs(const Array<int> &, const Vector &,
                      Vector &, DiagonalPolicy)
       but here @a ess_dofs is a marker (boolean) array on all vector-dofs
       (@a ess_dofs[i] < 0 is true). */
   void EliminateEssentialBCFromDofs(const Array<int> &ess_dofs,
                                     const Vector &sol,
                                     Vector &rhs,
                                     DiagonalPolicy dpolicy = DIAG_ONE);

   /** @brief Similar to EliminateVDofs(const Array<int> &, DiagonalPolicy) but
       here @a ess_dofs is a marker (boolean) array on all vector-dofs
       (@a ess_dofs[i] < 0 is true). */
   void EliminateEssentialBCFromDofs(const Array<int> &ess_dofs,
                                     DiagonalPolicy dpolicy = DIAG_ONE);
   /// Perform elimination and set the diagonal entry to the given value
   void EliminateEssentialBCFromDofsDiag(const Array<int> &ess_dofs,
                                         real_t value);

   /** @brief Use the stored eliminated part of the matrix (see
       EliminateVDofs(const Array<int> &, DiagonalPolicy)) to modify the r.h.s.
       @a b; @a vdofs is a list of DOFs (non-directional, i.e. >= 0). */
   void EliminateVDofsInRHS(const Array<int> &vdofs, const Vector &x,
                            Vector &b);

   /** @brief Compute inner product for full uneliminated matrix:
        $ y^T M x + y^T M_e x $ */
   real_t FullInnerProduct(const Vector &x, const Vector &y) const
   { return mat->InnerProduct(x, y) + mat_e->InnerProduct(x, y); }

   /** @brief Update the @a FiniteElementSpace and delete all data associated
       with the old one. */
   virtual void Update(FiniteElementSpace *nfes = NULL);

   /// (DEPRECATED) Return the FE space associated with the BilinearForm.
   /** @deprecated Use FESpace() instead. */
   MFEM_DEPRECATED FiniteElementSpace *GetFES() { return fes; }

   /// Return the FE space associated with the BilinearForm.
   FiniteElementSpace *FESpace() { return fes; }

   /// Read-only access to the associated FiniteElementSpace.
   const FiniteElementSpace *FESpace() const { return fes; }

   /** @brief Sets Operator::DiagonalPolicy used upon construction of the
       linear system.
       Policies include:

       - DIAG_ZERO (Set the diagonal values to zero)
       - DIAG_ONE  (Set the diagonal values to one)
       - DIAG_KEEP (Keep the diagonal values)
   */
   void SetDiagonalPolicy(DiagonalPolicy policy);

   void SetIntegratorOwnership(int _extern_bfs)
   {
      extern_bfs = _extern_bfs;
   }
   /// Indicate that integrators are not owned by the BilinearForm
   void UseExternalIntegrators() { extern_bfs = 1; }

   /** @brief Deletes internal matrices, bilinear integrators, and the
       BilinearFormExtension */
   virtual ~BilinearForm();
};


/**
   Class for assembling of bilinear forms `a(u,v)` defined on different
   trial and test spaces. The assembled matrix `M` is such that

       a(u,v) = V^t M U

   where `U` and `V` are the vectors representing the functions `u` and `v`,
   respectively.  The first argument, `u`, of `a(,)` is in the trial space
   and the second argument, `v`, is in the test space. Thus,

       # of rows of M = dimension of the test space and
       # of cols of M = dimension of the trial space.

   Both trial and test spaces should be defined on the same mesh.
*/
class MixedBilinearForm : public Matrix
{
protected:
   SparseMatrix *mat; ///< Owned.
   SparseMatrix *mat_e; ///< Owned.

   FiniteElementSpace *trial_fes, ///< Not owned
                      *test_fes;  ///< Not owned

   /// The form assembly level (full, partial, etc.)
   AssemblyLevel assembly;

   /** Extension for supporting Full Assembly (FA), Element Assembly (EA),
       Partial Assembly (PA), or Matrix Free assembly (MF). */
   MixedBilinearFormExtension *ext;

   /** @brief Indicates the BilinearFormIntegrator%s stored in
       MixedBilinearForm#domain_integs, MixedBilinearForm#boundary_integs,
       MixedBilinearForm#trace_face_integs and
       MixedBilinearForm#boundary_trace_face_integs
       are owned by another MixedBilinearForm. */
   int extern_bfs;

   /// Domain integrators.
   Array<BilinearFormIntegrator*> domain_integs;
   /// Entries are not owned.
   Array<Array<int>*> domain_integs_marker;

   /// Boundary integrators.
   Array<BilinearFormIntegrator*> boundary_integs;
   /// Entries are not owned.
   Array<Array<int>*> boundary_integs_marker;

   /// Trace face (skeleton) integrators.
   Array<BilinearFormIntegrator*> trace_face_integs;

   /// Boundary trace face (skeleton) integrators.
   Array<BilinearFormIntegrator*> boundary_trace_face_integs;
   /// Entries are not owned.
   Array<Array<int>*> boundary_trace_face_integs_marker;

   DenseMatrix elemmat;
   Array<int>  trial_vdofs, test_vdofs;

private:
   /// Copy construction is not supported; body is undefined.
   MixedBilinearForm(const MixedBilinearForm &);

   /// Copy assignment is not supported; body is undefined.
   MixedBilinearForm &operator=(const MixedBilinearForm &);

public:
   /** @brief Construct a MixedBilinearForm on the given trial, @a tr_fes, and
       test, @a te_fes, FiniteElementSpace%s. */
   /** The pointers @a tr_fes and @a te_fes are not owned by the newly
       constructed object. */
   MixedBilinearForm(FiniteElementSpace *tr_fes,
                     FiniteElementSpace *te_fes);

   /** @brief Create a MixedBilinearForm on the given trial, @a tr_fes, and
       test, @a te_fes, FiniteElementSpace%s, using the same integrators as the
       MixedBilinearForm @a mbf.

       The pointers @a tr_fes and @a te_fes are not owned by the newly
       constructed object.

       The integrators in @a mbf are copied as pointers and they are not owned
       by the newly constructed MixedBilinearForm. */
   MixedBilinearForm(FiniteElementSpace *tr_fes,
                     FiniteElementSpace *te_fes,
                     MixedBilinearForm *mbf);

   /// Returns a reference to: $ M_{ij} $
   virtual real_t &Elem(int i, int j);

   /// Returns a reference to: $ M_{ij} $
   virtual const real_t &Elem(int i, int j) const;

   /// Matrix multiplication: $ y = M x $
   virtual void Mult(const Vector & x, Vector & y) const;

   /// Add the matrix vector multiple to a vector:  $ y += a M x $
   virtual void AddMult(const Vector & x, Vector & y,
                        const real_t a = 1.0) const;

   /// Matrix transpose vector multiplication:  $ y = M^T x $
   virtual void MultTranspose(const Vector & x, Vector & y) const;

   /// Add the matrix transpose vector multiplication:  $ y += a M^T x $
   virtual void AddMultTranspose(const Vector & x, Vector & y,
                                 const real_t a = 1.0) const;

   /** @brief Returns a pointer to (approximation) of the matrix inverse:
       $ M^{-1} $ (currently unimplemented and returns NULL)*/
   virtual MatrixInverse *Inverse() const;

   /** @brief Finalizes the matrix initialization if the ::AssemblyLevel is
       AssemblyLevel::LEGACY.*/
   virtual void Finalize(int skip_zeros = 1);

   /** @brief Extract the associated matrix as SparseMatrix blocks. The number
       of block rows and columns is given by the vector dimensions (vdim) of the
       test and trial spaces, respectively. */
   void GetBlocks(Array2D<SparseMatrix *> &blocks) const;

   /// Returns a const reference to the sparse matrix:  $ M $
   /** This will segfault if the usual sparse mat is not defined
       like when static condensation is being used or AllocMat() has
       not yet been called. */
   const SparseMatrix &SpMat() const { return *mat; }

   /// Returns a reference to the sparse matrix:  $ M $
   SparseMatrix &SpMat() { return *mat; }

   /**  @brief Nullifies the internal matrix $ M $ and returns a pointer
        to it.  Used for transferring ownership. */
   SparseMatrix *LoseMat() { SparseMatrix *tmp = mat; mat = NULL; return tmp; }

   /// Adds a domain integrator. Assumes ownership of @a bfi.
   void AddDomainIntegrator(BilinearFormIntegrator *bfi);

   /// Adds a domain integrator. Assumes ownership of @a bfi.
   void AddDomainIntegrator(BilinearFormIntegrator *bfi,
                            Array<int> &elem_marker);

   /// Adds a boundary integrator. Assumes ownership of @a bfi.
   void AddBoundaryIntegrator(BilinearFormIntegrator *bfi);

   /// Adds a boundary integrator. Assumes ownership of @a bfi.
   void AddBoundaryIntegrator(BilinearFormIntegrator * bfi,
                              Array<int> &bdr_marker);

   /** @brief Add a trace face integrator. Assumes ownership of @a bfi.

       This type of integrator assembles terms over all faces of the mesh using
       the face FE from the trial space and the two adjacent volume FEs from
       the test space. */
   void AddTraceFaceIntegrator(BilinearFormIntegrator *bfi);

   /// Adds a boundary trace face integrator. Assumes ownership of @a bfi.
   void AddBdrTraceFaceIntegrator(BilinearFormIntegrator * bfi);

   /// Adds a boundary trace face integrator. Assumes ownership of @a bfi.
   void AddBdrTraceFaceIntegrator(BilinearFormIntegrator * bfi,
                                  Array<int> &bdr_marker);

   /// Access all integrators added with AddDomainIntegrator().
   Array<BilinearFormIntegrator*> *GetDBFI() { return &domain_integs; }
   /** @brief Access all domain markers added with AddDomainIntegrator().
       If no marker was specified when the integrator was added, the
       corresponding pointer (to Array<int>) will be NULL. */
   Array<Array<int>*> *GetDBFI_Marker() { return &domain_integs_marker; }

   /// Access all integrators added with AddBoundaryIntegrator().
   Array<BilinearFormIntegrator*> *GetBBFI() { return &boundary_integs; }

   /** @brief Access all boundary markers added with AddBoundaryIntegrator().

       If no marker was specified when the integrator was added, the
       corresponding pointer (to Array<int>) will be NULL. */
   Array<Array<int>*> *GetBBFI_Marker() { return &boundary_integs_marker; }

   /// Access all integrators added with AddTraceFaceIntegrator().
   Array<BilinearFormIntegrator*> *GetTFBFI() { return &trace_face_integs; }

   /// Access all integrators added with AddBdrTraceFaceIntegrator().
   Array<BilinearFormIntegrator*> *GetBTFBFI()
   { return &boundary_trace_face_integs; }

   /** @brief Access all boundary markers added with AddBdrTraceFaceIntegrator()

       If no marker was specified when the integrator was added, the
       corresponding pointer (to Array<int>) will be NULL. */
   Array<Array<int>*> *GetBTFBFI_Marker()
   { return &boundary_trace_face_integs_marker; }

   /// Sets all sparse values of $ M $ to @a a.
   void operator=(const real_t a) { *mat = a; }

   /// Set the desired assembly level. The default is AssemblyLevel::LEGACY.
   /** This method must be called before assembly. See ::AssemblyLevel*/
   void SetAssemblyLevel(AssemblyLevel assembly_level);

   void Assemble(int skip_zeros = 1);

   /** @brief Assemble the diagonal of ADA^T into diag, where A is this mixed
       bilinear form and D is a diagonal. */
   void AssembleDiagonal_ADAt(const Vector &D, Vector &diag) const;

   /// Get the input finite element space prolongation matrix
   virtual const Operator *GetProlongation() const
   { return trial_fes->GetProlongationMatrix(); }

   /// Get the input finite element space restriction matrix
   virtual const Operator *GetRestriction() const
   { return trial_fes->GetRestrictionMatrix(); }

   /// Get the test finite element space prolongation matrix
   virtual const Operator *GetOutputProlongation() const
   { return test_fes->GetProlongationMatrix(); }

   /// Get the test finite element space restriction matrix
   virtual const Operator *GetOutputRestriction() const
   { return test_fes->GetRestrictionMatrix(); }

   /** @brief For partially conforming trial and/or test FE spaces, complete the
       assembly process by performing $ P2^t A P1 $ where $ A $ is the
       internal sparse matrix; $ P1 $ and $ P2 $ are the conforming
       prolongation matrices of the trial and test FE spaces, respectively.
       After this call the MixedBilinearForm becomes an operator on the
       conforming FE spaces. */
   void ConformingAssemble();

   /// Compute the element matrix of the given element
   void ComputeElementMatrix(int i, DenseMatrix &elmat);

   /// Compute the boundary element matrix of the given boundary element
   void ComputeBdrElementMatrix(int i, DenseMatrix &elmat);

   /// Assemble the given element matrix
   /** The element matrix @a elmat is assembled for the element @a i, i.e.
       added to the system matrix. The flag @a skip_zeros skips the zero
       elements of the matrix, unless they are breaking the symmetry of
       the system matrix.
   */
   void AssembleElementMatrix(int i, const DenseMatrix &elmat,
                              int skip_zeros = 1);

   /// Assemble the given element matrix
   /** The element matrix @a elmat is assembled for the element @a i, i.e.
       added to the system matrix. The vdofs of the element are returned
       in @a trial_vdofs and @a test_vdofs. The flag @a skip_zeros skips
       the zero elements of the matrix, unless they are breaking the symmetry
       of the system matrix.
   */
   void AssembleElementMatrix(int i, const DenseMatrix &elmat,
                              Array<int> &trial_vdofs, Array<int> &test_vdofs,
                              int skip_zeros = 1);

   /// Assemble the given boundary element matrix
   /** The boundary element matrix @a elmat is assembled for the boundary
       element @a i, i.e. added to the system matrix. The flag @a skip_zeros
       skips the zero elements of the matrix, unless they are breaking the
       symmetry of the system matrix.
   */
   void AssembleBdrElementMatrix(int i, const DenseMatrix &elmat,
                                 int skip_zeros = 1);

   /// Assemble the given boundary element matrix
   /** The boundary element matrix @a elmat is assembled for the boundary
       element @a i, i.e. added to the system matrix. The vdofs of the element
       are returned in @a trial_vdofs and @a test_vdofs. The flag @a skip_zeros
       skips the zero elements of the matrix, unless they are breaking the
       symmetry of the system matrix.*/
   void AssembleBdrElementMatrix(int i, const DenseMatrix &elmat,
                                 Array<int> &trial_vdofs,
                                 Array<int> &test_vdofs,
                                 int skip_zeros = 1);

   /// Eliminate essential boundary DOFs from the columns of the system.
   /** The array @a bdr_attr_is_ess marks boundary attributes that constitute
       the essential part of the boundary.  All entries in the columns will be
       set to 0.0 through elimination.*/
   void EliminateTrialDofs(const Array<int> &bdr_attr_is_ess,
                           const Vector &sol, Vector &rhs);

   /// Eliminate the list of DOFs from the columns of the system.
   /** @a marked_vdofs is the of colunm numbers that will be eliminated.  All
       entries in the columns will be set to 0.0 through elimination.*/
   void EliminateEssentialBCFromTrialDofs(const Array<int> &marked_vdofs,
                                          const Vector &sol, Vector &rhs);

   /// Eliminate essential boundary DOFs from the rows of the system.
   /** The array @a bdr_attr_is_ess marks boundary attributes that constitute
       the essential part of the boundary.  All entries in the rows will be
       set to 0.0 through elimination.*/
   virtual void EliminateTestDofs(const Array<int> &bdr_attr_is_ess);

   /** @brief Return in @a A that is column-constrained.

      This returns the same operator as FormRectangularLinearSystem(), but does
      without the transformations of the right-hand side. */
   virtual void FormRectangularSystemMatrix(const Array<int> &trial_tdof_list,
                                            const Array<int> &test_tdof_list,
                                            OperatorHandle &A);

   /** @brief Form the column-constrained linear system matrix A.

       Version of the method FormRectangularSystemMatrix() where the system
       matrix is returned in the variable @a A, of type OpType, holding a
       *reference* to the system matrix (created with the method
       OpType::MakeRef()). The reference will be invalidated when
       SetOperatorType(), Update(), or the destructor is called. */
   template <typename OpType>
   void FormRectangularSystemMatrix(const Array<int> &trial_tdof_list,
                                    const Array<int> &test_tdof_list, OpType &A)
   {
      OperatorHandle Ah;
      FormRectangularSystemMatrix(trial_tdof_list, test_tdof_list, Ah);
      OpType *A_ptr = Ah.Is<OpType>();
      MFEM_VERIFY(A_ptr, "invalid OpType used");
      A.MakeRef(*A_ptr);
   }

   /** @brief Form the linear system A X = B, corresponding to this mixed
       bilinear form and the linear form @a b(.).

       Return in @a A a *reference* to the system matrix that is
       column-constrained. The reference will be invalidated when
       SetOperatorType(), Update(), or the destructor is called. */
   virtual void FormRectangularLinearSystem(const Array<int> &trial_tdof_list,
                                            const Array<int> &test_tdof_list,
                                            Vector &x, Vector &b,
                                            OperatorHandle &A, Vector &X,
                                            Vector &B);

   /** @brief Form the linear system A X = B, corresponding to this bilinear
       form and the linear form @a b(.).

       Version of the method FormRectangularLinearSystem() where the system
       matrix is returned in the variable @a A, of type OpType, holding a
       *reference* to the system matrix (created with the method
       OpType::MakeRef()). The reference will be invalidated when
       SetOperatorType(), Update(), or the destructor is called. */
   template <typename OpType>
   void FormRectangularLinearSystem(const Array<int> &trial_tdof_list,
                                    const Array<int> &test_tdof_list,
                                    Vector &x, Vector &b,
                                    OpType &A, Vector &X, Vector &B)
   {
      OperatorHandle Ah;
      FormRectangularLinearSystem(trial_tdof_list, test_tdof_list, x, b,
                                  Ah, X, B);
      OpType *A_ptr = Ah.Is<OpType>();
      MFEM_VERIFY(A_ptr, "invalid OpType used");
      A.MakeRef(*A_ptr);
   }

<<<<<<< HEAD
   virtual void Update(FiniteElementSpace *ntr_fes = NULL,
                       FiniteElementSpace *nte_fes = NULL);

   void SetIntegratorOwnership(int _extern_bfs)
   {
      extern_bfs = _extern_bfs;
   }
=======
   /// Must be called after making changes to #trial_fes or #test_fes.
   void Update();
>>>>>>> c3eb769a

   /// Return the trial FE space associated with the BilinearForm.
   FiniteElementSpace *TrialFESpace() { return trial_fes; }

   /// Read-only access to the associated trial FiniteElementSpace.
   const FiniteElementSpace *TrialFESpace() const { return trial_fes; }

   /// Return the test FE space associated with the BilinearForm.
   FiniteElementSpace *TestFESpace() { return test_fes; }

   /// Read-only access to the associated test FiniteElementSpace.
   const FiniteElementSpace *TestFESpace() const { return test_fes; }

   /** @brief Deletes internal matrices, bilinear integrators, and the
       BilinearFormExtension */
   virtual ~MixedBilinearForm();
};


/**
   Class for constructing the matrix representation of a linear operator,
   `v = L u`, from one FiniteElementSpace (domain) to another FiniteElementSpace
   (range). The constructed matrix `A` is such that

       V = A U

   where `U` and `V` are the vectors of degrees of freedom representing the
   functions `u` and `v`, respectively. The dimensions of `A` are

       number of rows of A = dimension of the range space and
       number of cols of A = dimension of the domain space.

   This class is very similar to MixedBilinearForm. One difference is that
   the linear operator `L` is defined using a special kind of
   BilinearFormIntegrator (we reuse its functionality instead of defining a
   new class). The other difference with the MixedBilinearForm class is that
   the "assembly" process overwrites the global matrix entries using the
   local element matrices instead of adding them.

   Note that if we define the bilinear form `b(u,v) := (Lu,v)` using an inner
   product in the range space, then its matrix representation, `B`, is

       B = M A, (since V^t B U = b(u,v) = (Lu,v) = V^t M A U)

   where `M` denotes the mass matrix for the inner product in the range space:
   `V1^t M V2 = (v1,v2)`. Similarly, if `c(u,w) := (Lu,Lw)` then

       C = A^t M A.
*/
class DiscreteLinearOperator : public MixedBilinearForm
{
private:
   /// Copy construction is not supported; body is undefined.
   DiscreteLinearOperator(const DiscreteLinearOperator &);

   /// Copy assignment is not supported; body is undefined.
   DiscreteLinearOperator &operator=(const DiscreteLinearOperator &);

public:
   /** @brief Construct a DiscreteLinearOperator on the given
       FiniteElementSpace%s @a domain_fes and @a range_fes. */
   /** The pointers @a domain_fes and @a range_fes are not owned by the newly
       constructed object. */
   DiscreteLinearOperator(FiniteElementSpace *domain_fes,
                          FiniteElementSpace *range_fes)
      : MixedBilinearForm(domain_fes, range_fes) { }

   /// Adds a domain interpolator. Assumes ownership of @a di.
   void AddDomainInterpolator(DiscreteInterpolator *di)
   { AddDomainIntegrator(di); }
   void AddDomainInterpolator(DiscreteInterpolator *di,
                              Array<int> &elem_marker)
   { AddDomainIntegrator(di, elem_marker); }

   /// Adds a trace face interpolator. Assumes ownership of @a di.
   void AddTraceFaceInterpolator(DiscreteInterpolator *di)
   { AddTraceFaceIntegrator(di); }

   /// Access all interpolators added with AddDomainInterpolator().
   Array<BilinearFormIntegrator*> *GetDI() { return &domain_integs; }
   Array<Array<int>*> *GetDI_Marker() { return &domain_integs_marker; }

   /// Set the desired assembly level. The default is AssemblyLevel::FULL.
   /** This method must be called before assembly. */
   void SetAssemblyLevel(AssemblyLevel assembly_level);

   /** @brief Construct the internal matrix representation of the discrete
       linear operator. */
   virtual void Assemble(int skip_zeros = 1);

   /** @brief Get the output finite element space restriction matrix in
       transposed form. */
   virtual const Operator *GetOutputRestrictionTranspose() const
   { return test_fes->GetRestrictionTransposeOperator(); }
};

}

#endif<|MERGE_RESOLUTION|>--- conflicted
+++ resolved
@@ -1072,7 +1072,6 @@
       A.MakeRef(*A_ptr);
    }
 
-<<<<<<< HEAD
    virtual void Update(FiniteElementSpace *ntr_fes = NULL,
                        FiniteElementSpace *nte_fes = NULL);
 
@@ -1080,10 +1079,6 @@
    {
       extern_bfs = _extern_bfs;
    }
-=======
-   /// Must be called after making changes to #trial_fes or #test_fes.
-   void Update();
->>>>>>> c3eb769a
 
    /// Return the trial FE space associated with the BilinearForm.
    FiniteElementSpace *TrialFESpace() { return trial_fes; }
