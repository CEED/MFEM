--- conflicted
+++ resolved
@@ -334,18 +334,13 @@
    real_t InnerProduct(const Vector &x, const Vector &y) const
    { return mat->InnerProduct (x, y); }
 
-<<<<<<< HEAD
    /// Compute \f$ v_e = y_e^T M_e x_e\f$
    void ElementWiseInnerProduct(const GridFunction &x, const GridFunction &y,
                                 Vector &v);
 
-   /// Returns a pointer to (approximation) of the matrix inverse:  \f$ M^{-1} \f$
-   virtual MatrixInverse *Inverse() const;
-=======
    /** @brief Returns a pointer to (approximation) of the matrix inverse:
        $ M^{-1} $ (currently returns NULL) */
    MatrixInverse *Inverse() const override;
->>>>>>> cd4e583f
 
    /** @brief Finalizes the matrix initialization if the ::AssemblyLevel is
        AssemblyLevel::LEGACY.
