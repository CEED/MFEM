// Copyright (c) 2010-2024, Lawrence Livermore National Security, LLC. Produced
// at the Lawrence Livermore National Laboratory. All Rights reserved. See files
// LICENSE and NOTICE for details. LLNL-CODE-806117.
//
// This file is part of the MFEM library. For more information and source code
// availability visit https://mfem.org.
//
// MFEM is free software; you can redistribute it and/or modify it under the
// terms of the BSD-3 license. We welcome feedback and contributions, see file
// CONTRIBUTING.md for details.

#ifndef MFEM_BILINEARFORM
#define MFEM_BILINEARFORM

#include "../config/config.hpp"
#include "../linalg/linalg.hpp"
#include "fespace.hpp"
#include "gridfunc.hpp"
#include "linearform.hpp"
#include "bilininteg.hpp"
#include "bilinearform_ext.hpp"
#include "staticcond.hpp"
#include "hybridization.hpp"

namespace mfem
{

/** @brief Enumeration defining the assembly level for bilinear and nonlinear
    form classes derived from Operator. For more details, see
    https://mfem.org/howto/assembly_levels */
enum class AssemblyLevel
{
   /// In the case of a BilinearForm LEGACY corresponds to a fully assembled
   /// form, i.e. a global sparse matrix in MFEM, Hypre or PETSC format.
   /// In the case of a NonlinearForm LEGACY corresponds to an operator that
   /// is fully evaluated on the fly.
   /// This assembly level is ALWAYS performed on the host.
   LEGACY = 0,
   /// @deprecated Use LEGACY instead.
   LEGACYFULL = 0,
   /// Fully assembled form, i.e. a global sparse matrix in MFEM format. This
   /// assembly is compatible with device execution.
   FULL,
   /// Form assembled at element level, which computes and stores dense element
   /// matrices.
   ELEMENT,
   /// Partially-assembled form, which computes and stores data only at
   /// quadrature points.
   PARTIAL,
   /// "Matrix-free" form that computes all of its action on-the-fly without any
   /// substantial storage.
   NONE,
};


/** @brief A "square matrix" operator for the associated FE space and
    BLFIntegrators The sum of all the BLFIntegrators can be used form the matrix
    M. This class also supports other assembly levels specified via the
    SetAssemblyLevel() function. */
class BilinearForm : public Matrix
{
   friend FABilinearFormExtension;

protected:
   /// Sparse matrix $ M $ to be associated with the form. Owned.
   SparseMatrix *mat;

   /** @brief Sparse Matrix $ M_e $ used to store the eliminations
        from the b.c.  Owned.
       $ M + M_e = M_{original} $ */
   SparseMatrix *mat_e;

   /// FE space on which the form lives. Not owned.
   FiniteElementSpace *fes;

   /** @brief The ::AssemblyLevel of the form (AssemblyLevel::LEGACY,
       AssemblyLevel::FULL, AssemblyLevel::ELEMENT, AssemblyLevel::PARTIAL) */
   AssemblyLevel assembly;

   /// Element batch size used in the form action (1, 8, num_elems, etc.)
   int batch;

   /** @brief Extension for supporting Full Assembly (FA),
       Element Assembly (EA),Partial Assembly (PA),
       or Matrix Free assembly (MF). */
   BilinearFormExtension *ext;

   /** Indicates if the sparse matrix is sorted after assembly when using
       Full Assembly (FA). */
   bool sort_sparse_matrix = false;

   /** @brief Indicates the Mesh::sequence corresponding to the current state of
       the BilinearForm. */
   long sequence;

   /** @brief Indicates the BilinearFormIntegrator%s stored in #domain_integs,
       #boundary_integs, #interior_face_integs, and #boundary_face_integs are
       owned by another BilinearForm. */
   int extern_bfs;

   /// Set of Domain Integrators to be applied.
<<<<<<< HEAD
   Array<BilinearFormIntegrator*> domain_integs; // owned
=======
   Array<BilinearFormIntegrator*> domain_integs;

>>>>>>> 8ed11a5c
   /// Element attribute marker (should be of length mesh->attributes.Max() or
   /// 0 if mesh->attributes is empty)
   /// Includes all by default.
   /// 0 - ignore attribute
   /// 1 - include attribute
<<<<<<< HEAD
   Array<Array<int>*>             domain_integs_marker; // not owned
=======
   Array<Array<int>*> domain_integs_marker; ///< Entries are not owned.
>>>>>>> 8ed11a5c

   /// Set of Boundary Integrators to be applied.
   Array<BilinearFormIntegrator*> boundary_integs; // owned
   Array<Array<int>*> boundary_integs_marker; ///< Entries are not owned.

   /// Set of interior face Integrators to be applied.
   Array<BilinearFormIntegrator*> interior_face_integs; // owned

   /// Set of boundary face Integrators to be applied.
   Array<BilinearFormIntegrator*> boundary_face_integs; // owned
   Array<Array<int>*> boundary_face_integs_marker; ///< Entries are not owned.

<<<<<<< HEAD
   /// Set of internal boundary face integrators to be applied.
   Array<BilinearFormIntegrator*> internal_boundary_face_integs;
   Array<Array<int>*> internal_boundary_face_integs_marker; ///< Entries not owned.

   DenseMatrix elemmat;
   Array<int>  vdofs;
=======
   mutable DenseMatrix elemmat;
   mutable Array<int>  vdofs;
>>>>>>> 8ed11a5c

   DenseTensor *element_matrices; ///< Owned.

   StaticCondensation *static_cond; ///< Owned.
   Hybridization *hybridization; ///< Owned.

   /** @brief This data member allows one to specify what should be done to the
       diagonal matrix entries and corresponding RHS values upon elimination of
       the constrained DoFs. */
   DiagonalPolicy diag_policy;

   int precompute_sparsity;

   /// Allocate appropriate SparseMatrix and assign it to #mat
   void AllocMat();

   /** @brief For partially conforming trial and/or test FE spaces, complete the
       assembly process by performing $ P^t A P $ where $ A $ is the
       internal sparse matrix and $ P $ is the conforming prolongation
       matrix of the trial/test FE space. After this call the
       BilinearForm becomes an operator on the conforming FE space. */
   void ConformingAssemble();

   /// may be used in the construction of derived classes
   BilinearForm() : Matrix (0)
   {
      fes = NULL; sequence = -1;
      mat = mat_e = NULL; extern_bfs = 0; element_matrices = NULL;
      static_cond = NULL; hybridization = NULL;
      precompute_sparsity = 0;
      diag_policy = DIAG_KEEP;
      assembly = AssemblyLevel::LEGACY;
      batch = 1;
      ext = NULL;
   }

public:
   /// Creates bilinear form associated with FE space @a *f.
   /** The pointer @a f is not owned by the newly constructed object. */
   BilinearForm(FiniteElementSpace *f);

   /** @brief Create a BilinearForm on the FiniteElementSpace @a f, using the
       same integrators as the BilinearForm @a bf.

       The pointer @a f is not owned by the newly constructed object.

       The integrators in @a bf are copied as pointers and they are not owned by
       the newly constructed BilinearForm.

       The optional parameter @a ps is used to initialize the internal flag
       #precompute_sparsity, see UsePrecomputedSparsity() for details. */
   BilinearForm(FiniteElementSpace *f, BilinearForm *bf, int ps = 0);

   /// Explicitly prohibit copy construction/assignment of BilinearForms
   BilinearForm(const BilinearForm &) = delete;
   BilinearForm &operator=(const BilinearForm &) = delete;

   /// Move constructor for BilinearForm.
   /** This constructor "steals" the owned data members from the @a other
       BilinearForm. */
   BilinearForm(BilinearForm &&other);

   /// Move assignment operator for BilinearForm
   /** This assignment first frees all owned data, then "steals" the owned data
       members from the @a other BilinearForm. */
   BilinearForm& operator=(BilinearForm &&other);

   /// Get the size of the BilinearForm as a square matrix.
   int Size() const { return height; }

   /// Set the desired assembly level.
   /** Valid choices are:

       - AssemblyLevel::LEGACY (default)
       - AssemblyLevel::FULL
       - AssemblyLevel::PARTIAL
       - AssemblyLevel::ELEMENT
       - AssemblyLevel::NONE

       If used, this method must be called before assembly. */
   void SetAssemblyLevel(AssemblyLevel assembly_level);

   /** @brief Force the sparse matrix column indices to be sorted when using
       AssemblyLevel::FULL.

       When assembling on device the assembly algorithm uses atomic operations
       to insert values in the sparse matrix, which can result in different
       column index orderings across runs. Calling this method with @a enable_it
       set to @a true forces a sorting algorithm to be called at the end of the
       assembly procedure to ensure sorted column indices (and therefore
       deterministic results).
   */
   void EnableSparseMatrixSorting(bool enable_it)
   {
      sort_sparse_matrix = enable_it;
   }

   /// Returns the assembly level
   AssemblyLevel GetAssemblyLevel() const { return assembly; }

   Hybridization *GetHybridization() const { return hybridization; }

   /** @brief Enable the use of static condensation. For details see the
       description for class StaticCondensation in fem/staticcond.hpp This
       method should be called before assembly. If the number of unknowns after
        static condensation is not reduced, it is not enabled. */
   void EnableStaticCondensation();

   /** @brief Check if static condensation was actually enabled by a previous
       call to EnableStaticCondensation(). */
   bool StaticCondensationIsEnabled() const { return static_cond; }

   /// Return the trace FE space associated with static condensation.
   FiniteElementSpace *SCFESpace() const
   { return static_cond ? static_cond->GetTraceFESpace() : NULL; }

   /// Enable hybridization.
   /** For details see the description for class
       Hybridization in fem/hybridization.hpp. This method should be called
       before assembly. */
   void EnableHybridization(FiniteElementSpace *constr_space,
                            BilinearFormIntegrator *constr_integ,
                            const Array<int> &ess_tdof_list);

   /** @brief For scalar FE spaces, precompute the sparsity pattern of the
       matrix (assuming dense element matrices) based on the types of
       integrators present in the bilinear form. */
   void UsePrecomputedSparsity(int ps = 1) { precompute_sparsity = ps; }

   /** @brief Use the given CSR sparsity pattern to allocate the internal
       SparseMatrix.

       - The @a I and @a J arrays must define a square graph with size equal to
         GetVSize() of the associated FiniteElementSpace.
       - This method should be called after enabling static condensation or
         hybridization, if used.
       - In the case of static condensation, @a I and @a J are not used.
       - The ownership of the arrays @a I and @a J remains with the caller. */
   void UseSparsity(int *I, int *J, bool isSorted);

   /// Use the sparsity of @a A to allocate the internal SparseMatrix.
   void UseSparsity(SparseMatrix &A);

   /** @brief Pre-allocate the internal SparseMatrix before assembly.
       If the internal flag #precompute_sparsity
       is set, the matrix is allocated in CSR format (i.e.
       finalized) and the entries are initialized with zeros. */
   void AllocateMatrix() { if (mat == NULL) { AllocMat(); } }

   /// Access all the integrators added with AddDomainIntegrator().
   Array<BilinearFormIntegrator*> *GetDBFI() { return &domain_integs; }

   /** @brief Access all boundary markers added with AddDomainIntegrator().
       If no marker was specified when the integrator was added, the
       corresponding pointer (to Array<int>) will be NULL. */
   Array<Array<int>*> *GetDBFI_Marker() { return &domain_integs_marker; }

   /// Access all the integrators added with AddBoundaryIntegrator().
   Array<BilinearFormIntegrator*> *GetBBFI() { return &boundary_integs; }
   /** @brief Access all boundary markers added with AddBoundaryIntegrator().
       If no marker was specified when the integrator was added, the
       corresponding pointer (to Array<int>) will be NULL. */
   Array<Array<int>*> *GetBBFI_Marker() { return &boundary_integs_marker; }

   /// Access all integrators added with AddInteriorFaceIntegrator().
   Array<BilinearFormIntegrator*> *GetFBFI() { return &interior_face_integs; }

   /// Access all integrators added with AddBdrFaceIntegrator().
   Array<BilinearFormIntegrator*> *GetBFBFI() { return &boundary_face_integs; }

   /** @brief Access all boundary markers added with AddBdrFaceIntegrator().
       If no marker was specified when the integrator was added, the
       corresponding pointer (to Array<int>) will be NULL. */
   Array<Array<int>*> *GetBFBFI_Marker()
   { return &boundary_face_integs_marker; }

   /// Returns a reference to: $ M_{ij} $
   const real_t &operator()(int i, int j) { return (*mat)(i,j); }

   /// Returns a reference to: $ M_{ij} $
   real_t &Elem(int i, int j) override;

   /// Returns constant reference to: $ M_{ij} $
   const real_t &Elem(int i, int j) const override;

   /// Matrix vector multiplication:  $ y = M x $
   void Mult(const Vector &x, Vector &y) const override;

   /** @brief Matrix vector multiplication with the original uneliminated
       matrix.  The original matrix is $ M + M_e $ so we have:
       $ y = M x + M_e x $ */
   void FullMult(const Vector &x, Vector &y) const
   { mat->Mult(x, y); mat_e->AddMult(x, y); }

   /// Add the matrix vector multiple to a vector:  $ y += a M x $
   void AddMult(const Vector &x, Vector &y, const real_t a = 1.0) const override
   { mat -> AddMult (x, y, a); }

   /** @brief Add the original uneliminated matrix vector multiple to a vector.
       The original matrix is $ M + Me $ so we have:
       $ y += M x + M_e x $ */
   void FullAddMult(const Vector &x, Vector &y) const
   { mat->AddMult(x, y); mat_e->AddMult(x, y); }

   /// Add the matrix transpose vector multiplication:  $ y += a M^T x $
   void AddMultTranspose(const Vector & x, Vector & y,
                         const real_t a = 1.0) const override
   { mat->AddMultTranspose(x, y, a); }

   /** @brief Add the original uneliminated matrix transpose vector
       multiple to a vector. The original matrix is $ M + M_e $
       so we have: $ y += M^T x + {M_e}^T x $ */
   void FullAddMultTranspose(const Vector & x, Vector & y) const
   { mat->AddMultTranspose(x, y); mat_e->AddMultTranspose(x, y); }

   /// Matrix transpose vector multiplication:  $ y = M^T x $
   void MultTranspose(const Vector & x, Vector & y) const override;

   /// Compute $ y^T M x $
   real_t InnerProduct(const Vector &x, const Vector &y) const
   { return mat->InnerProduct (x, y); }

   /** @brief Returns a pointer to (approximation) of the matrix inverse:
       $ M^{-1} $ (currently returns NULL) */
   MatrixInverse *Inverse() const override;

   /** @brief Finalizes the matrix initialization if the ::AssemblyLevel is
       AssemblyLevel::LEGACY.
       The matrix that gets finalized is different if you are using static
       condensation or hybridization.*/
   void Finalize(int skip_zeros = 1) override;

   /** @brief Returns a const reference to the sparse matrix:  $ M $
    *
       This will fail if HasSpMat() is false. */
   const SparseMatrix &SpMat() const
   {
      MFEM_VERIFY(mat, "mat is NULL and can't be dereferenced");
      return *mat;
   }

   /** @brief Returns a reference to the sparse matrix:  $ M $
    *
       This will fail if HasSpMat() is false. */
   SparseMatrix &SpMat()
   {
      MFEM_VERIFY(mat, "mat is NULL and can't be dereferenced");
      return *mat;
   }

   /** @brief Returns true if the sparse matrix is not null, false otherwise.
    *
       @sa SpMat(). */
   bool HasSpMat()
   {
      return mat != nullptr;
   }


   /**  @brief Nullifies the internal matrix $ M $ and returns a pointer
        to it.  Used for transferring ownership. */
   SparseMatrix *LoseMat() { SparseMatrix *tmp = mat; mat = NULL; return tmp; }

   /** @brief Returns a const reference to the sparse matrix of eliminated b.c.:
       $ M_e $

       This will fail if HasSpMatElim() is false. */
   const SparseMatrix &SpMatElim() const
   {
      MFEM_VERIFY(mat_e, "mat_e is NULL and can't be dereferenced");
      return *mat_e;
   }

   /** @brief Returns a reference to the sparse matrix of eliminated b.c.:
       $ M_e $

       This will fail if HasSpMatElim() is false. */
   SparseMatrix &SpMatElim()
   {
      MFEM_VERIFY(mat_e, "mat_e is NULL and can't be dereferenced");
      return *mat_e;
   }

   /**  @brief Returns true if the sparse matrix of eliminated b.c.s is not
        null, false otherwise.

        @sa SpMatElim(). */
   bool HasSpMatElim()
   {
      return mat_e != nullptr;
   }

   /// Adds new Domain Integrator. Assumes ownership of @a bfi.
   void AddDomainIntegrator(BilinearFormIntegrator *bfi);

   /// Adds new Domain Integrator restricted to certain elements specified by
   /// the @a elem_attr_marker.
   void AddDomainIntegrator(BilinearFormIntegrator *bfi,
                            Array<int> &elem_marker);

   /// Adds new Boundary Integrator. Assumes ownership of @a bfi.
   void AddBoundaryIntegrator(BilinearFormIntegrator *bfi);

   /** @brief Adds new Boundary Integrator, restricted to specific boundary
       attributes.

       Assumes ownership of @a bfi. The array @a bdr_marker is stored internally
       as a pointer to the given Array<int> object. */
   void AddBoundaryIntegrator(BilinearFormIntegrator *bfi,
                              Array<int> &bdr_marker);

   /// Adds new interior Face Integrator. Assumes ownership of @a bfi.
   void AddInteriorFaceIntegrator(BilinearFormIntegrator *bfi);

   /// Adds new boundary Face Integrator. Assumes ownership of @a bfi.
   void AddBdrFaceIntegrator(BilinearFormIntegrator *bfi);

   /** @brief Adds new boundary Face Integrator, restricted to specific boundary
       attributes.

       Assumes ownership of @a bfi. The array @a bdr_marker is stored internally
       as a pointer to the given Array<int> object. */
   void AddBdrFaceIntegrator(BilinearFormIntegrator *bfi,
                             Array<int> &bdr_marker);

<<<<<<< HEAD
   /// @brief Add new internal boundary face integrator. Assumes ownership of
   /// @a bfi.
   void AddInternalBoundaryFaceIntegrator(BilinearFormIntegrator *bfi);

   /** @brief Add new internal boundary face integrator, restricted to the given
       boundary attributes.

       Assumes ownership of @a bfi. The array @a internal_bdr_attr_marker is
       stored internally as a pointer to the given Array<int> object. */
   void AddInternalBoundaryFaceIntegrator(BilinearFormIntegrator *bfi,
                                          Array<int> &internal_bdr_attr_marker);

   /// Sets all sparse values of \f$ M \f$ and \f$ M_e \f$ to 'a'.
   void operator=(const double a)
=======
   /// Sets all sparse values of $ M $ and $ M_e $ to 'a'.
   void operator=(const real_t a)
>>>>>>> 8ed11a5c
   {
      if (mat != NULL) { *mat = a; }
      if (mat_e != NULL) { *mat_e = a; }
   }

   /// Assembles the form i.e. sums over all domain/bdr integrators.
   void Assemble(int skip_zeros = 1);

   /** @brief Assemble the diagonal of the bilinear form into @a diag. Note that
       @a diag is a tdof Vector.

       When the AssemblyLevel is not LEGACY, and the mesh has hanging nodes,
       this method returns |P^T| d_l, where d_l is the diagonal of the form
       before applying conforming assembly, P^T is the transpose of the
       conforming prolongation, and |.| denotes the entry-wise absolute value.
       In general, this is just an approximation of the exact diagonal for this
       case. */
   void AssembleDiagonal(Vector &diag) const override;

   /// Get the finite element space prolongation operator.
   const Operator *GetProlongation() const override
   { return fes->GetConformingProlongation(); }

   /// Get the finite element space restriction operator
   const Operator *GetRestriction() const override
   { return fes->GetConformingRestriction(); }

   /// Get the output finite element space prolongation matrix
   const Operator *GetOutputProlongation() const override
   { return GetProlongation(); }

   /** @brief Returns the output fe space restriction matrix, transposed

       Logically, this is the transpose of GetOutputRestriction, but in
       practice it is convenient to have it in transposed form for
       construction of RAP operators in matrix-free methods. */
   const Operator *GetOutputRestrictionTranspose() const override
   { return fes->GetRestrictionTransposeOperator(); }

   /// Get the output finite element space restriction matrix
   const Operator *GetOutputRestriction() const override
   { return GetRestriction(); }

   /// Compute serial RAP operator and store it in @a A as a SparseMatrix.
   void SerialRAP(OperatorHandle &A)
   {
      MFEM_ASSERT(mat, "SerialRAP requires the SparseMatrix to be assembled.");
      ConformingAssemble();
      A.Reset(mat, false);
   }

   /** @brief Form the linear system A X = B, corresponding to this bilinear
       form and the linear form @a b(.). */
   /** This method applies any necessary transformations to the linear system
       such as: eliminating boundary conditions; applying conforming constraints
       for non-conforming AMR; parallel assembly; static condensation;
       hybridization.

       The GridFunction-size vector @a x must contain the essential b.c. The
       BilinearForm and the LinearForm-size vector @a b must be assembled.

       The vector @a X is initialized with a suitable initial guess: when using
       hybridization, the vector @a X is set to zero; otherwise, the essential
       entries of @a X are set to the corresponding b.c. and all other entries
       are set to zero (@a copy_interior == 0) or copied from @a x
       (@a copy_interior != 0).

       This method can be called multiple times (with the same @a ess_tdof_list
       array) to initialize different right-hand sides and boundary condition
       values.

       After solving the linear system, the finite element solution @a x can be
       recovered by calling RecoverFEMSolution() (with the same vectors @a X,
       @a b, and @a x).

       NOTE: If there are no transformations, @a X simply reuses the data of
             @a x. */
   virtual void FormLinearSystem(const Array<int> &ess_tdof_list, Vector &x,
                                 Vector &b, OperatorHandle &A, Vector &X,
                                 Vector &B, int copy_interior = 0);

   /** @brief Form the linear system A X = B, corresponding to this bilinear
       form and the linear form @a b(.). */
   /** Version of the method FormLinearSystem() where the system matrix is
       returned in the variable @a A, of type OpType, holding a *reference* to
       the system matrix (created with the method OpType::MakeRef()). The
       reference will be invalidated when SetOperatorType(), Update(), or the
       destructor is called. */
   template <typename OpType>
   void FormLinearSystem(const Array<int> &ess_tdof_list, Vector &x, Vector &b,
                         OpType &A, Vector &X, Vector &B,
                         int copy_interior = 0)
   {
      OperatorHandle Ah;
      FormLinearSystem(ess_tdof_list, x, b, Ah, X, B, copy_interior);
      OpType *A_ptr = Ah.Is<OpType>();
      MFEM_VERIFY(A_ptr, "invalid OpType used");
      A.MakeRef(*A_ptr);
   }

   /// Form the linear system matrix @a A, see FormLinearSystem() for details.
   virtual void FormSystemMatrix(const Array<int> &ess_tdof_list,
                                 OperatorHandle &A);

   /// Form the linear system matrix A, see FormLinearSystem() for details.
   /** Version of the method FormSystemMatrix() where the system matrix is
       returned in the variable @a A, of type OpType, holding a *reference* to
       the system matrix (created with the method OpType::MakeRef()). The
       reference will be invalidated when SetOperatorType(), Update(), or the
       destructor is called. */
   template <typename OpType>
   void FormSystemMatrix(const Array<int> &ess_tdof_list, OpType &A)
   {
      OperatorHandle Ah;
      FormSystemMatrix(ess_tdof_list, Ah);
      OpType *A_ptr = Ah.Is<OpType>();
      MFEM_VERIFY(A_ptr, "invalid OpType used");
      A.MakeRef(*A_ptr);
   }

   /// Recover the solution of a linear system formed with FormLinearSystem().
   /** Call this method after solving a linear system constructed using the
       FormLinearSystem() method to recover the solution as a GridFunction-size
       vector in @a x. Use the same arguments as in the FormLinearSystem() call.
   */
   void RecoverFEMSolution(const Vector &X, const Vector &b,
                           Vector &x) override;

   /// Compute and store internally all element matrices.
   void ComputeElementMatrices();

   /// Free the memory used by the element matrices.
   void FreeElementMatrices()
   { delete element_matrices; element_matrices = NULL; }

   /// Compute the element matrix of the given element
   /** The element matrix is computed by calling the domain integrators
       or the one stored internally by a prior call of ComputeElementMatrices()
       is returned when available.
   */
   void ComputeElementMatrix(int i, DenseMatrix &elmat) const;

   /// Compute the boundary element matrix of the given boundary element
   /** @note The boundary attribute markers of the integrators are ignored. */
   void ComputeBdrElementMatrix(int i, DenseMatrix &elmat) const;

   /// Compute the face matrix of the given face element
   void ComputeFaceMatrix(int i, DenseMatrix &elmat) const;

   /// Compute the boundary face matrix of the given boundary element
   /** @note The boundary attribute markers of the integrators are ignored. */
   void ComputeBdrFaceMatrix(int i, DenseMatrix &elmat) const;

   /// Assemble the given element matrix
   /** The element matrix @a elmat is assembled for the element @a i, i.e.
       added to the system matrix. The flag @a skip_zeros skips the zero
       elements of the matrix, unless they are breaking the symmetry of
       the system matrix.
   */
   void AssembleElementMatrix(int i, const DenseMatrix &elmat,
                              int skip_zeros = 1);

   /// Assemble the given element matrix
   /** The element matrix @a elmat is assembled for the element @a i, i.e.
       added to the system matrix. The vdofs of the element are returned
       in @a vdofs. The flag @a skip_zeros skips the zero elements of the
       matrix, unless they are breaking the symmetry of the system matrix.
   */
   void AssembleElementMatrix(int i, const DenseMatrix &elmat,
                              Array<int> &vdofs, int skip_zeros = 1);

   /// Assemble the given boundary element matrix
   /** The boundary element matrix @a elmat is assembled for the boundary
       element @a i, i.e. added to the system matrix. The flag @a skip_zeros
       skips the zero elements of the matrix, unless they are breaking the
       symmetry of the system matrix.
   */
   void AssembleBdrElementMatrix(int i, const DenseMatrix &elmat,
                                 int skip_zeros = 1);

   /// Assemble the given boundary element matrix
   /** The boundary element matrix @a elmat is assembled for the boundary
       element @a i, i.e. added to the system matrix. The vdofs of the element
       are returned in @a vdofs. The flag @a skip_zeros skips the zero elements
       of the matrix, unless they are breaking the symmetry of the system
       matrix. */
   void AssembleBdrElementMatrix(int i, const DenseMatrix &elmat,
                                 Array<int> &vdofs, int skip_zeros = 1);

   /// Eliminate essential boundary DOFs from the system.
   /** The array @a bdr_attr_is_ess marks boundary attributes that constitute
       the essential part of the boundary. By default, the diagonal at the
       essential DOFs is set to 1.0. This behavior is controlled by the argument
       @a dpolicy. */
   void EliminateEssentialBC(const Array<int> &bdr_attr_is_ess,
                             const Vector &sol, Vector &rhs,
                             DiagonalPolicy dpolicy = DIAG_ONE);

   /// Eliminate essential boundary DOFs from the system matrix.
   void EliminateEssentialBC(const Array<int> &bdr_attr_is_ess,
                             DiagonalPolicy dpolicy = DIAG_ONE);
   /// Perform elimination and set the diagonal entry to the given value
   void EliminateEssentialBCDiag(const Array<int> &bdr_attr_is_ess,
                                 real_t value);

   /// Eliminate the given @a vdofs. NOTE: here, @a vdofs is a list of DOFs.
   /** In this case the eliminations are applied to the internal $ M $
       and @a rhs without storing the elimination matrix $ M_e $. */
   void EliminateVDofs(const Array<int> &vdofs, const Vector &sol, Vector &rhs,
                       DiagonalPolicy dpolicy = DIAG_ONE);

   /** @brief Eliminate the given @a vdofs, storing the eliminated part
       internally in $ M_e $.

       This method works in conjunction with EliminateVDofsInRHS() and allows
       elimination of boundary conditions in multiple right-hand sides. In this
       method, @a vdofs is a list of DOFs. */
   void EliminateVDofs(const Array<int> &vdofs,
                       DiagonalPolicy dpolicy = DIAG_ONE);

   /** @brief Similar to
       EliminateVDofs(const Array<int> &, const Vector &,
                      Vector &, DiagonalPolicy)
       but here @a ess_dofs is a marker (boolean) array on all vector-dofs
       (@a ess_dofs[i] < 0 is true). */
   void EliminateEssentialBCFromDofs(const Array<int> &ess_dofs,
                                     const Vector &sol,
                                     Vector &rhs,
                                     DiagonalPolicy dpolicy = DIAG_ONE);

   /** @brief Similar to EliminateVDofs(const Array<int> &, DiagonalPolicy) but
       here @a ess_dofs is a marker (boolean) array on all vector-dofs
       (@a ess_dofs[i] < 0 is true). */
   void EliminateEssentialBCFromDofs(const Array<int> &ess_dofs,
                                     DiagonalPolicy dpolicy = DIAG_ONE);
   /// Perform elimination and set the diagonal entry to the given value
   void EliminateEssentialBCFromDofsDiag(const Array<int> &ess_dofs,
                                         real_t value);

   /** @brief Use the stored eliminated part of the matrix (see
       EliminateVDofs(const Array<int> &, DiagonalPolicy)) to modify the r.h.s.
       @a b; @a vdofs is a list of DOFs (non-directional, i.e. >= 0). */
   void EliminateVDofsInRHS(const Array<int> &vdofs, const Vector &x,
                            Vector &b);

   /** @brief Compute inner product for full uneliminated matrix:
        $ y^T M x + y^T M_e x $ */
   real_t FullInnerProduct(const Vector &x, const Vector &y) const
   { return mat->InnerProduct(x, y) + mat_e->InnerProduct(x, y); }

   /** @brief Update the @a FiniteElementSpace and delete all data associated
       with the old one. */
   virtual void Update(FiniteElementSpace *nfes = NULL);

   /// (DEPRECATED) Return the FE space associated with the BilinearForm.
   /** @deprecated Use FESpace() instead. */
   MFEM_DEPRECATED FiniteElementSpace *GetFES() { return fes; }

   /// Return the FE space associated with the BilinearForm.
   FiniteElementSpace *FESpace() { return fes; }

   /// Read-only access to the associated FiniteElementSpace.
   const FiniteElementSpace *FESpace() const { return fes; }

   /** @brief Sets Operator::DiagonalPolicy used upon construction of the
       linear system.
       Policies include:

       - DIAG_ZERO (Set the diagonal values to zero)
       - DIAG_ONE  (Set the diagonal values to one)
       - DIAG_KEEP (Keep the diagonal values)
   */
   void SetDiagonalPolicy(DiagonalPolicy policy);

   /// Indicate that integrators are not owned by the BilinearForm
   void UseExternalIntegrators() { extern_bfs = 1; }

   /** @brief Deletes internal matrices, bilinear integrators, and the
       BilinearFormExtension */
   virtual ~BilinearForm();
};


/**
   Class for assembling of bilinear forms `a(u,v)` defined on different
   trial and test spaces. The assembled matrix `M` is such that

       a(u,v) = V^t M U

   where `U` and `V` are the vectors representing the functions `u` and `v`,
   respectively.  The first argument, `u`, of `a(,)` is in the trial space
   and the second argument, `v`, is in the test space. Thus,

       # of rows of M = dimension of the test space and
       # of cols of M = dimension of the trial space.

   Both trial and test spaces should be defined on the same mesh.
*/
class MixedBilinearForm : public Matrix
{
protected:
   SparseMatrix *mat; ///< Owned.
   SparseMatrix *mat_e; ///< Owned.

   FiniteElementSpace *trial_fes, ///< Not owned
                      *test_fes;  ///< Not owned

   /// The form assembly level (full, partial, etc.)
   AssemblyLevel assembly;

   /** Extension for supporting Full Assembly (FA), Element Assembly (EA),
       Partial Assembly (PA), or Matrix Free assembly (MF). */
   MixedBilinearFormExtension *ext;

   /** @brief Indicates the BilinearFormIntegrator%s stored in
       MixedBilinearForm#domain_integs, MixedBilinearForm#boundary_integs,
       MixedBilinearForm#trace_face_integs and
       MixedBilinearForm#boundary_trace_face_integs
       are owned by another MixedBilinearForm. */
   int extern_bfs;

   /// Domain integrators.
   Array<BilinearFormIntegrator*> domain_integs;
   /// Entries are not owned.
   Array<Array<int>*> domain_integs_marker;

   /// Boundary integrators.
   Array<BilinearFormIntegrator*> boundary_integs;
   /// Entries are not owned.
   Array<Array<int>*> boundary_integs_marker;

   /// Trace face (skeleton) integrators.
   Array<BilinearFormIntegrator*> trace_face_integs;

   /// Boundary trace face (skeleton) integrators.
   Array<BilinearFormIntegrator*> boundary_trace_face_integs;
   /// Entries are not owned.
   Array<Array<int>*> boundary_trace_face_integs_marker;

   mutable DenseMatrix elemmat;
   mutable Array<int>  trial_vdofs, test_vdofs;

private:
   /// Copy construction is not supported; body is undefined.
   MixedBilinearForm(const MixedBilinearForm &);

   /// Copy assignment is not supported; body is undefined.
   MixedBilinearForm &operator=(const MixedBilinearForm &);

public:
   /** @brief Construct a MixedBilinearForm on the given trial, @a tr_fes, and
       test, @a te_fes, FiniteElementSpace%s. */
   /** The pointers @a tr_fes and @a te_fes are not owned by the newly
       constructed object. */
   MixedBilinearForm(FiniteElementSpace *tr_fes,
                     FiniteElementSpace *te_fes);

   /** @brief Create a MixedBilinearForm on the given trial, @a tr_fes, and
       test, @a te_fes, FiniteElementSpace%s, using the same integrators as the
       MixedBilinearForm @a mbf.

       The pointers @a tr_fes and @a te_fes are not owned by the newly
       constructed object.

       The integrators in @a mbf are copied as pointers and they are not owned
       by the newly constructed MixedBilinearForm. */
   MixedBilinearForm(FiniteElementSpace *tr_fes,
                     FiniteElementSpace *te_fes,
                     MixedBilinearForm *mbf);

   /// Returns a reference to: $ M_{ij} $
   real_t &Elem(int i, int j) override;

   /// Returns a reference to: $ M_{ij} $
   const real_t &Elem(int i, int j) const override;

   /// Matrix multiplication: $ y = M x $
   void Mult(const Vector & x, Vector & y) const override;

   /// Add the matrix vector multiple to a vector:  $ y += a M x $
   void AddMult(const Vector & x, Vector & y,
                const real_t a = 1.0) const override;

   /// Matrix transpose vector multiplication:  $ y = M^T x $
   void MultTranspose(const Vector & x, Vector & y) const override;

   /// Add the matrix transpose vector multiplication:  $ y += a M^T x $
   void AddMultTranspose(const Vector & x, Vector & y,
                         const real_t a = 1.0) const override;

   /** @brief Returns a pointer to (approximation) of the matrix inverse:
       $ M^{-1} $ (currently unimplemented and returns NULL)*/
   MatrixInverse *Inverse() const override;

   /** @brief Finalizes the matrix initialization if the ::AssemblyLevel is
       AssemblyLevel::LEGACY.*/
   void Finalize(int skip_zeros = 1) override;

   /** @brief Extract the associated matrix as SparseMatrix blocks. The number
       of block rows and columns is given by the vector dimensions (vdim) of the
       test and trial spaces, respectively. */
   void GetBlocks(Array2D<SparseMatrix *> &blocks) const;

   /// Returns a const reference to the sparse matrix:  $ M $
   /** This will segfault if the usual sparse mat is not defined
       like when static condensation is being used or AllocMat() has
       not yet been called. */
   const SparseMatrix &SpMat() const
   {
      MFEM_VERIFY(mat, "mat is NULL and can't be dereferenced");
      return *mat;
   }

   /// Returns a reference to the sparse matrix:  $ M $
   SparseMatrix &SpMat()
   {
      MFEM_VERIFY(mat, "mat is NULL and can't be dereferenced");
      return *mat;
   }

   /**  @brief Nullifies the internal matrix $ M $ and returns a pointer
        to it.  Used for transferring ownership. */
   SparseMatrix *LoseMat() { SparseMatrix *tmp = mat; mat = NULL; return tmp; }

   /// Returns a const reference to the sparse matrix of eliminated b.c.:  $ M_e $
   const SparseMatrix &SpMatElim() const
   {
      MFEM_VERIFY(mat_e, "mat_e is NULL and can't be dereferenced");
      return *mat_e;
   }

   /// Returns a reference to the sparse matrix of eliminated b.c.:  $ M_e $
   SparseMatrix &SpMatElim()
   {
      MFEM_VERIFY(mat_e, "mat_e is NULL and can't be dereferenced");
      return *mat_e;
   }

   /// Adds a domain integrator. Assumes ownership of @a bfi.
   void AddDomainIntegrator(BilinearFormIntegrator *bfi);

   /// Adds a domain integrator. Assumes ownership of @a bfi.
   void AddDomainIntegrator(BilinearFormIntegrator *bfi,
                            Array<int> &elem_marker);

   /// Adds a boundary integrator. Assumes ownership of @a bfi.
   void AddBoundaryIntegrator(BilinearFormIntegrator *bfi);

   /// Adds a boundary integrator. Assumes ownership of @a bfi.
   void AddBoundaryIntegrator(BilinearFormIntegrator * bfi,
                              Array<int> &bdr_marker);

   /** @brief Add a trace face integrator. Assumes ownership of @a bfi.

       This type of integrator assembles terms over all faces of the mesh using
       the face FE from the trial space and the two adjacent volume FEs from
       the test space. */
   void AddTraceFaceIntegrator(BilinearFormIntegrator *bfi);

   /// Adds a boundary trace face integrator. Assumes ownership of @a bfi.
   void AddBdrTraceFaceIntegrator(BilinearFormIntegrator * bfi);

   /// Adds a boundary trace face integrator. Assumes ownership of @a bfi.
   void AddBdrTraceFaceIntegrator(BilinearFormIntegrator * bfi,
                                  Array<int> &bdr_marker);

   /// Access all integrators added with AddDomainIntegrator().
   Array<BilinearFormIntegrator*> *GetDBFI() { return &domain_integs; }
   /** @brief Access all domain markers added with AddDomainIntegrator().
       If no marker was specified when the integrator was added, the
       corresponding pointer (to Array<int>) will be NULL. */
   Array<Array<int>*> *GetDBFI_Marker() { return &domain_integs_marker; }

   /// Access all integrators added with AddBoundaryIntegrator().
   Array<BilinearFormIntegrator*> *GetBBFI() { return &boundary_integs; }

   /** @brief Access all boundary markers added with AddBoundaryIntegrator().

       If no marker was specified when the integrator was added, the
       corresponding pointer (to Array<int>) will be NULL. */
   Array<Array<int>*> *GetBBFI_Marker() { return &boundary_integs_marker; }

   /// Access all integrators added with AddTraceFaceIntegrator().
   Array<BilinearFormIntegrator*> *GetTFBFI() { return &trace_face_integs; }

   /// Access all integrators added with AddBdrTraceFaceIntegrator().
   Array<BilinearFormIntegrator*> *GetBTFBFI()
   { return &boundary_trace_face_integs; }

   /** @brief Access all boundary markers added with AddBdrTraceFaceIntegrator()

       If no marker was specified when the integrator was added, the
       corresponding pointer (to Array<int>) will be NULL. */
   Array<Array<int>*> *GetBTFBFI_Marker()
   { return &boundary_trace_face_integs_marker; }

   /// Sets all sparse values of $ M $ to @a a.
   void operator=(const real_t a) { *mat = a; }

   /// Set the desired assembly level. The default is AssemblyLevel::LEGACY.
   /** This method must be called before assembly. See ::AssemblyLevel*/
   void SetAssemblyLevel(AssemblyLevel assembly_level);

   void Assemble(int skip_zeros = 1);

   /** @brief Assemble the diagonal of ADA^T into diag, where A is this mixed
       bilinear form and D is a diagonal. */
   void AssembleDiagonal_ADAt(const Vector &D, Vector &diag) const;

   /// Get the input finite element space prolongation matrix
   const Operator *GetProlongation() const override
   { return trial_fes->GetProlongationMatrix(); }

   /// Get the input finite element space restriction matrix
   const Operator *GetRestriction() const override
   { return trial_fes->GetRestrictionMatrix(); }

   /// Get the test finite element space prolongation matrix
   const Operator *GetOutputProlongation() const override
   { return test_fes->GetProlongationMatrix(); }

   /// Get the test finite element space restriction matrix
   const Operator *GetOutputRestriction() const override
   { return test_fes->GetRestrictionMatrix(); }

   /** @brief For partially conforming trial and/or test FE spaces, complete the
       assembly process by performing $ P2^t A P1 $ where $ A $ is the
       internal sparse matrix; $ P1 $ and $ P2 $ are the conforming
       prolongation matrices of the trial and test FE spaces, respectively.
       After this call the MixedBilinearForm becomes an operator on the
       conforming FE spaces. */
   void ConformingAssemble();

   /// Compute the element matrix of the given element
   void ComputeElementMatrix(int i, DenseMatrix &elmat) const;

   /// Compute the boundary element matrix of the given boundary element
   /** @note The boundary attribute markers of the integrators are ignored. */
   void ComputeBdrElementMatrix(int i, DenseMatrix &elmat) const;

   /// Compute the trace face matrix of the given face element
   void ComputeTraceFaceMatrix(int i, DenseMatrix &elmat) const;

   /// Compute the boundary trace face matrix of the given boundary element
   /** @note The boundary attribute markers of the integrators are ignored. */
   void ComputeBdrTraceFaceMatrix(int i, DenseMatrix &elmat) const;

   /// Assemble the given element matrix
   /** The element matrix @a elmat is assembled for the element @a i, i.e.
       added to the system matrix. The flag @a skip_zeros skips the zero
       elements of the matrix, unless they are breaking the symmetry of
       the system matrix.
   */
   void AssembleElementMatrix(int i, const DenseMatrix &elmat,
                              int skip_zeros = 1);

   /// Assemble the given element matrix
   /** The element matrix @a elmat is assembled for the element @a i, i.e.
       added to the system matrix. The vdofs of the element are returned
       in @a trial_vdofs and @a test_vdofs. The flag @a skip_zeros skips
       the zero elements of the matrix, unless they are breaking the symmetry
       of the system matrix.
   */
   void AssembleElementMatrix(int i, const DenseMatrix &elmat,
                              Array<int> &trial_vdofs, Array<int> &test_vdofs,
                              int skip_zeros = 1);

   /// Assemble the given boundary element matrix
   /** The boundary element matrix @a elmat is assembled for the boundary
       element @a i, i.e. added to the system matrix. The flag @a skip_zeros
       skips the zero elements of the matrix, unless they are breaking the
       symmetry of the system matrix.
   */
   void AssembleBdrElementMatrix(int i, const DenseMatrix &elmat,
                                 int skip_zeros = 1);

   /// Assemble the given boundary element matrix
   /** The boundary element matrix @a elmat is assembled for the boundary
       element @a i, i.e. added to the system matrix. The vdofs of the element
       are returned in @a trial_vdofs and @a test_vdofs. The flag @a skip_zeros
       skips the zero elements of the matrix, unless they are breaking the
       symmetry of the system matrix.*/
   void AssembleBdrElementMatrix(int i, const DenseMatrix &elmat,
                                 Array<int> &trial_vdofs,
                                 Array<int> &test_vdofs,
                                 int skip_zeros = 1);

   /// Eliminate essential boundary trial DOFs from the system.
   /** The array @a bdr_attr_is_ess marks boundary attributes that constitute
       the essential part of the boundary. */
   void EliminateTrialEssentialBC(const Array<int> &bdr_attr_is_ess,
                                  const Vector &sol, Vector &rhs);

   /// Eliminate essential boundary trial DOFs from the system matrix.
   /** The array @a bdr_attr_is_ess marks boundary attributes that constitute
       the essential part of the boundary. */
   void EliminateTrialEssentialBC(const Array<int> &bdr_attr_is_ess);

   /// (DEPRECATED) Eliminate essential boundary trial DOFs from the system.
   /** @see EliminateTrialEssentialBC() */
   MFEM_DEPRECATED void EliminateTrialDofs(const Array<int> &bdr_attr_is_ess,
                                           const Vector &sol, Vector &rhs)
   { EliminateTrialEssentialBC(bdr_attr_is_ess, sol, rhs); }

   /// Eliminate the given trial @a vdofs. NOTE: here, @a vdofs is a list of DOFs.
   /** In this case the eliminations are applied to the internal $ M $
       and @a rhs without storing the elimination matrix $ M_e $. */
   void EliminateTrialVDofs(const Array<int> &vdofs, const Vector &sol,
                            Vector &rhs);

   /// Eliminate the given trial @a vdofs, storing the eliminated part internally in $ M_e $.
   /** This method works in conjunction with EliminateTrialVDofsInRHS() and allows
       elimination of boundary conditions in multiple right-hand sides. In this
       method, @a vdofs is a list of DOFs. */
   void EliminateTrialVDofs(const Array<int> &vdofs);

   /** @brief Use the stored eliminated part of the matrix (see
       EliminateTrialVDofs(const Array<int> &)) to modify the r.h.s.
       @a b; @a vdofs is a list of DOFs (non-directional, i.e. >= 0). */
   void EliminateTrialVDofsInRHS(const Array<int> &vdofs, const Vector &x,
                                 Vector &b);

   /** @brief Similar to
      EliminateTrialVDofs(const Array<int> &, const Vector &, Vector &)
      but here @a ess_dofs is a marker (boolean) array on all vector-dofs
      (@a ess_dofs[i] < 0 is true). */
   void EliminateEssentialBCFromTrialDofs(const Array<int> &marked_vdofs,
                                          const Vector &sol, Vector &rhs);

   /// Eliminate essential boundary test DOFs from the system matrix.
   /** The array @a bdr_attr_is_ess marks boundary attributes that constitute
       the essential part of the boundary. */
   void EliminateTestEssentialBC(const Array<int> &bdr_attr_is_ess);

   /// (DEPRECATED) Eliminate essential boundary test DOFs from the system.
   /** @see EliminateTestEssentialBC() */
   MFEM_DEPRECATED virtual void EliminateTestDofs(const Array<int>
                                                  &bdr_attr_is_ess)
   { EliminateTestEssentialBC(bdr_attr_is_ess); }

   /// Eliminate the given test @a vdofs. NOTE: here, @a vdofs is a list of DOFs.
   void EliminateTestVDofs(const Array<int> &vdofs);

   /** @brief Return in @a A that is column-constrained.

      This returns the same operator as FormRectangularLinearSystem(), but does
      without the transformations of the right-hand side. */
   virtual void FormRectangularSystemMatrix(const Array<int> &trial_tdof_list,
                                            const Array<int> &test_tdof_list,
                                            OperatorHandle &A);

   /** @brief Form the column-constrained linear system matrix A.

       Version of the method FormRectangularSystemMatrix() where the system
       matrix is returned in the variable @a A, of type OpType, holding a
       *reference* to the system matrix (created with the method
       OpType::MakeRef()). The reference will be invalidated when
       SetOperatorType(), Update(), or the destructor is called. */
   template <typename OpType>
   void FormRectangularSystemMatrix(const Array<int> &trial_tdof_list,
                                    const Array<int> &test_tdof_list, OpType &A)
   {
      OperatorHandle Ah;
      FormRectangularSystemMatrix(trial_tdof_list, test_tdof_list, Ah);
      OpType *A_ptr = Ah.Is<OpType>();
      MFEM_VERIFY(A_ptr, "invalid OpType used");
      A.MakeRef(*A_ptr);
   }

   /** @brief Form the linear system A X = B, corresponding to this mixed
       bilinear form and the linear form @a b(.).

       Return in @a A a *reference* to the system matrix that is
       column-constrained. The reference will be invalidated when
       SetOperatorType(), Update(), or the destructor is called. */
   virtual void FormRectangularLinearSystem(const Array<int> &trial_tdof_list,
                                            const Array<int> &test_tdof_list,
                                            Vector &x, Vector &b,
                                            OperatorHandle &A, Vector &X,
                                            Vector &B);

   /** @brief Form the linear system A X = B, corresponding to this bilinear
       form and the linear form @a b(.).

       Version of the method FormRectangularLinearSystem() where the system
       matrix is returned in the variable @a A, of type OpType, holding a
       *reference* to the system matrix (created with the method
       OpType::MakeRef()). The reference will be invalidated when
       SetOperatorType(), Update(), or the destructor is called. */
   template <typename OpType>
   void FormRectangularLinearSystem(const Array<int> &trial_tdof_list,
                                    const Array<int> &test_tdof_list,
                                    Vector &x, Vector &b,
                                    OpType &A, Vector &X, Vector &B)
   {
      OperatorHandle Ah;
      FormRectangularLinearSystem(trial_tdof_list, test_tdof_list, x, b,
                                  Ah, X, B);
      OpType *A_ptr = Ah.Is<OpType>();
      MFEM_VERIFY(A_ptr, "invalid OpType used");
      A.MakeRef(*A_ptr);
   }

   /// Must be called after making changes to #trial_fes or #test_fes.
   void Update();

   /// Return the trial FE space associated with the BilinearForm.
   FiniteElementSpace *TrialFESpace() { return trial_fes; }

   /// Read-only access to the associated trial FiniteElementSpace.
   const FiniteElementSpace *TrialFESpace() const { return trial_fes; }

   /// Return the test FE space associated with the BilinearForm.
   FiniteElementSpace *TestFESpace() { return test_fes; }

   /// Read-only access to the associated test FiniteElementSpace.
   const FiniteElementSpace *TestFESpace() const { return test_fes; }

   /** @brief Deletes internal matrices, bilinear integrators, and the
       BilinearFormExtension */
   virtual ~MixedBilinearForm();
};


/**
   Class for constructing the matrix representation of a linear operator,
   `v = L u`, from one FiniteElementSpace (domain) to another FiniteElementSpace
   (range). The constructed matrix `A` is such that

       V = A U

   where `U` and `V` are the vectors of degrees of freedom representing the
   functions `u` and `v`, respectively. The dimensions of `A` are

       number of rows of A = dimension of the range space and
       number of cols of A = dimension of the domain space.

   This class is very similar to MixedBilinearForm. One difference is that
   the linear operator `L` is defined using a special kind of
   BilinearFormIntegrator (we reuse its functionality instead of defining a
   new class). The other difference with the MixedBilinearForm class is that
   the "assembly" process overwrites the global matrix entries using the
   local element matrices instead of adding them.

   Note that if we define the bilinear form `b(u,v) := (Lu,v)` using an inner
   product in the range space, then its matrix representation, `B`, is

       B = M A, (since V^t B U = b(u,v) = (Lu,v) = V^t M A U)

   where `M` denotes the mass matrix for the inner product in the range space:
   `V1^t M V2 = (v1,v2)`. Similarly, if `c(u,w) := (Lu,Lw)` then

       C = A^t M A.
*/
class DiscreteLinearOperator : public MixedBilinearForm
{
private:
   /// Copy construction is not supported; body is undefined.
   DiscreteLinearOperator(const DiscreteLinearOperator &);

   /// Copy assignment is not supported; body is undefined.
   DiscreteLinearOperator &operator=(const DiscreteLinearOperator &);

public:
   /** @brief Construct a DiscreteLinearOperator on the given
       FiniteElementSpace%s @a domain_fes and @a range_fes. */
   /** The pointers @a domain_fes and @a range_fes are not owned by the newly
       constructed object. */
   DiscreteLinearOperator(FiniteElementSpace *domain_fes,
                          FiniteElementSpace *range_fes)
      : MixedBilinearForm(domain_fes, range_fes) { }

   /// Adds a domain interpolator. Assumes ownership of @a di.
   void AddDomainInterpolator(DiscreteInterpolator *di)
   { AddDomainIntegrator(di); }
   void AddDomainInterpolator(DiscreteInterpolator *di,
                              Array<int> &elem_marker)
   { AddDomainIntegrator(di, elem_marker); }

   /// Adds a trace face interpolator. Assumes ownership of @a di.
   void AddTraceFaceInterpolator(DiscreteInterpolator *di)
   { AddTraceFaceIntegrator(di); }

   /// Access all interpolators added with AddDomainInterpolator().
   Array<BilinearFormIntegrator*> *GetDI() { return &domain_integs; }
   Array<Array<int>*> *GetDI_Marker() { return &domain_integs_marker; }

   /// Set the desired assembly level. The default is AssemblyLevel::FULL.
   /** This method must be called before assembly. */
   void SetAssemblyLevel(AssemblyLevel assembly_level);

   /** @brief Construct the internal matrix representation of the discrete
       linear operator. */
   virtual void Assemble(int skip_zeros = 1);

   /** @brief Get the output finite element space restriction matrix in
       transposed form. */
   const Operator *GetOutputRestrictionTranspose() const override
   { return test_fes->GetRestrictionTransposeOperator(); }
};

}

#endif<|MERGE_RESOLUTION|>--- conflicted
+++ resolved
@@ -99,22 +99,14 @@
    int extern_bfs;
 
    /// Set of Domain Integrators to be applied.
-<<<<<<< HEAD
-   Array<BilinearFormIntegrator*> domain_integs; // owned
-=======
    Array<BilinearFormIntegrator*> domain_integs;
 
->>>>>>> 8ed11a5c
    /// Element attribute marker (should be of length mesh->attributes.Max() or
    /// 0 if mesh->attributes is empty)
    /// Includes all by default.
    /// 0 - ignore attribute
    /// 1 - include attribute
-<<<<<<< HEAD
-   Array<Array<int>*>             domain_integs_marker; // not owned
-=======
    Array<Array<int>*> domain_integs_marker; ///< Entries are not owned.
->>>>>>> 8ed11a5c
 
    /// Set of Boundary Integrators to be applied.
    Array<BilinearFormIntegrator*> boundary_integs; // owned
@@ -127,17 +119,12 @@
    Array<BilinearFormIntegrator*> boundary_face_integs; // owned
    Array<Array<int>*> boundary_face_integs_marker; ///< Entries are not owned.
 
-<<<<<<< HEAD
    /// Set of internal boundary face integrators to be applied.
    Array<BilinearFormIntegrator*> internal_boundary_face_integs;
    Array<Array<int>*> internal_boundary_face_integs_marker; ///< Entries not owned.
 
-   DenseMatrix elemmat;
-   Array<int>  vdofs;
-=======
    mutable DenseMatrix elemmat;
    mutable Array<int>  vdofs;
->>>>>>> 8ed11a5c
 
    DenseTensor *element_matrices; ///< Owned.
 
@@ -463,7 +450,6 @@
    void AddBdrFaceIntegrator(BilinearFormIntegrator *bfi,
                              Array<int> &bdr_marker);
 
-<<<<<<< HEAD
    /// @brief Add new internal boundary face integrator. Assumes ownership of
    /// @a bfi.
    void AddInternalBoundaryFaceIntegrator(BilinearFormIntegrator *bfi);
@@ -476,12 +462,8 @@
    void AddInternalBoundaryFaceIntegrator(BilinearFormIntegrator *bfi,
                                           Array<int> &internal_bdr_attr_marker);
 
-   /// Sets all sparse values of \f$ M \f$ and \f$ M_e \f$ to 'a'.
-   void operator=(const double a)
-=======
    /// Sets all sparse values of $ M $ and $ M_e $ to 'a'.
    void operator=(const real_t a)
->>>>>>> 8ed11a5c
    {
       if (mat != NULL) { *mat = a; }
       if (mat_e != NULL) { *mat_e = a; }
