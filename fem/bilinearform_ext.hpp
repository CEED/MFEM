// Copyright (c) 2010-2025, Lawrence Livermore National Security, LLC. Produced
// at the Lawrence Livermore National Laboratory. All Rights reserved. See files
// LICENSE and NOTICE for details. LLNL-CODE-806117.
//
// This file is part of the MFEM library. For more information and source code
// availability visit https://mfem.org.
//
// MFEM is free software; you can redistribute it and/or modify it under the
// terms of the BSD-3 license. We welcome feedback and contributions, see file
// CONTRIBUTING.md for details.

#ifndef MFEM_BILINEARFORM_EXT
#define MFEM_BILINEARFORM_EXT

#include "../config/config.hpp"
#include "fespace.hpp"
#include "../general/device.hpp"

namespace mfem
{

class BilinearForm;
class MixedBilinearForm;
class DiscreteLinearOperator;

/// Class extending the BilinearForm class to support different AssemblyLevels.
/**  FA - Full Assembly
     PA - Partial Assembly
     EA - Element Assembly
     MF - Matrix Free
*/
class BilinearFormExtension : public Operator
{
protected:
   BilinearForm *a; ///< Not owned

public:
   BilinearFormExtension(BilinearForm *form);

   MemoryClass GetMemoryClass() const override
   { return Device::GetDeviceMemoryClass(); }

   /// Get the finite element space prolongation matrix
   const Operator *GetProlongation() const override;

   /// Get the finite element space restriction matrix
   const Operator *GetRestriction() const override;

   /// Assemble at the level given for the BilinearFormExtension subclass
   virtual void Assemble() = 0;

   void AssembleDiagonal(Vector &diag) const override
   {
      MFEM_ABORT("AssembleDiagonal not implemented for this assembly level!");
   }

   virtual void FormSystemMatrix(const Array<int> &ess_tdof_list,
                                 OperatorHandle &A) = 0;
   virtual void FormLinearSystem(const Array<int> &ess_tdof_list,
                                 Vector &x, Vector &b,
                                 OperatorHandle &A, Vector &X, Vector &B,
                                 int copy_interior = 0) = 0;
   virtual void Update() = 0;
};

/// Data and methods for partially-assembled bilinear forms
class PABilinearFormExtension : public BilinearFormExtension
{
protected:
   const FiniteElementSpace *trial_fes, *test_fes; // Not owned
   /// Attributes of all mesh elements.
<<<<<<< HEAD
   const Array<int> *elem_attributes; // Not owned (borrowed from the mesh)
   const Array<int> *bdr_attributes; // Not owned (borrowed from the mesh)
=======
   const Array<int> *elem_attributes; // Not owned
   const Array<int> *bdr_face_attributes; // Not owned
>>>>>>> b7cbee27
   mutable Vector tmp_evec; // Work array
   mutable Vector localX, localY;
   mutable Vector int_face_X, int_face_Y;
   mutable Vector bdr_face_X, bdr_face_Y;
   mutable Vector int_face_dXdn, int_face_dYdn;
   mutable Vector bdr_face_dXdn, bdr_face_dYdn;
   const Operator *elem_restrict; // Not owned
   const FaceRestriction *int_face_restrict_lex; // Not owned
   const FaceRestriction *bdr_face_restrict_lex; // Not owned

public:
   PABilinearFormExtension(BilinearForm*);

   void Assemble() override;
   void AssembleDiagonal(Vector &diag) const override;
   void FormSystemMatrix(const Array<int> &ess_tdof_list,
                         OperatorHandle &A) override;
   void FormLinearSystem(const Array<int> &ess_tdof_list,
                         Vector &x, Vector &b,
                         OperatorHandle &A, Vector &X, Vector &B,
                         int copy_interior = 0) override;
   void Mult(const Vector &x, Vector &y) const override
   { MultInternal(x,y); }
   void AbsMult(const Vector &x, Vector &y) const override
   { MultInternal(x,y, true); }
   void MultTranspose(const Vector &x, Vector &y) const override;
   void Update() override;

protected:
   void SetupRestrictionOperators(const L2FaceValues m);
   void MultInternal(const Vector &x, Vector &y,
                     const bool useAbs = false) const;

   /// @brief Accumulate the action (or transpose) of the integrator on @a x
   /// into @a y, taking into account the (possibly null) @a markers array.
   ///
   /// If @a markers is non-null, then only those elements or boundary elements
   /// whose attribute is marked in the markers array will be added to @a y.
   ///
   /// @param integ The integrator (domain, boundary, or boundary face).
   /// @param x Input E-vector.
   /// @param markers Marked attributes (possibly null, meaning all attributes).
   /// @param attributes Array of element or boundary element attributes.
   /// @param transpose Compute the action or transpose of the integrator .
   /// @param y Output E-vector
   /// @param useAbs Apply absolute-value operator
   void AddMultWithMarkers(const BilinearFormIntegrator &integ,
                           const Vector &x,
                           const Array<int> *markers,
                           const Array<int> &attributes,
                           const bool transpose,
                           Vector &y,
                           const bool useAbs = false) const;

   /// @brief Performs the same function as AddMultWithMarkers, but takes as
   /// input and output face normal derivatives.
   ///
   /// This is required when the integrator requires face normal derivatives,
   /// for example, DGDiffusionIntegrator.
   ///
   /// This is called when the integrator's member function
   /// BilinearFormIntegrator::RequiresFaceNormalDerivatives() returns true.
   void AddMultNormalDerivativesWithMarkers(
      const BilinearFormIntegrator &integ,
      const Vector &x,
      const Vector &dxdn,
      const Array<int> *markers,
      const Array<int> &attributes,
      Vector &y,
      Vector &dydn) const;
};

/// Data and methods for element-assembled bilinear forms
class EABilinearFormExtension : public PABilinearFormExtension
{
protected:
   int ne;
   int elemDofs;
   // The element matrices are stored row major
   Vector ea_data;
   int nf_int, nf_bdr;
   int faceDofs;
   Vector ea_data_int, ea_data_ext, ea_data_bdr;
   bool factorize_face_terms;

public:
   EABilinearFormExtension(BilinearForm *form);

   void Assemble() override;

   void Mult(const Vector &x, Vector &y) const override
   { MultInternal(x, y, false); }
   void AbsMult(const Vector &x, Vector &y) const override
   { MultInternal(x, y, false, true); }
   void MultTranspose(const Vector &x, Vector &y) const override
   { MultInternal(x, y, true); }
   void AbsMultTranspose(const Vector &x, Vector &y) const override
   { MultInternal(x, y, true, true); }

   /// @brief Populates @a element_matrices with the element matrices.
   ///
   /// The element matrices are converted from row-major (how they are stored in
   /// @a ea_data) to column-major format.
   ///
   /// If @a ordering is ElementDofOrdering::NATIVE, then the matrices are
   /// reordered from the lexicographic ordering used internally.
   void GetElementMatrices(DenseTensor &element_matrices,
                           ElementDofOrdering ordering,
                           bool add_bdr);

   // This method needs to be public due to 'nvcc' restriction.
   void MultInternal(const Vector &x, Vector &y, const bool useTranspose,
                     const bool useAbs = false) const;
};

/// Data and methods for fully-assembled bilinear forms
class FABilinearFormExtension : public EABilinearFormExtension
{
private:
   SparseMatrix *mat;
   mutable Vector dg_x, dg_y;

public:
   FABilinearFormExtension(BilinearForm *form);

   void Assemble() override;
   void RAP(OperatorHandle &A);
   /** @note Always does `DIAG_ONE` policy to be consistent with
       `Operator::FormConstrainedSystemOperator`. */
   void EliminateBC(const Array<int> &ess_dofs, OperatorHandle &A);
   void FormSystemMatrix(const Array<int> &ess_tdof_list,
                         OperatorHandle &A) override;
   void FormLinearSystem(const Array<int> &ess_tdof_list,
                         Vector &x, Vector &b,
                         OperatorHandle &A, Vector &X, Vector &B,
                         int copy_interior = 0) override;
   void Mult(const Vector &x, Vector &y) const override;
   void MultTranspose(const Vector &x, Vector &y) const override;

   /** DGMult and DGMultTranspose use the extended L-vector to perform the
       computation. */
   void DGMult(const Vector &x, Vector &y) const;
   void DGMultTranspose(const Vector &x, Vector &y) const;
};

/// Data and methods for matrix-free bilinear forms
class MFBilinearFormExtension : public BilinearFormExtension
{
protected:
   const FiniteElementSpace *trial_fes, *test_fes; // Not owned
   mutable Vector localX, localY;
   mutable Vector int_face_X, int_face_Y;
   mutable Vector bdr_face_X, bdr_face_Y;
   const Operator *elem_restrict; // Not owned
   const FaceRestriction *int_face_restrict_lex; // Not owned
   const FaceRestriction *bdr_face_restrict_lex; // Not owned

public:
   MFBilinearFormExtension(BilinearForm *form);

   void Assemble() override;
   void AssembleDiagonal(Vector &diag) const override;
   void FormSystemMatrix(const Array<int> &ess_tdof_list,
                         OperatorHandle &A) override;
   void FormLinearSystem(const Array<int> &ess_tdof_list,
                         Vector &x, Vector &b,
                         OperatorHandle &A, Vector &X, Vector &B,
                         int copy_interior = 0) override;
   void Mult(const Vector &x, Vector &y) const override;
   void MultTranspose(const Vector &x, Vector &y) const override;
   void Update() override;
};

/// Class extending the MixedBilinearForm class to support different AssemblyLevels.
/**  FA - Full Assembly
     PA - Partial Assembly
     EA - Element Assembly
     MF - Matrix Free
*/
class MixedBilinearFormExtension : public Operator
{
protected:
   MixedBilinearForm *a; ///< Not owned

public:
   MixedBilinearFormExtension(MixedBilinearForm *form);

   MemoryClass GetMemoryClass() const override
   { return Device::GetMemoryClass(); }

   /// Get the finite element space prolongation matrix
   const Operator *GetProlongation() const override;

   /// Get the finite element space restriction matrix
   const Operator *GetRestriction() const override;

   /// Get the output finite element space restriction matrix
   const Operator *GetOutputProlongation() const override;

   /// Get the output finite element space restriction matrix
   const Operator *GetOutputRestriction() const override;

   virtual void Assemble() = 0;
   virtual void FormRectangularSystemOperator(const Array<int> &trial_tdof_list,
                                              const Array<int> &test_tdof_list,
                                              OperatorHandle &A) = 0;
   virtual void FormRectangularLinearSystem(const Array<int> &trial_tdof_list,
                                            const Array<int> &test_tdof_list,
                                            Vector &x, Vector &b,
                                            OperatorHandle &A, Vector &X, Vector &B) = 0;

   virtual void AssembleDiagonal_ADAt(const Vector &D, Vector &diag) const = 0;

   virtual void Update() = 0;
};

/// Data and methods for partially-assembled mixed bilinear forms
class PAMixedBilinearFormExtension : public MixedBilinearFormExtension
{
protected:
   const FiniteElementSpace *trial_fes, *test_fes; // Not owned
   mutable Vector localTrial, localTest, tempY;
   const Operator *elem_restrict_trial; // Not owned
   const Operator *elem_restrict_test;  // Not owned

   /// Helper function to set up inputs/outputs for Mult or MultTranspose
   void SetupMultInputs(const Operator *elem_restrict_x,
                        const Vector &x, Vector &localX,
                        const Operator *elem_restrict_y,
                        Vector &y, Vector &localY, const real_t c) const;

public:
   PAMixedBilinearFormExtension(MixedBilinearForm *form);

   /// Partial assembly of all internal integrators
   void Assemble() override;
   /**
      @brief Setup OperatorHandle A to contain constrained linear operator

      OperatorHandle A contains matrix-free constrained operator formed for RAP
      system where ess_tdof_list are in trial space and eliminated from
      "columns" of A.
   */
   void FormRectangularSystemOperator(const Array<int> &trial_tdof_list,
                                      const Array<int> &test_tdof_list,
                                      OperatorHandle &A) override;
   /**
      Setup OperatorHandle A to contain constrained linear operator and
      eliminate columns corresponding to essential dofs from system,
      updating RHS B vector with the results.
   */
   void FormRectangularLinearSystem(const Array<int> &trial_tdof_list,
                                    const Array<int> &test_tdof_list,
                                    Vector &x, Vector &b,
                                    OperatorHandle &A, Vector &X, Vector &B) override;
   /// y = A*x
   void Mult(const Vector &x, Vector &y) const override;
   /// y += c*A*x
   void AddMult(const Vector &x, Vector &y, const real_t c=1.0) const override;
   /// y = A^T*x
   void MultTranspose(const Vector &x, Vector &y) const override;
   /// y += c*A^T*x
   void AddMultTranspose(const Vector &x, Vector &y,
                         const real_t c=1.0) const override;
   /// Assemble the diagonal of ADA^T for a diagonal vector D.
   void AssembleDiagonal_ADAt(const Vector &D, Vector &diag) const override;

   /// Update internals for when a new MixedBilinearForm is given to this class
   void Update() override;
};


/**
   @brief Partial assembly extension for DiscreteLinearOperator

   This acts very much like PAMixedBilinearFormExtension, but its
   FormRectangularSystemOperator implementation emulates 'Set' rather than
   'Add' in the assembly case.
*/
class PADiscreteLinearOperatorExtension : public PAMixedBilinearFormExtension
{
public:
   PADiscreteLinearOperatorExtension(DiscreteLinearOperator *linop);

   /// Partial assembly of all internal integrators
   void Assemble() override;

   void AddMult(const Vector &x, Vector &y, const real_t c=1.0) const override;

   void AddMultTranspose(const Vector &x, Vector &y,
                         const real_t c=1.0) const override;

   void FormRectangularSystemOperator(const Array<int>&, const Array<int>&,
                                      OperatorHandle& A) override;

   const Operator * GetOutputRestrictionTranspose() const override;

private:
   Vector test_multiplicity;
};

}

#endif<|MERGE_RESOLUTION|>--- conflicted
+++ resolved
@@ -69,13 +69,8 @@
 protected:
    const FiniteElementSpace *trial_fes, *test_fes; // Not owned
    /// Attributes of all mesh elements.
-<<<<<<< HEAD
-   const Array<int> *elem_attributes; // Not owned (borrowed from the mesh)
-   const Array<int> *bdr_attributes; // Not owned (borrowed from the mesh)
-=======
    const Array<int> *elem_attributes; // Not owned
    const Array<int> *bdr_face_attributes; // Not owned
->>>>>>> b7cbee27
    mutable Vector tmp_evec; // Work array
    mutable Vector localX, localY;
    mutable Vector int_face_X, int_face_Y;
