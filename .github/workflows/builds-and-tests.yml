--- conflicted
+++ resolved
@@ -132,11 +132,7 @@
             hypre-target: int32
             precision: fp64
             enzyme: true
-<<<<<<< HEAD
-            config-opts: MFEM_USE_ENZYME=YES ENZYME_DIR=$(brew --prefix enzyme) ENZYME_LLVM_VERSION=$(mpicxx -dumpversion | cut -d'.' -f1)
-=======
             config-opts: MFEM_USE_ENZYME=YES ENZYME_DIR=$(brew --prefix enzyme)
->>>>>>> 0648e50e
 
     name: ${{ matrix.os }}-${{ matrix.build-system }}-${{ matrix.target }}-${{ matrix.mpi }}-${{ matrix.hypre-target }}-${{ matrix.precision }}${{ matrix.enzyme && '-enzyme' || '' }}
 
