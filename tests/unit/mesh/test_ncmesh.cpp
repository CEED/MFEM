--- conflicted
+++ resolved
@@ -396,12 +396,7 @@
    return {serror, perror};
 };
 
-<<<<<<< HEAD
-TEST_CASE("FaceEdgeConstraint",  "[Parallel], [NCMesh]")
-=======
-
 TEST_CASE("EdgeFaceConstraint",  "[Parallel], [NCMesh]")
->>>>>>> 2e37e0e4
 {
    auto exact_soln = [](const Vector& x)
    {
