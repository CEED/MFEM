// Copyright (c) 2010-2025, Lawrence Livermore National Security, LLC. Produced
// at the Lawrence Livermore National Laboratory. All Rights reserved. See files
// LICENSE and NOTICE for details. LLNL-CODE-806117.
//
// This file is part of the MFEM library. For more information and source code
// availability visit https://mfem.org.
//
// MFEM is free software; you can redistribute it and/or modify it under the
// terms of the BSD-3 license. We welcome feedback and contributions, see file
// CONTRIBUTING.md for details.

#include "mfem.hpp"
using namespace mfem;

#include "unit_tests.hpp"

TEST_CASE("NURBS knot insertion and removal", "[NURBS]")
{
   auto mesh_fname = "../../data/pipe-nurbs.mesh";
   Mesh mesh1(mesh_fname, 1, 1);
   Mesh mesh2(mesh_fname, 1, 1);

   Vector k0(1);
   Vector k1(1);
   Vector k2(1);

   k0[0] = 0.5;
   k1[0] = 0.5;
   k2[0] = 0.5;

   Array<Vector*> knots(3);
   knots[0] = &k0;
   knots[1] = &k1;
   knots[2] = &k2;

   mesh1.KnotInsert(knots);

   REQUIRE(mesh1.GetNodes()->Size() > mesh2.GetNodes()->Size());

   mesh1.KnotRemove(knots);

   // At this point, mesh1 and mesh2 should coincide. Verify this by comparing
   // their Nodes GridFunctions.
   REQUIRE(mesh1.GetNodes()->Size() == mesh2.GetNodes()->Size());

   Vector d(*mesh1.GetNodes());
   d -= *mesh2.GetNodes();
   const real_t error = d.Norml2();
   REQUIRE(error == MFEM_Approx(0.0));
}

TEST_CASE("NURBS refinement and coarsening by spacing formulas", "[NURBS]")
{
   auto mesh_fname = GENERATE("../../data/beam-quad-nurbs-sf.mesh",
                              "../../data/square-nurbs-pw.mesh");

   Mesh mesh1(mesh_fname, 1, 1);
   Mesh mesh2(mesh_fname, 1, 1);

   const bool beam = mesh1.GetNE() > 1;

   Array<int> rf(2);
   // [24, 12] works for beam mesh
   rf[0] = 24;
   rf[1] = beam ? 12 : 24;

   mesh1.NURBSUniformRefinement(rf);

   rf[0] = 12;
   rf[1] = beam ? 6 : 12;

   mesh2.NURBSUniformRefinement(rf);

   REQUIRE(mesh1.GetNodes()->Size() > mesh2.GetNodes()->Size());

   mesh1.NURBSCoarsening(2);

   // At this point, mesh1 and mesh2 should coincide. Verify this by comparing
   // their Nodes GridFunctions.
   REQUIRE(mesh1.GetNodes()->Size() == mesh2.GetNodes()->Size());

   Vector d(*mesh1.GetNodes());
   d -= *mesh2.GetNodes();
   const real_t error = d.Norml2();
   REQUIRE(error == MFEM_Approx(0.0));
}

TEST_CASE("NURBS mesh reconstruction", "[NURBS]")
{
   auto mesh_fname =
      GENERATE("../../data/segment-nurbs.mesh",
               "../../data/square-nurbs.mesh",
               "../../data/beam-quad-nurbs.mesh",
               "../../data/pipe-nurbs.mesh",
               "../../miniapps/nurbs/meshes/two-squares-nurbs.mesh",
               "../../miniapps/nurbs/meshes/two-squares-nurbs-rot.mesh",
               "../../miniapps/nurbs/meshes/two-squares-nurbs-autoedge.mesh",
               "../../miniapps/nurbs/meshes/plus-nurbs.mesh",
               "../../miniapps/nurbs/meshes/plus-nurbs-permuted.mesh",
               "../../miniapps/nurbs/meshes/ijk-hex-nurbs.mesh");

   Mesh mesh1(mesh_fname, 1, 1);

   // Reconstruct mesh using patches + topology
   Array<NURBSPatch*> patches;
   mesh1.GetNURBSPatches(patches);
   const Mesh patchtopo = mesh1.NURBSext->GetPatchTopology();

   NURBSExtension ne(&patchtopo, patches);
   Mesh mesh2(ne);

   // Meshes should be identical
   REQUIRE(mesh1.GetNodes()->Size() > 0);
   REQUIRE(mesh1.GetNodes()->Size() == mesh2.GetNodes()->Size());

   Vector diff(*mesh1.GetNodes());
   diff -= *mesh2.GetNodes();
   const real_t error = diff.Norml2();
   REQUIRE(error == MFEM_Approx(0.0));

   // Compare weights (these are stored separately from nodes)
   REQUIRE(mesh1.NURBSext->GetWeights().Size() > 0);
   REQUIRE(mesh1.NURBSext->GetWeights().Size() ==
           mesh2.NURBSext->GetWeights().Size());

   Vector wdiff = mesh1.NURBSext->GetWeights();
   wdiff -= mesh2.NURBSext->GetWeights();
   const real_t werror = wdiff.Norml2();
   REQUIRE(werror == MFEM_Approx(0.0));

   // Cleanup
   for (auto *p : patches) { delete p; }
}

<<<<<<< HEAD
TEST_CASE("Location conversion check", "[NURBS]")
{

   KnotVector kv(3, Vector({0.0,
                            0.2,0.2,0.2,
                            0.5,0.5,0.5,
                            0.8,0.8,0.8,
                            1.0}));

   mfem::out<<"knotvector : ";
   kv.Print(mfem::out);

   constexpr int samples = 31;
   for (int i = 0; i < samples; i++)
   {
      const real_t u = i/real_t(samples-1);
      const int ks = kv.GetSpan (u);
      REQUIRE( ((kv[ks] <= u) && (u <= kv[ks+1])) );
      const real_t xi = kv.GetRefPoint(u, ks);
      REQUIRE( ((0.0 <= xi) && (xi <= 1.0)) );
      const real_t un = kv.GetKnotLocation(xi,ks);
      REQUIRE((un - u) == MFEM_Approx(0.0));

      mfem::out<<i<<" : "<<ks<<" ";
      mfem::out<<kv[ks] <<" "<<u<<" "<<kv[ks+1]<<" : ";
      mfem::out<<u<<" "<<un<<" = "<<un -u<<std::endl;
   }

   for (int i = 0; i < kv.Size(); i++)
   {
      const real_t u = kv[i];
      const int ks = kv.GetSpan (u);
      REQUIRE( ((kv[ks] <= u) && (u <= kv[ks+1])) );
      const real_t xi = kv.GetRefPoint(u, ks);
      REQUIRE( ((0.0 <= xi) && (xi <= 1.0)) );
      const real_t un = kv.GetKnotLocation(xi,ks);
      REQUIRE((un - u) == MFEM_Approx(0.0));

      mfem::out<<i<<" : "<<ks<<" ";
      mfem::out<<kv[ks] <<" "<<u<<" "<<kv[ks+1]<<" : ";
      mfem::out<<u<<" "<<un<<" = "<<un -u<<std::endl;
   }

   KnotVector kv2(1, Vector({0.0, 1.0/3.0, 2.0/3.0, 1.0}));
   mfem::out<<"knotvector2 : ";
   kv2.Print(mfem::out);

   for (int i = 0; i < samples; i++)
   {
      const real_t u = i/real_t(samples-1);
      const int ks = kv2.GetSpan (u);
      REQUIRE( ((kv2[ks] <= u) && (u <= kv2[ks+1])) );
      const real_t xi = kv2.GetRefPoint(u, ks);
      REQUIRE( ((0.0 <= xi) && (xi <= 1.0)) );
      const real_t un = kv2.GetKnotLocation(xi,ks);
      REQUIRE((un - u) == MFEM_Approx(0.0));

      mfem::out<<i<<" : "<<ks<<" ";
      mfem::out<<kv2[ks] <<" "<<u<<" "<<kv2[ks+1]<<" : ";
      mfem::out<<u<<" "<<un<<" = "<<un -u<<std::endl;
   }

   for (int i = 0; i < kv2.Size(); i++)
   {
      const real_t u = kv2[i];
      const int ks = kv2.GetSpan (u);
      REQUIRE( ((kv2[ks] <= u) && (u <= kv2[ks+1])) );
      const real_t xi = kv2.GetRefPoint(u, ks);
      REQUIRE( ((0.0 <= xi) && (xi <= 1.0)) );
      const real_t un = kv2.GetKnotLocation(xi,ks);
      REQUIRE((un - u) == MFEM_Approx(0.0));

      mfem::out<<i<<" : "<<ks<<" ";
      mfem::out<<kv2[ks] <<" "<<u<<" "<<kv2[ks+1]<<" : ";
      mfem::out<<u<<" "<<un<<" = "<<un -u<<std::endl;
   }

}

TEST_CASE("Greville, Botella and Demko points", "[NURBS]")
{

   Vector xi;
   for ( int p = 1; p <= 9; p++)
   {
      mfem::out<<"Order : "<<p<<std::endl;
      KnotVector kvp(p, Vector({0., 1.}));
      mfem::out<<"Knotvector : "; kvp.Print(mfem::out);

      kvp.GetGreville(xi);
      mfem::out<<"Greville points : "; xi.Print(std::cout,999);

      kvp.GetBotella(xi);
      mfem::out<<"Botella  points : "; xi.Print(std::cout,999);

      kvp.GetDemko(xi);
      mfem::out<<"Demko    points : "; xi.Print(std::cout,999);
   }

   KnotVector kv(3, Vector({0.0, 0.3, 0.3, 0.3, 0.6, 1.0}));

   mfem::out<<"Knotvector : "; kv.Print(mfem::out);

   // Greville
   Vector greville(kv.GetNCP());
   for (int i = 0; i < kv.GetNCP(); i++)
   {
      greville[i] = kv.GetGreville(i);
   }
   mfem::out<<"Greville points : "; greville.Print(mfem::out, 32);

   Vector gref({0.0,0.1,0.2,0.3,0.4,19./30,26./30, 1.0});
   for (int i = 0; i < kv.GetNCP(); i++)
   {
      REQUIRE((greville[i] - gref[i]) == MFEM_Approx(0.0));
   }

   // Botella
   Vector botella(kv.GetNCP());
   for (int i = 0; i < kv.GetNCP(); i++)
   {
      botella[i] = kv.GetBotella(i);
   }
   mfem::out<<"Botella  points : "; botella.Print(mfem::out, 32);

   Vector bref({0.0,0.1,0.2,0.3,
                0.444007481526490333,
                0.626666666666666594,
                0.828131261741523739, 1.0});
   for (int i = 0; i < kv.GetNCP(); i++)
   {
      REQUIRE((botella[i] - bref[i]) == MFEM_Approx(0.0));
   }

   // Demko
   Vector demko(kv.GetNCP());
   for (int i = 0; i < kv.GetNCP(); i++)
   {
      demko[i] = kv.GetDemko(i);
   }
   mfem::out<<"Demko    points : "; demko.Print(mfem::out, 32);

   Vector dref({0.0,0.075,0.225,0.3,
                0.406122105546614987,
                0.621569465634039919,
                0.87385648854468001,1.0});
   for (int i = 0; i < kv.GetNCP(); i++)
   {
      REQUIRE((demko[i] - dref[i]) == MFEM_Approx(0.0,1e-9,1e-9));
   }

   // Chebyshev spline
   Vector a(kv.GetNCP());
   Vector x(kv.GetNCP());
   for ( int i = 0; i <x.Size(); i++)
   {
      x[i] = std::pow(-1.0, i);
   }
   kv.GetInterpolant(x, demko, a);
   mfem::out<<"Chebyshev spline coeff : "; a.Print(mfem::out, 32);

   Vector aref({1.0, -5.0, 5.0, -1.0,
                3.24079982256718635,
                -5.51623733136825933,
                3.75648721902370486, -1.0});
   for (int i = 0; i < kv.GetNCP(); i++)
   {
      REQUIRE((a[i] - aref[i]) == MFEM_Approx(0.0));
   }

   mfem::out<<"Chebyshev spline \n";
   kv.PrintFunction(mfem::out, a, 21);

=======
TEST_CASE("NURBS NC-patch mesh loading", "[NURBS]")
{
   auto mesh_fname = GENERATE("../../data/nc3-nurbs.mesh",
                              "../../data/nc-nurbs3d.mesh");

   Mesh mesh(mesh_fname, 1, 1);
   const int dim = mesh.Dimension();
   const int ne = dim == 2 ? 6 : 24;
   REQUIRE(mesh.GetNE() == ne);

   mesh.NURBSUniformRefinement();
   REQUIRE(mesh.GetNE() == ne * std::pow(2, dim));
}

TEST_CASE("NURBS NC-patch large meshes", "[MFEMData][NURBS]")
{
   auto mesh_fname = GENERATE("bricks2D.mesh",
                              "schwarz2D.mesh",
                              "schwarz3D.mesh");

   const std::string & fpath = (mfem_data_dir + "/nurbs/nc_patch/");

   Mesh mesh(fpath + mesh_fname, 1, 1);
   const int dim = mesh.Dimension();
   const int ne = mesh.GetNE();

   mesh.NURBSUniformRefinement();
   REQUIRE(mesh.GetNE() == ne * std::pow(2, dim));
>>>>>>> 6de39a26
}<|MERGE_RESOLUTION|>--- conflicted
+++ resolved
@@ -132,7 +132,6 @@
    for (auto *p : patches) { delete p; }
 }
 
-<<<<<<< HEAD
 TEST_CASE("Location conversion check", "[NURBS]")
 {
 
@@ -305,8 +304,8 @@
 
    mfem::out<<"Chebyshev spline \n";
    kv.PrintFunction(mfem::out, a, 21);
-
-=======
+}
+
 TEST_CASE("NURBS NC-patch mesh loading", "[NURBS]")
 {
    auto mesh_fname = GENERATE("../../data/nc3-nurbs.mesh",
@@ -335,5 +334,4 @@
 
    mesh.NURBSUniformRefinement();
    REQUIRE(mesh.GetNE() == ne * std::pow(2, dim));
->>>>>>> 6de39a26
 }