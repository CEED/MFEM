--- conflicted
+++ resolved
@@ -304,7 +304,6 @@
    }
 }
 
-<<<<<<< HEAD
 TEST_CASE("MatrixArrayVectorCoefficient", "[Coefficient]")
 {
    Vector V1(2), V2(2);
@@ -363,7 +362,8 @@
    REQUIRE(K(1,0) == MFEM_Approx(2.0));
    REQUIRE(K(1,1) == MFEM_Approx(3.0));
 
-=======
+}
+
 TEST_CASE("Symmetric Matrix Coefficient", "[Coefficient]")
 {
    int d = 3;
@@ -390,5 +390,4 @@
 
    // Require equality
    REQUIRE(qf.DistanceTo(values) == MFEM_Approx(0.0));
->>>>>>> 0406101e
 }