--- conflicted
+++ resolved
@@ -757,19 +757,12 @@
 
                   const SparseMatrix& A_explicit = assemblyform->SpMat();
 
-<<<<<<< HEAD
-                  Vector *xin = new Vector((spaceType == HcurlH1) ? s_fespace.GetTrueVSize() :
-                                           v_fespace.GetTrueVSize());
-                  xin->Randomize(1);
-                  Vector y_mat((spaceType == HdivL2 || spaceType == HcurlH1_2D ||
-=======
                   Vector xin((spaceType == HcurlH1) ?
                              s_fespace.GetTrueVSize() :
                              v_fespace.GetTrueVSize());
                   xin.Randomize();
                   Vector y_mat((spaceType == HdivL2 || spaceType == HdivL2_Integral ||
                                 spaceType == HcurlH1_2D ||
->>>>>>> 6652c061
                                 (spaceType == HcurlL2 &&
                                  dimension == 2)) ? s_fespace.GetTrueVSize() :
                                v_fespace.GetTrueVSize());
@@ -796,15 +789,9 @@
                       spaceType == HcurlH1 || (spaceType == HcurlL2 && dimension == 2))
                   {
                      // Test the transpose.
-<<<<<<< HEAD
-                     xin = new Vector(spaceType == HcurlH1 ? v_fespace.GetTrueVSize() :
-                                      s_fespace.GetTrueVSize());
-                     xin->Randomize(1);
-=======
                      xin.SetSize(spaceType == HcurlH1 ? v_fespace.GetTrueVSize() :
                                  s_fespace.GetTrueVSize());
                      xin.Randomize();
->>>>>>> 6652c061
 
                      y_mat.SetSize(spaceType == HcurlH1 ? s_fespace.GetTrueVSize() :
                                    v_fespace.GetTrueVSize());
