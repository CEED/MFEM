--- conflicted
+++ resolved
@@ -826,8 +826,6 @@
    return std::make_unique<MatrixConstantCoefficient>(A);
 }
 
-<<<<<<< HEAD
-=======
 template <> std::unique_ptr<SymmetricMatrixConstantCoefficient>
 MakeCoeff<SymmetricMatrixConstantCoefficient>(int dim)
 {
@@ -843,7 +841,6 @@
    return std::make_unique<SymmetricMatrixConstantCoefficient>(A);
 }
 
->>>>>>> bd6b580c
 template <typename CoeffType = ConstantCoefficient,
           typename FES = FiniteElementSpace>
 void test_dg_diffusion(FES &fes)
@@ -924,10 +921,7 @@
 
    test_dg_diffusion<ConstantCoefficient>(fes);
    test_dg_diffusion<MatrixConstantCoefficient>(fes);
-<<<<<<< HEAD
-=======
    test_dg_diffusion<SymmetricMatrixConstantCoefficient>(fes);
->>>>>>> bd6b580c
 }
 
 #ifdef MFEM_USE_MPI
