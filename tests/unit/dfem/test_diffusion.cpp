// Copyright (c) 2010-2025, Lawrence Livermore National Security, LLC. Produced
// at the Lawrence Livermore National Laboratory. All Rights reserved. See files
// LICENSE and NOTICE for details. LLNL-CODE-806117.
//
// This file is part of the MFEM library. For more information and source code
// availability visit https://mfem.org.
//
// MFEM is free software; you can redistribute it and/or modify it under the
// terms of the BSD-3 license. We welcome feedback and contributions, see file
// CONTRIBUTING.md for details.

#include "unit_tests.hpp"
#include "mfem.hpp"
// #include <utility>
#include <type_traits>
#include "fem/dfem/doperator.hpp"
#include "fem/dfem/util.hpp"

#include <fem/integ/bilininteg_diffusion_kernels.hpp>

#undef NVTX_COLOR
#define NVTX_COLOR nvtx::kGold
#include "general/nvtx.hpp"

#ifdef MFEM_USE_MPI

using namespace mfem;
using namespace mfem::future;
using mfem::future::tensor;
using mfem::future::dual;

using DOperator = future::DifferentiableOperator;

enum class MQ1Settings : int { kRuntime = 0, kCompileTime, kDefault};

namespace dfem_pa_kernels
{

///////////////////////////////////////////////////////////////////////////////
template <typename T, int DIM, int T_MQ1 = 0> struct Diffusion
{
   using dvecd_t = tensor<T, DIM>;
   using matd_t = tensor<real_t, DIM, DIM>;

   struct MFApply
   {
      static constexpr int MQ1 = T_MQ1;
      MFEM_HOST_DEVICE inline auto operator()(const dvecd_t &dudxi,
                                              const real_t &rho,
                                              const matd_t &J,
                                              const real_t &w) const
      {
         const auto invJ = inv(J), TinJ = transpose(invJ);
         return mfem::future::tuple{ (dudxi * invJ) * TinJ * det(J) * w * rho };
      }
   };

   struct PASetup
   {
      MFEM_HOST_DEVICE inline auto operator()(const real_t u,
                                              const real_t &rho,
                                              const matd_t &J,
                                              const real_t &w) const
      {
         return mfem::future::tuple{ inv(J) * transpose(inv(J)) * det(J) * w * rho };
      }
   };

   struct PAApply
   {
      MFEM_HOST_DEVICE inline auto operator()(const dvecd_t &dudxi,
                                              const matd_t &q) const
      {
         return mfem::future::tuple{ q * dudxi };
      };
   };
};

///////////////////////////////////////////////////////////////////////////////
template <typename T, int DIM, std::size_t... MQ1s>
struct MFDiffusionFactory
{
   static auto All()
   {
      // could also use a map instead of a tuple
      return mfem::future::make_tuple(typename Diffusion<T, DIM, MQ1s>::MFApply{}...);
   }
};

template <typename T, int DIM>
using MFDiffusionFactory_1_4 = MFDiffusionFactory<T, DIM, 1, 2, 3, 4>;

template <typename T, int DIM>
class MFDiffusionQFs
{
   using MFApplyTuple = decltype(MFDiffusionFactory_1_4<T, DIM>::All());
   MFApplyTuple mf_qfs;

public:
   MFDiffusionQFs(): mf_qfs(MFDiffusionFactory_1_4<T, DIM>::All()) {}

   template <typename F>
   void run(int i, F&& f)
   {
      MFEM_VERIFY(i >= 1, "Index must be >= 1");
      const auto I = static_cast<size_t>(i - 1);
      runtime_get_impl(I, std::forward<F>(f),
                       std::make_index_sequence<mfem::future::tuple_size<MFApplyTuple>::value>());
   }

private:
   template <typename F, size_t... I>
   void runtime_get_impl(size_t index, F&& f, std::index_sequence<I...>)
   {
      using fun_ptr = std::function<void(F&&)>;
      fun_ptr table[] = { [&](F&& f) { f(mfem::future::get<I>(mf_qfs)); } ... };
      if (index < mfem::future::tuple_size<MFApplyTuple>::value)
      {
         table[index](std::forward<F>(f));
      }
      else
      {
         throw std::out_of_range("Index out of bounds");
      }
   }
};

///////////////////////////////////////////////////////////////////////////////
template <int DIM>
void DFemDiffusion(const char *filename, int p, const int r,
                   const MQ1Settings mq1_setting)
{
   dbg("DIM:{}", DIM);
   CAPTURE(filename, DIM, p, r);

   Mesh smesh(filename);
   ParMesh pmesh(MPI_COMM_WORLD, smesh);
   MFEM_VERIFY(pmesh.Dimension() == DIM, "Mesh dimension mismatch");

   pmesh.EnsureNodes();
   auto *nodes = static_cast<ParGridFunction *>(pmesh.GetNodes());
   p = std::max(p, pmesh.GetNodalFESpace()->GetMaxElementOrder());
   smesh.Clear();

   Array<int> all_domain_attr;
   if (pmesh.attributes.Size() > 0)
   {
      all_domain_attr.SetSize(pmesh.attributes.Max());
      all_domain_attr = 1;
   }

   H1_FECollection fec(p, DIM);
   ParFiniteElementSpace pfes(&pmesh, &fec);
   ParFiniteElementSpace *mfes = nodes->ParFESpace();

   const int NE = pfes.GetNE(), d1d(p + 1), q = 2 * p + r;
   const auto *ir = &IntRules.Get(pmesh.GetTypicalElementGeometry(), q);
   const int q1d(IntRules.Get(Geometry::SEGMENT, ir->GetOrder()).GetNPoints());
   MFEM_VERIFY(d1d <= q1d, "q1d should be >= d1d");
   MFEM_VERIFY(NE > 0, "Mesh with no elements is not yet supported!");

   ParGridFunction x(&pfes), y(&pfes), z(&pfes);
   Vector X(pfes.GetTrueVSize()), Y(pfes.GetTrueVSize()), Z(pfes.GetTrueVSize());

   X.Randomize(1);
   x.SetFromTrueDofs(X);

   auto rho = [](const Vector &xyz)
   {
      const real_t x = xyz(0), y = xyz(1), z = DIM == 3 ? xyz(2) : 0.0;
      real_t r = M_PI * pow(x, 2);
      if (DIM >= 2) { r += pow(y, 3); }
      if (DIM >= 3) { r += pow(z, 4); }
      return r;
   };
   FunctionCoefficient rho_coeff(rho);

   ParBilinearForm blf_fa(&pfes);
   blf_fa.AddDomainIntegrator(new DiffusionIntegrator(rho_coeff, ir));
   blf_fa.Assemble();
   blf_fa.Finalize();

   /*SECTION("Partial assembly")
   {
      ParBilinearForm blf_pa(&pfes);
      blf_pa.AddDomainIntegrator(new DiffusionIntegrator(rho_coeff, ir));
      blf_pa.SetAssemblyLevel(AssemblyLevel::PARTIAL);
      blf_pa.Assemble();
      blf_pa.Mult(x, z);

      blf_fa.Mult(x, y);
      y -= z;
      REQUIRE(y.Normlinf() == MFEM_Approx(0.0));
      MPI_Barrier(MPI_COMM_WORLD);
   }*/

   QuadratureSpace qs(pmesh, *ir);
   CoefficientVector rho_coeff_cv(rho_coeff, qs);
   MFEM_VERIFY(rho_coeff_cv.GetVDim() == 1, "Coefficient should be scalar");
   MFEM_VERIFY(rho_coeff_cv.Size() == q1d * q1d * (DIM == 3 ? q1d : 1) * NE, "");

   const int rho_local_size = 1;
   const int rho_elem_size(rho_local_size * ir->GetNPoints());
   const int rho_total_size(rho_elem_size * NE);
   ParameterSpace rho_ps(DIM, rho_local_size, rho_elem_size, rho_total_size,
                         DIM == 3 ? d1d : d1d * d1d, // 🔥 2D workaround
                         DIM == 3 ? q1d : q1d * q1d);

   static constexpr int U = 0, Coords = 1, Rho = 3;
   const auto sol = std::vector{ FieldDescriptor{ U, &pfes } };

   SECTION("DFEM Matrix free")
   {
      // fields = {solutions, parameters}
      dbg("fields = {{solutions, parameters}} = {{{{U}}, {{Rho, Coords}}}}");
      DOperator dop_mf(sol, {{Rho, &rho_ps}, {Coords, mfes}}, pmesh);
<<<<<<< HEAD

      dbg("AddDomainIntegrator: {{∇U, Rho, ∇Coords, Weight}} -> {{∇U}}");
      if (mq1_setting == MQ1Settings::kRuntime)
      {
         MFEM_VERIFY(q1d == (int)floor(std::pow(ir->GetNPoints(), 1.0/DIM) + 0.5),
                     "q1d and ir->GetNPoints() have to match");
         auto add_domain_integrator = [&](auto &qf)
         {
            dbg("q1d:{} MQ1:{}", q1d, qf.MQ1);
            MFEM_VERIFY(q1d == qf.MQ1, "q1d and qf.MQ1 have to match");
            dop_mf.AddDomainIntegrator(qf,
                                       tuple{ Gradient<U>{}, None<Rho>{},
                                              Gradient<Coords>{}, Weight{} },
                                       tuple{ Gradient<U>{} }, *ir,
                                       all_domain_attr);
         };
         MFDiffusionQFs<real_t, DIM> {}.run(q1d, add_domain_integrator);
      }
      else if (mq1_setting == MQ1Settings::kCompileTime) // hardcoded, MQ1 = 3
      {
         typename Diffusion<real_t, DIM, 3>::MFApply mf_apply_qf;
         MFEM_VERIFY(q1d == 3, "q1d and 3 have to match");
         dop_mf.AddDomainIntegrator(mf_apply_qf,
                                    tuple{ Gradient<U>{}, None<Rho>{},
                                           Gradient<Coords>{}, Weight{} },
                                    tuple{ Gradient<U>{} }, *ir,
                                    all_domain_attr);
      }
      else // MQ1Settings::kDefault, MQ1 = 0
      {
         typename Diffusion<real_t, DIM>::MFApply mf_apply_qf;
         dop_mf.AddDomainIntegrator(mf_apply_qf,
                                    tuple{ Gradient<U>{}, None<Rho>{},
                                           Gradient<Coords>{}, Weight{} },
                                    tuple{ Gradient<U>{} }, *ir,
                                    all_domain_attr);
      }
=======
      typename Diffusion<real_t, DIM>::MFApply mf_apply_qf;
      dop_mf.AddDomainIntegrator(mf_apply_qf,
                                 tuple{ Gradient<U>{}, Identity<Rho>{},
                                        Gradient<Coords>{}, Weight{} },
                                 tuple{ Gradient<U>{} }, *ir,
                                 all_domain_attr);
>>>>>>> e76ec197
      dop_mf.SetParameters({ &rho_coeff_cv, nodes });

      pfes.GetRestrictionMatrix()->Mult(x, X);
      dop_mf.Mult(X, Z);

      blf_fa.Mult(x, y);
      pfes.GetProlongationMatrix()->MultTranspose(y, Y);
      Y -= Z;

      real_t norm_global = 0.0;
      real_t norm_local = Y.Normlinf();
      MPI_Allreduce(&norm_local, &norm_global, 1, MPI_DOUBLE, MPI_MAX,
                    pmesh.GetComm());

      REQUIRE(norm_global == MFEM_Approx(0.0));
      MPI_Barrier(MPI_COMM_WORLD);
   }

   /*SECTION("DFEM Partial assembly")
   {
      static constexpr int QData = 2;
      const int qd_local_size = DIM * DIM;
      const int qd_elem_size(qd_local_size * ir->GetNPoints());
      const int qd_total_size(qd_elem_size * NE);
      ParameterSpace qd_ps(DIM, qd_local_size, qd_elem_size, qd_total_size,
                           DIM == 3 ? d1d : d1d * d1d, // 🔥 2D workaround
                           DIM == 3 ? q1d : q1d * q1d);
      ParametricFunction qdata(qd_ps);
      qdata.UseDevice(true);

      DOperator dSetup(sol, {{Rho, &rho_ps}, {Coords, mfes}, {QData, &qd_ps}}, pmesh);
      typename Diffusion<real_t, DIM>::PASetup pa_setup_qf;
      dSetup.AddDomainIntegrator(
         pa_setup_qf,
         tuple{ Value<U>{}, Identity<Rho>{}, Gradient<Coords>{}, Weight{} },
         tuple{ Identity<QData>{} }, *ir, all_domain_attr);
      dSetup.SetParameters({ &rho_coeff_cv, nodes, &qdata });
      pfes.GetRestrictionMatrix()->Mult(x, X);
      dSetup.Mult(X, qdata);

      DOperator dop_pa(sol, { { QData, &qd_ps } }, pmesh);
      typename Diffusion<real_t, DIM>::PAApply pa_apply_qf;
      dop_pa.AddDomainIntegrator(pa_apply_qf,
                                 tuple{ Gradient<U>{}, Identity<QData>{} },
                                 tuple{ Gradient<U>{} },
                                 *ir, all_domain_attr);
      dop_pa.SetParameters({ &qdata });

      pfes.GetRestrictionMatrix()->Mult(x, X);
      dop_pa.Mult(X, Z);

      blf_fa.Mult(x, y);
      pfes.GetProlongationMatrix()->MultTranspose(y, Y);
      Y -= Z;

      real_t norm_global = 0.0;
      real_t norm_local = Y.Normlinf();
      MPI_Allreduce(&norm_local, &norm_global, 1, MPI_DOUBLE, MPI_MAX,
                    pmesh.GetComm());

      REQUIRE(norm_global == MFEM_Approx(0.0));
      MPI_Barrier(MPI_COMM_WORLD);
   }*/

   /*SECTION("DFEM Linearization", "[Parallel][DFEM]")
   {
      DOperator dop_mf(sol, {{Rho, &rho_ps}, {Coords, mfes}}, pmesh);
   #ifdef MFEM_USE_ENZYME
      typename Diffusion<real_t, DIM>::MFApply mf_apply_qf;
   #else
      typename Diffusion<dual<real_t, real_t>, DIM>::MFApply mf_apply_qf;
   #endif
      auto derivatives = std::integer_sequence<size_t, U> {};
      dop_mf.AddDomainIntegrator(mf_apply_qf,
                                 tuple{ Gradient<U>{}, Identity<Rho>{},
                                        Gradient<Coords>{}, Weight{} },
                                 tuple{ Gradient<U>{} }, *ir,
                                 all_domain_attr, derivatives);
      dop_mf.SetParameters({ &rho_coeff_cv, nodes });
      auto dRdU = dop_mf.GetDerivative(U, {&x}, {&rho_coeff_cv, nodes});

      pfes.GetRestrictionMatrix()->Mult(x, X);
      dop_mf.Mult(X, Z);

      blf_fa.Mult(x, y);
      pfes.GetProlongationMatrix()->MultTranspose(y, Y);
      Y -= Z;

      real_t norm_global = 0.0;
      real_t norm_local = Y.Normlinf();
      MPI_Allreduce(&norm_local, &norm_global, 1, MPI_DOUBLE, MPI_MAX,
                    pmesh.GetComm());

      REQUIRE(norm_global == MFEM_Approx(0.0));
      MPI_Barrier(MPI_COMM_WORLD);
   }*/
}

TEST_CASE("DFEM Diffusion", "[Parallel][DFEM]")
{
   const bool all_tests = launch_all_non_regression_tests;

   const auto p = !all_tests ? 2 : GENERATE(1, 2, 3);
   const auto r = !all_tests ? 1 : GENERATE(0, 1, 2, 3);
   const auto mq1_setting = GENERATE(MQ1Settings::kRuntime,
                                     MQ1Settings::kCompileTime,
                                     MQ1Settings::kDefault);

   DiffusionIntegrator::AddSpecialization<3,3,3>();

   /*SECTION("2D p=" + std::to_string(p) + " r=" + std::to_string(r))
   {
      const auto filename =
         GENERATE("../../data/star.mesh",
                  "../../data/star-q3.mesh",
                  "../../data/rt-2d-q3.mesh",
                  "../../data/inline-quad.mesh",
                  "../../data/periodic-square.mesh");
      DFemDiffusion<2>(filename, p, r);
   }*/

   SECTION("3D p=" + std::to_string(p) + " r=" + std::to_string(r))
   {
#if 0
      const auto filename =
         GENERATE("../../data/fichera.mesh",
                  "../../data/fichera-q3.mesh",
                  "../../data/inline-hex.mesh",
                  "../../data/toroid-hex.mesh",
                  "../../data/periodic-cube.mesh");
#else
      const auto filename =
         GENERATE("../../data/fichera.mesh");
#endif
      DFemDiffusion<3>(filename, p, r, mq1_setting);
   }
}

} // namespace dfem_pa_kernels

#endif<|MERGE_RESOLUTION|>--- conflicted
+++ resolved
@@ -214,7 +214,6 @@
       // fields = {solutions, parameters}
       dbg("fields = {{solutions, parameters}} = {{{{U}}, {{Rho, Coords}}}}");
       DOperator dop_mf(sol, {{Rho, &rho_ps}, {Coords, mfes}}, pmesh);
-<<<<<<< HEAD
 
       dbg("AddDomainIntegrator: {{∇U, Rho, ∇Coords, Weight}} -> {{∇U}}");
       if (mq1_setting == MQ1Settings::kRuntime)
@@ -247,19 +246,11 @@
       {
          typename Diffusion<real_t, DIM>::MFApply mf_apply_qf;
          dop_mf.AddDomainIntegrator(mf_apply_qf,
-                                    tuple{ Gradient<U>{}, None<Rho>{},
+                                    tuple{ Gradient<U>{}, Identity<Rho>{},
                                            Gradient<Coords>{}, Weight{} },
                                     tuple{ Gradient<U>{} }, *ir,
                                     all_domain_attr);
       }
-=======
-      typename Diffusion<real_t, DIM>::MFApply mf_apply_qf;
-      dop_mf.AddDomainIntegrator(mf_apply_qf,
-                                 tuple{ Gradient<U>{}, Identity<Rho>{},
-                                        Gradient<Coords>{}, Weight{} },
-                                 tuple{ Gradient<U>{} }, *ir,
-                                 all_domain_attr);
->>>>>>> e76ec197
       dop_mf.SetParameters({ &rho_coeff_cv, nodes });
 
       pfes.GetRestrictionMatrix()->Mult(x, X);
