// Copyright (c) 2010-2025, Lawrence Livermore National Security, LLC. Produced
// at the Lawrence Livermore National Laboratory. All Rights reserved. See files
// LICENSE and NOTICE for details. LLNL-CODE-806117.
//
// This file is part of the MFEM library. For more information and source code
// availability visit https://mfem.org.
//
// MFEM is free software; you can redistribute it and/or modify it under the
// terms of the BSD-3 license. We welcome feedback and contributions, see file
// CONTRIBUTING.md for details.

#include "mfem.hpp"
#include "unit_tests.hpp"
#include <numeric>

using namespace mfem;

TEST_CASE("Vector init-list and C-style array constructors", "[Vector]")
{
   real_t ContigData[6] = {6.0, 5.0, 4.0, 3.0, 2.0, 1.0};
   // Point and size constructor
   Vector a(ContigData, 6);
   // Braced-list constructor
   Vector b({6.0, 5.0, 4.0, 3.0, 2.0, 1.0});
   // Statically sized C-style array constructor
   Vector c(ContigData);
   // Convertible type constructor
   Vector d({6, 5, 4, 3, 2, 1});

   for (int i = 0; i < a.Size(); i++)
   {
      REQUIRE(a[i] == b[i]);
      REQUIRE(a[i] == c[i]);
      REQUIRE(a[i] == d[i]);
   }
}

TEST_CASE("Vector Move Constructor", "[Vector]")
{
   constexpr int N = 6;
   real_t ContigData[N] = {6.0, 5.0, 4.0, 3.0, 2.0, 1.0};
   Vector a(ContigData, N);
   Vector b(N);
   for (int i = 0; i < N; i++)
   {
      b(i) = N - i;
   }

   real_t* a_data = a.GetData();
   real_t* b_data = b.GetData();

   Vector move_non_owning(std::move(a));
   Vector move_owning(std::move(b));

   REQUIRE(a.Size() == 0);
   REQUIRE(a.GetData() == nullptr);
   REQUIRE(b.Size() == 0);
   REQUIRE(b.GetData() == nullptr);

   // Should both be no-ops
   a.Destroy();
   b.Destroy();

   REQUIRE(move_non_owning.OwnsData() == false);
   REQUIRE(move_owning.OwnsData() == true);

   REQUIRE(move_non_owning.Size() == N);
   REQUIRE(move_owning.Size() == N);

   // Make sure that the pointers were reused
   REQUIRE(move_non_owning.GetData() == a_data);
   REQUIRE(move_owning.GetData() == b_data);

   for (int i = 0; i < N; i++)
   {
      REQUIRE(move_non_owning(i) == N - i);
      REQUIRE(move_owning(i) == N - i);
   }
}

TEST_CASE("Vector Move Assignment", "[Vector]")
{
   constexpr int N = 6;
   real_t ContigData[N] = {6.0, 5.0, 4.0, 3.0, 2.0, 1.0};
   Vector a(ContigData, N);
   Vector b(N);
   for (int i = 0; i < N; i++)
   {
      b(i) = N - i;
   }

   real_t* a_data = a.GetData();
   real_t* b_data = b.GetData();

   Vector move_non_owning;
   move_non_owning = std::move(a);
   Vector move_owning;
   move_owning = std::move(b);

   REQUIRE(a.Size() == 0);
   REQUIRE(a.GetData() == nullptr);
   REQUIRE(b.Size() == 0);
   REQUIRE(b.GetData() == nullptr);

   // Should both be no-ops
   a.Destroy();
   b.Destroy();

   REQUIRE(move_non_owning.OwnsData() == false);
   REQUIRE(move_owning.OwnsData() == true);

   REQUIRE(move_non_owning.Size() == N);
   REQUIRE(move_owning.Size() == N);

   // Make sure that the pointers were reused
   REQUIRE(move_non_owning.GetData() == a_data);
   REQUIRE(move_owning.GetData() == b_data);

   for (int i = 0; i < N; i++)
   {
      REQUIRE(move_non_owning(i) == N - i);
      REQUIRE(move_owning(i) == N - i);
   }
}



TEST_CASE("Vector Tests", "[Vector]")
{
   real_t tol = 1e-12;

   Vector a(3),b(3);
   a(0) = 1.0;
   a(1) = 3.0;
   a(2) = 5.0;

   b(0) = 2.0;
   b(1) = 1.0;
   b(2) = 4.0;

   real_t bp[3];
   bp[0] = b(0);
   bp[1] = b(1);
   bp[2] = b(2);

   Vector apb(3), amb(3);
   apb(0) = 3.0;
   apb(1) = 4.0;
   apb(2) = 9.0;

   amb(0) = -1.0;
   amb(1) = 2.0;
   amb(2) = 1.0;

   Vector tmp(3);
   Vector diff(3);

   SECTION("Dot product")
   {
      REQUIRE(a*b  - 25.0 < tol);
      REQUIRE(a*bp - 25.0 < tol);
   }

   SECTION("Multiply and divide")
   {
      a *= 3.0;
      b /= -4.0;

      REQUIRE(a*b  + 3.0*25.0/4.0 < tol);
      REQUIRE(a*bp - 3.0*25.0     < tol);
   }

   SECTION("Minus scalar")
   {
      a -= 3.0;
      REQUIRE(a.Norml2() - sqrt(8.0) < tol);
   }

   SECTION("Minus vector")
   {
      a -= b;
      subtract(a, amb, diff);
      REQUIRE(diff.Norml2() < tol);
   }

   SECTION("Subtract vector")
   {
      subtract(0.5, a, b, tmp);
      tmp*= 2.0;
      subtract(tmp, amb, diff);
      REQUIRE(diff.Norml2() < tol);
   }

   SECTION("Plus scalar")
   {
      a += 2.0;
      REQUIRE(a.Norml2() - sqrt(83.0) < tol);
   }

   SECTION("Plus vector")
   {
      a += b;
      add(1.0, a, -1.0, apb, diff);
      REQUIRE(diff.Norml2() < tol);
   }

   SECTION("Add vector 1")
   {
      a.Add(1.0, b);
      add(1.0, a, -1.0, apb, diff);
      REQUIRE(diff.Norml2() < tol);
   }

   SECTION("Add vector 2")
   {
      add(a, b, tmp);
      apb.Neg();
      add(tmp, apb, diff);
      REQUIRE(diff.Norml2() < tol);
   }

   SECTION("Add vector 3")
   {
      add(a, 1.0, b, tmp);
      apb.Neg();
      add(tmp, apb, diff);
      REQUIRE(diff.Norml2() < tol);
   }

   SECTION("Add vector 4")
   {
      add(1.0, a, b, tmp);
      subtract(tmp, apb, diff);
      REQUIRE(diff.Norml2() < tol);
   }
}

TEST_CASE("Vector Sum", "[Vector],[GPU]")
{
   Vector x(1024);
   x.Randomize(1);
   x.UseDevice(true);

   x.HostRead();
   const real_t sum_1 = std::accumulate(x.begin(), x.end(), 0.0);
   const real_t sum_2 = x.Sum();

   REQUIRE(sum_1 == MFEM_Approx(sum_2));
}

<<<<<<< HEAD
TEST_CASE("Vector delete at indices", "[Vector]")
{
   Vector           test({0,1,2,3,4,5,6,7,8});
   Array<int> rm_indices({0,    3,4,  6,  8});
   Vector         result({  1,2,    5,  7  });

   test.DeleteAt(rm_indices);

   REQUIRE(test.Size() == result.Size());

   for (int i = 0; i < test.Size(); i++)
   {
      CHECK(test[i] == result[i]);
=======
TEST_CASE("Vector delete at indices", "[Vector],[GPU]")
{
   for (int use_dev = 0; use_dev < 2; use_dev++)
   {
      Vector           test({0,1,2,3,4,5,6,7,8});
      Array<int> rm_indices({0,    3,4,  6,  8});
      Vector         result({  1,2,    5,  7  });

      test.UseDevice(use_dev);
      test.DeleteAt(rm_indices);

      REQUIRE(test.Size() == result.Size());

      test.HostReadWrite();
      for (int i = 0; i < test.Size(); i++)
      {
         CHECK(test[i] == result[i]);
      }
>>>>>>> acfa01c4
   }
}<|MERGE_RESOLUTION|>--- conflicted
+++ resolved
@@ -248,21 +248,6 @@
    REQUIRE(sum_1 == MFEM_Approx(sum_2));
 }
 
-<<<<<<< HEAD
-TEST_CASE("Vector delete at indices", "[Vector]")
-{
-   Vector           test({0,1,2,3,4,5,6,7,8});
-   Array<int> rm_indices({0,    3,4,  6,  8});
-   Vector         result({  1,2,    5,  7  });
-
-   test.DeleteAt(rm_indices);
-
-   REQUIRE(test.Size() == result.Size());
-
-   for (int i = 0; i < test.Size(); i++)
-   {
-      CHECK(test[i] == result[i]);
-=======
 TEST_CASE("Vector delete at indices", "[Vector],[GPU]")
 {
    for (int use_dev = 0; use_dev < 2; use_dev++)
@@ -281,6 +266,5 @@
       {
          CHECK(test[i] == result[i]);
       }
->>>>>>> acfa01c4
    }
 }