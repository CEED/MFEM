--- conflicted
+++ resolved
@@ -72,19 +72,6 @@
   executables. `gpu_unit_tests` will only run tests marked with `[GPU]`, and its
   parallel version `pgpu_unit_tests` will only run tests marked with _both_
   `[GPU]` and `[Parallel]`.
-<<<<<<< HEAD
-* `[CUDA]`, which indicates that a test will be tested with the CUDA executables
-  (e.g. `cunit_tests`). These tests will still be run by the standard (CPU)
-  executables. `cunit_tests` will only run tests marked with `[CUDA]`, and its
-  parallel version `pcunit_tests` will only run tests marked with _both_
-  `[CUDA]` and `[Parallel]`.
-* `[HIP]`, which indicates that a test will be tested with the HIP executables
-  (e.g. `hunit_tests`). These tests will still be run by the standard (CPU)
-  executables. `hunit_tests` will only run tests marked with `[HIP]`, and its
-  parallel version `phunit_tests` will only run tests marked with _both_
-  `[HIP]` and `[Parallel]`.
-=======
->>>>>>> adbaa74e
 * `[MFEMData]`, which indicates that a test requires access to a clone of the
   MFEM data repository (see the `--data` flag below), in order to run tests on
   some larger mesh files. By default, tests tagged with this tag are skipped,
