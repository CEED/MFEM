--- conflicted
+++ resolved
@@ -56,12 +56,9 @@
   linalg/test_vector.cpp
   mesh/mesh_test_utils.cpp
   mesh/test_exodus_reader.cpp
-<<<<<<< HEAD
   mesh/test_mfem_mesh_reader.cpp
-=======
   mesh/test_exodus_writer.cpp
   mesh/test_face_orientations.cpp
->>>>>>> 733f8f23
   mesh/test_fms.cpp
   mesh/test_geometric_factors.cpp
   mesh/test_mesh.cpp
