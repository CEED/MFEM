--- conflicted
+++ resolved
@@ -22,16 +22,12 @@
   dfem/test_mass.cpp
   dfem/test_lvector_interface.cpp
   general/test_array.cpp
-<<<<<<< HEAD
   general/test_reduction.cpp
   general/test_resource_manager.cpp
-=======
->>>>>>> 082e25ff
   general/test_scan.cpp
   general/test_arrays_by_name.cpp
   general/test_error.cpp
   general/test_mem.cpp
-  general/test_reduction.cpp
   general/test_text.cpp
   general/test_umpire_mem.cpp
   general/test_zlib.cpp
