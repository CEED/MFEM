# Copyright (c) 2010-2021, Lawrence Livermore National Security, LLC. Produced
# at the Lawrence Livermore National Laboratory. All Rights reserved. See files
# LICENSE and NOTICE for details. LLNL-CODE-806117.
#
# This file is part of the MFEM library. For more information and source code
# availability visit https://mfem.org.
#
# MFEM is free software; you can redistribute it and/or modify it under the
# terms of the BSD-3 license. We welcome feedback and contributions, see file
# CONTRIBUTING.md for details.

# Use the MFEM build directory
MFEM_DIR ?= ../..
MFEM_BUILD_DIR ?= ../..
SRC = $(if $(MFEM_DIR:../..=),$(MFEM_DIR)/tests/benchmarks/,)
CONFIG_MK = $(MFEM_BUILD_DIR)/config/config.mk

MFEM_LIB_FILE = mfem_is_not_built
-include $(CONFIG_MK)

<<<<<<< HEAD
SEQ_TESTS = bench_ceed bench_solvers bench_tmop bench_vector bench_virtuals
=======
SEQ_TESTS = bench_ceed bench_linext bench_tmop bench_vector bench_virtuals
>>>>>>> e70ccc2d
PAR_TESTS = 
ifeq ($(MFEM_USE_MPI),NO)
   TESTS = $(SEQ_TESTS)
else
   TESTS = $(PAR_TESTS) $(SEQ_TESTS)
endif

.SUFFIXES:
.SUFFIXES: .o .cpp .mk
.PHONY: all clean
.PRECIOUS: %.o

# Remove built-in rules
%: %.cpp
%.o: %.cpp

all: $(TESTS)

# Rules for building the TESTS

%: $(SRC)%.cpp bench.hpp $(MFEM_LIB_FILE) $(CONFIG_MK)
	$(MFEM_CXX) $(MFEM_FLAGS) $< -o $@ $(MFEM_LIBS)

# Rules for compiling miniapp dependencies
$($(TESTS)): \
%.o: $(SRC)%.cpp $(SRC)%.hpp $(CONFIG_MK)
	$(MFEM_CXX) $(MFEM_FLAGS) -c $(<) -o $(@)

# Generate an error message if the MFEM library is not built and exit
$(MFEM_LIB_FILE):
	$(error The MFEM library is not built)

clean: clean-build clean-exec

clean-build:
	rm -f *.o *~ $(SEQ_TESTS) $(PAR_TESTS)
	rm -rf *.dSYM *.TVD.*breakpoints

clean-exec:
	@rm -f refined.mesh sol.gf
<|MERGE_RESOLUTION|>--- conflicted
+++ resolved
@@ -18,11 +18,7 @@
 MFEM_LIB_FILE = mfem_is_not_built
 -include $(CONFIG_MK)
 
-<<<<<<< HEAD
-SEQ_TESTS = bench_ceed bench_solvers bench_tmop bench_vector bench_virtuals
-=======
-SEQ_TESTS = bench_ceed bench_linext bench_tmop bench_vector bench_virtuals
->>>>>>> e70ccc2d
+SEQ_TESTS = bench_ceed bench_linext bench_solvers bench_tmop bench_vector bench_virtuals
 PAR_TESTS = 
 ifeq ($(MFEM_USE_MPI),NO)
    TESTS = $(SEQ_TESTS)
