# Copyright (c) 2010-2025, Lawrence Livermore National Security, LLC. Produced
# at the Lawrence Livermore National Laboratory. All Rights reserved. See files
# LICENSE and NOTICE for details. LLNL-CODE-806117.
#
# This file is part of the MFEM library. For more information and source code
# availability visit https://mfem.org.
#
# MFEM is free software; you can redistribute it and/or modify it under the
# terms of the BSD-3 license. We welcome feedback and contributions, see file
# CONTRIBUTING.md for details.

# The current MFEM version as an integer, see also `CMakeLists.txt`.
MFEM_VERSION = 40801
MFEM_VERSION_STRING = $(shell printf "%06d" $(MFEM_VERSION) | \
  sed -e 's/^0*\(.*.\)\(..\)\(..\)$$/\1.\2.\3/' -e 's/\.0/./g' -e 's/\.0$$//')

define MFEM_HELP_MSG

MFEM makefile targets:

   make config
   make
   make all
   make status/info
   make serial
   make parallel
   make debug
   make pdebug
   make cuda
   make hip
   make pcuda
   make cudebug
   make pcudebug
   make test/check
   make install
   make clean
   make distclean
   make style
   make tags
   make hooks

Examples:

make config MFEM_USE_MPI=YES MFEM_DEBUG=YES MPICXX=mpiCC
   Configure the make system for subsequent runs (analogous to a configure script).
   The available options are documented in the INSTALL file.
make config BUILD_DIR=<dir>
   Configure an out-of-source-tree build in the given directory.
make config -f <mfem-dir>/makefile
   Configure an out-of-source-tree build in the current directory.
make -j 4
   Build the library (in parallel) using the current configuration options.
make all
   Build the library, the examples and the miniapps using the current configuration.
make status
   Display information about the current configuration.
make serial
   A shortcut to configure and build the serial optimized version of the library.
make parallel
   A shortcut to configure and build the parallel optimized version of the library.
make debug
   A shortcut to configure and build the serial debug version of the library.
make pdebug
   A shortcut to configure and build the parallel debug version of the library.
make cuda
   A shortcut to configure and build the serial GPU/CUDA optimized version of the library.
make pcuda
   A shortcut to configure and build the parallel GPU/CUDA optimized version of the library.
make cudebug
   A shortcut to configure and build the serial GPU/CUDA debug version of the library.
make pcudebug
   A shortcut to configure and build the parallel GPU/CUDA debug version of the library.
make hip
   A shortcut to configure and build the serial GPU/HIP optimized version of the library.
make phip
   A shortcut to configure and build the parallel GPU/HIP optimized version of the library.
make hipdebug
   A shortcut to configure and build the serial GPU/HIP debug version of the library.
make phipdebug
   A shortcut to configure and build the parallel GPU/HIP debug version of the library.
make test
   Verify the build by checking the results from running all examples, miniapps,
   and tests.
make check
   Quick-check the build by compiling and running Example 1/1p.
make unittest
   Verify the build against the unit tests.
make install PREFIX=<dir>
   Install the library and headers in <dir>/lib and <dir>/include.
make clean
   Clean the library and object files, but keep the configuration.
make distclean
   In addition to "make clean", clean the configuration and remove the local
   installation directory.
make style
   Format the MFEM C++ source files using Artistic Style (astyle).
make tags
   Generate a vi or Emacs compatible TAGS file in ${MFEM_DIR}/TAGS. Requires
   functional "etags" and "egrep" in the user ${PATH}.
make hooks
   Creates symlinks to the hooks in the `.git/hooks` directory.
endef

# Save the MAKEOVERRIDES for cases where we explicitly want to pass the command
# line overrides to sub-make:
override MAKEOVERRIDES_SAVE := $(MAKEOVERRIDES)
# Do not pass down variables from the command-line to sub-make:
MAKEOVERRIDES =

# Path to the mfem source directory, defaults to this makefile's directory:
THIS_MK := $(lastword $(MAKEFILE_LIST))
$(if $(wildcard $(THIS_MK)),,$(error Makefile not found "$(THIS_MK)"))
MFEM_DIR ?= $(patsubst %/,%,$(dir $(THIS_MK)))
MFEM_REAL_DIR := $(realpath $(MFEM_DIR))
$(if $(MFEM_REAL_DIR),,$(error Source directory "$(MFEM_DIR)" is not valid))
SRC := $(if $(MFEM_REAL_DIR:$(CURDIR)=),$(MFEM_DIR)/,)
$(if $(word 2,$(SRC)),$(error Spaces in SRC = "$(SRC)" are not supported))

MFEM_GIT_STRING = $(shell [ -d $(MFEM_DIR)/.git ] && git -C $(MFEM_DIR) \
   describe --all --long --abbrev=40 --dirty --always 2> /dev/null)

EXAMPLE_SUBDIRS = amgx caliper ginkgo hiop petsc pumi sundials superlu moonolith
EXAMPLE_DIRS := examples $(addprefix examples/,$(EXAMPLE_SUBDIRS))
EXAMPLE_TEST_DIRS := examples

MINIAPP_SUBDIRS = common electromagnetics meshing navier performance tools \
 toys nurbs gslib adjoint solvers shifted mtop parelag tribol autodiff hooke \
 multidomain dpg hdiv-linear-solver spde
MINIAPP_DIRS := $(addprefix miniapps/,$(MINIAPP_SUBDIRS))
MINIAPP_TEST_DIRS := $(filter-out %/common,$(MINIAPP_DIRS))
MINIAPP_USE_COMMON := $(addprefix miniapps/,electromagnetics meshing tools \
 toys shifted dpg)

EM_DIRS = $(EXAMPLE_DIRS) $(MINIAPP_DIRS)

TEST_SUBDIRS = unit
TEST_DIRS := $(addprefix tests/,$(TEST_SUBDIRS))

ALL_TEST_DIRS = $(filter-out\
   $(SKIP_TEST_DIRS),$(TEST_DIRS) $(EXAMPLE_TEST_DIRS) $(MINIAPP_TEST_DIRS))

# Use BUILD_DIR on the command line; set MFEM_BUILD_DIR before including this
# makefile or config/config.mk from a separate $(BUILD_DIR).
MFEM_BUILD_DIR ?= .
BUILD_DIR := $(MFEM_BUILD_DIR)
BUILD_REAL_DIR := $(abspath $(BUILD_DIR))
ifneq ($(BUILD_REAL_DIR),$(MFEM_REAL_DIR))
   BUILD_SUBDIRS = $(DIRS) config $(EM_DIRS) doc $(TEST_DIRS)
   CONFIG_FILE_DEF = -DMFEM_CONFIG_FILE='"$(BUILD_REAL_DIR)/config/_config.hpp"'
   BLD := $(if $(BUILD_REAL_DIR:$(CURDIR)=),$(BUILD_DIR)/,)
   $(if $(word 2,$(BLD)),$(error Spaces in BLD = "$(BLD)" are not supported))
else
   BUILD_DIR = $(MFEM_DIR)
   BLD := $(SRC)
endif
MFEM_BUILD_DIR := $(BUILD_DIR)

CONFIG_MK = $(BLD)config/config.mk

DEFAULTS_MK = $(SRC)config/defaults.mk
include $(DEFAULTS_MK)

# Optional user config file, see config/defaults.mk
USER_CONFIG = $(BLD)config/user.mk
-include $(USER_CONFIG)

# Helper print-info function
mfem-info = $(if $(filter YES,$(VERBOSE)),$(info *** [info]$(1)),)
export VERBOSE

$(call mfem-info, MAKECMDGOALS = $(MAKECMDGOALS))
$(call mfem-info, MAKEFLAGS    = $(MAKEFLAGS))
$(call mfem-info, MFEM_DIR  = $(MFEM_DIR))
$(call mfem-info, BUILD_DIR = $(BUILD_DIR))
$(call mfem-info, SRC       = $(SRC))
$(call mfem-info, BLD       = $(BLD))

# Include $(CONFIG_MK) unless some of the $(SKIP_INCLUDE_TARGETS) are given
SKIP_INCLUDE_TARGETS = help config clean distclean serial parallel debug pdebug\
 cuda hip pcuda phip cudebug hipdebug pcudebug phipdebug hpc style
HAVE_SKIP_INCLUDE_TARGET = $(filter $(SKIP_INCLUDE_TARGETS),$(MAKECMDGOALS))
ifeq (,$(HAVE_SKIP_INCLUDE_TARGET))
   $(call mfem-info, Including $(CONFIG_MK))
   -include $(CONFIG_MK)
else
   # Do not allow skip-include targets to be combined with other targets
   ifneq (1,$(words $(MAKECMDGOALS)))
      $(error Target '$(firstword $(HAVE_SKIP_INCLUDE_TARGET))' can not be\
      combined with other targets)
   endif
   $(call mfem-info, NOT including $(CONFIG_MK))
endif

# Compile flags used by MFEM: CPPFLAGS, CXXFLAGS, plus library flags
INCFLAGS =
# Link flags used by MFEM: library link flags plus LDFLAGS and LDFLAGS_INTERNAL
# (added at the end)
ALL_LIBS =

# Building static and/or shared libraries:
MFEM_STATIC ?= $(STATIC)
MFEM_SHARED ?= $(SHARED)
MFEM_SHARED_BUILD = $(MFEM_SHARED)

# Internal shortcuts
override static = $(if $(MFEM_STATIC:YES=),,YES)
override shared = $(if $(MFEM_SHARED:YES=),,YES)

# Error for package integrations that currently don't support single precision
ifeq ($(MFEM_USE_SINGLE),YES)
   PKGS_NO_SINGLE = SUNDIALS SUITESPARSE SUPERLU STRUMPACK GINKGO AMGX SLEPC\
	 PUMI GSLIB ALGOIM CEED MOONOLITH TRIBOL
   $(foreach pkg,$(PKGS_NO_SINGLE),$(if $(MFEM_USE_$(pkg):NO=),\
     $(error Package $(pkg) is NOT supported with single precision)))
endif

# The default value of CXXFLAGS is based on the value of MFEM_DEBUG
ifeq ($(MFEM_DEBUG),YES)
   CXXFLAGS ?= $(DEBUG_FLAGS)
endif
CXXFLAGS ?= $(OPTIM_FLAGS)

# MPI configuration
ifneq ($(MFEM_USE_MPI),YES)
   HOST_CXX = $(CXX)
   PKGS_NEED_MPI = SUPERLU MUMPS STRUMPACK PETSC PUMI SLEPC MKL_CPARDISO
   $(foreach mpidep,$(PKGS_NEED_MPI),$(if $(MFEM_USE_$(mpidep):NO=),\
     $(warning *** [MPI is OFF] setting MFEM_USE_$(mpidep) = NO)\
     $(eval override MFEM_USE_$(mpidep)=NO),))
else
   HOST_CXX = $(MPICXX)
   INCFLAGS += $(HYPRE_OPT)
   ALL_LIBS += $(HYPRE_LIB)
endif

# Default configuration
ifeq ($(MFEM_USE_CUDA)$(MFEM_USE_HIP),NONO)
   MFEM_CXX ?= $(HOST_CXX)
   MFEM_HOST_CXX ?= $(MFEM_CXX)
   XCOMPILER = $(CXX_XCOMPILER)
   XLINKER   = $(CXX_XLINKER)
endif

ifeq ($(MFEM_USE_CUDA),YES)
   MFEM_CXX ?= $(CUDA_CXX)
   MFEM_HOST_CXX ?= $(HOST_CXX)
   CXXFLAGS += $(CUDA_FLAGS) -ccbin $(MFEM_HOST_CXX)
   XCOMPILER = $(CUDA_XCOMPILER)
   XLINKER   = $(CUDA_XLINKER)
   # CUDA_OPT and CUDA_LIB are added below
   # Compatibility test against MFEM_USE_HIP
   ifeq ($(MFEM_USE_HIP),YES)
      $(error Incompatible config: MFEM_USE_CUDA can not be combined with MFEM_USE_HIP)
   endif
endif

# HIP configuration
ifeq ($(MFEM_USE_HIP),YES)
   ifeq ($(MFEM_USE_MPI),YES)
      INCFLAGS += $(MPI_OPT)
      ALL_LIBS += $(MPI_LIB)
   endif
   MFEM_CXX ?= $(HIP_CXX)
   MFEM_HOST_CXX ?= $(MFEM_CXX)
   CXXFLAGS += $(HIP_FLAGS)
   XLINKER   = $(HIP_XLINKER)
   XCOMPILER = $(HIP_XCOMPILER)
   # HIP_OPT and HIP_LIB are added below
   # Compatibility test against MFEM_USE_CUDA
   ifeq ($(MFEM_USE_CUDA),YES)
      $(error Incompatible config: MFEM_USE_HIP can not be combined with MFEM_USE_CUDA)
   endif
endif

DEP_CXX ?= $(MFEM_CXX)

# Check legacy OpenMP configuration
ifeq ($(MFEM_USE_LEGACY_OPENMP),YES)
   MFEM_THREAD_SAFE ?= YES
   ifneq ($(MFEM_THREAD_SAFE),YES)
      $(error Incompatible config: MFEM_USE_LEGACY_OPENMP requires MFEM_THREAD_SAFE)
   endif
   # NOTE: MFEM_USE_LEGACY_OPENMP cannot be combined with any of:
   # MFEM_USE_OPENMP, MFEM_USE_CUDA, MFEM_USE_RAJA, MFEM_USE_OCCA
endif

# List of MFEM dependencies, that require the *_LIB variable to be non-empty
MFEM_REQ_LIB_DEPS = ENZYME SUPERLU MUMPS METIS FMS CONDUIT SIDRE LAPACK SUNDIALS\
 SUITESPARSE STRUMPACK GINKGO GNUTLS HDF5 NETCDF SLEPC PETSC MPFR PUMI HIOP\
 GSLIB OCCA CEED RAJA UMPIRE MKL_CPARDISO MKL_PARDISO AMGX MAGMA CALIPER PARELAG\
 TRIBOL BENCHMARK MOONOLITH ALGOIM


PETSC_ERROR_MSG = $(if $(PETSC_FOUND),,. PETSC config not found: $(PETSC_VARS))
SLEPC_ERROR_MSG = $(if $(SLEPC_FOUND),,. SLEPC config not found: $(SLEPC_VARS))

define mfem_check_dependency
ifeq ($$(MFEM_USE_$(1)),YES)
   $$(if $$($(1)_LIB),,$$(error $(1)_LIB is empty$$($(1)_ERROR_MSG)))
endif
endef

# During configuration, check dependencies from MFEM_REQ_LIB_DEPS
ifeq ($(MAKECMDGOALS),config)
   $(foreach dep,$(MFEM_REQ_LIB_DEPS),\
      $(eval $(call mfem_check_dependency,$(dep))))
endif

# List of MFEM dependencies, processed below
MFEM_DEPENDENCIES = $(MFEM_REQ_LIB_DEPS) LIBUNWIND OPENMP CUDA HIP

# List of deprecated MFEM dependencies, processed below
MFEM_LEGACY_DEPENDENCIES = OPENMP

# Macro for adding dependencies
define mfem_add_dependency
ifeq ($(MFEM_USE_$(1)),YES)
   INCFLAGS += $($(1)_OPT)
   ALL_LIBS += $($(1)_LIB)
endif
endef

# Macro for adding legacy dependencies
define mfem_add_legacy_dependency
ifeq ($(MFEM_USE_LEGACY_$(1)),YES)
   INCFLAGS += $($(1)_OPT)
   ALL_LIBS += $($(1)_LIB)
endif
endef

# Process dependencies
$(foreach dep,$(MFEM_DEPENDENCIES),$(eval $(call mfem_add_dependency,$(dep))))
$(foreach dep,$(MFEM_LEGACY_DEPENDENCIES),$(eval $(call \
   mfem_add_legacy_dependency,$(dep))))

# Timer option
ifeq ($(MFEM_TIMER_TYPE),2)
   ALL_LIBS += $(POSIX_CLOCKS_LIB)
endif

# zlib configuration
ifeq ($(MFEM_USE_ZLIB),YES)
   INCFLAGS += $(ZLIB_OPT)
   ALL_LIBS += $(ZLIB_LIB)
endif

# List of all defines that may be enabled in config.hpp and config.mk:
MFEM_DEFINES = MFEM_VERSION MFEM_VERSION_STRING MFEM_GIT_STRING MFEM_USE_MPI\
 MFEM_USE_METIS MFEM_USE_METIS_5 MFEM_DEBUG MFEM_USE_EXCEPTIONS MFEM_USE_ZLIB\
 MFEM_USE_LIBUNWIND MFEM_USE_LAPACK MFEM_THREAD_SAFE MFEM_USE_OPENMP\
 MFEM_USE_LEGACY_OPENMP MFEM_USE_MEMALLOC MFEM_TIMER_TYPE MFEM_USE_SUNDIALS\
 MFEM_USE_SUITESPARSE MFEM_USE_GINKGO MFEM_USE_SUPERLU MFEM_USE_SUPERLU5\
 MFEM_USE_STRUMPACK MFEM_USE_GNUTLS MFEM_USE_HDF5 MFEM_USE_NETCDF MFEM_USE_PETSC\
 MFEM_USE_SLEPC MFEM_USE_MPFR MFEM_USE_SIDRE MFEM_USE_FMS MFEM_USE_CONDUIT\
 MFEM_USE_PUMI MFEM_USE_HIOP MFEM_USE_GSLIB MFEM_USE_CUDA MFEM_USE_HIP\
 MFEM_USE_OCCA MFEM_USE_MOONOLITH MFEM_USE_CEED MFEM_USE_RAJA MFEM_USE_UMPIRE\
 MFEM_USE_SIMD MFEM_USE_ADIOS2 MFEM_USE_MKL_CPARDISO MFEM_USE_MKL_PARDISO MFEM_USE_AMGX\
 MFEM_USE_MAGMA MFEM_USE_MUMPS MFEM_USE_ADFORWARD MFEM_USE_CODIPACK MFEM_USE_CALIPER\
 MFEM_USE_BENCHMARK MFEM_USE_PARELAG MFEM_USE_TRIBOL MFEM_USE_ALGOIM MFEM_USE_ENZYME\
 MFEM_SOURCE_DIR MFEM_INSTALL_DIR MFEM_SHARED_BUILD MFEM_USE_DOUBLE MFEM_USE_SINGLE

# List of makefile variables that will be written to config.mk:
MFEM_CONFIG_VARS = MFEM_CXX MFEM_HOST_CXX MFEM_CPPFLAGS MFEM_CXXFLAGS\
 MFEM_INC_DIR MFEM_TPLFLAGS MFEM_INCFLAGS MFEM_PICFLAG MFEM_FLAGS MFEM_LIB_DIR\
 MFEM_EXT_LIBS MFEM_LIBS MFEM_LIB_FILE MFEM_STATIC MFEM_SHARED MFEM_BUILD_TAG\
 MFEM_PREFIX MFEM_CONFIG_EXTRA MFEM_MPIEXEC MFEM_MPIEXEC_NP MFEM_MPI_NP\
 MFEM_TEST_MK

# Config vars: values of the form @VAL@ are replaced by $(VAL) in config.mk
MFEM_CPPFLAGS  ?= $(CPPFLAGS)
MFEM_CXXFLAGS  ?= $(CXXFLAGS)
MFEM_TPLFLAGS  ?= $(INCFLAGS)
MFEM_INCFLAGS  ?= -I@MFEM_INC_DIR@ @MFEM_TPLFLAGS@
MFEM_PICFLAG   ?= $(if $(shared),$(PICFLAG))
MFEM_FLAGS     ?= @MFEM_CPPFLAGS@ @MFEM_CXXFLAGS@ @MFEM_INCFLAGS@
MFEM_EXT_LIBS  ?= $(ALL_LIBS) $(LDFLAGS) $(LDFLAGS_INTERNAL)
MFEM_LIBS      ?= $(if $(shared),$(BUILD_RPATH)) -L@MFEM_LIB_DIR@ -lmfem\
   @MFEM_EXT_LIBS@
MFEM_LIB_FILE  ?= @MFEM_LIB_DIR@/libmfem.$(if $(shared),$(SO_VER),a)
MFEM_BUILD_TAG ?= $(shell uname -snm)
MFEM_PREFIX    ?= $(PREFIX)
MFEM_INC_DIR   ?= $(if $(CONFIG_FILE_DEF),@MFEM_BUILD_DIR@,@MFEM_DIR@)
MFEM_LIB_DIR   ?= $(if $(CONFIG_FILE_DEF),@MFEM_BUILD_DIR@,@MFEM_DIR@)
MFEM_TEST_MK   ?= @MFEM_DIR@/config/test.mk
# Use "\n" (interpreted by sed) to add a newline.
MFEM_CONFIG_EXTRA ?= $(if $(CONFIG_FILE_DEF),MFEM_BUILD_DIR ?= @MFEM_DIR@,)

MFEM_SOURCE_DIR  = $(MFEM_REAL_DIR)
MFEM_INSTALL_DIR = $(abspath $(MFEM_PREFIX))

# If we have 'config' target, export variables used by config/makefile
ifneq (,$(filter config,$(MAKECMDGOALS)))
   export $(MFEM_DEFINES) MFEM_DEFINES $(MFEM_CONFIG_VARS) MFEM_CONFIG_VARS
   export VERBOSE HYPRE_OPT PUMI_DIR MUMPS_OPT GSLIB_OPT
endif

# If we have 'install' target, export variables used by config/makefile
ifneq (,$(filter install,$(MAKECMDGOALS)))
   ifneq (install,$(MAKECMDGOALS))
      $(error Target 'install' can not be combined with other targets)
   endif
   # Allow changing the PREFIX during install with: make install PREFIX=<dir>
   PREFIX := $(MFEM_PREFIX)
   PREFIX_INC   := $(PREFIX)/include
   PREFIX_LIB   := $(PREFIX)/lib
   PREFIX_SHARE := $(PREFIX)/share/mfem
   override MFEM_DIR := $(MFEM_REAL_DIR)
   MFEM_INCFLAGS = -I@MFEM_INC_DIR@ @MFEM_TPLFLAGS@
   MFEM_FLAGS    = @MFEM_CPPFLAGS@ @MFEM_CXXFLAGS@ @MFEM_INCFLAGS@
   MFEM_LIBS     = $(if $(shared),$(INSTALL_RPATH)) -L@MFEM_LIB_DIR@ -lmfem\
      @MFEM_EXT_LIBS@
   MFEM_LIB_FILE = @MFEM_LIB_DIR@/libmfem.$(if $(shared),$(SO_VER),a)
   ifeq ($(MFEM_USE_OCCA),YES)
      ifneq ($(MFEM_INSTALL_DIR),$(abspath $(PREFIX)))
         $(error OCCA is enabled: PREFIX must be set during configuration!)
      endif
   endif
   MFEM_PREFIX := $(abspath $(PREFIX))
   MFEM_INC_DIR = $(abspath $(PREFIX_INC))
   MFEM_LIB_DIR = $(abspath $(PREFIX_LIB))
   MFEM_TEST_MK = $(abspath $(PREFIX_SHARE)/test.mk)
   MFEM_CONFIG_EXTRA =
   export $(MFEM_DEFINES) MFEM_DEFINES $(MFEM_CONFIG_VARS) MFEM_CONFIG_VARS
   export VERBOSE
endif

# Source dirs in logical order
<<<<<<< HEAD
DIRS = general linalg linalg/simd linalg/batched mesh mesh/submesh fem \
       fem/ceed/interface fem/ceed/integrators/mass \
       fem/ceed/integrators/convection fem/ceed/integrators/diffusion \
       fem/ceed/integrators/nlconvection fem/ceed/solvers fem/fe fem/lor \
       fem/qinterp fem/integ fem/gslib fem/tmop fem/tmop/assemble \
	   fem/tmop/metrics fem/tmop/mult fem/tmop/tools
=======
DIRS = general linalg linalg/batched linalg/simd mesh mesh/submesh fem \
       fem/ceed/integrators/mass fem/ceed/integrators/convection \
       fem/ceed/integrators/diffusion fem/ceed/integrators/nlconvection \
       fem/ceed/interface fem/ceed/solvers fem/eltrans fem/fe fem/gslib \
       fem/integ fem/lor fem/moonolith fem/qinterp fem/tmop
>>>>>>> 5bb00767

ifeq ($(MFEM_USE_MOONOLITH),YES)
   MFEM_CXXFLAGS += $(MOONOLITH_CXX_FLAGS)
   MFEM_INCFLAGS += -I$(MFEM_DIR)/fem/moonolith $(MOONOLITH_INCLUDES)
   MFEM_TPLFLAGS += $(MOONOLITH_INCLUDES)
   DIRS += fem/moonolith
endif

SOURCE_FILES = $(foreach dir,$(DIRS),$(wildcard $(SRC)$(dir)/*.cpp))
RELSRC_FILES = $(patsubst $(SRC)%,%,$(SOURCE_FILES))
OBJECT_FILES = $(patsubst $(SRC)%,$(BLD)%,$(SOURCE_FILES:.cpp=.o))
OKL_DIRS = fem

.PHONY: lib all clean distclean install config status info deps serial parallel	\
	debug pdebug cuda hip pcuda cudebug pcudebug hpc style check test unittest \
	deprecation-warnings

.SUFFIXES:
.SUFFIXES: .cpp .o
# Remove some default implicit rules
%:	%.o
%.o:	%.cpp
%:	%.cpp

# Default rule.
lib: $(if $(static),$(BLD)libmfem.a) $(if $(shared),$(BLD)libmfem.$(SO_EXT))

# Flags used for compiling all source files.
MFEM_BUILD_FLAGS = $(MFEM_PICFLAG) $(MFEM_CPPFLAGS) $(MFEM_CXXFLAGS)\
 $(MFEM_TPLFLAGS) $(CONFIG_FILE_DEF)

# Rules for compiling all source files.
$(OBJECT_FILES): $(BLD)%.o: $(SRC)%.cpp $(CONFIG_MK)
	$(MFEM_CXX) $(MFEM_BUILD_FLAGS) -c $(<) -o $(@)

all: examples miniapps $(TEST_DIRS)

.PHONY: miniapps $(EM_DIRS) $(TEST_DIRS)
miniapps: $(MINIAPP_DIRS)
$(MINIAPP_USE_COMMON): miniapps/common
$(EM_DIRS) $(TEST_DIRS): lib
	$(MAKE) -C $(BLD)$(@)

.PHONY: doc
doc:
	$(MAKE) -C $(BLD)$(@)

-include $(BLD)deps.mk

$(BLD)libmfem.a: $(OBJECT_FILES)
	$(AR) $(ARFLAGS) $(@) $(OBJECT_FILES)
	$(RANLIB) $(@)
	@$(MAKE) deprecation-warnings

$(BLD)libmfem.$(SO_EXT): $(BLD)libmfem.$(SO_VER)
	cd $(@D) && ln -sf $(<F) $(@F)
	@$(MAKE) deprecation-warnings

# If some of the external libraries are build without -fPIC, linking shared MFEM
# library may fail. In such cases, one may set EXT_LIBS on the command line.
EXT_LIBS = $(MFEM_EXT_LIBS)
$(BLD)libmfem.$(SO_VER): $(OBJECT_FILES)
	$(MFEM_CXX) $(MFEM_LINK_FLAGS) $(BUILD_SOFLAGS) $(OBJECT_FILES) \
	   $(EXT_LIBS) -o $(@)

# Shortcut targets options
serial debug cuda hip cudebug hipdebug:           M_MPI=NO
parallel pdebug pcuda pcudebug phip phipdebug:    M_MPI=YES
serial parallel cuda pcuda hip phip:              M_DBG=NO
debug pdebug cudebug pcudebug hipdebug phipdebug: M_DBG=YES
cuda pcuda cudebug pcudebug:                      M_CUDA=YES
hip phip hipdebug phipdebug:                      M_HIP=YES

serial parallel debug pdebug:
	$(MAKE) -f $(THIS_MK) config MFEM_USE_MPI=$(M_MPI) MFEM_DEBUG=$(M_DBG) \
	   $(MAKEOVERRIDES_SAVE)
	$(MAKE) $(MAKEOVERRIDES_SAVE)

cuda pcuda cudebug pcudebug:
	$(MAKE) -f $(THIS_MK) config MFEM_USE_MPI=$(M_MPI) MFEM_DEBUG=$(M_DBG) \
	   MFEM_USE_CUDA=$(M_CUDA) $(MAKEOVERRIDES_SAVE)
	$(MAKE) $(MAKEOVERRIDES_SAVE)

hip phip hipdebug phipdebug:
	$(MAKE) -f $(THIS_MK) config MFEM_USE_MPI=$(M_MPI) MFEM_DEBUG=$(M_DBG) \
	MFEM_USE_HIP=$(M_HIP) $(MAKEOVERRIDES_SAVE)
	$(MAKE) $(MAKEOVERRIDES_SAVE)

# Build with MPI and all Device backends enabled (requires OCCA and RAJA)
hpc:
	$(MAKE) -f $(THIS_MK) config MFEM_USE_MPI=YES MFEM_USE_CUDA=YES \
	  MFEM_USE_OPENMP=YES MFEM_USE_OCCA=YES MFEM_USE_RAJA=YES \
	  $(MAKEOVERRIDES_SAVE)
	$(MAKE) $(MAKEOVERRIDES_SAVE)

deps:
	rm -f $(BLD)deps.mk
	for i in $(RELSRC_FILES:.cpp=); do \
	   $(DEP_CXX) $(MFEM_BUILD_FLAGS) $(DEP_FLAGS) $(BLD)$${i}.o $(SRC)$${i}.cpp\
	      >> $(BLD)deps.mk; done

check: lib
	@printf "Quick-checking the MFEM library."
	@printf " Use 'make test' for more extensive tests.\n"
	@$(MAKE) -C $(BLD)examples \
	$(if $(findstring YES,$(MFEM_USE_MPI)),ex1p-test-par,ex1-test-seq)

test test-noclean:
	@echo "Testing the MFEM library. This may take a while..."
	@echo "Building all examples, miniapps, and tests..."
	@$(MAKE) $(MAKEOVERRIDES_SAVE) all
	@echo "Running tests in: [ $(ALL_TEST_DIRS) ] ..."
	@ERR=0; for dir in $(ALL_TEST_DIRS); do \
	   echo "Running tests in $${dir} ..."; \
	   if ! $(MAKE) -j1 -C $(BLD)$${dir} $@; then \
	   ERR=1; fi; done; \
	   if [ 0 -ne $${ERR} ]; then echo "Some tests failed."; exit 1; \
	   else echo "All tests passed."; fi

.PHONY: test-miniapps
test-miniapps:
	@echo "Building all miniapps ..."
	@$(MAKE) $(MAKEOVERRIDES_SAVE) miniapps
	@ERR=0; for dir in $(MINIAPP_TEST_DIRS); do \
	   echo "Running tests in $${dir} ..."; \
	   if ! $(MAKE) -j1 -C $(BLD)$${dir} test; then \
	   ERR=1; fi; done; \
	   if [ 0 -ne $${ERR} ]; then echo "Some miniapp tests failed."; \
	   exit 1; else echo "All miniapp tests passed."; fi

unittest: lib
	$(MAKE) -C $(BLD)tests/unit test

.PHONY: test-print
test-print:
	@echo "Printing tests in: [ $(ALL_TEST_DIRS) ] ..."
	@for dir in $(ALL_TEST_DIRS); do \
	   $(MAKE) -j1 -C $(BLD)$${dir} test-print; done

ALL_CLEAN_SUBDIRS = $(addsuffix /clean,config $(EM_DIRS) doc $(TEST_DIRS))
.PHONY: $(ALL_CLEAN_SUBDIRS) miniapps/clean
miniapps/clean: $(addsuffix /clean,$(MINIAPP_DIRS))
$(ALL_CLEAN_SUBDIRS):
	$(MAKE) -C $(BLD)$(@D) $(@F)

clean: $(addsuffix /clean,$(EM_DIRS) $(TEST_DIRS))
	rm -f $(addprefix $(BLD),$(foreach d,$(DIRS),$(d)/*.o))
	rm -f $(addprefix $(BLD),$(foreach d,$(DIRS),$(d)/*~))
	rm -rf $(addprefix $(BLD),*~ libmfem.* deps.mk)

distclean: clean config/clean doc/clean
	rm -rf mfem/

# User-definable install permissions.
# Install permissions for everything except directories and binaries:
INSTALL_DEF_PERM ?= 644
# Install permissions for binaries:
INSTALL_BIN_PERM ?= 755
# Install permissions for directories (and symlinks on macOS/BSD):
INSTALL_DIR_PERM ?= 755

# Shortcuts, not to be modified by the user on the command line.
# We use 'umask' because 'mkdir -p' (and 'install -d') do not use the mode
# specified with the '-m' flag when creating non-existent parent directories.
# WARNING: $(MKINSTALLDIR) changes the umask for commands following it as part
#          of the same shell expression unless it is placed inside '()' to be
#          executed in a sub-shell.
override INSTALLDEF   = $(INSTALL) -m $(INSTALL_DEF_PERM)
override INSTALLMASK  = $(shell printf "%o" $$((~0$(INSTALL_DIR_PERM) & 0777)))
override MKINSTALLDIR = umask $(INSTALLMASK) && mkdir -p

INSTALL_SHARED_LIB = $(MFEM_CXX) $(MFEM_LINK_FLAGS) $(INSTALL_SOFLAGS)\
   $(OBJECT_FILES) $(EXT_LIBS) -o $(PREFIX_LIB)/libmfem.$(SO_VER) && \
   cd $(PREFIX_LIB) && chmod $(INSTALL_BIN_PERM) libmfem.$(SO_VER) && \
   ( umask $(INSTALLMASK) && ln -sf libmfem.$(SO_VER) libmfem.$(SO_EXT) )

install: $(if $(static),$(BLD)libmfem.a) $(if $(shared),$(BLD)libmfem.$(SO_EXT))
	$(MKINSTALLDIR) $(PREFIX_LIB)
# install static and/or shared library
	$(if $(static),$(INSTALLDEF) $(BLD)libmfem.a $(PREFIX_LIB))
	$(if $(shared),$(INSTALL_SHARED_LIB))
# install top level includes
	$(MKINSTALLDIR) $(PREFIX_INC)/mfem
	$(INSTALLDEF) $(SRC)mfem.hpp $(SRC)mfem-performance.hpp \
	   $(PREFIX_INC)/mfem
	for hdr in mfem.hpp mfem-performance.hpp; do \
	   printf '// Auto-generated file.\n#include "mfem/'$$hdr'"\n' \
	      > $(PREFIX_INC)/$$hdr && \
	   chmod $(INSTALL_DEF_PERM) $(PREFIX_INC)/$$hdr; done
# install config include
	$(MKINSTALLDIR) $(PREFIX_INC)/mfem/config
	$(INSTALLDEF) $(BLD)config/_config.hpp $(PREFIX_INC)/mfem/config
	$(INSTALLDEF) $(SRC)config/config.hpp $(PREFIX_INC)/mfem/config
	$(INSTALLDEF) $(SRC)config/tconfig.hpp $(PREFIX_INC)/mfem/config
# install remaining includes in each subdirectory
	for dir in $(DIRS); do \
	   if ls $(SRC)$$dir/*.hpp > /dev/null 2>&1; then \
	      ( $(MKINSTALLDIR) $(PREFIX_INC)/mfem/$$dir ) && \
	      $(INSTALLDEF) $(SRC)$$dir/*.hpp $(PREFIX_INC)/mfem/$$dir; \
	   fi; \
	done
# install *.okl files
	for dir in $(OKL_DIRS); do \
	   ( $(MKINSTALLDIR) $(PREFIX_INC)/mfem/$$dir ) && \
	   $(INSTALLDEF) $(SRC)$$dir/*.okl $(PREFIX_INC)/mfem/$$dir; \
	done
# install libCEED q-function headers
	$(MKINSTALLDIR) $(PREFIX_INC)/mfem/fem/ceed/integrators/mass
	$(INSTALLDEF) $(SRC)fem/ceed/integrators/mass/*.h \
	   $(PREFIX_INC)/mfem/fem/ceed/integrators/mass
	$(MKINSTALLDIR) $(PREFIX_INC)/mfem/fem/ceed/integrators/convection
	$(INSTALLDEF) $(SRC)fem/ceed/integrators/convection/*.h \
	   $(PREFIX_INC)/mfem/fem/ceed/integrators/convection
	$(MKINSTALLDIR) $(PREFIX_INC)/mfem/fem/ceed/integrators/diffusion
	$(INSTALLDEF) $(SRC)fem/ceed/integrators/diffusion/*.h \
	   $(PREFIX_INC)/mfem/fem/ceed/integrators/diffusion
	$(MKINSTALLDIR) $(PREFIX_INC)/mfem/fem/ceed/integrators/nlconvection
	$(INSTALLDEF) $(SRC)fem/ceed/integrators/nlconvection/*.h \
	   $(PREFIX_INC)/mfem/fem/ceed/integrators/nlconvection
# install config.mk in $(PREFIX_SHARE)
	$(MKINSTALLDIR) $(PREFIX_SHARE)
	$(MAKE) -C $(BLD)config config-mk CONFIG_MK=config-install.mk
	$(INSTALLDEF) $(BLD)config/config-install.mk $(PREFIX_SHARE)/config.mk
	rm -f $(BLD)config/config-install.mk
# install test.mk in $(PREFIX_SHARE)
	$(INSTALLDEF) $(SRC)config/test.mk $(PREFIX_SHARE)

$(CONFIG_MK):
# Skip the error message when '-B' make flag is used (unconditionally
# make all targets), but still check for the $(CONFIG_MK) file
ifeq (,$(and $(findstring B,$(MAKEFLAGS)),$(wildcard $(CONFIG_MK))))
	$(info )
	$(info MFEM is not configured.)
	$(info Run "make config" first, or see "make help".)
	$(info )
	$(error )
endif

config: $(if $(CONFIG_FILE_DEF),build-config,local-config)

.PHONY: local-config
local-config:
	$(MAKE) -C config all
	@printf "\nBuild destination: <source> [$(BUILD_REAL_DIR)]\n\n"

.PHONY: build-config
build-config:
	for d in $(BUILD_SUBDIRS); do mkdir -p $(BLD)$${d}; done
	for dir in "" $(addsuffix /,config $(EM_DIRS) doc $(TEST_DIRS)); do \
	   printf "# Auto-generated file.\n%s\n%s\n" \
	      "MFEM_DIR = $(MFEM_REAL_DIR)" \
	      "include \$$(MFEM_DIR)/$${dir}makefile" \
	      > $(BLD)$${dir}GNUmakefile; done
	$(MAKE) -C $(BLD)config all
	cd "$(BUILD_DIR)" && ln -sf "$(MFEM_REAL_DIR)/data" .
	for hdr in mfem.hpp mfem-performance.hpp; do \
	   printf "// Auto-generated file.\n%s\n%s\n" \
	   "#define MFEM_CONFIG_FILE \"$(BUILD_REAL_DIR)/config/_config.hpp\"" \
	   "#include \"$(MFEM_REAL_DIR)/$${hdr}\"" > $(BLD)$${hdr}; done
	@printf "\nBuild destination: $(BUILD_DIR) [$(BUILD_REAL_DIR)]\n\n"

help:
	$(info $(value MFEM_HELP_MSG))
	@true

status info:
	$(info MFEM_VERSION           = $(MFEM_VERSION) [v$(MFEM_VERSION_STRING)])
	$(info MFEM_GIT_STRING        = $(MFEM_GIT_STRING))
	$(info MFEM_USE_MPI           = $(MFEM_USE_MPI))
	$(info MFEM_USE_METIS         = $(MFEM_USE_METIS))
	$(info MFEM_USE_METIS_5       = $(MFEM_USE_METIS_5))
	$(info MFEM_PRECISION         = \
	   $(if $(MFEM_USE_SINGLE:NO=),single,double))
	$(info MFEM_USE_DOUBLE        = $(MFEM_USE_DOUBLE))
	$(info MFEM_USE_SINGLE        = $(MFEM_USE_SINGLE))
	$(info MFEM_DEBUG             = $(MFEM_DEBUG))
	$(info MFEM_USE_EXCEPTIONS    = $(MFEM_USE_EXCEPTIONS))
	$(info MFEM_USE_ZLIB          = $(MFEM_USE_ZLIB))
	$(info MFEM_USE_LIBUNWIND     = $(MFEM_USE_LIBUNWIND))
	$(info MFEM_USE_LAPACK        = $(MFEM_USE_LAPACK))
	$(info MFEM_THREAD_SAFE       = $(MFEM_THREAD_SAFE))
	$(info MFEM_USE_OPENMP        = $(MFEM_USE_OPENMP))
	$(info MFEM_USE_LEGACY_OPENMP = $(MFEM_USE_LEGACY_OPENMP))
	$(info MFEM_USE_MEMALLOC      = $(MFEM_USE_MEMALLOC))
	$(info MFEM_TIMER_TYPE        = $(MFEM_TIMER_TYPE))
	$(info MFEM_USE_SUNDIALS      = $(MFEM_USE_SUNDIALS))
	$(info MFEM_USE_SUITESPARSE   = $(MFEM_USE_SUITESPARSE))
	$(info MFEM_USE_SUPERLU       = $(MFEM_USE_SUPERLU))
	$(info MFEM_USE_SUPERLU5      = $(MFEM_USE_SUPERLU5))
	$(info MFEM_USE_MUMPS         = $(MFEM_USE_MUMPS))
	$(info MFEM_USE_STRUMPACK     = $(MFEM_USE_STRUMPACK))
	$(info MFEM_USE_GINKGO        = $(MFEM_USE_GINKGO))
	$(info MFEM_USE_AMGX          = $(MFEM_USE_AMGX))
	$(info MFEM_USE_MAGMA         = $(MFEM_USE_MAGMA))
	$(info MFEM_USE_GNUTLS        = $(MFEM_USE_GNUTLS))
	$(info MFEM_USE_HDF5          = $(MFEM_USE_HDF5))
	$(info MFEM_USE_NETCDF        = $(MFEM_USE_NETCDF))
	$(info MFEM_USE_PETSC         = $(MFEM_USE_PETSC))
	$(info MFEM_USE_SLEPC         = $(MFEM_USE_SLEPC))
	$(info MFEM_USE_MPFR          = $(MFEM_USE_MPFR))
	$(info MFEM_USE_SIDRE         = $(MFEM_USE_SIDRE))
	$(info MFEM_USE_FMS           = $(MFEM_USE_FMS))
	$(info MFEM_USE_CONDUIT       = $(MFEM_USE_CONDUIT))
	$(info MFEM_USE_PUMI          = $(MFEM_USE_PUMI))
	$(info MFEM_USE_HIOP          = $(MFEM_USE_HIOP))
	$(info MFEM_USE_GSLIB         = $(MFEM_USE_GSLIB))
	$(info MFEM_USE_CUDA          = $(MFEM_USE_CUDA))
	$(info MFEM_USE_HIP           = $(MFEM_USE_HIP))
	$(info MFEM_USE_RAJA          = $(MFEM_USE_RAJA))
	$(info MFEM_USE_OCCA          = $(MFEM_USE_OCCA))
	$(info MFEM_USE_CALIPER       = $(MFEM_USE_CALIPER))
	$(info MFEM_USE_ALGOIM        = $(MFEM_USE_ALGOIM))
	$(info MFEM_USE_CEED          = $(MFEM_USE_CEED))
	$(info MFEM_USE_UMPIRE        = $(MFEM_USE_UMPIRE))
	$(info MFEM_USE_SIMD          = $(MFEM_USE_SIMD))
	$(info MFEM_USE_ADIOS2        = $(MFEM_USE_ADIOS2))
	$(info MFEM_USE_MKL_CPARDISO  = $(MFEM_USE_MKL_CPARDISO))
	$(info MFEM_USE_MKL_PARDISO   = $(MFEM_USE_MKL_PARDISO))
	$(info MFEM_USE_MOONOLITH     = $(MFEM_USE_MOONOLITH))
	$(info MFEM_USE_ADFORWARD     = $(MFEM_USE_ADFORWARD))
	$(info MFEM_USE_CODIPACK      = $(MFEM_USE_CODIPACK))
	$(info MFEM_USE_BENCHMARK     = $(MFEM_USE_BENCHMARK))
	$(info MFEM_USE_PARELAG       = $(MFEM_USE_PARELAG))
	$(info MFEM_USE_TRIBOL        = $(MFEM_USE_TRIBOL))
	$(info MFEM_USE_ENZYME        = $(MFEM_USE_ENZYME))
	$(info MFEM_CXX               = $(value MFEM_CXX))
	$(info MFEM_HOST_CXX          = $(value MFEM_HOST_CXX))
	$(info MFEM_CPPFLAGS          = $(value MFEM_CPPFLAGS))
	$(info MFEM_CXXFLAGS          = $(value MFEM_CXXFLAGS))
	$(info MFEM_TPLFLAGS          = $(value MFEM_TPLFLAGS))
	$(info MFEM_INCFLAGS          = $(value MFEM_INCFLAGS))
	$(info MFEM_FLAGS             = $(value MFEM_FLAGS))
	$(info MFEM_LINK_FLAGS        = $(value MFEM_LINK_FLAGS))
	$(info MFEM_EXT_LIBS          = $(value MFEM_EXT_LIBS))
	$(info MFEM_LIBS              = $(value MFEM_LIBS))
	$(info MFEM_LIB_FILE          = $(value MFEM_LIB_FILE))
	$(info MFEM_BUILD_TAG         = $(value MFEM_BUILD_TAG))
	$(info MFEM_PREFIX            = $(value MFEM_PREFIX))
	$(info MFEM_INC_DIR           = $(value MFEM_INC_DIR))
	$(info MFEM_LIB_DIR           = $(value MFEM_LIB_DIR))
	$(info MFEM_STATIC            = $(MFEM_STATIC))
	$(info MFEM_SHARED            = $(MFEM_SHARED))
	$(info MFEM_BUILD_DIR         = $(MFEM_BUILD_DIR))
	$(info MFEM_MPIEXEC           = $(MFEM_MPIEXEC))
	$(info MFEM_MPIEXEC_NP        = $(MFEM_MPIEXEC_NP))
	$(info MFEM_MPI_NP            = $(MFEM_MPI_NP))
	@true

ASTYLE_BIN = astyle
ASTYLE = $(ASTYLE_BIN) --options=$(SRC)config/mfem.astylerc
ASTYLE_VER = "Artistic Style Version 3.1"
FORMAT_FILES = $(foreach dir,$(DIRS) $(EM_DIRS) config,$(dir)/*.?pp)
TESTS_SUBDIRS = unit benchmarks convergence mem_manager par-mesh-format
UNIT_TESTS_SUBDIRS = general linalg mesh fem miniapps ceed enzyme
MINIAPPS_SUBDIRS = dpg/util hooke/operators hooke/preconditioners hooke/materials hooke/kernels
FORMAT_FILES += $(foreach dir,$(TESTS_SUBDIRS),tests/$(dir)/*.?pp)
FORMAT_FILES += $(foreach dir,$(UNIT_TESTS_SUBDIRS),tests/unit/$(dir)/*.?pp)
FORMAT_FILES += $(foreach dir,$(MINIAPPS_SUBDIRS),miniapps/$(dir)/*.?pp)
FORMAT_EXCLUDE = general/tinyxml2.cpp tests/unit/catch.hpp
FORMAT_LIST = $(filter-out $(FORMAT_EXCLUDE),$(wildcard $(FORMAT_FILES)))

COUT_CERR_FILES = $(foreach dir,$(DIRS),$(dir)/*.[ch]pp)
COUT_CERR_EXCLUDE = '^general/error\.cpp' '^general/globals\.[ch]pp'

DEPRECATION_WARNING := \
"This feature is planned for removal in the next release."\
"Please open an issue at github.com/mfem/mfem/issues if you depend on it."
deprecation-warnings:
	@if [ -t 1 ]; then\
	   red="\033[0;31m"; yellow="\033[0;33m"; end="\033[0m";\
	 fi;\
	if [ $(MFEM_USE_LEGACY_OPENMP) = YES ]; then\
	  printf $$red"[MFEM_USE_LEGACY_OPENMP]"$$end": "$$yellow"%s"$$end"\n"\
	  $(DEPRECATION_WARNING);\
	fi

# $(call mfem_check_command, command-to-execute, success_msg, failed_msg)
mfem_check_command = \
  if [ -t 1 ]; then red="\033[0;31m"; green="\033[0;32m"; end="\033[0m"; fi;\
  if ! $(1); then\
    printf $$green"%s"$$end"\n" "[  OK  ] "$(strip $(2));\
  else\
    printf $$red"%s"$$end"\n"   "[FAILED] "$(strip $(3)); err_code=1;\
  fi

# Verify the C++ code styling in MFEM and check that std::cout and std::cerr are
# not used in the library (use mfem::out and mfem::err instead).
style:
	@echo "Applying C++ code style..."
	@astyle_version="$$($(ASTYLE_BIN) --version)";\
	 if [ "$$astyle_version" != $(ASTYLE_VER) ]; then\
	    printf "%s\n" "Invalid astyle version: '$$astyle_version'"\
	           "Please use: '"$(ASTYLE_VER)"'";\
	    exit 1;\
	 fi
	@err_code=0;\
	$(call mfem_check_command,\
	    $(ASTYLE) $(FORMAT_LIST) | grep Formatted,\
	    "No source files were changed",\
	    "Please make sure the changes are committed");\
	echo "Checking for use of std::cout...";\
	$(call mfem_check_command,\
	   grep cout $(COUT_CERR_FILES) | grep -v $(COUT_CERR_EXCLUDE:%=-e %),\
	   "No use of std::cout found", "Use mfem::out instead of std::cout");\
	echo "Checking for use of std::cerr...";\
	$(call mfem_check_command,\
	   grep cerr $(COUT_CERR_FILES) |\
	      grep -v $(COUT_CERR_EXCLUDE:%=-e %) -e cerrno,\
	   "No use of std::cerr found", "Use mfem::err instead of std::cerr");\
	exit $$err_code

# Generate a TAGS table in $MFEM_DIR from all the tracked files
.PHONY: tags
tags:
ifndef ETAGS_BIN
	$(error Error could not find suitable 'etags', please install one \
	using your package manager)
else ifndef EGREP_BIN
	$(error Error could not find suitable 'egrep', please install one \
	using your package manager)
endif
	$(eval MFEM_TRACKED_SOURCE = $(shell git -C $(MFEM_REAL_DIR) ls-files |\
	$(EGREP_BIN) '(\.[hc](pp)?)$$'))
	@cd $(MFEM_REAL_DIR) && $(ETAGS_BIN) --class-qualify \
	--declarations -o $(MFEM_REAL_DIR)/TAGS $(MFEM_TRACKED_SOURCE)

# Creates symlinks to the hooks in the `.git/hooks` directory. Individual
# hooks can be enabled by manually creating symlinks. Hooks can be customized
# using hard copies (trading off with automated updates).
.PHONY: hooks
hooks:
	@cd $(MFEM_DIR)/.git/hooks && \
	ln -s ../../config/githooks/pre-commit pre-commit; \
	ln -s ../../config/githooks/pre-push pre-push;

# Print the contents of a makefile variable, e.g.: 'make print-MFEM_LIBS'.
print-%:
	$(info [ variable name]: $*)
	$(info [        origin]: $(origin $*))
	$(info [         value]: $(value $*))
	$(info [expanded value]: $($*))
	$(info )
	@true

# Print the contents of all makefile variables.
.PHONY: printall
printall: $(subst :,\:,$(foreach var,$(.VARIABLES),print-$(var)))
	@true<|MERGE_RESOLUTION|>--- conflicted
+++ resolved
@@ -425,20 +425,12 @@
 endif
 
 # Source dirs in logical order
-<<<<<<< HEAD
 DIRS = general linalg linalg/simd linalg/batched mesh mesh/submesh fem \
        fem/ceed/interface fem/ceed/integrators/mass \
        fem/ceed/integrators/convection fem/ceed/integrators/diffusion \
        fem/ceed/integrators/nlconvection fem/ceed/solvers fem/fe fem/lor \
-       fem/qinterp fem/integ fem/gslib fem/tmop fem/tmop/assemble \
+       fem/qinterp fem/integ fem/gslib fem/tmop/assemble \
 	   fem/tmop/metrics fem/tmop/mult fem/tmop/tools
-=======
-DIRS = general linalg linalg/batched linalg/simd mesh mesh/submesh fem \
-       fem/ceed/integrators/mass fem/ceed/integrators/convection \
-       fem/ceed/integrators/diffusion fem/ceed/integrators/nlconvection \
-       fem/ceed/interface fem/ceed/solvers fem/eltrans fem/fe fem/gslib \
-       fem/integ fem/lor fem/moonolith fem/qinterp fem/tmop
->>>>>>> 5bb00767
 
 ifeq ($(MFEM_USE_MOONOLITH),YES)
    MFEM_CXXFLAGS += $(MOONOLITH_CXX_FLAGS)
