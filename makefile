--- conflicted
+++ resolved
@@ -242,21 +242,6 @@
 endif
 
 ifeq ($(MFEM_USE_CUDA),YES)
-<<<<<<< HEAD
-   ifeq ($(shell $(CUDA_CXX) --version | grep "NVIDIA"), )
-      # assume clang
-      MFEM_CXX ?= $(HOST_CXX)
-      CUDA_LIB += $(CLANG_CUDA_LIB)
-	    CXXFLAGS += $(CLANG_CUDA_FLAGS)
-      XCOMPILER = $(CXX_XCOMPILER)
-      XLINKER   = $(CXX_XLINKER)
-   else
-      MFEM_CXX ?= $(CUDA_CXX)
-      MFEM_HOST_CXX ?= $(HOST_CXX)
-      ifeq ($(MFEM_USE_ENZYME), YES)
-         $(error Cannot use nvcc with Enzyme, set CUDA_CXX=clang++)
-      endif
-=======
    MFEM_CXX ?= $(CUDA_CXX)
    ifeq ($(shell $(MFEM_CXX) --version 2>&1 | grep "NVIDIA"),)
       # assume clang
@@ -271,15 +256,10 @@
                  clang++ or an MPI wrapper of that)
       endif
       MFEM_HOST_CXX ?= $(HOST_CXX)
->>>>>>> e9782cf4
       CXXFLAGS += $(NVCC_FLAGS) -ccbin $(MFEM_HOST_CXX)
       XCOMPILER = $(CUDA_XCOMPILER)
       XLINKER   = $(CUDA_XLINKER)
    endif
-<<<<<<< HEAD
-   ALL_LIBS += $(CUDA_LIB)
-=======
->>>>>>> e9782cf4
    # CUDA_OPT and CUDA_LIB are added below
    # Compatibility test against MFEM_USE_HIP
    ifeq ($(MFEM_USE_HIP),YES)
