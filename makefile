# Copyright (c) 2010-2025, Lawrence Livermore National Security, LLC. Produced
# at the Lawrence Livermore National Laboratory. All Rights reserved. See files
# LICENSE and NOTICE for details. LLNL-CODE-806117.
#
# This file is part of the MFEM library. For more information and source code
# availability visit https://mfem.org.
#
# MFEM is free software; you can redistribute it and/or modify it under the
# terms of the BSD-3 license. We welcome feedback and contributions, see file
# CONTRIBUTING.md for details.

# The current MFEM version as an integer, see also `CMakeLists.txt`.
MFEM_VERSION = 40801
MFEM_VERSION_STRING = $(shell printf "%06d" $(MFEM_VERSION) | \
  sed -e 's/^0*\(.*.\)\(..\)\(..\)$$/\1.\2.\3/' -e 's/\.0/./g' -e 's/\.0$$//')

define MFEM_HELP_MSG

MFEM makefile targets:

   make config
   make
   make all
   make status/info
   make serial
   make parallel
   make debug
   make pdebug
   make cuda
   make hip
   make pcuda
   make cudebug
   make pcudebug
   make test/check
   make install
   make clean
   make distclean
   make style
   make tags
   make hooks

Examples:

make config MFEM_USE_MPI=YES MFEM_DEBUG=YES MPICXX=mpiCC
   Configure the make system for subsequent runs (analogous to a configure script).
   The available options are documented in the INSTALL file.
make config BUILD_DIR=<dir>
   Configure an out-of-source-tree build in the given directory.
make config -f <mfem-dir>/makefile
   Configure an out-of-source-tree build in the current directory.
make -j 4
   Build the library (in parallel) using the current configuration options.
make all
   Build the library, the examples and the miniapps using the current configuration.
make status
   Display information about the current configuration.
make serial
   A shortcut to configure and build the serial optimized version of the library.
make parallel
   A shortcut to configure and build the parallel optimized version of the library.
make debug
   A shortcut to configure and build the serial debug version of the library.
make pdebug
   A shortcut to configure and build the parallel debug version of the library.
make cuda
   A shortcut to configure and build the serial GPU/CUDA optimized version of the library.
make pcuda
   A shortcut to configure and build the parallel GPU/CUDA optimized version of the library.
make cudebug
   A shortcut to configure and build the serial GPU/CUDA debug version of the library.
make pcudebug
   A shortcut to configure and build the parallel GPU/CUDA debug version of the library.
make hip
   A shortcut to configure and build the serial GPU/HIP optimized version of the library.
make phip
   A shortcut to configure and build the parallel GPU/HIP optimized version of the library.
make hipdebug
   A shortcut to configure and build the serial GPU/HIP debug version of the library.
make phipdebug
   A shortcut to configure and build the parallel GPU/HIP debug version of the library.
make test
   Verify the build by checking the results from running all examples, miniapps,
   and tests.
make check
   Quick-check the build by compiling and running Example 1/1p.
make unittest
   Verify the build against the unit tests.
make install PREFIX=<dir>
   Install the library and headers in <dir>/lib and <dir>/include.
make clean
   Clean the library and object files, but keep the configuration.
make distclean
   In addition to "make clean", clean the configuration and remove the local
   installation directory.
make style
   Format the MFEM C++ source files using Artistic Style (astyle).
make tags
   Generate a vi or Emacs compatible TAGS file in ${MFEM_DIR}/TAGS. Requires
   functional "etags" and "egrep" in the user ${PATH}.
make hooks
   Creates symlinks to the hooks in the `.git/hooks` directory.
endef

# Save the MAKEOVERRIDES for cases where we explicitly want to pass the command
# line overrides to sub-make:
override MAKEOVERRIDES_SAVE := $(MAKEOVERRIDES)
# Do not pass down variables from the command-line to sub-make:
MAKEOVERRIDES =

# Path to the mfem source directory, defaults to this makefile's directory:
THIS_MK := $(lastword $(MAKEFILE_LIST))
$(if $(wildcard $(THIS_MK)),,$(error Makefile not found "$(THIS_MK)"))
MFEM_DIR ?= $(patsubst %/,%,$(dir $(THIS_MK)))
MFEM_REAL_DIR := $(realpath $(MFEM_DIR))
$(if $(MFEM_REAL_DIR),,$(error Source directory "$(MFEM_DIR)" is not valid))
SRC := $(if $(MFEM_REAL_DIR:$(CURDIR)=),$(MFEM_DIR)/,)
$(if $(word 2,$(SRC)),$(error Spaces in SRC = "$(SRC)" are not supported))

MFEM_GIT_STRING = $(shell [ -d $(MFEM_DIR)/.git ] && git -C $(MFEM_DIR) \
   describe --all --long --abbrev=40 --dirty --always 2> /dev/null)

EXAMPLE_SUBDIRS = amgx caliper ginkgo hiop petsc pumi sundials superlu moonolith
EXAMPLE_DIRS := examples $(addprefix examples/,$(EXAMPLE_SUBDIRS))
EXAMPLE_TEST_DIRS := examples

MINIAPP_SUBDIRS = common electromagnetics meshing navier performance tools \
<<<<<<< HEAD
 toys nurbs gslib adjoint solvers shifted mtop parelag tribol autodiff hooke \
 multidomain dpg hdiv-linear-solver spde hdg plasma
=======
 toys nurbs gslib adjoint solvers shifted mtop parelag tribol autodiff dfem \
 hooke multidomain dpg hdiv-linear-solver spde diag-smoothers
>>>>>>> 41c8a8e6
MINIAPP_DIRS := $(addprefix miniapps/,$(MINIAPP_SUBDIRS))
MINIAPP_TEST_DIRS := $(filter-out %/common,$(MINIAPP_DIRS))
MINIAPP_USE_COMMON := $(addprefix miniapps/,electromagnetics meshing tools \
 toys shifted dpg diag-smoothers)

EM_DIRS = $(EXAMPLE_DIRS) $(MINIAPP_DIRS)

TEST_SUBDIRS = unit
TEST_DIRS := $(addprefix tests/,$(TEST_SUBDIRS))

ALL_TEST_DIRS = $(filter-out\
   $(SKIP_TEST_DIRS),$(TEST_DIRS) $(EXAMPLE_TEST_DIRS) $(MINIAPP_TEST_DIRS))

# Use BUILD_DIR on the command line; set MFEM_BUILD_DIR before including this
# makefile or config/config.mk from a separate $(BUILD_DIR).
MFEM_BUILD_DIR ?= .
BUILD_DIR := $(MFEM_BUILD_DIR)
BUILD_REAL_DIR := $(abspath $(BUILD_DIR))
ifneq ($(BUILD_REAL_DIR),$(MFEM_REAL_DIR))
   BUILD_SUBDIRS = $(DIRS) config $(EM_DIRS) doc $(TEST_DIRS)
   CONFIG_FILE_DEF = -DMFEM_CONFIG_FILE='"$(BUILD_REAL_DIR)/config/_config.hpp"'
   BLD := $(if $(BUILD_REAL_DIR:$(CURDIR)=),$(BUILD_DIR)/,)
   $(if $(word 2,$(BLD)),$(error Spaces in BLD = "$(BLD)" are not supported))
else
   BUILD_DIR = $(MFEM_DIR)
   BLD := $(SRC)
endif
MFEM_BUILD_DIR := $(BUILD_DIR)

CONFIG_MK = $(BLD)config/config.mk

DEFAULTS_MK = $(SRC)config/defaults.mk
include $(DEFAULTS_MK)

# Optional user config file, see config/defaults.mk
USER_CONFIG = $(BLD)config/user.mk
-include $(USER_CONFIG)

# Helper print-info function
mfem-info = $(if $(filter YES,$(VERBOSE)),$(info *** [info]$(1)),)
export VERBOSE

$(call mfem-info, MAKECMDGOALS = $(MAKECMDGOALS))
$(call mfem-info, MAKEFLAGS    = $(MAKEFLAGS))
$(call mfem-info, MFEM_DIR  = $(MFEM_DIR))
$(call mfem-info, BUILD_DIR = $(BUILD_DIR))
$(call mfem-info, SRC       = $(SRC))
$(call mfem-info, BLD       = $(BLD))

# Include $(CONFIG_MK) unless some of the $(SKIP_INCLUDE_TARGETS) are given
SKIP_INCLUDE_TARGETS = help config clean distclean serial parallel debug pdebug\
 cuda hip pcuda phip cudebug hipdebug pcudebug phipdebug hpc style
HAVE_SKIP_INCLUDE_TARGET = $(filter $(SKIP_INCLUDE_TARGETS),$(MAKECMDGOALS))
ifeq (,$(HAVE_SKIP_INCLUDE_TARGET))
   $(call mfem-info, Including $(CONFIG_MK))
   -include $(CONFIG_MK)
else
   # Do not allow skip-include targets to be combined with other targets
   ifneq (1,$(words $(MAKECMDGOALS)))
      $(error Target '$(firstword $(HAVE_SKIP_INCLUDE_TARGET))' can not be\
      combined with other targets)
   endif
   $(call mfem-info, NOT including $(CONFIG_MK))
endif

# Compile flags used by MFEM: CPPFLAGS, CXXFLAGS, plus library flags
INCFLAGS =
# Link flags used by MFEM: library link flags plus LDFLAGS and LDFLAGS_INTERNAL
# (added at the end)
ALL_LIBS =

# Building static and/or shared libraries:
MFEM_STATIC ?= $(STATIC)
MFEM_SHARED ?= $(SHARED)
MFEM_SHARED_BUILD = $(MFEM_SHARED)

# Internal shortcuts
override static = $(if $(MFEM_STATIC:YES=),,YES)
override shared = $(if $(MFEM_SHARED:YES=),,YES)

# Error for package integrations that currently don't support single precision
ifeq ($(MFEM_USE_SINGLE),YES)
   PKGS_NO_SINGLE = SUNDIALS SUITESPARSE SUPERLU STRUMPACK GINKGO AMGX SLEPC\
	 PUMI GSLIB ALGOIM CEED MOONOLITH TRIBOL
   $(foreach pkg,$(PKGS_NO_SINGLE),$(if $(MFEM_USE_$(pkg):NO=),\
     $(error Package $(pkg) is NOT supported with single precision)))
endif

# The default value of CXXFLAGS is based on the value of MFEM_DEBUG
ifeq ($(MFEM_DEBUG),YES)
   CXXFLAGS ?= $(DEBUG_FLAGS)
endif
CXXFLAGS ?= $(OPTIM_FLAGS)

# MPI configuration
ifneq ($(MFEM_USE_MPI),YES)
   HOST_CXX = $(CXX)
   PKGS_NEED_MPI = SUPERLU MUMPS STRUMPACK PETSC PUMI SLEPC MKL_CPARDISO
   $(foreach mpidep,$(PKGS_NEED_MPI),$(if $(MFEM_USE_$(mpidep):NO=),\
     $(warning *** [MPI is OFF] setting MFEM_USE_$(mpidep) = NO)\
     $(eval override MFEM_USE_$(mpidep)=NO),))
else
   HOST_CXX = $(MPICXX)
   INCFLAGS += $(HYPRE_OPT)
   ALL_LIBS += $(HYPRE_LIB)
endif

# Default configuration
ifeq ($(MFEM_USE_CUDA)$(MFEM_USE_HIP),NONO)
   MFEM_CXX ?= $(HOST_CXX)
   MFEM_HOST_CXX ?= $(MFEM_CXX)
   XCOMPILER = $(CXX_XCOMPILER)
   XLINKER   = $(CXX_XLINKER)
endif

ifeq ($(MFEM_USE_CUDA),YES)
   MFEM_CXX ?= $(CUDA_CXX)
   ifeq ($(shell $(MFEM_CXX) --version 2>&1 | grep "NVIDIA"),)
      # assume clang
      MFEM_HOST_CXX ?= $(MFEM_CXX)
      CXXFLAGS += $(CLANG_CUDA_FLAGS)
      XCOMPILER = $(CXX_XCOMPILER)
      XLINKER   = $(CXX_XLINKER)
      CUDA_LIB := $(CLANG_CUDA_LIB) $(CUDA_LIB)
   else
      ifeq ($(MFEM_USE_ENZYME),YES)
         $(error Cannot use nvcc with Enzyme! Set CUDA_CXX to CUDA-enabled \
                 clang++ or an MPI wrapper of that)
      endif
      MFEM_HOST_CXX ?= $(HOST_CXX)
      CXXFLAGS += $(NVCC_FLAGS) -ccbin $(MFEM_HOST_CXX)
      XCOMPILER = $(CUDA_XCOMPILER)
      XLINKER   = $(CUDA_XLINKER)
   endif
   # CUDA_OPT and CUDA_LIB are added below
   # Compatibility test against MFEM_USE_HIP
   ifeq ($(MFEM_USE_HIP),YES)
      $(error Incompatible config: MFEM_USE_CUDA can not be combined with MFEM_USE_HIP)
   endif
endif

# HIP configuration
ifeq ($(MFEM_USE_HIP),YES)
   ifeq ($(MFEM_USE_MPI),YES)
      INCFLAGS += $(MPI_OPT)
      ALL_LIBS += $(MPI_LIB)
   endif
   MFEM_CXX ?= $(HIP_CXX)
   MFEM_HOST_CXX ?= $(MFEM_CXX)
   CXXFLAGS += $(HIP_FLAGS)
   XLINKER   = $(HIP_XLINKER)
   XCOMPILER = $(HIP_XCOMPILER)
   # HIP_OPT and HIP_LIB are added below
   # Compatibility test against MFEM_USE_CUDA
   ifeq ($(MFEM_USE_CUDA),YES)
      $(error Incompatible config: MFEM_USE_HIP can not be combined with MFEM_USE_CUDA)
   endif
endif

DEP_CXX ?= $(MFEM_CXX)

# Check legacy OpenMP configuration
ifeq ($(MFEM_USE_LEGACY_OPENMP),YES)
   MFEM_THREAD_SAFE ?= YES
   ifneq ($(MFEM_THREAD_SAFE),YES)
      $(error Incompatible config: MFEM_USE_LEGACY_OPENMP requires MFEM_THREAD_SAFE)
   endif
   # NOTE: MFEM_USE_LEGACY_OPENMP cannot be combined with any of:
   # MFEM_USE_OPENMP, MFEM_USE_CUDA, MFEM_USE_RAJA, MFEM_USE_OCCA
endif

# List of MFEM dependencies, that require the *_LIB variable to be non-empty
MFEM_REQ_LIB_DEPS = SUPERLU MUMPS METIS FMS CONDUIT SIDRE LAPACK SUNDIALS\
 SUITESPARSE STRUMPACK GINKGO GNUTLS HDF5 NETCDF SLEPC PETSC MPFR PUMI HIOP\
 GSLIB OCCA CEED RAJA UMPIRE MKL_CPARDISO MKL_PARDISO AMGX MAGMA CALIPER PARELAG\
 TRIBOL BENCHMARK MOONOLITH ALGOIM


PETSC_ERROR_MSG = $(if $(PETSC_FOUND),,. PETSC config not found: $(PETSC_VARS))
SLEPC_ERROR_MSG = $(if $(SLEPC_FOUND),,. SLEPC config not found: $(SLEPC_VARS))

define mfem_check_dependency
ifeq ($$(MFEM_USE_$(1)),YES)
   $$(if $$($(1)_LIB),,$$(error $(1)_LIB is empty$$($(1)_ERROR_MSG)))
endif
endef

# During configuration, check dependencies from MFEM_REQ_LIB_DEPS
ifeq ($(MAKECMDGOALS),config)
   $(foreach dep,$(MFEM_REQ_LIB_DEPS),\
      $(eval $(call mfem_check_dependency,$(dep))))
endif

# List of MFEM dependencies, processed below
MFEM_DEPENDENCIES = ENZYME $(MFEM_REQ_LIB_DEPS) LIBUNWIND OPENMP CUDA HIP

# List of deprecated MFEM dependencies, processed below
MFEM_LEGACY_DEPENDENCIES = OPENMP

# Macro for adding dependencies
define mfem_add_dependency
ifeq ($(MFEM_USE_$(1)),YES)
   INCFLAGS += $($(1)_OPT)
   ALL_LIBS += $($(1)_LIB)
endif
endef

# Macro for adding legacy dependencies
define mfem_add_legacy_dependency
ifeq ($(MFEM_USE_LEGACY_$(1)),YES)
   INCFLAGS += $($(1)_OPT)
   ALL_LIBS += $($(1)_LIB)
endif
endef

# Process dependencies
$(foreach dep,$(MFEM_DEPENDENCIES),$(eval $(call mfem_add_dependency,$(dep))))
$(foreach dep,$(MFEM_LEGACY_DEPENDENCIES),$(eval $(call \
   mfem_add_legacy_dependency,$(dep))))

# Timer option
ifeq ($(MFEM_TIMER_TYPE),2)
   ALL_LIBS += $(POSIX_CLOCKS_LIB)
endif

# zlib configuration
ifeq ($(MFEM_USE_ZLIB),YES)
   INCFLAGS += $(ZLIB_OPT)
   ALL_LIBS += $(ZLIB_LIB)
endif

# List of all defines that may be enabled in config.hpp and config.mk:
MFEM_DEFINES = MFEM_VERSION MFEM_VERSION_STRING MFEM_GIT_STRING MFEM_USE_MPI\
 MFEM_USE_METIS MFEM_USE_METIS_5 MFEM_DEBUG MFEM_USE_EXCEPTIONS MFEM_USE_ZLIB\
 MFEM_USE_LIBUNWIND MFEM_USE_LAPACK MFEM_THREAD_SAFE MFEM_USE_OPENMP\
 MFEM_USE_LEGACY_OPENMP MFEM_USE_MEMALLOC MFEM_TIMER_TYPE MFEM_USE_SUNDIALS\
 MFEM_USE_SUITESPARSE MFEM_USE_GINKGO MFEM_USE_SUPERLU MFEM_USE_SUPERLU5\
 MFEM_USE_STRUMPACK MFEM_USE_GNUTLS MFEM_USE_HDF5 MFEM_USE_NETCDF MFEM_USE_PETSC\
 MFEM_USE_SLEPC MFEM_USE_MPFR MFEM_USE_SIDRE MFEM_USE_FMS MFEM_USE_CONDUIT\
 MFEM_USE_PUMI MFEM_USE_HIOP MFEM_USE_GSLIB MFEM_USE_CUDA MFEM_USE_HIP\
 MFEM_USE_OCCA MFEM_USE_MOONOLITH MFEM_USE_CEED MFEM_USE_RAJA MFEM_USE_UMPIRE\
 MFEM_USE_SIMD MFEM_USE_ADIOS2 MFEM_USE_MKL_CPARDISO MFEM_USE_MKL_PARDISO MFEM_USE_AMGX\
 MFEM_USE_MAGMA MFEM_USE_MUMPS MFEM_USE_ADFORWARD MFEM_USE_CODIPACK MFEM_USE_CALIPER\
 MFEM_USE_BENCHMARK MFEM_USE_PARELAG MFEM_USE_TRIBOL MFEM_USE_ALGOIM MFEM_USE_ENZYME\
 MFEM_SOURCE_DIR MFEM_INSTALL_DIR MFEM_SHARED_BUILD MFEM_USE_DOUBLE MFEM_USE_SINGLE

# List of makefile variables that will be written to config.mk:
MFEM_CONFIG_VARS = MFEM_CXX MFEM_HOST_CXX MFEM_CPPFLAGS MFEM_CXXFLAGS\
 MFEM_INC_DIR MFEM_TPLFLAGS MFEM_INCFLAGS MFEM_PICFLAG MFEM_FLAGS MFEM_LIB_DIR\
 MFEM_EXT_LIBS MFEM_LIBS MFEM_LIB_FILE MFEM_STATIC MFEM_SHARED MFEM_BUILD_TAG\
 MFEM_PREFIX MFEM_CONFIG_EXTRA MFEM_MPIEXEC MFEM_MPIEXEC_NP MFEM_MPI_NP\
 MFEM_TEST_MK MFEM_XLINKER

# Config vars: values of the form @VAL@ are replaced by $(VAL) in config.mk
MFEM_CPPFLAGS  ?= $(CPPFLAGS)
MFEM_CXXFLAGS  ?= $(CXXFLAGS)
MFEM_TPLFLAGS  ?= $(INCFLAGS)
MFEM_INCFLAGS  ?= -I@MFEM_INC_DIR@ @MFEM_TPLFLAGS@
MFEM_PICFLAG   ?= $(if $(shared),$(PICFLAG))
MFEM_FLAGS     ?= @MFEM_CPPFLAGS@ @MFEM_CXXFLAGS@ @MFEM_INCFLAGS@
MFEM_EXT_LIBS  ?= $(ALL_LIBS) $(LDFLAGS) $(LDFLAGS_INTERNAL)
MFEM_LIBS      ?= $(if $(shared),$(BUILD_RPATH)) -L@MFEM_LIB_DIR@ -lmfem\
   @MFEM_EXT_LIBS@
MFEM_LIB_FILE  ?= @MFEM_LIB_DIR@/libmfem.$(if $(shared),$(SO_VER),a)
MFEM_BUILD_TAG ?= $(shell uname -snm)
MFEM_PREFIX    ?= $(PREFIX)
MFEM_INC_DIR   ?= $(if $(CONFIG_FILE_DEF),@MFEM_BUILD_DIR@,@MFEM_DIR@)
MFEM_LIB_DIR   ?= $(if $(CONFIG_FILE_DEF),@MFEM_BUILD_DIR@,@MFEM_DIR@)
MFEM_XLINKER   ?= $(XLINKER)
MFEM_TEST_MK   ?= @MFEM_DIR@/config/test.mk
# Use "\n" (interpreted by sed) to add a newline.
MFEM_CONFIG_EXTRA ?= $(if $(CONFIG_FILE_DEF),MFEM_BUILD_DIR ?= @MFEM_DIR@,)

MFEM_SOURCE_DIR  = $(MFEM_REAL_DIR)
MFEM_INSTALL_DIR = $(abspath $(MFEM_PREFIX))

# If we have 'config' target, export variables used by config/makefile
ifneq (,$(filter config,$(MAKECMDGOALS)))
   export $(MFEM_DEFINES) MFEM_DEFINES $(MFEM_CONFIG_VARS) MFEM_CONFIG_VARS
   export VERBOSE HYPRE_OPT PUMI_DIR MUMPS_OPT GSLIB_OPT
endif

# If we have 'install' target, export variables used by config/makefile
ifneq (,$(filter install,$(MAKECMDGOALS)))
   ifneq (install,$(MAKECMDGOALS))
      $(error Target 'install' can not be combined with other targets)
   endif
   # Allow changing the PREFIX during install with: make install PREFIX=<dir>
   PREFIX := $(MFEM_PREFIX)
   PREFIX_INC   := $(PREFIX)/include
   PREFIX_LIB   := $(PREFIX)/lib
   PREFIX_SHARE := $(PREFIX)/share/mfem
   override MFEM_DIR := $(MFEM_REAL_DIR)
   MFEM_INCFLAGS = -I@MFEM_INC_DIR@ @MFEM_TPLFLAGS@
   MFEM_FLAGS    = @MFEM_CPPFLAGS@ @MFEM_CXXFLAGS@ @MFEM_INCFLAGS@
   MFEM_LIBS     = $(if $(shared),$(INSTALL_RPATH)) -L@MFEM_LIB_DIR@ -lmfem\
      @MFEM_EXT_LIBS@
   MFEM_LIB_FILE = @MFEM_LIB_DIR@/libmfem.$(if $(shared),$(SO_VER),a)
   ifeq ($(MFEM_USE_OCCA),YES)
      ifneq ($(MFEM_INSTALL_DIR),$(abspath $(PREFIX)))
         $(error OCCA is enabled: PREFIX must be set during configuration!)
      endif
   endif
   MFEM_PREFIX := $(abspath $(PREFIX))
   MFEM_INC_DIR = $(abspath $(PREFIX_INC))
   MFEM_LIB_DIR = $(abspath $(PREFIX_LIB))
   MFEM_TEST_MK = $(abspath $(PREFIX_SHARE)/test.mk)
   MFEM_CONFIG_EXTRA =
   export $(MFEM_DEFINES) MFEM_DEFINES $(MFEM_CONFIG_VARS) MFEM_CONFIG_VARS
   export VERBOSE
endif

# Source dirs in logical order
DIRS = general linalg linalg/batched linalg/simd mesh mesh/submesh fem \
       fem/ceed/integrators/mass fem/ceed/integrators/convection \
       fem/ceed/integrators/diffusion fem/ceed/integrators/nlconvection \
<<<<<<< HEAD
       fem/ceed/interface fem/ceed/solvers fem/darcy fem/eltrans fem/fe \
	   fem/gslib fem/integ fem/lor fem/moonolith fem/qinterp fem/tmop
=======
       fem/ceed/interface fem/ceed/solvers fem/eltrans fem/fe fem/gslib \
       fem/integ fem/lor fem/moonolith fem/qinterp fem/tmop fem/dfem
>>>>>>> 41c8a8e6

ifeq ($(MFEM_USE_MOONOLITH),YES)
   MFEM_CXXFLAGS += $(MOONOLITH_CXX_FLAGS)
   MFEM_INCFLAGS += -I$(MFEM_DIR)/fem/moonolith $(MOONOLITH_INCLUDES)
   MFEM_TPLFLAGS += $(MOONOLITH_INCLUDES)
   DIRS += fem/moonolith
endif

SOURCE_FILES = $(foreach dir,$(DIRS),$(wildcard $(SRC)$(dir)/*.cpp))
RELSRC_FILES = $(patsubst $(SRC)%,%,$(SOURCE_FILES))
OBJECT_FILES = $(patsubst $(SRC)%,$(BLD)%,$(SOURCE_FILES:.cpp=.o))
OKL_DIRS = fem

.PHONY: lib all clean distclean install config status info deps serial parallel	\
	debug pdebug cuda hip pcuda cudebug pcudebug hpc style check test unittest \
	deprecation-warnings

.SUFFIXES:
.SUFFIXES: .cpp .o
# Remove some default implicit rules
%:	%.o
%.o:	%.cpp
%:	%.cpp

# Default rule.
lib: $(if $(static),$(BLD)libmfem.a) $(if $(shared),$(BLD)libmfem.$(SO_EXT))

# Flags used for compiling all source files.
MFEM_BUILD_FLAGS = $(MFEM_PICFLAG) $(MFEM_CPPFLAGS) $(MFEM_CXXFLAGS)\
 $(MFEM_TPLFLAGS) $(CONFIG_FILE_DEF)

# Rules for compiling all source files.
$(OBJECT_FILES): $(BLD)%.o: $(SRC)%.cpp $(CONFIG_MK)
	$(MFEM_CXX) $(MFEM_BUILD_FLAGS) -c $(<) -o $(@)

all: examples miniapps $(TEST_DIRS)

.PHONY: miniapps $(EM_DIRS) $(TEST_DIRS)
miniapps: $(MINIAPP_DIRS)
$(MINIAPP_USE_COMMON): miniapps/common
$(EM_DIRS) $(TEST_DIRS): lib
	$(MAKE) -C $(BLD)$(@)

.PHONY: doc
doc:
	$(MAKE) -C $(BLD)$(@)

-include $(BLD)deps.mk

$(BLD)libmfem.a: $(OBJECT_FILES)
	$(AR) $(ARFLAGS) $(@) $(OBJECT_FILES)
	$(RANLIB) $(@)
	@$(MAKE) deprecation-warnings

$(BLD)libmfem.$(SO_EXT): $(BLD)libmfem.$(SO_VER)
	cd $(@D) && ln -sf $(<F) $(@F)
	@$(MAKE) deprecation-warnings

# If some of the external libraries are build without -fPIC, linking shared MFEM
# library may fail. In such cases, one may set EXT_LIBS on the command line.
EXT_LIBS = $(MFEM_EXT_LIBS)
$(BLD)libmfem.$(SO_VER): $(OBJECT_FILES)
	$(MFEM_CXX) $(MFEM_LINK_FLAGS) $(BUILD_SOFLAGS) $(OBJECT_FILES) \
	   $(EXT_LIBS) -o $(@)

# Shortcut targets options
serial debug cuda hip cudebug hipdebug:           M_MPI=NO
parallel pdebug pcuda pcudebug phip phipdebug:    M_MPI=YES
serial parallel cuda pcuda hip phip:              M_DBG=NO
debug pdebug cudebug pcudebug hipdebug phipdebug: M_DBG=YES
cuda pcuda cudebug pcudebug:                      M_CUDA=YES
hip phip hipdebug phipdebug:                      M_HIP=YES

serial parallel debug pdebug:
	$(MAKE) -f $(THIS_MK) config MFEM_USE_MPI=$(M_MPI) MFEM_DEBUG=$(M_DBG) \
	   $(MAKEOVERRIDES_SAVE)
	$(MAKE) $(MAKEOVERRIDES_SAVE)

cuda pcuda cudebug pcudebug:
	$(MAKE) -f $(THIS_MK) config MFEM_USE_MPI=$(M_MPI) MFEM_DEBUG=$(M_DBG) \
	   MFEM_USE_CUDA=$(M_CUDA) $(MAKEOVERRIDES_SAVE)
	$(MAKE) $(MAKEOVERRIDES_SAVE)

hip phip hipdebug phipdebug:
	$(MAKE) -f $(THIS_MK) config MFEM_USE_MPI=$(M_MPI) MFEM_DEBUG=$(M_DBG) \
	MFEM_USE_HIP=$(M_HIP) $(MAKEOVERRIDES_SAVE)
	$(MAKE) $(MAKEOVERRIDES_SAVE)

# Build with MPI and all Device backends enabled (requires OCCA and RAJA)
hpc:
	$(MAKE) -f $(THIS_MK) config MFEM_USE_MPI=YES MFEM_USE_CUDA=YES \
	  MFEM_USE_OPENMP=YES MFEM_USE_OCCA=YES MFEM_USE_RAJA=YES \
	  $(MAKEOVERRIDES_SAVE)
	$(MAKE) $(MAKEOVERRIDES_SAVE)

deps:
	rm -f $(BLD)deps.mk
	for i in $(RELSRC_FILES:.cpp=); do \
	   $(DEP_CXX) $(MFEM_BUILD_FLAGS) $(DEP_FLAGS) $(BLD)$${i}.o $(SRC)$${i}.cpp\
	      >> $(BLD)deps.mk; done

check: lib
	@printf "Quick-checking the MFEM library."
	@printf " Use 'make test' for more extensive tests.\n"
	@$(MAKE) -C $(BLD)examples \
	$(if $(findstring YES,$(MFEM_USE_MPI)),ex1p-test-par,ex1-test-seq)

test test-noclean:
	@echo "Testing the MFEM library. This may take a while..."
	@echo "Building all examples, miniapps, and tests..."
	@$(MAKE) $(MAKEOVERRIDES_SAVE) all
	@echo "Running tests in: [ $(ALL_TEST_DIRS) ] ..."
	@ERR=0; for dir in $(ALL_TEST_DIRS); do \
	   echo "Running tests in $${dir} ..."; \
	   if ! $(MAKE) -j1 -C $(BLD)$${dir} $@; then \
	   ERR=1; fi; done; \
	   if [ 0 -ne $${ERR} ]; then echo "Some tests failed."; exit 1; \
	   else echo "All tests passed."; fi

.PHONY: test-miniapps
test-miniapps:
	@echo "Building all miniapps ..."
	@$(MAKE) $(MAKEOVERRIDES_SAVE) miniapps
	@ERR=0; for dir in $(MINIAPP_TEST_DIRS); do \
	   echo "Running tests in $${dir} ..."; \
	   if ! $(MAKE) -j1 -C $(BLD)$${dir} test; then \
	   ERR=1; fi; done; \
	   if [ 0 -ne $${ERR} ]; then echo "Some miniapp tests failed."; \
	   exit 1; else echo "All miniapp tests passed."; fi

unittest: lib
	$(MAKE) -C $(BLD)tests/unit test

.PHONY: test-print
test-print:
	@echo "Printing tests in: [ $(ALL_TEST_DIRS) ] ..."
	@for dir in $(ALL_TEST_DIRS); do \
	   $(MAKE) -j1 -C $(BLD)$${dir} test-print; done

ALL_CLEAN_SUBDIRS = $(addsuffix /clean,config $(EM_DIRS) doc $(TEST_DIRS))
.PHONY: $(ALL_CLEAN_SUBDIRS) miniapps/clean
miniapps/clean: $(addsuffix /clean,$(MINIAPP_DIRS))
$(ALL_CLEAN_SUBDIRS):
	$(MAKE) -C $(BLD)$(@D) $(@F)

clean: $(addsuffix /clean,$(EM_DIRS) $(TEST_DIRS))
	rm -f $(addprefix $(BLD),$(foreach d,$(DIRS),$(d)/*.o))
	rm -f $(addprefix $(BLD),$(foreach d,$(DIRS),$(d)/*~))
	rm -rf $(addprefix $(BLD),*~ libmfem.* deps.mk)

distclean: clean config/clean doc/clean
	rm -rf mfem/

# User-definable install permissions.
# Install permissions for everything except directories and binaries:
INSTALL_DEF_PERM ?= 644
# Install permissions for binaries:
INSTALL_BIN_PERM ?= 755
# Install permissions for directories (and symlinks on macOS/BSD):
INSTALL_DIR_PERM ?= 755

# Shortcuts, not to be modified by the user on the command line.
# We use 'umask' because 'mkdir -p' (and 'install -d') do not use the mode
# specified with the '-m' flag when creating non-existent parent directories.
# WARNING: $(MKINSTALLDIR) changes the umask for commands following it as part
#          of the same shell expression unless it is placed inside '()' to be
#          executed in a sub-shell.
override INSTALLDEF   = $(INSTALL) -m $(INSTALL_DEF_PERM)
override INSTALLMASK  = $(shell printf "%o" $$((~0$(INSTALL_DIR_PERM) & 0777)))
override MKINSTALLDIR = umask $(INSTALLMASK) && mkdir -p

INSTALL_SHARED_LIB = $(MFEM_CXX) $(MFEM_LINK_FLAGS) $(INSTALL_SOFLAGS)\
   $(OBJECT_FILES) $(EXT_LIBS) -o $(PREFIX_LIB)/libmfem.$(SO_VER) && \
   cd $(PREFIX_LIB) && chmod $(INSTALL_BIN_PERM) libmfem.$(SO_VER) && \
   ( umask $(INSTALLMASK) && ln -sf libmfem.$(SO_VER) libmfem.$(SO_EXT) )

install: $(if $(static),$(BLD)libmfem.a) $(if $(shared),$(BLD)libmfem.$(SO_EXT))
	$(MKINSTALLDIR) $(PREFIX_LIB)
# install static and/or shared library
	$(if $(static),$(INSTALLDEF) $(BLD)libmfem.a $(PREFIX_LIB))
	$(if $(shared),$(INSTALL_SHARED_LIB))
# install top level includes
	$(MKINSTALLDIR) $(PREFIX_INC)/mfem
	$(INSTALLDEF) $(SRC)mfem.hpp $(SRC)mfem-performance.hpp \
	   $(PREFIX_INC)/mfem
	for hdr in mfem.hpp mfem-performance.hpp; do \
	   printf '// Auto-generated file.\n#include "mfem/'$$hdr'"\n' \
	      > $(PREFIX_INC)/$$hdr && \
	   chmod $(INSTALL_DEF_PERM) $(PREFIX_INC)/$$hdr; done
# install config include
	$(MKINSTALLDIR) $(PREFIX_INC)/mfem/config
	$(INSTALLDEF) $(BLD)config/_config.hpp $(PREFIX_INC)/mfem/config
	$(INSTALLDEF) $(SRC)config/config.hpp $(PREFIX_INC)/mfem/config
	$(INSTALLDEF) $(SRC)config/tconfig.hpp $(PREFIX_INC)/mfem/config
# install remaining includes in each subdirectory
	for dir in $(DIRS); do \
	   if ls $(SRC)$$dir/*.hpp > /dev/null 2>&1; then \
	      ( $(MKINSTALLDIR) $(PREFIX_INC)/mfem/$$dir ) && \
	      $(INSTALLDEF) $(SRC)$$dir/*.hpp $(PREFIX_INC)/mfem/$$dir; \
	   fi; \
	done
# install *.okl files
	for dir in $(OKL_DIRS); do \
	   ( $(MKINSTALLDIR) $(PREFIX_INC)/mfem/$$dir ) && \
	   $(INSTALLDEF) $(SRC)$$dir/*.okl $(PREFIX_INC)/mfem/$$dir; \
	done
# install libCEED q-function headers
	$(MKINSTALLDIR) $(PREFIX_INC)/mfem/fem/ceed/integrators/mass
	$(INSTALLDEF) $(SRC)fem/ceed/integrators/mass/*.h \
	   $(PREFIX_INC)/mfem/fem/ceed/integrators/mass
	$(MKINSTALLDIR) $(PREFIX_INC)/mfem/fem/ceed/integrators/convection
	$(INSTALLDEF) $(SRC)fem/ceed/integrators/convection/*.h \
	   $(PREFIX_INC)/mfem/fem/ceed/integrators/convection
	$(MKINSTALLDIR) $(PREFIX_INC)/mfem/fem/ceed/integrators/diffusion
	$(INSTALLDEF) $(SRC)fem/ceed/integrators/diffusion/*.h \
	   $(PREFIX_INC)/mfem/fem/ceed/integrators/diffusion
	$(MKINSTALLDIR) $(PREFIX_INC)/mfem/fem/ceed/integrators/nlconvection
	$(INSTALLDEF) $(SRC)fem/ceed/integrators/nlconvection/*.h \
	   $(PREFIX_INC)/mfem/fem/ceed/integrators/nlconvection
# install config.mk in $(PREFIX_SHARE)
	$(MKINSTALLDIR) $(PREFIX_SHARE)
	$(MAKE) -C $(BLD)config config-mk CONFIG_MK=config-install.mk
	$(INSTALLDEF) $(BLD)config/config-install.mk $(PREFIX_SHARE)/config.mk
	rm -f $(BLD)config/config-install.mk
# install test.mk in $(PREFIX_SHARE)
	$(INSTALLDEF) $(SRC)config/test.mk $(PREFIX_SHARE)

$(CONFIG_MK):
# Skip the error message when '-B' make flag is used (unconditionally
# make all targets), but still check for the $(CONFIG_MK) file
ifeq (,$(and $(findstring B,$(MAKEFLAGS)),$(wildcard $(CONFIG_MK))))
	$(info )
	$(info MFEM is not configured.)
	$(info Run "make config" first, or see "make help".)
	$(info )
	$(error )
endif

config: $(if $(CONFIG_FILE_DEF),build-config,local-config)

.PHONY: local-config
local-config:
	$(MAKE) -C config all
	@printf "\nBuild destination: <source> [$(BUILD_REAL_DIR)]\n\n"

.PHONY: build-config
build-config:
	for d in $(BUILD_SUBDIRS); do mkdir -p $(BLD)$${d}; done
	for dir in "" $(addsuffix /,config $(EM_DIRS) doc $(TEST_DIRS)); do \
	   printf "# Auto-generated file.\n%s\n%s\n" \
	      "MFEM_DIR = $(MFEM_REAL_DIR)" \
	      "include \$$(MFEM_DIR)/$${dir}makefile" \
	      > $(BLD)$${dir}GNUmakefile; done
	$(MAKE) -C $(BLD)config all
	cd "$(BUILD_DIR)" && ln -sf "$(MFEM_REAL_DIR)/data" .
	for hdr in mfem.hpp mfem-performance.hpp; do \
	   printf "// Auto-generated file.\n%s\n%s\n" \
	   "#define MFEM_CONFIG_FILE \"$(BUILD_REAL_DIR)/config/_config.hpp\"" \
	   "#include \"$(MFEM_REAL_DIR)/$${hdr}\"" > $(BLD)$${hdr}; done
	@printf "\nBuild destination: $(BUILD_DIR) [$(BUILD_REAL_DIR)]\n\n"

help:
	$(info $(value MFEM_HELP_MSG))
	@true

status info:
	$(info MFEM_VERSION           = $(MFEM_VERSION) [v$(MFEM_VERSION_STRING)])
	$(info MFEM_GIT_STRING        = $(MFEM_GIT_STRING))
	$(info MFEM_USE_MPI           = $(MFEM_USE_MPI))
	$(info MFEM_USE_METIS         = $(MFEM_USE_METIS))
	$(info MFEM_USE_METIS_5       = $(MFEM_USE_METIS_5))
	$(info MFEM_PRECISION         = \
	   $(if $(MFEM_USE_SINGLE:NO=),single,double))
	$(info MFEM_USE_DOUBLE        = $(MFEM_USE_DOUBLE))
	$(info MFEM_USE_SINGLE        = $(MFEM_USE_SINGLE))
	$(info MFEM_DEBUG             = $(MFEM_DEBUG))
	$(info MFEM_USE_EXCEPTIONS    = $(MFEM_USE_EXCEPTIONS))
	$(info MFEM_USE_ZLIB          = $(MFEM_USE_ZLIB))
	$(info MFEM_USE_LIBUNWIND     = $(MFEM_USE_LIBUNWIND))
	$(info MFEM_USE_LAPACK        = $(MFEM_USE_LAPACK))
	$(info MFEM_THREAD_SAFE       = $(MFEM_THREAD_SAFE))
	$(info MFEM_USE_OPENMP        = $(MFEM_USE_OPENMP))
	$(info MFEM_USE_LEGACY_OPENMP = $(MFEM_USE_LEGACY_OPENMP))
	$(info MFEM_USE_MEMALLOC      = $(MFEM_USE_MEMALLOC))
	$(info MFEM_TIMER_TYPE        = $(MFEM_TIMER_TYPE))
	$(info MFEM_USE_SUNDIALS      = $(MFEM_USE_SUNDIALS))
	$(info MFEM_USE_SUITESPARSE   = $(MFEM_USE_SUITESPARSE))
	$(info MFEM_USE_SUPERLU       = $(MFEM_USE_SUPERLU))
	$(info MFEM_USE_SUPERLU5      = $(MFEM_USE_SUPERLU5))
	$(info MFEM_USE_MUMPS         = $(MFEM_USE_MUMPS))
	$(info MFEM_USE_STRUMPACK     = $(MFEM_USE_STRUMPACK))
	$(info MFEM_USE_GINKGO        = $(MFEM_USE_GINKGO))
	$(info MFEM_USE_AMGX          = $(MFEM_USE_AMGX))
	$(info MFEM_USE_MAGMA         = $(MFEM_USE_MAGMA))
	$(info MFEM_USE_GNUTLS        = $(MFEM_USE_GNUTLS))
	$(info MFEM_USE_HDF5          = $(MFEM_USE_HDF5))
	$(info MFEM_USE_NETCDF        = $(MFEM_USE_NETCDF))
	$(info MFEM_USE_PETSC         = $(MFEM_USE_PETSC))
	$(info MFEM_USE_SLEPC         = $(MFEM_USE_SLEPC))
	$(info MFEM_USE_MPFR          = $(MFEM_USE_MPFR))
	$(info MFEM_USE_SIDRE         = $(MFEM_USE_SIDRE))
	$(info MFEM_USE_FMS           = $(MFEM_USE_FMS))
	$(info MFEM_USE_CONDUIT       = $(MFEM_USE_CONDUIT))
	$(info MFEM_USE_PUMI          = $(MFEM_USE_PUMI))
	$(info MFEM_USE_HIOP          = $(MFEM_USE_HIOP))
	$(info MFEM_USE_GSLIB         = $(MFEM_USE_GSLIB))
	$(info MFEM_USE_CUDA          = $(MFEM_USE_CUDA))
	$(info MFEM_USE_HIP           = $(MFEM_USE_HIP))
	$(info MFEM_USE_RAJA          = $(MFEM_USE_RAJA))
	$(info MFEM_USE_OCCA          = $(MFEM_USE_OCCA))
	$(info MFEM_USE_CALIPER       = $(MFEM_USE_CALIPER))
	$(info MFEM_USE_ALGOIM        = $(MFEM_USE_ALGOIM))
	$(info MFEM_USE_CEED          = $(MFEM_USE_CEED))
	$(info MFEM_USE_UMPIRE        = $(MFEM_USE_UMPIRE))
	$(info MFEM_USE_SIMD          = $(MFEM_USE_SIMD))
	$(info MFEM_USE_ADIOS2        = $(MFEM_USE_ADIOS2))
	$(info MFEM_USE_MKL_CPARDISO  = $(MFEM_USE_MKL_CPARDISO))
	$(info MFEM_USE_MKL_PARDISO   = $(MFEM_USE_MKL_PARDISO))
	$(info MFEM_USE_MOONOLITH     = $(MFEM_USE_MOONOLITH))
	$(info MFEM_USE_ADFORWARD     = $(MFEM_USE_ADFORWARD))
	$(info MFEM_USE_CODIPACK      = $(MFEM_USE_CODIPACK))
	$(info MFEM_USE_BENCHMARK     = $(MFEM_USE_BENCHMARK))
	$(info MFEM_USE_PARELAG       = $(MFEM_USE_PARELAG))
	$(info MFEM_USE_TRIBOL        = $(MFEM_USE_TRIBOL))
	$(info MFEM_USE_ENZYME        = $(MFEM_USE_ENZYME))
	$(info MFEM_CXX               = $(value MFEM_CXX))
	$(info MFEM_HOST_CXX          = $(value MFEM_HOST_CXX))
	$(info MFEM_CPPFLAGS          = $(value MFEM_CPPFLAGS))
	$(info MFEM_CXXFLAGS          = $(value MFEM_CXXFLAGS))
	$(info MFEM_TPLFLAGS          = $(value MFEM_TPLFLAGS))
	$(info MFEM_INCFLAGS          = $(value MFEM_INCFLAGS))
	$(info MFEM_FLAGS             = $(value MFEM_FLAGS))
	$(info MFEM_LINK_FLAGS        = $(value MFEM_LINK_FLAGS))
	$(info MFEM_EXT_LIBS          = $(value MFEM_EXT_LIBS))
	$(info MFEM_LIBS              = $(value MFEM_LIBS))
	$(info MFEM_LIB_FILE          = $(value MFEM_LIB_FILE))
	$(info MFEM_BUILD_TAG         = $(value MFEM_BUILD_TAG))
	$(info MFEM_PREFIX            = $(value MFEM_PREFIX))
	$(info MFEM_INC_DIR           = $(value MFEM_INC_DIR))
	$(info MFEM_LIB_DIR           = $(value MFEM_LIB_DIR))
	$(info MFEM_STATIC            = $(MFEM_STATIC))
	$(info MFEM_SHARED            = $(MFEM_SHARED))
	$(info MFEM_BUILD_DIR         = $(MFEM_BUILD_DIR))
	$(info MFEM_MPIEXEC           = $(MFEM_MPIEXEC))
	$(info MFEM_MPIEXEC_NP        = $(MFEM_MPIEXEC_NP))
	$(info MFEM_MPI_NP            = $(MFEM_MPI_NP))
	@true

ASTYLE_BIN = astyle
ASTYLE = $(ASTYLE_BIN) --options=$(SRC)config/mfem.astylerc
ASTYLE_VER = "Artistic Style Version 3.1"
FORMAT_FILES = $(foreach dir,$(DIRS) $(EM_DIRS) config,$(dir)/*.?pp)
TESTS_SUBDIRS = unit benchmarks convergence mem_manager par-mesh-format
UNIT_TESTS_SUBDIRS = general linalg mesh fem miniapps ceed enzyme
MINIAPPS_SUBDIRS = dpg/util hooke/operators hooke/preconditioners hooke/materials hooke/kernels
FORMAT_FILES += $(foreach dir,$(TESTS_SUBDIRS),tests/$(dir)/*.?pp)
FORMAT_FILES += $(foreach dir,$(UNIT_TESTS_SUBDIRS),tests/unit/$(dir)/*.?pp)
FORMAT_FILES += $(foreach dir,$(MINIAPPS_SUBDIRS),miniapps/$(dir)/*.?pp)
FORMAT_EXCLUDE = general/tinyxml2.cpp tests/unit/catch.hpp
FORMAT_LIST = $(filter-out $(FORMAT_EXCLUDE),$(wildcard $(FORMAT_FILES)))

COUT_CERR_FILES = $(foreach dir,$(DIRS),$(dir)/*.[ch]pp)
COUT_CERR_EXCLUDE = '^general/error\.cpp' '^general/globals\.[ch]pp'

DEPRECATION_WARNING := \
"This feature is planned for removal in the next release."\
"Please open an issue at github.com/mfem/mfem/issues if you depend on it."
deprecation-warnings:
	@if [ -t 1 ]; then\
	   red="\033[0;31m"; yellow="\033[0;33m"; end="\033[0m";\
	 fi;\
	if [ $(MFEM_USE_LEGACY_OPENMP) = YES ]; then\
	  printf $$red"[MFEM_USE_LEGACY_OPENMP]"$$end": "$$yellow"%s"$$end"\n"\
	  $(DEPRECATION_WARNING);\
	fi

# $(call mfem_check_command, command-to-execute, success_msg, failed_msg)
mfem_check_command = \
  if [ -t 1 ]; then red="\033[0;31m"; green="\033[0;32m"; end="\033[0m"; fi;\
  if ! $(1); then\
    printf $$green"%s"$$end"\n" "[  OK  ] "$(strip $(2));\
  else\
    printf $$red"%s"$$end"\n"   "[FAILED] "$(strip $(3)); err_code=1;\
  fi

# Verify the C++ code styling in MFEM and check that std::cout and std::cerr are
# not used in the library (use mfem::out and mfem::err instead).
style:
	@echo "Applying C++ code style..."
	@astyle_version="$$($(ASTYLE_BIN) --version)";\
	 if [ "$$astyle_version" != $(ASTYLE_VER) ]; then\
	    printf "%s\n" "Invalid astyle version: '$$astyle_version'"\
	           "Please use: '"$(ASTYLE_VER)"'";\
	    exit 1;\
	 fi
	@err_code=0;\
	$(call mfem_check_command,\
	    $(ASTYLE) $(FORMAT_LIST) | grep Formatted,\
	    "No source files were changed",\
	    "Please make sure the changes are committed");\
	echo "Checking for use of std::cout...";\
	$(call mfem_check_command,\
	   grep cout $(COUT_CERR_FILES) | grep -v $(COUT_CERR_EXCLUDE:%=-e %),\
	   "No use of std::cout found", "Use mfem::out instead of std::cout");\
	echo "Checking for use of std::cerr...";\
	$(call mfem_check_command,\
	   grep cerr $(COUT_CERR_FILES) |\
	      grep -v $(COUT_CERR_EXCLUDE:%=-e %) -e cerrno,\
	   "No use of std::cerr found", "Use mfem::err instead of std::cerr");\
	exit $$err_code

# Generate a TAGS table in $MFEM_DIR from all the tracked files
.PHONY: tags
tags:
ifndef ETAGS_BIN
	$(error Error could not find suitable 'etags', please install one \
	using your package manager)
else ifndef EGREP_BIN
	$(error Error could not find suitable 'egrep', please install one \
	using your package manager)
endif
	$(eval MFEM_TRACKED_SOURCE = $(shell git -C $(MFEM_REAL_DIR) ls-files |\
	$(EGREP_BIN) '(\.[hc](pp)?)$$'))
	@cd $(MFEM_REAL_DIR) && $(ETAGS_BIN) --class-qualify \
	--declarations -o $(MFEM_REAL_DIR)/TAGS $(MFEM_TRACKED_SOURCE)

# Creates symlinks to the hooks in the `.git/hooks` directory. Individual
# hooks can be enabled by manually creating symlinks. Hooks can be customized
# using hard copies (trading off with automated updates).
.PHONY: hooks
hooks:
	@cd $(MFEM_DIR)/.git/hooks && \
	ln -s ../../config/githooks/pre-commit pre-commit; \
	ln -s ../../config/githooks/pre-push pre-push;

# Print the contents of a makefile variable, e.g.: 'make print-MFEM_LIBS'.
print-%:
	$(info [ variable name]: $*)
	$(info [        origin]: $(origin $*))
	$(info [         value]: $(value $*))
	$(info [expanded value]: $($*))
	$(info )
	@true

# Print the contents of all makefile variables.
.PHONY: printall
printall: $(subst :,\:,$(foreach var,$(.VARIABLES),print-$(var)))
	@true<|MERGE_RESOLUTION|>--- conflicted
+++ resolved
@@ -124,13 +124,8 @@
 EXAMPLE_TEST_DIRS := examples
 
 MINIAPP_SUBDIRS = common electromagnetics meshing navier performance tools \
-<<<<<<< HEAD
- toys nurbs gslib adjoint solvers shifted mtop parelag tribol autodiff hooke \
- multidomain dpg hdiv-linear-solver spde hdg plasma
-=======
  toys nurbs gslib adjoint solvers shifted mtop parelag tribol autodiff dfem \
- hooke multidomain dpg hdiv-linear-solver spde diag-smoothers
->>>>>>> 41c8a8e6
+ hooke multidomain dpg hdiv-linear-solver spde diag-smoothers hdg plasma
 MINIAPP_DIRS := $(addprefix miniapps/,$(MINIAPP_SUBDIRS))
 MINIAPP_TEST_DIRS := $(filter-out %/common,$(MINIAPP_DIRS))
 MINIAPP_USE_COMMON := $(addprefix miniapps/,electromagnetics meshing tools \
@@ -447,13 +442,9 @@
 DIRS = general linalg linalg/batched linalg/simd mesh mesh/submesh fem \
        fem/ceed/integrators/mass fem/ceed/integrators/convection \
        fem/ceed/integrators/diffusion fem/ceed/integrators/nlconvection \
-<<<<<<< HEAD
        fem/ceed/interface fem/ceed/solvers fem/darcy fem/eltrans fem/fe \
-	   fem/gslib fem/integ fem/lor fem/moonolith fem/qinterp fem/tmop
-=======
-       fem/ceed/interface fem/ceed/solvers fem/eltrans fem/fe fem/gslib \
-       fem/integ fem/lor fem/moonolith fem/qinterp fem/tmop fem/dfem
->>>>>>> 41c8a8e6
+	   fem/gslib fem/integ fem/lor fem/moonolith fem/qinterp fem/tmop \
+	   fem/dfem
 
 ifeq ($(MFEM_USE_MOONOLITH),YES)
    MFEM_CXXFLAGS += $(MOONOLITH_CXX_FLAGS)
