# Copyright (c) 2010-2022, Lawrence Livermore National Security, LLC. Produced
# at the Lawrence Livermore National Laboratory. All Rights reserved. See files
# LICENSE and NOTICE for details. LLNL-CODE-806117.
#
# This file is part of the MFEM library. For more information and source code
# availability visit https://mfem.org.
#
# MFEM is free software; you can redistribute it and/or modify it under the
# terms of the BSD-3 license. We welcome feedback and contributions, see file
# CONTRIBUTING.md for details.

# The current MFEM version as an integer, see also `CMakeLists.txt`.
MFEM_VERSION = 40501
MFEM_VERSION_STRING = $(shell printf "%06d" $(MFEM_VERSION) | \
  sed -e 's/^0*\(.*.\)\(..\)\(..\)$$/\1.\2.\3/' -e 's/\.0/./g' -e 's/\.0$$//')

define MFEM_HELP_MSG

MFEM makefile targets:

   make config
   make
   make all
   make status/info
   make serial
   make parallel
   make debug
   make pdebug
   make cuda
   make hip
   make pcuda
   make cudebug
   make pcudebug
   make test/check
   make install
   make clean
   make distclean
   make style
   make tags
   make hooks

Examples:

make config MFEM_USE_MPI=YES MFEM_DEBUG=YES MPICXX=mpiCC
   Configure the make system for subsequent runs (analogous to a configure script).
   The available options are documented in the INSTALL file.
make config BUILD_DIR=<dir>
   Configure an out-of-source-tree build in the given directory.
make config -f <mfem-dir>/makefile
   Configure an out-of-source-tree build in the current directory.
make -j 4
   Build the library (in parallel) using the current configuration options.
make all
   Build the library, the examples and the miniapps using the current configuration.
make status
   Display information about the current configuration.
make serial
   A shortcut to configure and build the serial optimized version of the library.
make parallel
   A shortcut to configure and build the parallel optimized version of the library.
make debug
   A shortcut to configure and build the serial debug version of the library.
make pdebug
   A shortcut to configure and build the parallel debug version of the library.
make cuda
   A shortcut to configure and build the serial GPU/CUDA optimized version of the library.
make pcuda
   A shortcut to configure and build the parallel GPU/CUDA optimized version of the library.
make cudebug
   A shortcut to configure and build the serial GPU/CUDA debug version of the library.
make pcudebug
   A shortcut to configure and build the parallel GPU/CUDA debug version of the library.
make hip
   A shortcut to configure and build the serial GPU/HIP optimized version of the library.
make phip
   A shortcut to configure and build the parallel GPU/HIP optimized version of the library.
make hipdebug
   A shortcut to configure and build the serial GPU/HIP debug version of the library.
make phipdebug
   A shortcut to configure and build the parallel GPU/HIP debug version of the library.
make test
   Verify the build by checking the results from running all examples, miniapps,
   and tests.
make check
   Quick-check the build by compiling and running Example 1/1p.
make unittest
   Verify the build against the unit tests.
make install PREFIX=<dir>
   Install the library and headers in <dir>/lib and <dir>/include.
make clean
   Clean the library and object files, but keep the configuration.
make distclean
   In addition to "make clean", clean the configuration and remove the local
   installation directory.
make style
   Format the MFEM C++ source files using Artistic Style (astyle).
make tags
   Generate a vi or Emacs compatible TAGS file in ${MFEM_DIR}/TAGS. Requires
   functional "etags" and "egrep" in the user ${PATH}.
make hooks
   Creates symlinks to the hooks in the `.git/hooks` directory.
endef

# Save the MAKEOVERRIDES for cases where we explicitly want to pass the command
# line overrides to sub-make:
override MAKEOVERRIDES_SAVE := $(MAKEOVERRIDES)
# Do not pass down variables from the command-line to sub-make:
MAKEOVERRIDES =

# Path to the mfem source directory, defaults to this makefile's directory:
THIS_MK := $(lastword $(MAKEFILE_LIST))
$(if $(wildcard $(THIS_MK)),,$(error Makefile not found "$(THIS_MK)"))
MFEM_DIR ?= $(patsubst %/,%,$(dir $(THIS_MK)))
MFEM_REAL_DIR := $(realpath $(MFEM_DIR))
$(if $(MFEM_REAL_DIR),,$(error Source directory "$(MFEM_DIR)" is not valid))
SRC := $(if $(MFEM_REAL_DIR:$(CURDIR)=),$(MFEM_DIR)/,)
$(if $(word 2,$(SRC)),$(error Spaces in SRC = "$(SRC)" are not supported))

MFEM_GIT_STRING = $(shell [ -d $(MFEM_DIR)/.git ] && git -C $(MFEM_DIR) \
   describe --all --long --abbrev=40 --dirty --always 2> /dev/null)

EXAMPLE_SUBDIRS = amgx caliper ginkgo hiop petsc pumi sundials superlu moonolith
EXAMPLE_DIRS := examples $(addprefix examples/,$(EXAMPLE_SUBDIRS))
EXAMPLE_TEST_DIRS := examples

<<<<<<< HEAD
MINIAPP_SUBDIRS = common electromagnetics meshing navier performance plasma tools toys nurbs gslib adjoint solvers shifted mtop parelag autodiff
MINIAPP_DIRS := $(addprefix miniapps/,$(MINIAPP_SUBDIRS))
MINIAPP_TEST_DIRS := $(filter-out %/common,$(MINIAPP_DIRS))
MINIAPP_USE_COMMON := $(addprefix miniapps/,electromagnetics meshing plasma tools toys shifted)
=======
MINIAPP_SUBDIRS = common electromagnetics meshing navier performance tools \
 toys nurbs gslib adjoint solvers shifted mtop parelag autodiff hooke multidomain
MINIAPP_DIRS := $(addprefix miniapps/,$(MINIAPP_SUBDIRS))
MINIAPP_TEST_DIRS := $(filter-out %/common,$(MINIAPP_DIRS))
MINIAPP_USE_COMMON := $(addprefix miniapps/,electromagnetics meshing tools \
 toys shifted)
>>>>>>> 37b61aab

EM_DIRS = $(EXAMPLE_DIRS) $(MINIAPP_DIRS)

TEST_SUBDIRS = unit
TEST_DIRS := $(addprefix tests/,$(TEST_SUBDIRS))

ALL_TEST_DIRS = $(filter-out\
   $(SKIP_TEST_DIRS),$(TEST_DIRS) $(EXAMPLE_TEST_DIRS) $(MINIAPP_TEST_DIRS))

# Use BUILD_DIR on the command line; set MFEM_BUILD_DIR before including this
# makefile or config/config.mk from a separate $(BUILD_DIR).
MFEM_BUILD_DIR ?= .
BUILD_DIR := $(MFEM_BUILD_DIR)
BUILD_REAL_DIR := $(abspath $(BUILD_DIR))
ifneq ($(BUILD_REAL_DIR),$(MFEM_REAL_DIR))
   BUILD_SUBDIRS = $(DIRS) config $(EM_DIRS) doc $(TEST_DIRS)
   CONFIG_FILE_DEF = -DMFEM_CONFIG_FILE='"$(BUILD_REAL_DIR)/config/_config.hpp"'
   BLD := $(if $(BUILD_REAL_DIR:$(CURDIR)=),$(BUILD_DIR)/,)
   $(if $(word 2,$(BLD)),$(error Spaces in BLD = "$(BLD)" are not supported))
else
   BUILD_DIR = $(MFEM_DIR)
   BLD := $(SRC)
endif
MFEM_BUILD_DIR := $(BUILD_DIR)

CONFIG_MK = $(BLD)config/config.mk

DEFAULTS_MK = $(SRC)config/defaults.mk
include $(DEFAULTS_MK)

# Optional user config file, see config/defaults.mk
USER_CONFIG = $(BLD)config/user.mk
-include $(USER_CONFIG)

# Helper print-info function
mfem-info = $(if $(filter YES,$(VERBOSE)),$(info *** [info]$(1)),)
export VERBOSE

$(call mfem-info, MAKECMDGOALS = $(MAKECMDGOALS))
$(call mfem-info, MAKEFLAGS    = $(MAKEFLAGS))
$(call mfem-info, MFEM_DIR  = $(MFEM_DIR))
$(call mfem-info, BUILD_DIR = $(BUILD_DIR))
$(call mfem-info, SRC       = $(SRC))
$(call mfem-info, BLD       = $(BLD))

# Include $(CONFIG_MK) unless some of the $(SKIP_INCLUDE_TARGETS) are given
SKIP_INCLUDE_TARGETS = help config clean distclean serial parallel debug pdebug\
 cuda hip pcuda phip cudebug hipdebug pcudebug phipdebug hpc style
HAVE_SKIP_INCLUDE_TARGET = $(filter $(SKIP_INCLUDE_TARGETS),$(MAKECMDGOALS))
ifeq (,$(HAVE_SKIP_INCLUDE_TARGET))
   $(call mfem-info, Including $(CONFIG_MK))
   -include $(CONFIG_MK)
else
   # Do not allow skip-include targets to be combined with other targets
   ifneq (1,$(words $(MAKECMDGOALS)))
      $(error Target '$(firstword $(HAVE_SKIP_INCLUDE_TARGET))' can not be\
      combined with other targets)
   endif
   $(call mfem-info, NOT including $(CONFIG_MK))
endif

# Compile flags used by MFEM: CPPFLAGS, CXXFLAGS, plus library flags
INCFLAGS =
# Link flags used by MFEM: library link flags plus LDFLAGS (added last)
ALL_LIBS =

# Building static and/or shared libraries:
MFEM_STATIC ?= $(STATIC)
MFEM_SHARED ?= $(SHARED)

# Internal shortcuts
override static = $(if $(MFEM_STATIC:YES=),,YES)
override shared = $(if $(MFEM_SHARED:YES=),,YES)

# The default value of CXXFLAGS is based on the value of MFEM_DEBUG
ifeq ($(MFEM_DEBUG),YES)
   CXXFLAGS ?= $(DEBUG_FLAGS)
endif
CXXFLAGS ?= $(OPTIM_FLAGS)

# MPI configuration
ifneq ($(MFEM_USE_MPI),YES)
   HOST_CXX = $(CXX)
   PKGS_NEED_MPI = SUPERLU MUMPS STRUMPACK PETSC PUMI SLEPC MKL_CPARDISO
   $(foreach mpidep,$(PKGS_NEED_MPI),$(if $(MFEM_USE_$(mpidep):NO=),\
     $(warning *** [MPI is OFF] setting MFEM_USE_$(mpidep) = NO)\
     $(eval override MFEM_USE_$(mpidep)=NO),))
else
   HOST_CXX = $(MPICXX)
   INCFLAGS += $(HYPRE_OPT)
   ALL_LIBS += $(HYPRE_LIB)
endif

# Default configuration
ifeq ($(MFEM_USE_CUDA)$(MFEM_USE_HIP),NONO)
   MFEM_CXX ?= $(HOST_CXX)
   MFEM_HOST_CXX ?= $(MFEM_CXX)
   XCOMPILER = $(CXX_XCOMPILER)
   XLINKER   = $(CXX_XLINKER)
endif

ifeq ($(MFEM_USE_CUDA),YES)
   MFEM_CXX ?= $(CUDA_CXX)
   MFEM_HOST_CXX ?= $(HOST_CXX)
   CXXFLAGS += $(CUDA_FLAGS) -ccbin $(MFEM_HOST_CXX)
   XCOMPILER = $(CUDA_XCOMPILER)
   XLINKER   = $(CUDA_XLINKER)
   # CUDA_OPT and CUDA_LIB are added below
   # Compatibility test against MFEM_USE_HIP
   ifeq ($(MFEM_USE_HIP),YES)
      $(error Incompatible config: MFEM_USE_CUDA can not be combined with MFEM_USE_HIP)
   endif
endif

# HIP configuration
ifeq ($(MFEM_USE_HIP),YES)
   ifeq ($(MFEM_USE_MPI),YES)
      INCFLAGS += $(MPI_OPT)
      ALL_LIBS += $(MPI_LIB)
   endif
   MFEM_CXX ?= $(HIP_CXX)
   MFEM_HOST_CXX ?= $(MFEM_CXX)
   CXXFLAGS += $(HIP_FLAGS)
   XLINKER   = $(HIP_XLINKER)
   XCOMPILER = $(HIP_XCOMPILER)
   # HIP_OPT and HIP_LIB are added below
   # Compatibility test against MFEM_USE_CUDA
   ifeq ($(MFEM_USE_CUDA),YES)
      $(error Incompatible config: MFEM_USE_HIP can not be combined with MFEM_USE_CUDA)
   endif
endif

DEP_CXX ?= $(MFEM_CXX)

# Check legacy OpenMP configuration
ifeq ($(MFEM_USE_LEGACY_OPENMP),YES)
   MFEM_THREAD_SAFE ?= YES
   ifneq ($(MFEM_THREAD_SAFE),YES)
      $(error Incompatible config: MFEM_USE_LEGACY_OPENMP requires MFEM_THREAD_SAFE)
   endif
   # NOTE: MFEM_USE_LEGACY_OPENMP cannot be combined with any of:
   # MFEM_USE_OPENMP, MFEM_USE_CUDA, MFEM_USE_RAJA, MFEM_USE_OCCA
endif

# List of MFEM dependencies, that require the *_LIB variable to be non-empty
MFEM_REQ_LIB_DEPS = ENZYME SUPERLU MUMPS METIS FMS CONDUIT SIDRE LAPACK SUNDIALS\
 MESQUITE SUITESPARSE STRUMPACK GINKGO GNUTLS NETCDF PETSC SLEPC MPFR PUMI HIOP\
 GSLIB OCCA CEED RAJA UMPIRE MKL_CPARDISO AMGX CALIPER PARELAG BENCHMARK\
 MOONOLITH ALGOIM


PETSC_ERROR_MSG = $(if $(PETSC_FOUND),,. PETSC config not found: $(PETSC_VARS))
SLEPC_ERROR_MSG = $(if $(SLEPC_FOUND),,. SLEPC config not found: $(SLEPC_VARS))

define mfem_check_dependency
ifeq ($$(MFEM_USE_$(1)),YES)
   $$(if $$($(1)_LIB),,$$(error $(1)_LIB is empty$$($(1)_ERROR_MSG)))
endif
endef

# During configuration, check dependencies from MFEM_REQ_LIB_DEPS
ifeq ($(MAKECMDGOALS),config)
   $(foreach dep,$(MFEM_REQ_LIB_DEPS),\
      $(eval $(call mfem_check_dependency,$(dep))))
endif

# List of MFEM dependencies, processed below
MFEM_DEPENDENCIES = $(MFEM_REQ_LIB_DEPS) LIBUNWIND OPENMP CUDA HIP

# List of deprecated MFEM dependencies, processed below
MFEM_LEGACY_DEPENDENCIES = OPENMP

# Macro for adding dependencies
define mfem_add_dependency
ifeq ($(MFEM_USE_$(1)),YES)
   INCFLAGS += $($(1)_OPT)
   ALL_LIBS += $($(1)_LIB)
endif
endef

# Macro for adding legacy dependencies
define mfem_add_legacy_dependency
ifeq ($(MFEM_USE_LEGACY_$(1)),YES)
   INCFLAGS += $($(1)_OPT)
   ALL_LIBS += $($(1)_LIB)
endif
endef

# Process dependencies
$(foreach dep,$(MFEM_DEPENDENCIES),$(eval $(call mfem_add_dependency,$(dep))))
$(foreach dep,$(MFEM_LEGACY_DEPENDENCIES),$(eval $(call \
   mfem_add_legacy_dependency,$(dep))))

# Timer option
ifeq ($(MFEM_TIMER_TYPE),2)
   ALL_LIBS += $(POSIX_CLOCKS_LIB)
endif

# zlib configuration
ifeq ($(MFEM_USE_ZLIB),YES)
   INCFLAGS += $(ZLIB_OPT)
   ALL_LIBS += $(ZLIB_LIB)
endif

# List of all defines that may be enabled in config.hpp and config.mk:
MFEM_DEFINES = MFEM_VERSION MFEM_VERSION_STRING MFEM_GIT_STRING MFEM_USE_MPI\
 MFEM_USE_METIS MFEM_USE_METIS_5 MFEM_DEBUG MFEM_USE_EXCEPTIONS MFEM_USE_ZLIB\
 MFEM_USE_LIBUNWIND MFEM_USE_LAPACK MFEM_THREAD_SAFE MFEM_USE_OPENMP\
 MFEM_USE_LEGACY_OPENMP MFEM_USE_MEMALLOC MFEM_TIMER_TYPE MFEM_USE_SUNDIALS\
 MFEM_USE_MESQUITE MFEM_USE_SUITESPARSE MFEM_USE_GINKGO MFEM_USE_SUPERLU\
 MFEM_USE_STRUMPACK MFEM_USE_GNUTLS MFEM_USE_NETCDF MFEM_USE_PETSC\
 MFEM_USE_SLEPC MFEM_USE_MPFR MFEM_USE_SIDRE MFEM_USE_FMS MFEM_USE_CONDUIT\
 MFEM_USE_PUMI MFEM_USE_HIOP MFEM_USE_GSLIB MFEM_USE_CUDA MFEM_USE_HIP\
 MFEM_USE_OCCA MFEM_USE_MOONOLITH MFEM_USE_CEED MFEM_USE_RAJA MFEM_USE_UMPIRE\
 MFEM_USE_SIMD MFEM_USE_ADIOS2 MFEM_USE_MKL_CPARDISO MFEM_USE_AMGX\
 MFEM_USE_MUMPS MFEM_USE_ADFORWARD MFEM_USE_CODIPACK MFEM_USE_CALIPER\
 MFEM_USE_BENCHMARK MFEM_USE_PARELAG MFEM_USE_ALGOIM MFEM_USE_ENZYME\
 MFEM_SOURCE_DIR MFEM_INSTALL_DIR

# List of makefile variables that will be written to config.mk:
MFEM_CONFIG_VARS = MFEM_CXX MFEM_HOST_CXX MFEM_CPPFLAGS MFEM_CXXFLAGS\
 MFEM_INC_DIR MFEM_TPLFLAGS MFEM_INCFLAGS MFEM_PICFLAG MFEM_FLAGS MFEM_LIB_DIR\
 MFEM_EXT_LIBS MFEM_LIBS MFEM_LIB_FILE MFEM_STATIC MFEM_SHARED MFEM_BUILD_TAG\
 MFEM_PREFIX MFEM_CONFIG_EXTRA MFEM_MPIEXEC MFEM_MPIEXEC_NP MFEM_MPI_NP\
 MFEM_TEST_MK

# Config vars: values of the form @VAL@ are replaced by $(VAL) in config.mk
MFEM_CPPFLAGS  ?= $(CPPFLAGS)
MFEM_CXXFLAGS  ?= $(CXXFLAGS)
MFEM_TPLFLAGS  ?= $(INCFLAGS)
MFEM_INCFLAGS  ?= -I@MFEM_INC_DIR@ @MFEM_TPLFLAGS@
MFEM_PICFLAG   ?= $(if $(shared),$(PICFLAG))
MFEM_FLAGS     ?= @MFEM_CPPFLAGS@ @MFEM_CXXFLAGS@ @MFEM_INCFLAGS@
MFEM_EXT_LIBS  ?= $(ALL_LIBS) $(LDFLAGS)
MFEM_LIBS      ?= $(if $(shared),$(BUILD_RPATH)) -L@MFEM_LIB_DIR@ -lmfem\
   @MFEM_EXT_LIBS@
MFEM_LIB_FILE  ?= @MFEM_LIB_DIR@/libmfem.$(if $(shared),$(SO_VER),a)
MFEM_BUILD_TAG ?= $(shell uname -snm)
MFEM_PREFIX    ?= $(PREFIX)
MFEM_INC_DIR   ?= $(if $(CONFIG_FILE_DEF),@MFEM_BUILD_DIR@,@MFEM_DIR@)
MFEM_LIB_DIR   ?= $(if $(CONFIG_FILE_DEF),@MFEM_BUILD_DIR@,@MFEM_DIR@)
MFEM_TEST_MK   ?= @MFEM_DIR@/config/test.mk
# Use "\n" (interpreted by sed) to add a newline.
MFEM_CONFIG_EXTRA ?= $(if $(CONFIG_FILE_DEF),MFEM_BUILD_DIR ?= @MFEM_DIR@,)

MFEM_SOURCE_DIR  = $(MFEM_REAL_DIR)
MFEM_INSTALL_DIR = $(abspath $(MFEM_PREFIX))

# If we have 'config' target, export variables used by config/makefile
ifneq (,$(filter config,$(MAKECMDGOALS)))
   export $(MFEM_DEFINES) MFEM_DEFINES $(MFEM_CONFIG_VARS) MFEM_CONFIG_VARS
   export VERBOSE HYPRE_OPT PUMI_DIR MUMPS_OPT
endif

# If we have 'install' target, export variables used by config/makefile
ifneq (,$(filter install,$(MAKECMDGOALS)))
   ifneq (install,$(MAKECMDGOALS))
      $(error Target 'install' can not be combined with other targets)
   endif
   # Allow changing the PREFIX during install with: make install PREFIX=<dir>
   PREFIX := $(MFEM_PREFIX)
   PREFIX_INC   := $(PREFIX)/include
   PREFIX_LIB   := $(PREFIX)/lib
   PREFIX_SHARE := $(PREFIX)/share/mfem
   override MFEM_DIR := $(MFEM_REAL_DIR)
   MFEM_INCFLAGS = -I@MFEM_INC_DIR@ @MFEM_TPLFLAGS@
   MFEM_FLAGS    = @MFEM_CPPFLAGS@ @MFEM_CXXFLAGS@ @MFEM_INCFLAGS@
   MFEM_LIBS     = $(if $(shared),$(INSTALL_RPATH)) -L@MFEM_LIB_DIR@ -lmfem\
      @MFEM_EXT_LIBS@
   MFEM_LIB_FILE = @MFEM_LIB_DIR@/libmfem.$(if $(shared),$(SO_VER),a)
   ifeq ($(MFEM_USE_OCCA),YES)
      ifneq ($(MFEM_INSTALL_DIR),$(abspath $(PREFIX)))
         $(error OCCA is enabled: PREFIX must be set during configuration!)
      endif
   endif
   MFEM_PREFIX := $(abspath $(PREFIX))
   MFEM_INC_DIR = $(abspath $(PREFIX_INC))
   MFEM_LIB_DIR = $(abspath $(PREFIX_LIB))
   MFEM_TEST_MK = $(abspath $(PREFIX_SHARE)/test.mk)
   MFEM_CONFIG_EXTRA =
   export $(MFEM_DEFINES) MFEM_DEFINES $(MFEM_CONFIG_VARS) MFEM_CONFIG_VARS
   export VERBOSE
endif

# Source dirs in logical order
DIRS = general linalg linalg/simd mesh mesh/submesh fem fem/ceed/interface \
       fem/ceed/integrators/mass fem/ceed/integrators/convection \
       fem/ceed/integrators/diffusion fem/ceed/integrators/nlconvection \
       fem/ceed/solvers fem/fe fem/lor fem/qinterp fem/tmop

ifeq ($(MFEM_USE_MOONOLITH),YES)
   MFEM_CXXFLAGS += $(MOONOLITH_CXX_FLAGS)
   MFEM_INCFLAGS += -I$(MFEM_DIR)/fem/moonolith $(MOONOLITH_INCLUDES)
   MFEM_TPLFLAGS += $(MOONOLITH_INCLUDES)
   DIRS += fem/moonolith
endif

SOURCE_FILES = $(foreach dir,$(DIRS),$(wildcard $(SRC)$(dir)/*.cpp))
RELSRC_FILES = $(patsubst $(SRC)%,%,$(SOURCE_FILES))
OBJECT_FILES = $(patsubst $(SRC)%,$(BLD)%,$(SOURCE_FILES:.cpp=.o))
OKL_DIRS = fem

.PHONY: lib all clean distclean install config status info deps serial parallel	\
	debug pdebug cuda hip pcuda cudebug pcudebug hpc style check test unittest \
	deprecation-warnings

.SUFFIXES:
.SUFFIXES: .cpp .o
# Remove some default implicit rules
%:	%.o
%.o:	%.cpp
%:	%.cpp

# Default rule.
lib: $(if $(static),$(BLD)libmfem.a) $(if $(shared),$(BLD)libmfem.$(SO_EXT))

# Flags used for compiling all source files.
MFEM_BUILD_FLAGS = $(MFEM_PICFLAG) $(MFEM_CPPFLAGS) $(MFEM_CXXFLAGS)\
 $(MFEM_TPLFLAGS) $(CONFIG_FILE_DEF)

# Rules for compiling all source files.
$(OBJECT_FILES): $(BLD)%.o: $(SRC)%.cpp $(CONFIG_MK)
	$(MFEM_CXX) $(MFEM_BUILD_FLAGS) -c $(<) -o $(@)

all: examples miniapps $(TEST_DIRS)

.PHONY: miniapps $(EM_DIRS) $(TEST_DIRS)
miniapps: $(MINIAPP_DIRS)
$(MINIAPP_USE_COMMON): miniapps/common
$(EM_DIRS) $(TEST_DIRS): lib
	$(MAKE) -C $(BLD)$(@)

.PHONY: doc
doc:
	$(MAKE) -C $(BLD)$(@)

-include $(BLD)deps.mk

$(BLD)libmfem.a: $(OBJECT_FILES)
	$(AR) $(ARFLAGS) $(@) $(OBJECT_FILES)
	$(RANLIB) $(@)
	@$(MAKE) deprecation-warnings

$(BLD)libmfem.$(SO_EXT): $(BLD)libmfem.$(SO_VER)
	cd $(@D) && ln -sf $(<F) $(@F)
	@$(MAKE) deprecation-warnings

# If some of the external libraries are build without -fPIC, linking shared MFEM
# library may fail. In such cases, one may set EXT_LIBS on the command line.
EXT_LIBS = $(MFEM_EXT_LIBS)
$(BLD)libmfem.$(SO_VER): $(OBJECT_FILES)
	$(MFEM_CXX) $(MFEM_LINK_FLAGS) $(BUILD_SOFLAGS) $(OBJECT_FILES) \
	   $(EXT_LIBS) -o $(@)

# Shortcut targets options
serial debug cuda hip cudebug hipdebug:           M_MPI=NO
parallel pdebug pcuda pcudebug phip phipdebug:    M_MPI=YES
serial parallel cuda pcuda hip phip:              M_DBG=NO
debug pdebug cudebug pcudebug hipdebug phipdebug: M_DBG=YES
cuda pcuda cudebug pcudebug:                      M_CUDA=YES
hip phip hipdebug phipdebug:                      M_HIP=YES

serial parallel debug pdebug:
	$(MAKE) -f $(THIS_MK) config MFEM_USE_MPI=$(M_MPI) MFEM_DEBUG=$(M_DBG) \
	   $(MAKEOVERRIDES_SAVE)
	$(MAKE) $(MAKEOVERRIDES_SAVE)

cuda pcuda cudebug pcudebug:
	$(MAKE) -f $(THIS_MK) config MFEM_USE_MPI=$(M_MPI) MFEM_DEBUG=$(M_DBG) \
	   MFEM_USE_CUDA=$(M_CUDA) $(MAKEOVERRIDES_SAVE)
	$(MAKE) $(MAKEOVERRIDES_SAVE)

hip phip hipdebug phipdebug:
	$(MAKE) -f $(THIS_MK) config MFEM_USE_MPI=$(M_MPI) MFEM_DEBUG=$(M_DBG) \
	MFEM_USE_HIP=$(M_HIP) $(MAKEOVERRIDES_SAVE)
	$(MAKE) $(MAKEOVERRIDES_SAVE)

# Build with MPI and all Device backends enabled (requires OCCA and RAJA)
hpc:
	$(MAKE) -f $(THIS_MK) config MFEM_USE_MPI=YES MFEM_USE_CUDA=YES \
	  MFEM_USE_OPENMP=YES MFEM_USE_OCCA=YES MFEM_USE_RAJA=YES \
	  $(MAKEOVERRIDES_SAVE)
	$(MAKE) $(MAKEOVERRIDES_SAVE)

deps:
	rm -f $(BLD)deps.mk
	for i in $(RELSRC_FILES:.cpp=); do \
	   $(DEP_CXX) $(MFEM_BUILD_FLAGS) $(DEP_FLAGS) $(BLD)$${i}.o $(SRC)$${i}.cpp\
	      >> $(BLD)deps.mk; done

check: lib
	@printf "Quick-checking the MFEM library."
	@printf " Use 'make test' for more extensive tests.\n"
	@$(MAKE) -C $(BLD)examples \
	$(if $(findstring YES,$(MFEM_USE_MPI)),ex1p-test-par,ex1-test-seq)

test test-noclean:
	@echo "Testing the MFEM library. This may take a while..."
	@echo "Building all examples, miniapps, and tests..."
	@$(MAKE) $(MAKEOVERRIDES_SAVE) all
	@echo "Running tests in: [ $(ALL_TEST_DIRS) ] ..."
	@ERR=0; for dir in $(ALL_TEST_DIRS); do \
	   echo "Running tests in $${dir} ..."; \
	   if ! $(MAKE) -j1 -C $(BLD)$${dir} $@; then \
	   ERR=1; fi; done; \
	   if [ 0 -ne $${ERR} ]; then echo "Some tests failed."; exit 1; \
	   else echo "All tests passed."; fi

.PHONY: test-miniapps
test-miniapps:
	@echo "Building all miniapps ..."
	@$(MAKE) $(MAKEOVERRIDES_SAVE) miniapps
	@ERR=0; for dir in $(MINIAPP_TEST_DIRS); do \
	   echo "Running tests in $${dir} ..."; \
	   if ! $(MAKE) -j1 -C $(BLD)$${dir} test; then \
	   ERR=1; fi; done; \
	   if [ 0 -ne $${ERR} ]; then echo "Some miniapp tests failed."; \
	   exit 1; else echo "All miniapp tests passed."; fi

unittest: lib
	$(MAKE) -C $(BLD)tests/unit test

.PHONY: test-print
test-print:
	@echo "Printing tests in: [ $(ALL_TEST_DIRS) ] ..."
	@for dir in $(ALL_TEST_DIRS); do \
	   $(MAKE) -j1 -C $(BLD)$${dir} test-print; done

ALL_CLEAN_SUBDIRS = $(addsuffix /clean,config $(EM_DIRS) doc $(TEST_DIRS))
.PHONY: $(ALL_CLEAN_SUBDIRS) miniapps/clean
miniapps/clean: $(addsuffix /clean,$(MINIAPP_DIRS))
$(ALL_CLEAN_SUBDIRS):
	$(MAKE) -C $(BLD)$(@D) $(@F)

clean: $(addsuffix /clean,$(EM_DIRS) $(TEST_DIRS))
	rm -f $(addprefix $(BLD),$(foreach d,$(DIRS),$(d)/*.o))
	rm -f $(addprefix $(BLD),$(foreach d,$(DIRS),$(d)/*~))
	rm -rf $(addprefix $(BLD),*~ libmfem.* deps.mk)

distclean: clean config/clean doc/clean
	rm -rf mfem/

INSTALL_SHARED_LIB = $(MFEM_CXX) $(MFEM_LINK_FLAGS) $(INSTALL_SOFLAGS)\
   $(OBJECT_FILES) $(EXT_LIBS) -o $(PREFIX_LIB)/libmfem.$(SO_VER) && \
   cd $(PREFIX_LIB) && ln -sf libmfem.$(SO_VER) libmfem.$(SO_EXT)

install: $(if $(static),$(BLD)libmfem.a) $(if $(shared),$(BLD)libmfem.$(SO_EXT))
	mkdir -p $(PREFIX_LIB)
# install static and/or shared library
	$(if $(static),$(INSTALL) -m 640 $(BLD)libmfem.a $(PREFIX_LIB))
	$(if $(shared),$(INSTALL_SHARED_LIB))
# install top level includes
	mkdir -p $(PREFIX_INC)/mfem
	$(INSTALL) -m 640 $(SRC)mfem.hpp $(SRC)mfem-performance.hpp \
	   $(PREFIX_INC)/mfem
	for hdr in mfem.hpp mfem-performance.hpp; do \
	   printf '// Auto-generated file.\n#include "mfem/'$$hdr'"\n' \
	      > $(PREFIX_INC)/$$hdr && chmod 640 $(PREFIX_INC)/$$hdr; done
# install config include
	mkdir -p $(PREFIX_INC)/mfem/config
	$(INSTALL) -m 640 $(BLD)config/_config.hpp $(PREFIX_INC)/mfem/config/config.hpp
	$(INSTALL) -m 640 $(SRC)config/tconfig.hpp $(PREFIX_INC)/mfem/config
# install remaining includes in each subdirectory
	for dir in $(DIRS); do \
	   mkdir -p $(PREFIX_INC)/mfem/$$dir && \
	   $(INSTALL) -m 640 $(SRC)$$dir/*.hpp $(PREFIX_INC)/mfem/$$dir; \
	done
# install *.okl files
	for dir in $(OKL_DIRS); do \
	   mkdir -p $(PREFIX_INC)/mfem/$$dir && \
	   $(INSTALL) -m 640 $(SRC)$$dir/*.okl $(PREFIX_INC)/mfem/$$dir; \
	done
# install libCEED q-function headers
	mkdir -p $(PREFIX_INC)/mfem/fem/ceed/integrators/mass
	$(INSTALL) -m 640 $(SRC)fem/ceed/integrators/mass/*.h $(PREFIX_INC)/mfem/fem/ceed/integrators/mass
	mkdir -p $(PREFIX_INC)/mfem/fem/ceed/integrators/convection
	$(INSTALL) -m 640 $(SRC)fem/ceed/integrators/convection/*.h $(PREFIX_INC)/mfem/fem/ceed/integrators/convection
	mkdir -p $(PREFIX_INC)/mfem/fem/ceed/integrators/diffusion
	$(INSTALL) -m 640 $(SRC)fem/ceed/integrators/diffusion/*.h $(PREFIX_INC)/mfem/fem/ceed/integrators/diffusion
	mkdir -p $(PREFIX_INC)/mfem/fem/ceed/integrators/nlconvection
	$(INSTALL) -m 640 $(SRC)fem/ceed/integrators/nlconvection/*.h $(PREFIX_INC)/mfem/fem/ceed/integrators/nlconvection
# install config.mk in $(PREFIX_SHARE)
	mkdir -p $(PREFIX_SHARE)
	$(MAKE) -C $(BLD)config config-mk CONFIG_MK=config-install.mk
	$(INSTALL) -m 640 $(BLD)config/config-install.mk $(PREFIX_SHARE)/config.mk
	rm -f $(BLD)config/config-install.mk
# install test.mk in $(PREFIX_SHARE)
	$(INSTALL) -m 640 $(SRC)config/test.mk $(PREFIX_SHARE)/test.mk

$(CONFIG_MK):
# Skip the error message when '-B' make flag is used (unconditionally
# make all targets), but still check for the $(CONFIG_MK) file
ifeq (,$(and $(findstring B,$(MAKEFLAGS)),$(wildcard $(CONFIG_MK))))
	$(info )
	$(info MFEM is not configured.)
	$(info Run "make config" first, or see "make help".)
	$(info )
	$(error )
endif

config: $(if $(CONFIG_FILE_DEF),build-config,local-config)

.PHONY: local-config
local-config:
	$(MAKE) -C config all
	@printf "\nBuild destination: <source> [$(BUILD_REAL_DIR)]\n\n"

.PHONY: build-config
build-config:
	for d in $(BUILD_SUBDIRS); do mkdir -p $(BLD)$${d}; done
	for dir in "" $(addsuffix /,config $(EM_DIRS) doc $(TEST_DIRS)); do \
	   printf "# Auto-generated file.\n%s\n%s\n" \
	      "MFEM_DIR = $(MFEM_REAL_DIR)" \
	      "include \$$(MFEM_DIR)/$${dir}makefile" \
	      > $(BLD)$${dir}GNUmakefile; done
	$(MAKE) -C $(BLD)config all
	cd "$(BUILD_DIR)" && ln -sf "$(MFEM_REAL_DIR)/data" .
	for hdr in mfem.hpp mfem-performance.hpp; do \
	   printf "// Auto-generated file.\n%s\n%s\n" \
	   "#define MFEM_CONFIG_FILE \"$(BUILD_REAL_DIR)/config/_config.hpp\"" \
	   "#include \"$(MFEM_REAL_DIR)/$${hdr}\"" > $(BLD)$${hdr}; done
	@printf "\nBuild destination: $(BUILD_DIR) [$(BUILD_REAL_DIR)]\n\n"

help:
	$(info $(value MFEM_HELP_MSG))
	@true

status info:
	$(info MFEM_VERSION           = $(MFEM_VERSION) [v$(MFEM_VERSION_STRING)])
	$(info MFEM_GIT_STRING        = $(MFEM_GIT_STRING))
	$(info MFEM_USE_MPI           = $(MFEM_USE_MPI))
	$(info MFEM_USE_METIS         = $(MFEM_USE_METIS))
	$(info MFEM_USE_METIS_5       = $(MFEM_USE_METIS_5))
	$(info MFEM_DEBUG             = $(MFEM_DEBUG))
	$(info MFEM_USE_EXCEPTIONS    = $(MFEM_USE_EXCEPTIONS))
	$(info MFEM_USE_ZLIB          = $(MFEM_USE_ZLIB))
	$(info MFEM_USE_LIBUNWIND     = $(MFEM_USE_LIBUNWIND))
	$(info MFEM_USE_LAPACK        = $(MFEM_USE_LAPACK))
	$(info MFEM_THREAD_SAFE       = $(MFEM_THREAD_SAFE))
	$(info MFEM_USE_OPENMP        = $(MFEM_USE_OPENMP))
	$(info MFEM_USE_LEGACY_OPENMP = $(MFEM_USE_LEGACY_OPENMP))
	$(info MFEM_USE_MEMALLOC      = $(MFEM_USE_MEMALLOC))
	$(info MFEM_TIMER_TYPE        = $(MFEM_TIMER_TYPE))
	$(info MFEM_USE_SUNDIALS      = $(MFEM_USE_SUNDIALS))
	$(info MFEM_USE_MESQUITE      = $(MFEM_USE_MESQUITE))
	$(info MFEM_USE_SUITESPARSE   = $(MFEM_USE_SUITESPARSE))
	$(info MFEM_USE_SUPERLU       = $(MFEM_USE_SUPERLU))
	$(info MFEM_USE_MUMPS         = $(MFEM_USE_MUMPS))
	$(info MFEM_USE_STRUMPACK     = $(MFEM_USE_STRUMPACK))
	$(info MFEM_USE_GINKGO        = $(MFEM_USE_GINKGO))
	$(info MFEM_USE_AMGX          = $(MFEM_USE_AMGX))
	$(info MFEM_USE_GNUTLS        = $(MFEM_USE_GNUTLS))
	$(info MFEM_USE_NETCDF        = $(MFEM_USE_NETCDF))
	$(info MFEM_USE_PETSC         = $(MFEM_USE_PETSC))
	$(info MFEM_USE_SLEPC         = $(MFEM_USE_SLEPC))
	$(info MFEM_USE_MPFR          = $(MFEM_USE_MPFR))
	$(info MFEM_USE_SIDRE         = $(MFEM_USE_SIDRE))
	$(info MFEM_USE_FMS           = $(MFEM_USE_FMS))
	$(info MFEM_USE_CONDUIT       = $(MFEM_USE_CONDUIT))
	$(info MFEM_USE_PUMI          = $(MFEM_USE_PUMI))
	$(info MFEM_USE_HIOP          = $(MFEM_USE_HIOP))
	$(info MFEM_USE_GSLIB         = $(MFEM_USE_GSLIB))
	$(info MFEM_USE_CUDA          = $(MFEM_USE_CUDA))
	$(info MFEM_USE_HIP           = $(MFEM_USE_HIP))
	$(info MFEM_USE_RAJA          = $(MFEM_USE_RAJA))
	$(info MFEM_USE_OCCA          = $(MFEM_USE_OCCA))
	$(info MFEM_USE_CALIPER       = $(MFEM_USE_CALIPER))
	$(info MFEM_USE_ALGOIM        = $(MFEM_USE_ALGOIM))
	$(info MFEM_USE_CEED          = $(MFEM_USE_CEED))
	$(info MFEM_USE_UMPIRE        = $(MFEM_USE_UMPIRE))
	$(info MFEM_USE_SIMD          = $(MFEM_USE_SIMD))
	$(info MFEM_USE_ADIOS2        = $(MFEM_USE_ADIOS2))
	$(info MFEM_USE_MKL_CPARDISO  = $(MFEM_USE_MKL_CPARDISO))
	$(info MFEM_USE_MOONOLITH     = $(MFEM_USE_MOONOLITH))
	$(info MFEM_USE_ADFORWARD     = $(MFEM_USE_ADFORWARD))
	$(info MFEM_USE_CODIPACK      = $(MFEM_USE_CODIPACK))
	$(info MFEM_USE_BENCHMARK     = $(MFEM_USE_BENCHMARK))
	$(info MFEM_USE_PARELAG       = $(MFEM_USE_PARELAG))
	$(info MFEM_USE_ENZYME        = $(MFEM_USE_ENZYME))
	$(info MFEM_CXX               = $(value MFEM_CXX))
	$(info MFEM_HOST_CXX          = $(value MFEM_HOST_CXX))
	$(info MFEM_CPPFLAGS          = $(value MFEM_CPPFLAGS))
	$(info MFEM_CXXFLAGS          = $(value MFEM_CXXFLAGS))
	$(info MFEM_TPLFLAGS          = $(value MFEM_TPLFLAGS))
	$(info MFEM_INCFLAGS          = $(value MFEM_INCFLAGS))
	$(info MFEM_FLAGS             = $(value MFEM_FLAGS))
	$(info MFEM_LINK_FLAGS        = $(value MFEM_LINK_FLAGS))
	$(info MFEM_EXT_LIBS          = $(value MFEM_EXT_LIBS))
	$(info MFEM_LIBS              = $(value MFEM_LIBS))
	$(info MFEM_LIB_FILE          = $(value MFEM_LIB_FILE))
	$(info MFEM_BUILD_TAG         = $(value MFEM_BUILD_TAG))
	$(info MFEM_PREFIX            = $(value MFEM_PREFIX))
	$(info MFEM_INC_DIR           = $(value MFEM_INC_DIR))
	$(info MFEM_LIB_DIR           = $(value MFEM_LIB_DIR))
	$(info MFEM_STATIC            = $(MFEM_STATIC))
	$(info MFEM_SHARED            = $(MFEM_SHARED))
	$(info MFEM_BUILD_DIR         = $(MFEM_BUILD_DIR))
	$(info MFEM_MPIEXEC           = $(MFEM_MPIEXEC))
	$(info MFEM_MPIEXEC_NP        = $(MFEM_MPIEXEC_NP))
	$(info MFEM_MPI_NP            = $(MFEM_MPI_NP))
	@true

ASTYLE_BIN = astyle
ASTYLE = $(ASTYLE_BIN) --options=$(SRC)config/mfem.astylerc
ASTYLE_VER = "Artistic Style Version 3.1"
FORMAT_FILES = $(foreach dir,$(DIRS) $(EM_DIRS) config,$(dir)/*.?pp)
FORMAT_FILES += tests/unit/*.?pp
UNIT_TESTS_SUBDIRS = general linalg mesh fem miniapps ceed
FORMAT_FILES += $(foreach dir,$(UNIT_TESTS_SUBDIRS),tests/unit/$(dir)/*.?pp)
FORMAT_EXCLUDE = general/tinyxml2.cpp tests/unit/catch.hpp
FORMAT_LIST = $(filter-out $(FORMAT_EXCLUDE),$(wildcard $(FORMAT_FILES)))

COUT_CERR_FILES = $(foreach dir,$(DIRS),$(dir)/*.[ch]pp)
COUT_CERR_EXCLUDE = '^general/error\.cpp' '^general/globals\.[ch]pp'

DEPRECATION_WARNING := \
"This feature is planned for removal in the next release."\
"Please open an issue at github.com/mfem/mfem/issues if you depend on it."
deprecation-warnings:
	@if [ -t 1 ]; then\
	   red="\033[0;31m"; yellow="\033[0;33m"; end="\033[0m";\
	 fi;\
	if [ $(MFEM_USE_LEGACY_OPENMP) = YES ]; then\
	  printf $$red"[MFEM_USE_LEGACY_OPENMP]"$$end": "$$yellow"%s"$$end"\n"\
	  $(DEPRECATION_WARNING);\
	fi

# $(call mfem_check_command, command-to-execute, success_msg, failed_msg)
mfem_check_command = \
  if [ -t 1 ]; then red="\033[0;31m"; green="\033[0;32m"; end="\033[0m"; fi;\
  if ! $(1); then\
    printf $$green"%s"$$end"\n" "[  OK  ] "$(strip $(2));\
  else\
    printf $$red"%s"$$end"\n"   "[FAILED] "$(strip $(3)); err_code=1;\
  fi

# Verify the C++ code styling in MFEM and check that std::cout and std::cerr are
# not used in the library (use mfem::out and mfem::err instead).
style:
	@echo "Applying C++ code style..."
	@astyle_version="$$($(ASTYLE_BIN) --version)";\
	 if [ "$$astyle_version" != $(ASTYLE_VER) ]; then\
	    printf "%s\n" "Invalid astyle version: '$$astyle_version'"\
	           "Please use: '"$(ASTYLE_VER)"'";\
	    exit 1;\
	 fi
	@err_code=0;\
	$(call mfem_check_command,\
	    $(ASTYLE) $(FORMAT_LIST) | grep Formatted,\
	    "No source files were changed",\
	    "Please make sure the changes are committed");\
	echo "Checking for use of std::cout...";\
	$(call mfem_check_command,\
	   grep cout $(COUT_CERR_FILES) | grep -v $(COUT_CERR_EXCLUDE:%=-e %),\
	   "No use of std::cout found", "Use mfem::out instead of std::cout");\
	echo "Checking for use of std::cerr...";\
	$(call mfem_check_command,\
	   grep cerr $(COUT_CERR_FILES) |\
	      grep -v $(COUT_CERR_EXCLUDE:%=-e %) -e cerrno,\
	   "No use of std::cerr found", "Use mfem::err instead of std::cerr");\
	exit $$err_code

# Generate a TAGS table in $MFEM_DIR from all the tracked files
.PHONY: tags
tags:
ifndef ETAGS_BIN
	$(error Error could not find suitable 'etags', please install one \
	using your package manager)
else ifndef EGREP_BIN
	$(error Error could not find suitable 'egrep', please install one \
	using your package manager)
endif
	$(eval MFEM_TRACKED_SOURCE = $(shell git -C $(MFEM_REAL_DIR) ls-files |\
	$(EGREP_BIN) '(\.[hc](pp)?)$$'))
	@cd $(MFEM_REAL_DIR) && $(ETAGS_BIN) --class-qualify \
	--declarations -o $(MFEM_REAL_DIR)/TAGS $(MFEM_TRACKED_SOURCE)

# Creates symlinks to the hooks in the `.git/hooks` directory. Individual
# hooks can be enabled by manually creating symlinks. Hooks can be customized
# using hard copies (trading off with automated updates).
.PHONY: hooks
hooks:
	@cd $(MFEM_DIR)/.git/hooks && \
	ln -s ../../config/githooks/pre-commit pre-commit; \
	ln -s ../../config/githooks/pre-push pre-push;

# Print the contents of a makefile variable, e.g.: 'make print-MFEM_LIBS'.
print-%:
	$(info [ variable name]: $*)
	$(info [        origin]: $(origin $*))
	$(info [         value]: $(value $*))
	$(info [expanded value]: $($*))
	$(info )
	@true

# Print the contents of all makefile variables.
.PHONY: printall
printall: $(subst :,\:,$(foreach var,$(.VARIABLES),print-$(var)))
	@true<|MERGE_RESOLUTION|>--- conflicted
+++ resolved
@@ -123,19 +123,13 @@
 EXAMPLE_DIRS := examples $(addprefix examples/,$(EXAMPLE_SUBDIRS))
 EXAMPLE_TEST_DIRS := examples
 
-<<<<<<< HEAD
-MINIAPP_SUBDIRS = common electromagnetics meshing navier performance plasma tools toys nurbs gslib adjoint solvers shifted mtop parelag autodiff
+MINIAPP_SUBDIRS = common electromagnetics meshing navier performance plasma \
+ tools toys nurbs gslib adjoint solvers shifted mtop parelag autodiff \
+ hooke multidomain
 MINIAPP_DIRS := $(addprefix miniapps/,$(MINIAPP_SUBDIRS))
 MINIAPP_TEST_DIRS := $(filter-out %/common,$(MINIAPP_DIRS))
-MINIAPP_USE_COMMON := $(addprefix miniapps/,electromagnetics meshing plasma tools toys shifted)
-=======
-MINIAPP_SUBDIRS = common electromagnetics meshing navier performance tools \
- toys nurbs gslib adjoint solvers shifted mtop parelag autodiff hooke multidomain
-MINIAPP_DIRS := $(addprefix miniapps/,$(MINIAPP_SUBDIRS))
-MINIAPP_TEST_DIRS := $(filter-out %/common,$(MINIAPP_DIRS))
-MINIAPP_USE_COMMON := $(addprefix miniapps/,electromagnetics meshing tools \
- toys shifted)
->>>>>>> 37b61aab
+MINIAPP_USE_COMMON := $(addprefix miniapps/,electromagnetics plasma meshing \
+ tools toys shifted)
 
 EM_DIRS = $(EXAMPLE_DIRS) $(MINIAPP_DIRS)
 
