# Copyright (c) 2010-2021, Lawrence Livermore National Security, LLC. Produced
# at the Lawrence Livermore National Laboratory. All Rights reserved. See files
# LICENSE and NOTICE for details. LLNL-CODE-806117.
#
# This file is part of the MFEM library. For more information and source code
# availability visit https://mfem.org.
#
# MFEM is free software; you can redistribute it and/or modify it under the
# terms of the BSD-3 license. We welcome feedback and contributions, see file
# CONTRIBUTING.md for details.

if (MFEM_USE_MPI)
  list(APPEND DIST_COMMON_SOURCES
        dist_solver.cpp
        sbm_solver.cpp
        marking.cpp
        extrapolator.cpp)
  list(APPEND DIST_COMMON_HEADERS
        dist_solver.hpp
        sbm_solver.hpp
        sbm_aux.hpp
<<<<<<< HEAD
        marking.hpp
        extrapolator.hpp)
=======
        marking.hpp)
>>>>>>> 58297b86

  convert_filenames_to_full_paths(DIST_COMMON_SOURCES)
  convert_filenames_to_full_paths(DIST_COMMON_HEADERS)

  set(DIST_COMMON_FILES
      EXTRA_SOURCES ${DIST_COMMON_SOURCES}
      EXTRA_HEADERS ${DIST_COMMON_HEADERS})

  add_mfem_miniapp(distance
    MAIN distance.cpp
    ${DIST_COMMON_FILES}
    LIBRARIES mfem mfem-common)

  add_mfem_miniapp(diffusion
    MAIN diffusion.cpp
    ${DIST_COMMON_FILES}
    LIBRARIES mfem mfem-common)

<<<<<<< HEAD
add_mfem_miniapp(extrapolate
    MAIN extrapolate.cpp
    ${DIST_COMMON_FILES}
    LIBRARIES mfem mfem-common)

=======
  if (MFEM_ENABLE_TESTING)
    add_test(NAME shifted_distance_np${MFEM_MPI_NP}
      COMMAND ${MPIEXEC} ${MPIEXEC_NUMPROC_FLAG} ${MFEM_MPI_NP}
      ${MPIEXEC_PREFLAGS}
      $<TARGET_FILE:distance> -no-vis
      ${MPIEXEC_POSTFLAGS})

    add_test(NAME shifted_diffusion_np${MFEM_MPI_NP}
      COMMAND ${MPIEXEC} ${MPIEXEC_NUMPROC_FLAG} ${MFEM_MPI_NP}
      ${MPIEXEC_PREFLAGS}
      $<TARGET_FILE:diffusion> -no-vis
      ${MPIEXEC_POSTFLAGS})
  endif()
>>>>>>> 58297b86
endif ()<|MERGE_RESOLUTION|>--- conflicted
+++ resolved
@@ -19,12 +19,8 @@
         dist_solver.hpp
         sbm_solver.hpp
         sbm_aux.hpp
-<<<<<<< HEAD
         marking.hpp
         extrapolator.hpp)
-=======
-        marking.hpp)
->>>>>>> 58297b86
 
   convert_filenames_to_full_paths(DIST_COMMON_SOURCES)
   convert_filenames_to_full_paths(DIST_COMMON_HEADERS)
@@ -43,13 +39,11 @@
     ${DIST_COMMON_FILES}
     LIBRARIES mfem mfem-common)
 
-<<<<<<< HEAD
-add_mfem_miniapp(extrapolate
+  add_mfem_miniapp(extrapolate
     MAIN extrapolate.cpp
     ${DIST_COMMON_FILES}
     LIBRARIES mfem mfem-common)
 
-=======
   if (MFEM_ENABLE_TESTING)
     add_test(NAME shifted_distance_np${MFEM_MPI_NP}
       COMMAND ${MPIEXEC} ${MPIEXEC_NUMPROC_FLAG} ${MFEM_MPI_NP}
@@ -63,5 +57,4 @@
       $<TARGET_FILE:diffusion> -no-vis
       ${MPIEXEC_POSTFLAGS})
   endif()
->>>>>>> 58297b86
 endif ()