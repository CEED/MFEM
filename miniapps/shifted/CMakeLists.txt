# Copyright (c) 2010-2022, Lawrence Livermore National Security, LLC. Produced
# at the Lawrence Livermore National Laboratory. All Rights reserved. See files
# LICENSE and NOTICE for details. LLNL-CODE-806117.
#
# This file is part of the MFEM library. For more information and source code
# availability visit https://mfem.org.
#
# MFEM is free software; you can redistribute it and/or modify it under the
# terms of the BSD-3 license. We welcome feedback and contributions, see file
# CONTRIBUTING.md for details.

if (MFEM_USE_MPI)
  list(APPEND DIST_COMMON_SOURCES
        dist_solver.cpp
        sbm_solver.cpp
        marking.cpp
        extrapolator.cpp
	integ_algoim.cpp)
  list(APPEND DIST_COMMON_HEADERS
        dist_solver.hpp
        sbm_solver.hpp
        sbm_aux.hpp
        marking.hpp
<<<<<<< HEAD
        extrapolator.hpp)	
  list(APPEND STOKES_SHIFTED_COMMON_SOURCES
        nitsche_solver.cpp
	shifter_solver.cpp
	p_divW.cpp
	AnalyticalSurface.cpp
	AnalyticalGeometricShape.cpp
	Circle.cpp
	shifted_solver.cpp)
  list(APPEND STOKES_SHIFTED_COMMON_HEADERS
	nitsche_solver.hpp
	shifter_solver.hpp
	p_divW.hpp
	AnalyticalSurface.hpp
	AnalyticalGeometricShape.hpp
	Circle.hpp
	shifted_solver.hpp)
=======
        extrapolator.hpp
	integ_algoim.hpp)
>>>>>>> f4f6ab0f

  convert_filenames_to_full_paths(DIST_COMMON_SOURCES)
  convert_filenames_to_full_paths(DIST_COMMON_HEADERS)
  convert_filenames_to_full_paths(STOKES_SHIFTED_COMMON_SOURCES)
  convert_filenames_to_full_paths(STOKES_SHIFTED_COMMON_HEADERS)

  set(DIST_COMMON_FILES
      EXTRA_SOURCES ${DIST_COMMON_SOURCES}
      EXTRA_HEADERS ${DIST_COMMON_HEADERS})

  set(STOKES_SHIFTED_COMMON_FILES
      EXTRA_SOURCES ${STOKES_SHIFTED_COMMON_SOURCES}
      EXTRA_HEADERS ${STOKES_SHIFTED_COMMON_HEADERS})

  add_mfem_miniapp(distance
    MAIN distance.cpp
    ${DIST_COMMON_FILES}
    LIBRARIES mfem mfem-common)

  add_mfem_miniapp(diffusion
    MAIN diffusion.cpp
    ${DIST_COMMON_FILES}
    LIBRARIES mfem mfem-common)

  add_mfem_miniapp(extrapolate
    MAIN extrapolate.cpp
    ${DIST_COMMON_FILES}
    LIBRARIES mfem mfem-common)

<<<<<<< HEAD
  add_mfem_miniapp(ex_Stokes_shifted
    MAIN ex_Stokes_shifted.cpp
    ${STOKES_SHIFTED_COMMON_FILES}
=======
  add_mfem_miniapp(lsf_integral
    MAIN lsf_integral.cpp
    ${DIST_COMMON_FILES}
>>>>>>> f4f6ab0f
    LIBRARIES mfem mfem-common)

  if (MFEM_ENABLE_TESTING)
    add_test(NAME shifted_distance_np${MFEM_MPI_NP}
      COMMAND ${MPIEXEC} ${MPIEXEC_NUMPROC_FLAG} ${MFEM_MPI_NP}
      ${MPIEXEC_PREFLAGS}
      $<TARGET_FILE:distance> -no-vis
      ${MPIEXEC_POSTFLAGS})

    add_test(NAME shifted_diffusion_np${MFEM_MPI_NP}
      COMMAND ${MPIEXEC} ${MPIEXEC_NUMPROC_FLAG} ${MFEM_MPI_NP}
      ${MPIEXEC_PREFLAGS}
      $<TARGET_FILE:diffusion> -no-vis
      ${MPIEXEC_POSTFLAGS})

    add_test(NAME ex_Stokes_shifted_np${MFEM_MPI_NP}
      COMMAND ${MPIEXEC} ${MPIEXEC_NUMPROC_FLAG} ${MFEM_MPI_NP}
      ${MPIEXEC_PREFLAGS}
      $<TARGET_FILE:ex_Stokes_shifted> -no-vis
      ${MPIEXEC_POSTFLAGS})
      
  endif()
endif ()<|MERGE_RESOLUTION|>--- conflicted
+++ resolved
@@ -21,8 +21,8 @@
         sbm_solver.hpp
         sbm_aux.hpp
         marking.hpp
-<<<<<<< HEAD
-        extrapolator.hpp)	
+	extrapolator.hpp
+	integ_algoim.hpp)
   list(APPEND STOKES_SHIFTED_COMMON_SOURCES
         nitsche_solver.cpp
 	shifter_solver.cpp
@@ -39,10 +39,6 @@
 	AnalyticalGeometricShape.hpp
 	Circle.hpp
 	shifted_solver.hpp)
-=======
-        extrapolator.hpp
-	integ_algoim.hpp)
->>>>>>> f4f6ab0f
 
   convert_filenames_to_full_paths(DIST_COMMON_SOURCES)
   convert_filenames_to_full_paths(DIST_COMMON_HEADERS)
@@ -72,15 +68,14 @@
     ${DIST_COMMON_FILES}
     LIBRARIES mfem mfem-common)
 
-<<<<<<< HEAD
-  add_mfem_miniapp(ex_Stokes_shifted
+ add_mfem_miniapp(ex_Stokes_shifted
     MAIN ex_Stokes_shifted.cpp
     ${STOKES_SHIFTED_COMMON_FILES}
-=======
-  add_mfem_miniapp(lsf_integral
+    LIBRARIES mfem mfem-common)
+
+add_mfem_miniapp(lsf_integral
     MAIN lsf_integral.cpp
     ${DIST_COMMON_FILES}
->>>>>>> f4f6ab0f
     LIBRARIES mfem mfem-common)
 
   if (MFEM_ENABLE_TESTING)
@@ -103,4 +98,5 @@
       ${MPIEXEC_POSTFLAGS})
       
   endif()
-endif ()+endif ()
+B