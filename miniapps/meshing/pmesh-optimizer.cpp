--- conflicted
+++ resolved
@@ -30,87 +30,9 @@
 // Jacobian matrix, which is done through an inner linear solver.
 //
 // Compile with: make pmesh-optimizer
-<<<<<<< HEAD
 // make pmesh-optimizer -j && mpirun -np 4 pmesh-optimizer -m aletangled.mesh -mid 4 -tid 1 -vl 2 -btype 1 -o 2 -fd -detb
 
 // make pmesh-optimizer -j && mpirun -np 4 pmesh-optimizer -m blade.mesh -o 4 -mid 2 -tid 1 -ni 100 -ls 2 -art 0 -bnd -qt 1 -qo 8 -vl 2 -detb
-=======
-//
-// Sample runs:
-//   Adapted analytic shape:
-//     mpirun -np 4 pmesh-optimizer -m square01.mesh -o 2 -rs 2 -mid 2 -tid 4 -ni 200 -bnd -qt 1 -qo 8
-//   Adapted analytic size+orientation:
-//     mpirun -np 4 pmesh-optimizer -m square01.mesh -o 2 -rs 2 -mid 14 -tid 4 -ni 200 -bnd -qt 1 -qo 8
-//   Adapted analytic shape+orientation (AD):
-//     mpirun -np 4 pmesh-optimizer -m square01.mesh -o 3 -rs 2 -mid 85 -tid 4 -ni 100 -bnd -qt 1 -qo 8 -rtol 1e-6
-//
-//   Adapted analytic shape and/or size with hr-adaptivity:
-//     mpirun -np 4 pmesh-optimizer -m square01.mesh -o 2 -tid 9  -ni 50 -li 20 -hmid 55 -mid 7 -hr
-//     mpirun -np 4 pmesh-optimizer -m square01.mesh -o 2 -tid 10 -ni 50 -li 20 -hmid 55 -mid 7 -hr
-//     mpirun -np 4 pmesh-optimizer -m square01.mesh -o 2 -tid 11 -ni 50 -li 20 -hmid 58 -mid 7 -hr
-//
-//   Adapted discrete size:
-//     mpirun -np 4 pmesh-optimizer -m square01.mesh -o 2 -rs 2 -mid 94 -tid 5 -ni 50 -qo 4 -nor
-//     (requires GSLIB):
-//   * mpirun -np 4 pmesh-optimizer -m square01.mesh -o 2 -rs 2 -mid 80 -tid 5 -ni 50 -qo 4 -nor -mno 1 -ae 1
-//   Adapted discrete size NC mesh;
-//     mpirun -np 4 pmesh-optimizer -m amr-quad-q2.mesh -o 2 -rs 2 -mid 94 -tid 5 -ni 50 -qo 4 -nor
-//   Adapted discrete size NC mesh (GPU+GSLIB);
-//   * mpirun -np 4 pmesh-optimizer -m ../../data/amr-hex.mesh -o 2 -rs 1 -mid 321 -tid 5 -fix-bnd -ni 50 -qo 6 -nor -vl 2 -ae 1 -d debug
-//   Adapted discrete size 3D with PA:
-//     mpirun -np 4 pmesh-optimizer -m cube.mesh -o 2 -rs 2 -mid 321 -tid 5 -ls 3 -nor -pa -rtol 1e-8
-//   Adapted discrete size 3D with PA on device (requires CUDA):
-//   * mpirun -n 4 pmesh-optimizer -m cube.mesh -o 3 -rs 3 -mid 321 -tid 5 -ls 3 -nor -lc 0.1 -pa -d cuda
-//   Adapted discrete size; explicit combo of metrics; mixed tri/quad mesh:
-//     mpirun -np 4 pmesh-optimizer -m ../../data/square-mixed.mesh -o 2 -rs 2 -mid 2 -tid 5 -ni 200 -bnd -qo 6 -cmb 2 -nor
-//   Adapted discrete size+aspect_ratio:
-//     mpirun -np 4 pmesh-optimizer -m square01.mesh -o 2 -rs 2 -mid 7 -tid 6 -ni 100
-//   Adapted discrete size+orientation (AD):
-//     mpirun -np 4 pmesh-optimizer -m square01.mesh -o 2 -rs 2 -mid 36 -tid 8 -qo 4 -nor -rtol 1e-6
-//   Adapted discrete aspect ratio (3D):
-//     mpirun -np 4 pmesh-optimizer -m cube.mesh -o 2 -rs 2 -mid 302 -tid 7 -ni 20 -bnd -qt 1 -qo 8
-//
-//   Adaptive limiting:
-//     mpirun -np 4 pmesh-optimizer -m stretched2D.mesh -o 2 -mid 2 -tid 1 -ni 50 -qo 5 -nor -vl 1 -alc 0.5
-//   Adaptive limiting through the L-BFGS solver:
-//     mpirun -np 4 pmesh-optimizer -m stretched2D.mesh -o 2 -mid 2 -tid 1 -ni 400 -qo 5 -nor -vl 1 -alc 0.5 -st 1 -rtol 1e-8
-//
-//   Blade shape:
-//     mpirun -np 4 pmesh-optimizer -m blade.mesh -o 4 -mid 2 -tid 1 -ni 30 -ls 3 -art 1 -bnd -qt 1 -qo 8
-//   Blade shape (AD):
-//     mpirun -np 4 pmesh-optimizer -m blade.mesh -o 4 -mid 11 -tid 1 -ni 30 -ls 3 -art 1 -bnd -qt 1 -qo 8
-//     (requires CUDA):
-//   * mpirun -np 4 pmesh-optimizer -m blade.mesh -o 4 -mid 2 -tid 1 -ni 30 -ls 3 -art 1 -bnd -qt 1 -qo 8 -d cuda
-//   Blade limited shape:
-//     mpirun -np 4 pmesh-optimizer -m blade.mesh -o 4 -mid 2 -tid 1 -bnd -qt 1 -qo 8 -lc 5000
-//   ICF shape and equal size:
-//     mpirun -np 4 pmesh-optimizer -o 3 -mid 80 -bec -tid 2 -ni 25 -ls 3 -art 2 -qo 5
-//   ICF shape and initial size:
-//     mpirun -np 4 pmesh-optimizer -o 3 -mid 9 -tid 3 -ni 30 -ls 3 -bnd -qt 1 -qo 8
-//   ICF shape:
-//     mpirun -np 4 pmesh-optimizer -o 3 -mid 1 -tid 1 -ni 100 -bnd -qt 1 -qo 8
-//   ICF limited shape:
-//     mpirun -np 4 pmesh-optimizer -o 3 -mid 1 -tid 1 -ni 100 -bnd -qt 1 -qo 8 -lc 10
-//   ICF combo shape + size (rings, slow convergence):
-//     mpirun -np 4 pmesh-optimizer -o 3 -mid 1 -tid 1 -ni 1000 -bnd -qt 1 -qo 8 -cmb 1
-//   Mixed tet / cube / hex mesh with limiting:
-//     mpirun -np 4 pmesh-optimizer -m ../../data/fichera-mixed-p2.mesh -o 4 -rs 1 -mid 301 -tid 1 -fix-bnd -qo 6 -nor -lc 0.25
-//   3D pinched sphere shape (the mesh is in the mfem/data GitHub repository):
-//   * mpirun -np 4 pmesh-optimizer -m ../../../mfem_data/ball-pert.mesh -o 4 -mid 303 -tid 1 -ni 20 -li 500 -fix-bnd
-//   2D non-conforming shape and equal size:
-//     mpirun -np 4 pmesh-optimizer -m ./amr-quad-q2.mesh -o 2 -rs 1 -mid 9 -tid 2 -ni 200 -bnd -qt 1 -qo 8
-//
-//   2D untangling:
-//     mpirun -np 4 pmesh-optimizer -m jagged.mesh -o 2 -mid 22 -tid 1 -ni 50 -li 50 -qo 4 -fd -vl 1
-//   2D untangling with shifted barrier metric:
-//     mpirun -np 4 pmesh-optimizer -m jagged.mesh -o 2 -mid 4 -tid 1 -ni 50 -qo 4 -fd -vl 1 -btype 1
-//   3D untangling (the mesh is in the mfem/data GitHub repository):
-//   * mpirun -np 4 pmesh-optimizer -m ../../../mfem_data/cube-holes-inv.mesh -o 3 -mid 313 -tid 1 -rtol 1e-5 -li 50 -qo 4 -fd -vl 1
-//   Shape optimization for a Kershaw transformed mesh using partial assembly:
-//   Mesh for Kershaw transformation must be a Cartesian mesh with nx % 6 = ny % 2 = nz % 2 = 0.
-//   Kershaw transformation can be imposed using the transformation ('t') feature in the mesh-explorer miniapp.
-//   * mpirun - np 6 pmesh-optimizer -m kershaw-24x24x24.mesh -mid 303 -tid 1 -bnd -ni 100 -art 1 -ls 3 -qo 8 -li 40 -o 2 -qo 8 -ker -pa
->>>>>>> 9f3d67e4
 
 #include "mfem.hpp"
 #include "../common/mfem-common.hpp"
@@ -120,6 +42,8 @@
 
 using namespace mfem;
 using namespace std;
+
+void GetDeterminantJacobianGF(ParMesh *mesh, ParGridFunction *detgf);
 
 double GetMeshMinDet(Mesh *mesh, int order, int type = 0)
 {
@@ -491,10 +415,37 @@
    //     num_mpi_tasks".
    {
       ostringstream mesh_name;
-      mesh_name << "perturbed.mesh";
+      mesh_name << "bladeinput.mesh";
       ofstream mesh_ofs(mesh_name.str().c_str());
       mesh_ofs.precision(8);
-      pmesh->PrintAsOne(mesh_ofs);
+      pmesh->PrintAsSerial(mesh_ofs);
+   }
+
+   //
+   int det_order = dim*mesh_poly_deg-1;
+   L2_FECollection fec_det(det_order, dim, BasisType::GaussLobatto);
+   ParFiniteElementSpace fespace_det(pmesh, &fec_det);
+   ParGridFunction detgf(&fespace_det);
+   GetDeterminantJacobianGF(pmesh, &detgf);
+   ParaViewDataCollection *pd = NULL;
+   if (true)
+   {
+      if (det_bound)
+      {
+         pd = new ParaViewDataCollection("BladeDet", pmesh);
+      }
+      else
+      {
+         pd = new ParaViewDataCollection("Blade", pmesh);
+      }
+      pd->SetPrefixPath("ParaView");
+      pd->SetLevelsOfDetail(mesh_poly_deg);
+      pd->SetDataFormat(VTKFormat::BINARY);
+      pd->SetHighOrderOutput(true);
+      pd->RegisterField("determinant", &detgf);
+      pd->SetCycle(0);
+      pd->SetTime(0.0);
+      pd->Save();
    }
 
    // 11. Store the starting (prior to the optimization) positions.
@@ -1058,7 +1009,6 @@
    }
 
    int order = pfespace->GetMaxElementOrder();
-   int det_order = dim*order-1;
    int n1D = det_order+1;
    int mr = n1D+1;
    std::string filename = "../../scripts/bounds/bnddata_spts_lobatto_" +
@@ -1267,12 +1217,60 @@
 
    // 16. Save the optimized mesh to a file. This output can be viewed later
    //     using GLVis: "glvis -m optimized -np num_mpi_tasks".
+   Mesh serial_mesh = pmesh->GetSerialMesh(0);
    {
       ostringstream mesh_name;
-      mesh_name << "optimized.mesh";
+      if (det_bound)
+      {
+         mesh_name << "bladeoptimizeddet.mesh";
+      }
+      else
+      {
+         mesh_name << "bladeoptimized.mesh";
+      }
       ofstream mesh_ofs(mesh_name.str().c_str());
       mesh_ofs.precision(8);
-      pmesh->PrintAsOne(mesh_ofs);
+      pmesh->PrintAsSerial(mesh_ofs);
+   }
+
+   int elem = 13;
+   if (myid == 0)
+   {
+      ofstream xyzfile;
+      if (det_bound) { xyzfile.open ("bladedetoptxyz_qp.txt"); }
+      else { xyzfile.open ("bladeoptxyz_qp.txt"); }
+      xyzfile << "x,y,color" << std::endl;
+      const IntegrationRule irule = irules->Get(serial_mesh.GetElement(0)->GetGeometryType(), quad_order);
+      // loop over integration points and get the location of the point
+      for (int q = 0; q < irule.GetNPoints(); q++)
+      {
+         const IntegrationPoint ip = irule.IntPoint(q);
+         ElementTransformation *transf = serial_mesh.GetElementTransformation(elem);
+         transf->SetIntPoint(&ip);
+         Vector xy(dim);
+         transf->Transform(ip, xy);
+         xyzfile << xy[0] << "," << xy[1] << "," << 0 << std::endl;
+      }
+      xyzfile.close();
+   }
+   if (myid == 0)
+   {
+      ofstream xyzfile;
+      if (det_bound) { xyzfile.open ("bladedetoptxyz_nodes.txt"); }
+      else { xyzfile.open ("bladeoptxyz_nodes.txt"); }
+      xyzfile << "x,y,color" << std::endl;
+      const IntegrationRule irule = serial_mesh.GetNodes()->FESpace()->GetFE(elem)->GetNodes();
+      // loop over integration points and get the location of the point
+      for (int q = 0; q < irule.GetNPoints(); q++)
+      {
+         const IntegrationPoint ip = irule.IntPoint(q);
+         ElementTransformation *transf = serial_mesh.GetElementTransformation(elem);
+         transf->SetIntPoint(&ip);
+         Vector xy(dim);
+         transf->Transform(ip, xy);
+         xyzfile << xy[0] << "," << xy[1] << "," << 0 << std::endl;
+      }
+      xyzfile.close();
    }
 
    // Report the final energy of the functional.
@@ -1382,6 +1380,14 @@
                    <<
                    min_gl_det_2 << " " << min_gl_det_4 << " " << std::endl;
       }
+   }
+
+   if (true)
+   {
+      GetDeterminantJacobianGF(pmesh, &detgf);
+      pd->SetCycle(1);
+      pd->SetTime(1.0);
+      pd->Save();
    }
 
    delete S;
@@ -1401,4 +1407,49 @@
    delete pmesh;
 
    return 0;
+}
+
+void GetDeterminantJacobianGF(ParMesh *mesh, ParGridFunction *detgf)
+{
+   int dim = mesh->Dimension();
+   FiniteElementSpace *fespace = detgf->FESpace();
+   Array<int> dofs;
+
+   for (int e = 0; e < mesh->GetNE(); e++)
+   {
+      const FiniteElement *fe = fespace->GetFE(e);
+      const IntegrationRule ir = fe->GetNodes();
+      ElementTransformation *transf = mesh->GetElementTransformation(e);
+      DenseMatrix Jac(fe->GetDim());
+      const NodalFiniteElement *nfe = dynamic_cast<const NodalFiniteElement*>
+                                      (fe);
+      const Array<int> &irordering = nfe->GetLexicographicOrdering();
+      IntegrationRule ir2 = irordering.Size() ?
+                            ir.Permute(irordering) :
+                            ir;
+
+      Vector detvals(ir2.GetNPoints());
+      Vector loc(dim);
+      for (int q = 0; q < ir2.GetNPoints(); q++)
+      {
+         IntegrationPoint ip = ir2.IntPoint(q);
+         transf->SetIntPoint(&ip);
+         transf->Transform(ip, loc);
+         Jac = transf->Jacobian();
+         detvals(q) = Jac.Weight();
+      }
+
+      fespace->GetElementDofs(e, dofs);
+      if (irordering.Size())
+      {
+         for (int i = 0; i < dofs.Size(); i++)
+         {
+            (*detgf)(dofs[i]) = detvals(irordering[i]);
+         }
+      }
+      else
+      {
+         detgf->SetSubVector(dofs, detvals);
+      }
+   }
 }