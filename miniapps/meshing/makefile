# Copyright (c) 2010-2024, Lawrence Livermore National Security, LLC. Produced
# at the Lawrence Livermore National Laboratory. All Rights reserved. See files
# LICENSE and NOTICE for details. LLNL-CODE-806117.
#
# This file is part of the MFEM library. For more information and source code
# availability visit https://mfem.org.
#
# MFEM is free software; you can redistribute it and/or modify it under the
# terms of the BSD-3 license. We welcome feedback and contributions, see file
# CONTRIBUTING.md for details.

# Use the MFEM build directory
MFEM_DIR ?= ../..
MFEM_BUILD_DIR ?= ../..
MFEM_INSTALL_DIR ?= ../../mfem
SRC = $(if $(MFEM_DIR:../..=),$(MFEM_DIR)/miniapps/meshing/,)
CONFIG_MK = $(or $(wildcard $(MFEM_BUILD_DIR)/config/config.mk),\
   $(wildcard $(MFEM_INSTALL_DIR)/share/mfem/config.mk))

# Include defaults.mk to get XLINKER
DEFAULTS_MK = $(MFEM_DIR)/config/defaults.mk
include $(DEFAULTS_MK)

MFEM_LIB_FILE = mfem_is_not_built
-include $(CONFIG_MK)

SEQ_MINIAPPS = mobius-strip klein-bottle toroid trimmer twist mesh-explorer\
	shaper extruder mesh-optimizer minimal-surface polar-nc reflector\
<<<<<<< HEAD
	mesh-quality
PAR_MINIAPPS = pmesh-optimizer pminimal-surface pmesh-fitting\
	fit-node-position ext_mesh_mapping
=======
	ref321 mesh-quality
PAR_MINIAPPS = pmesh-optimizer pminimal-surface pmesh-fitting fit-node-position
>>>>>>> e2a20d38
ifeq ($(MFEM_USE_MPI),NO)
   MINIAPPS = $(SEQ_MINIAPPS)
else
   MINIAPPS = $(PAR_MINIAPPS) $(SEQ_MINIAPPS)
endif

COMMON_LIB = -L$(MFEM_BUILD_DIR)/miniapps/common -lmfem-common

# If MFEM_SHARED is set, add the ../common rpath
COMMON_LIB += $(if $(MFEM_SHARED:YES=),,\
   $(if $(MFEM_USE_CUDA:YES=),$(CXX_XLINKER),$(CUDA_XLINKER))-rpath,$(abspath\
   $(MFEM_BUILD_DIR)/miniapps/common))

.SUFFIXES:
.SUFFIXES: .o .cpp .mk
.PHONY: all lib-common clean clean-build clean-exec

# Remove built-in rule
%: %.cpp

# Replace the default implicit rule for *.cpp files
%: $(SRC)%.cpp $(MFEM_LIB_FILE) $(CONFIG_MK) | lib-common
	$(MFEM_CXX) $(MFEM_FLAGS) $< -o $@ $(COMMON_LIB) $(MFEM_LIBS)

all: $(MINIAPPS)

# Rule for building lib-common
lib-common:
	$(MAKE) -C $(MFEM_BUILD_DIR)/miniapps/common

# Rules to copy the *.mesh files - needed for running the sample runs when
# building out-of-source:
ifneq ($(SRC),)
MESH_FILES = amr-quad-q2.mesh blade.mesh cube.mesh cube-tet.mesh icf.mesh\
jagged.mesh square01.mesh square01-tri.mesh stretched2D.mesh 
$(MESH_FILES): %: $(SRC)%
	ln -sf $(<) .
mesh-optimizer pmesh-optimizer pmesh-fitting fit-node-position: | $(MESH_FILES)
.PHONY: copy-data
copy-data: | $(MESH_FILES)
endif

MFEM_TESTS = MINIAPPS
include $(MFEM_TEST_MK)

# Testing: Parallel vs. serial runs
RUN_MPI = $(MFEM_MPIEXEC) $(MFEM_MPIEXEC_NP) $(MFEM_MPI_NP)
%-test-par: %
	@$(call mfem-test-file,$<, $(RUN_MPI), Meshing miniapp,$(<).mesh)
%-test-seq: %
	@$(call mfem-test-file,$<,, Meshing miniapp,$(<).mesh)
toroid-test-seq: toroid
	@$(call mfem-test-file,$<,, Meshing miniapp,$(<)-wedge-o3-s0.mesh)
twist-test-seq: twist
	@$(call mfem-test-file,$<,, Meshing miniapp,$(<)-hex-o3-s2-p.mesh)
mesh-optimizer-test-seq: mesh-optimizer
	@$(call mfem-test,$<,, Meshing miniapp)
pmesh-optimizer-test-par: pmesh-optimizer
	@$(call mfem-test,$<, $(RUN_MPI), Parallel meshing miniapp)
mesh-quality-test-seq: mesh-quality
	@$(call mfem-test,$<,, Mesh quality miniapp)
pmesh-fitting-test-par: pmesh-fitting
	@$(call mfem-test,$<, $(RUN_MPI), Parallel mesh fitting miniapp)
fit-node-position-test-par: fit-node-position
	@$(call mfem-test,$<, $(RUN_MPI), Parallel position fitting miniapp)
minimal-surface-test-seq: minimal-surface
	@$(call mfem-test,$<,, Meshing miniapp)
pminimal-surface-test-par: pminimal-surface
	@$(call mfem-test,$<, $(RUN_MPI), Parallel meshing miniapp)
reflector-test-seq: reflector
	@$(call mfem-test-file,$<,, Meshing miniapp,reflected.mesh)
ref321-test-seq: ref321
	@$(call mfem-test-file,$<,, Meshing miniapp,ref321.mesh)

# Testing: Specific execution options
mesh-explorer-test-seq:
	@true
shaper-test-seq:
	@true

# Testing: "test" target and mfem-test* variables are defined in config/test.mk

# Generate an error message if the MFEM library is not built and exit
$(MFEM_LIB_FILE):
	$(error The MFEM library is not built)

clean: clean-build clean-exec

clean-build:
	rm -f *.o *~ mobius-strip klein-bottle toroid twist
	rm -f mesh-explorer shaper extruder trimmer reflector ref321
	rm -f mesh-optimizer pmesh-optimizer pmesh-fitting polar-nc
	rm -f minimal-surface pminimal-surface mesh-quality fit-node-position
	rm -rf *.dSYM *.TVD.*breakpoints

clean-exec:
	@rm -f mobius-strip.mesh klein-bottle.mesh mesh-explorer.mesh*
	@rm -f toroid-*.mesh twist-*.mesh trimmer.mesh reflected.mesh
	@rm -f partitioning.txt shaper.mesh extruder.mesh ref321.mesh sol.gf
	@rm -f optimized* perturbed* polar-nc.mesh
	@rm -rf mesh-explorer-{visit,paraview}*<|MERGE_RESOLUTION|>--- conflicted
+++ resolved
@@ -26,14 +26,9 @@
 
 SEQ_MINIAPPS = mobius-strip klein-bottle toroid trimmer twist mesh-explorer\
 	shaper extruder mesh-optimizer minimal-surface polar-nc reflector\
-<<<<<<< HEAD
-	mesh-quality
-PAR_MINIAPPS = pmesh-optimizer pminimal-surface pmesh-fitting\
-	fit-node-position ext_mesh_mapping
-=======
 	ref321 mesh-quality
-PAR_MINIAPPS = pmesh-optimizer pminimal-surface pmesh-fitting fit-node-position
->>>>>>> e2a20d38
+PAR_MINIAPPS = pmesh-optimizer pminimal-surface pmesh-fitting fit-node-position\
+	ext_mesh_mapping
 ifeq ($(MFEM_USE_MPI),NO)
    MINIAPPS = $(SEQ_MINIAPPS)
 else
