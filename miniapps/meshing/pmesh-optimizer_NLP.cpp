// Copyright (c) 2010-2024, Lawrence Livermore National Security, LLC. Produced
// at the Lawrence Livermore National Laboratory. All Rights reserved. See files
// LICENSE and NOTICE for details. LLNL-CODE-806117.
//
// This file is part of the MFEM library. For more information and source code
// availability visit https://mfem.org.
//
// MFEM is free software; you can redistribute it and/or modify it under the
// terms of the BSD-3 license. We welcome feedback and contributions, see file
// CONTRIBUTING.md for details.
//
//    ---------------------------------------------------------------------
//    Mesh Optimizer NLP Miniapp: Optimize high-order meshes - Parallel Version
//    ---------------------------------------------------------------------
//
// This miniapp performs mesh optimization using the Target-Matrix Optimization
// Paradigm (TMOP) by P.Knupp et al., it used non-linear programming techniques
// to solve the proble,
//
// Compile with: make pmesh-optimizer_NLP
// Solid block
// make pmesh-optimizer_NLP -j4 && mpirun -np 10 ./pmesh-optimizer_NLP -met 1 -ch 3e-3 -ni 200 -w1 -1e4 -w2 1e-1 -rs 2 -o 2 -lsn 2.0 -lse 1.01 -alpha 20 -bndrfree -qt 7 -ft 9 -vis -filter -frad 0.1 -ph 1

// Square hole
// make pmesh-optimizer_NLP -j4 && mpirun -np 10  pmesh-optimizer_NLP -met 1 -ch 3e-3 -ni 300 -w1 -1e5 -w2 1e-1 -rs 3 -o 2 -lsn 2.0 -lse 1.01 -alpha 20 -bndrfree -qt 7 -ft 9 -vis -filter -frad 0.1 -ph 1 -m SquareFrame.mesh -jid 151

// beam
// make pmesh-optimizer_NLP -j4 && mpirun -np 1 ./pmesh-optimizer_NLP -met 1 -ch 3e-3 -ni 300 -w1 -1e6 -w2 1 -rs 0 -o 2 -lsn 2.0 -lse 1.01 -alpha 20 -bndrfree -qt 7 -ft 10 -vis -filter -frad 0.001 -ph 1 -beam -jid 142
// make pmesh-optimizer_NLP -j4 && mpirun -np 1 ./pmesh-optimizer_NLP -met 1 -ch 3e-3 -ni 300 -w1 -1e6 -w2 1 -rs 0 -o 1 -lsn 2.0 -lse 1.01 -alpha 20 -bndrfree -qt 7 -ft 10 -vis -filter -frad 0.001 -ph 1 -beam -jid 141
// Reference:
// make pmesh-optimizer_NLP -j4 && mpirun -np 10 ./pmesh-optimizer_NLP -met 1 -ch 3e-3 -w1 -1e6 -w2 1 -rs 2 -lsn 2.0 -lse 1.01 -alpha 20 -bndrfree -qt 7 -ft 10 -vis -filter -frad 0.001 -ph 1 -beam -jid 143 -ni 0 -o 4
/*******************************/
///// Convergence results - Poisson - 2nd order - shock wave - zz
// make pmesh-optimizer_NLP -j4 && mpirun -np 10 ./pmesh-optimizer_NLP -met 0 -ch 2e-3 -ni 300  -w1 1e4 -w2 1e-2  -rs 1 -o 2 -lsn 10.1 -lse 10.1 -alpha 20 -bndrfree -qt 5 -ft 2 -vis -weakbc -filter -frad 0.05 -jid 11
// make pmesh-optimizer_NLP -j4 && mpirun -np 10 ./pmesh-optimizer_NLP -met 0 -ch 2e-3 -ni 300 -w1 1e5 -w2 1e-2 -rs 2 -o 2 -lsn 10.1 -lse 10.1 -alpha 20 -bndrfree -qt 5 -ft 2 -vis -weakbc -filter -frad 0.05 -jid 12
// make pmesh-optimizer_NLP -j4 && mpirun -np 10 ./pmesh-optimizer_NLP -met 0 -ch 5e-4 -ni 300 -w1 1e6 -w2 1e-2 -rs 3 -o 2 -lsn 10.1 -lse 10.1 -alpha 20 -bndrfree -qt 5 -ft 2 -vis -weakbc -filter -frad 0.005 -jid 13
// make pmesh-optimizer_NLP -j4 && mpirun -np 10 ./pmesh-optimizer_NLP -met 0 -ch 1e-3 -ni 200 -w1 1e7 -w2 1e-3 -rs 4 -o 2 -lsn 10.1 -lse 10.1 -alpha 20 -bndrfree -qt 5 -ft 2 -vis -weakbc -filter -frad 0.02 -jid 14
///// Convergence results - Poisson - 1st order - shock wave - zz
// make pmesh-optimizer_NLP -j4 && mpirun -np 10 ./pmesh-optimizer_NLP -met 0 -ch 1e-3 -ni 1000 -w1 1e2 -w2 10e-1 -rs 1 -o 1 -lsn 10.1 -lse 10.1 -alpha 20 -bndrfree -qt 5 -ft 2 -vis -weakbc -filter -frad -0.1 -jid 21
// make pmesh-optimizer_NLP -j4 && mpirun -np 10 ./pmesh-optimizer_NLP -met 0 -ch 1e-3 -ni 1000 -w1 1e3 -w2 10e-1 -rs 2 -o 1 -lsn 10.1 -lse 10.1 -alpha 20 -bndrfree -qt 5 -ft 2 -vis -weakbc -filter -frad -0.1 -jid 22
// make pmesh-optimizer_NLP -j4 && mpirun -np 10 ./pmesh-optimizer_NLP -met 0 -ch 1e-3 -ni 1000 -w1 1e4 -w2 10e-1 -rs 3 -o 1 -lsn 10.1 -lse 10.1 -alpha 20 -bndrfree -qt 5 -ft 2 -vis -weakbc -filter -frad -0.1 -jid 23
// make pmesh-optimizer_NLP -j4 && mpirun -np 10 ./pmesh-optimizer_NLP -met 0 -ch 1e-3 -ni 1000 -w1 1e5 -w2 10e-1 -rs 4 -o 1 -lsn 10.1 -lse 10.1 -alpha 20 -bndrfree -qt 5 -ft 2 -vis -weakbc -filter -frad -0.1 -jid 24
////// simplices
// make pmesh-optimizer_NLP -j4 && mpirun -np 10 ./pmesh-optimizer_NLP -met 0 -ch 2e-3 -ni 300 -w1 1e5 -w2 1e-2 -rs 1 -o 2 -lsn 10.1 -lse 10.1 -alpha 20 -bndrfree -qt 5 -ft 2 -vis -weakbc -filter -frad 0.05 -m square01-tri.mesh -jid 25
/// Poisson - 3rd order
// make pmesh-optimizer_NLP -j4 && mpirun -np 10 ./pmesh-optimizer_NLP -met 0 -ch 2e-3 -ni 600  -w1 1e6 -w2 1e-2  -rs 1 -o 3 -lsn 10.1 -lse 10.1 -alpha 20 -bndrfree -qt 5 -ft 2 -vis -weakbc -filter -frad 0.1 -jid 31
// make pmesh-optimizer_NLP -j4 && mpirun -np 10 ./pmesh-optimizer_NLP -met 0 -ch 2e-3 -ni 300  -w1 1e7 -w2 1e-2  -rs 2 -o 3 -lsn 10.1 -lse 10.1 -alpha 20 -bndrfree -qt 5 -ft 2 -vis -weakbc -filter -frad 0.025 -jid 32
// make pmesh-optimizer_NLP -j4 && mpirun -np 10 ./pmesh-optimizer_NLP -met 0 -ch 2e-3 -ni 300  -w1 1e8 -w2 1e-2  -rs 3 -o 3 -lsn 10.1 -lse 10.1 -alpha 20 -bndrfree -qt 5 -ft 2 -vis -weakbc -filter -frad 0.025 -jid 33
// make pmesh-optimizer_NLP -j4 && mpirun -np 10 ./pmesh-optimizer_NLP -met 0 -ch 2e-3 -ni 300  -w1 1e9 -w2 1e-2  -rs 4 -o 3 -lsn 10.1 -lse 10.1 -alpha 20 -bndrfree -qt 5 -ft 2 -vis -weakbc -filter -frad 0.1 -jid 34


// average error - 2nd order - shock wave around corner - convergence
// make pmesh-optimizer_NLP -j4 && mpirun -np 10 ./pmesh-optimizer_NLP -met 0 -ch 2e-3 -ni 300 -w1 1e2 -w2 1e-2 -rs 1 -o 2 -lsn 2.01 -lse 1.01 -alpha 20 -bndrfree -qt 3 -ft 2 -vis -weakbc -filter -frad -0.01 -jid 61
// make pmesh-optimizer_NLP -j4 && mpirun -np 10 ./pmesh-optimizer_NLP -met 0 -ch 2e-3 -ni 300 -w1 1e3 -w2 1e-2 -rs 2 -o 2 -lsn 2.01 -lse 1.01 -alpha 20 -bndrfree -qt 3 -ft 2 -vis -weakbc -filter -frad -0.01 -jid 62
// make pmesh-optimizer_NLP -j4 && mpirun -np 10 ./pmesh-optimizer_NLP -met 0 -ch 2e-3 -ni 300 -w1 1e4 -w2 1e-2 -rs 3 -o 2 -lsn 2.01 -lse 1.01 -alpha 20 -bndrfree -qt 3 -ft 2 -vis -weakbc -filter -frad -0.01 -jid 63
// make pmesh-optimizer_NLP -j4 && mpirun -np 10 ./pmesh-optimizer_NLP -met 0 -ch 2e-3 -ni 300 -w1 1e5 -w2 1e-2 -rs 4 -o 2 -lsn 2.01 -lse 1.01 -alpha 20 -bndrfree -qt 3 -ft 2 -vis -weakbc -filter -frad -0.01 -jid 64
// 1st order
// make pmesh-optimizer_NLP -j4 && mpirun -np 10 ./pmesh-optimizer_NLP -met 0 -ch 2e-3 -ni 300 -w2 1 -o 1 -lsn 2.01 -lse 1.01 -alpha 20 -bndrfree -qt 3 -ft 2 -vis -weakbc -filter -frad -0.01 -w1 2e3 -rs 1 -jid 71
// make pmesh-optimizer_NLP -j4 && mpirun -np 10 ./pmesh-optimizer_NLP -met 0 -ch 2e-3 -ni 300 -w2 1 -o 1 -lsn 2.01 -lse 1.01 -alpha 20 -bndrfree -qt 3 -ft 2 -vis -weakbc -filter -frad -0.01 -w1 4e4 -rs 2 -jid 72
// make pmesh-optimizer_NLP -j4 && mpirun -np 10 ./pmesh-optimizer_NLP -met 0 -ch 2e-3 -ni 300 -w2 1 -o 1 -lsn 2.01 -lse 1.01 -alpha 20 -bndrfree -qt 3 -ft 2 -vis -weakbc -filter -frad -0.01 -w1 8e5 -rs 3 -jid 73
// make pmesh-optimizer_NLP -j4 && mpirun -np 10 ./pmesh-optimizer_NLP -met 0 -ch 2e-3 -ni 300 -w2 1 -o 1 -lsn 2.01 -lse 1.01 -alpha 20 -bndrfree -qt 3 -ft 2 -vis -weakbc -filter -frad -0.01 -w1 16e6 -rs 4 -jid 74
// 3rd order
// make pmesh-optimizer_NLP -j4 && mpirun -np 10 ./pmesh-optimizer_NLP -met 0 -ch 2e-3 -ni 300 -w1 1e2 -w2 1e-2 -rs 1 -o 3 -lsn 10.01 -lse 10.01 -alpha 20 -bndrfree -qt 3 -ft 2 -vis -weakbc -filter -frad -0.05 -jid 81
// make pmesh-optimizer_NLP -j4 && mpirun -np 10 ./pmesh-optimizer_NLP -met 0 -ch 2e-3 -ni 200 -w1 4e3 -w2 1e-2 -rs 2 -o 3 -lsn 10.01 -lse 10.01 -alpha 20 -bndrfree -qt 3 -ft 2 -vis -weakbc -filter -frad -0.1 -jid 82
// make pmesh-optimizer_NLP -j4 && mpirun -np 10 ./pmesh-optimizer_NLP -met 0 -ch 2e-3 -ni 300 -w1 16e4 -w2 1e-2 -rs 3 -o 3 -lsn 10.01 -lse 10.01 -alpha 20 -bndrfree -qt 3 -ft 2 -vis -weakbc -filter -frad -0.2 -jid 83
// make pmesh-optimizer_NLP -j4 && mpirun -np 10 ./pmesh-optimizer_NLP -met 0 -ch 2e-3 -ni 200 -w1 32e5 -w2 1e-2 -rs 4 -o 3 -lsn 10.01 -lse 10.01 -alpha 20 -bndrfree -qt 3 -ft 2 -vis -weakbc -filter -frad -0.4 -jid 84

// Energy
// 1st order
// make pmesh-optimizer_NLP -j4 && mpirun -np 10 pmesh-optimizer_NLP -met 0 -ch 5e-3 -ni 300 -w2 1 -lsn 2.01 -lse 1.01 -alpha 20 -bndrfree -qt 4 -ft 2 -vis -weakbc -filter -frad -0.1 -o 1 -w1 -1e0 -rs 1 -jid 201
// make pmesh-optimizer_NLP -j4 && mpirun -np 10 pmesh-optimizer_NLP -met 0 -ch 5e-3 -ni 300 -w2 1 -lsn 2.01 -lse 1.01 -alpha 20 -bndrfree -qt 4 -ft 2 -vis -weakbc -filter -frad -0.1 -o 1 -w1 -1e1 -rs 2 -jid 202
// make pmesh-optimizer_NLP -j4 && mpirun -np 10 pmesh-optimizer_NLP -met 0 -ch 5e-3 -ni 300 -w2 1 -lsn 2.01 -lse 1.01 -alpha 20 -bndrfree -qt 4 -ft 2 -vis -weakbc -filter -frad -0.1 -o 1 -w1 -1e3 -rs 3 -jid 203
// make pmesh-optimizer_NLP -j4 && mpirun -np 10 pmesh-optimizer_NLP -met 0 -ch 5e-3 -ni 300 -w2 1 -lsn 2.01 -lse 1.01 -alpha 20 -bndrfree -qt 4 -ft 2 -vis -weakbc -filter -frad -0.1 -o 1 -w1 -1e4 -rs 4 -jid 204
// 2nd order
// make pmesh-optimizer_NLP -j4 && mpirun -np 10 pmesh-optimizer_NLP -met 0 -ch 5e-3 -ni 300 -w2 1 -lsn 2.01 -lse 2.01 -alpha 20 -bndrfree -qt 4 -ft 2 -vis -weakbc -filter -frad -0.05 -o 2 -w1 -1e1 -rs 1 -jid 211
// make pmesh-optimizer_NLP -j4 && mpirun -np 10 pmesh-optimizer_NLP -met 0 -ch 5e-3 -ni 300 -w2 1 -lsn 2.01 -lse 2.01 -alpha 20 -bndrfree -qt 4 -ft 2 -vis -weakbc -filter -frad -0.05 -o 2 -w1 -1e2 -rs 2 -jid 212
// make pmesh-optimizer_NLP -j4 && mpirun -np 10 pmesh-optimizer_NLP -met 0 -ch 5e-3 -ni 300 -w2 1 -lsn 2.01 -lse 2.01 -alpha 20 -bndrfree -qt 4 -ft 2 -vis -weakbc -filter -frad -0.08 -o 2 -w1 -1e3 -rs 3 -jid 213
// make pmesh-optimizer_NLP -j4 && mpirun -np 10 pmesh-optimizer_NLP -met 0 -ch 5e-3 -ni 300 -w2 1 -lsn 2.01 -lse 2.01 -alpha 20 -bndrfree -qt 4 -ft 2 -vis -weakbc -filter -frad -0.1 -o 2 -w1 -1e4 -rs 4 -jid 214
// 3rd order
// make pmesh-optimizer_NLP -j4 && mpirun -np 10 pmesh-optimizer_NLP -met 0 -ch 5e-3 -ni 300 -w2 1 -lsn 2.01 -lse 2.01 -alpha 20 -bndrfree -qt 4 -ft 2 -vis -weakbc -filter -frad -0.025 -o 3 -w1 -1e2 -rs 1 -jid 221
// make pmesh-optimizer_NLP -j4 && mpirun -np 10 pmesh-optimizer_NLP -met 0 -ch 5e-3 -ni 300 -w2 1 -lsn 2.01 -lse 2.01 -alpha 20 -bndrfree -qt 4 -ft 2 -vis -weakbc -filter -frad -0.1 -o 3 -w1 -1e4 -rs 2 -jid 222
// make pmesh-optimizer_NLP -j4 && mpirun -np 10 pmesh-optimizer_NLP -met 0 -ch 5e-3 -ni 300 -w2 1 -lsn 2.01 -lse 2.01 -alpha 20 -bndrfree -qt 4 -ft 2 -vis -weakbc -filter -frad -0.05 -o 3 -w1 -1e3 -rs 3 -jid 223
// make pmesh-optimizer_NLP -j4 && mpirun -np 10 pmesh-optimizer_NLP -met 0 -ch 5e-3 -ni 300 -w2 1 -lsn 2.01 -lse 2.01 -alpha 20 -bndrfree -qt 4 -ft 2 -vis -weakbc -filter -frad -0.05 -o 3 -w1 -1e4 -rs 4 -jid 224

// solution for vis only
// make pmesh-optimizer_NLP -j4 && mpirun -np 10 ./pmesh-optimizer_NLP -met 0 -ch 2e-3 -ni 0 -w2 1 -o 1 -lsn 2.01 -lse 1.01 -alpha 20 -bndrfree -qt 3 -ft 2 -vis -weakbc -filter -frad -0.01 -w1 2e3 -rs 5 -jid 79

// same but with simplices
<<<<<<< HEAD
// make pmesh-optimizer_NLP -j4 && mpirun -np 10 ./pmesh-optimizer_NLP -met 0 -ch 2e-3 -ni 300 -w1 1e5 -w2 1 -rs 1 -o 2 -lsn 2.01 -lse 1.01 -alpha 20 -bndrfree -qt 3 -ft 2 -vis -weakbc -filter -frad 0.005 -m square01-tri.mesh -jid 111
=======
// make pmesh-optimizer_NLP -j4 && mpirun -np 10 pmesh-optimizer_NLP -met 0 -ch 2e-3 -ni 300 -w1 -1e1 -w2 1 -rs 1 -o 2 -lsn 2.01 -lse 1.01 -alpha 20 -bndrfree -qt 4 -ft 2 -vis -weakbc -filter -frad 0.01 -m square01-tri.mesh -jid 110
// make pmesh-optimizer_NLP -j4 && mpirun -np 10 pmesh-optimizer_NLP -met 0 -ch 2e-3 -ni 300 -w1 1e5 -w2 1 -rs 1 -o 2 -lsn 2.01 -lse 1.01 -alpha 20 -bndrfree -qt 3 -ft 2 -vis -weakbc -filter -frad 0.005 -m square01-tri.mesh -jid 111
>>>>>>> e3b34e73
// 3D with avg error - o1
// make pmesh-optimizer_NLP -j4 && mpirun -np 10 ./pmesh-optimizer_NLP -met 0 -ch 1e-3 -ni 300 -w1 1e4 -w2 1e-2 -o 1 -lsn 10.1 -lse 10.1 -alpha 20 -bndrfree -qt 3 -ft 2 -vis -weakbc -filter -frad 0.01 -rs 0 -m cube-tet.mesh -mid 303 -jid 112
// make pmesh-optimizer_NLP -j4 && mpirun -np 10 ./pmesh-optimizer_NLP -met 0 -ch 1e-3 -ni 300 -w1 1e4 -w2 1e-2 -o 1 -lsn 10.1 -lse 10.1 -alpha 20 -bndrfree -qt 3 -ft 2 -vis -weakbc -filter -frad 0.01 -rs 2 -m cube.mesh -mid 303 -jid 113
// 3D with avg error - o2 (note tet case ran on dane with -jid 542)
// make pmesh-optimizer_NLP -j4 && mpirun -np 10 ./pmesh-optimizer_NLP -met 0 -ch 1e-3 -ni 300 -w1 1e5 -w2 1 -o 2 -lsn 10.1 -lse 10.1 -alpha 20 -bndrfree -qt 3 -ft 2 -vis -weakbc -filter -frad 0.01 -rs 0 -m cube-tet.mesh -mid 303 -jid 114
// make pmesh-optimizer_NLP -j4 && mpirun -np 10 ./pmesh-optimizer_NLP -met 0 -ch 1e-3 -ni 250 -w1 1e6 -w2 1 -o 2 -lsn 10.1 -lse 10.1 -alpha 20 -bndrfree -qt 3 -ft 2 -vis -weakbc -filter -frad 0.005 -rs 2 -m cube.mesh -mid 303 -jid 115

// make pmesh-optimizer_NLP -j4 && mpirun -np 10 ./pmesh-optimizer_NLP -met 0 -ch 2e-3 -ni 300  -w1 1e4 -w2 1e-2  -rs 1 -o 2 -lsn 10.1 -lse 10.1 -alpha 20 -bndrfree -qt 5 -ft 2 -vis -weakbc -filter -frad 0.05 -jid 116 -m amr-quad-q2-opt.mesh
// make pmesh-optimizer_NLP -j4 && mpirun -np 10 ./pmesh-optimizer_NLP -met 0 -ch 5e-3 -ni 250  -w1 1e4 -w2 1e-2  -rs 2 -o 2 -lsn 10.1 -lse 10.1 -alpha 20 -bndr -qt 5 -ft 2 -vis -weakbc -filter -frad 0.2 -jid 117 -m ../../data/star.mesh

<<<<<<< HEAD
// make pmesh-optimizer_NLP -j4 && mpirun -np 10 ./pmesh-optimizer_NLP -met 0 -ch 2e-3 -ni 400 -w1 1e4 -w2 1e-1 -rs 2 -o 2 -lsn 10.1 -lse 2.1 -alpha 20 -bndrfree -qt 5 -ft 2 -vis -weakbc -filter -frad 0.08 -jid 118 -m 5quad.mesh
// make pmesh-optimizer_NLP -j4 && mpirun -np 10 ./pmesh-optimizer_NLP -met 0 -ch 5e-3 -ni 400 -w1 1e3 -w2 1e-1 -rs 2 -o 1 -lsn 10.1 -lse 2.1 -alpha 20 -bndrfree -qt 5 -ft 2 -vis -weakbc -filter -frad 0.2 -jid 117 -m 5quad.mesh -so 2
=======
//5quad with avg
// make pmesh-optimizer_NLP -j4 && mpirun -np 10 pmesh-optimizer_NLP -met 0 -ch 2e-3 -ni 400 -w1 1e4 -w2 1e-1 -rs 2 -o 2 -lsn 10.1 -lse 2.1 -alpha 20 -bndrfree -qt 5 -ft 2 -vis -weakbc -filter -frad 0.08 -jid 118 -m 5quad.mesh
// make pmesh-optimizer_NLP -j4 && mpirun -np 10 pmesh-optimizer_NLP -met 0 -ch 5e-3 -ni 400 -w1 1e3 -w2 1e-1 -rs 2 -o 1 -lsn 10.1 -lse 2.1 -alpha 20 -bndrfree -qt 5 -ft 2 -vis -weakbc -filter -frad 0.2 -jid 117 -m 5quad.mesh -so 2
// 5quad with energy
// make pmesh-optimizer_NLP -j4 && mpirun -np 10 pmesh-optimizer_NLP -met 0 -ch 2e-3 -ni 500 -w1 -1e2 -w2 1 -rs 3 -o 2 -lsn 10.1 -lse 2.1 -alpha 20 -bndrfree -qt 4 -ft 2 -vis -weakbc -filter -frad 0.01 -jid 118 -m 5quad.mesh
// make pmesh-optimizer_NLP -j4 && mpirun -np 10 pmesh-optimizer_NLP -met 0 -ch 2e-3 -ni 500 -w1 -5e1 -w2 1 -rs 3 -o 1 -lsn 10.1 -lse 2.1 -alpha 20 -bndrfree -qt 4 -ft 2 -vis -weakbc -filter -frad 0.07 -jid 117 -m 5quad.mesh

// impact of weight and filter on 5quad.mesh with energy error
// make pmesh-optimizer_NLP -j4 && mpirun -np 10 pmesh-optimizer_NLP -met 0 -ch 2e-3 -ni 500 -w2 1 -rs 3 -o 2 -lsn 10.1 -lse 2.1 -alpha 20 -bndrfree -qt 4 -ft 2 -vis -weakbc -filter -m 5quad.mesh -w1 -1e-14 -frad 0.0005 -jid 119
// make pmesh-optimizer_NLP -j4 && mpirun -np 10 pmesh-optimizer_NLP -met 0 -ch 2e-3 -ni 500 -w2 1 -rs 3 -o 2 -lsn 10.1 -lse 2.1 -alpha 20 -bndrfree -qt 4 -ft 2 -vis -weakbc -filter -m 5quad.mesh -w1 -5 -frad 0.05 -jid 120
// make pmesh-optimizer_NLP -j4 && mpirun -np 10 pmesh-optimizer_NLP -met 0 -ch 2e-3 -ni 500 -w2 1 -rs 3 -o 2 -lsn 10.1 -lse 2.1 -alpha 20 -bndrfree -qt 4 -ft 2 -vis -weakbc -filter -m 5quad.mesh -w1 -50 -frad 0.05 -jid 121
// make pmesh-optimizer_NLP -j4 && mpirun -np 10 pmesh-optimizer_NLP -met 0 -ch 2e-3 -ni 500 -w2 1 -rs 3 -o 2 -lsn 10.1 -lse 2.1 -alpha 20 -bndrfree -qt 4 -ft 2 -vis -weakbc -filter -m 5quad.mesh -w1 -50 -frad 5e-3 -jid 122
// make pmesh-optimizer_NLP -j4 && mpirun -np 10 pmesh-optimizer_NLP -met 0 -ch 2e-3 -ni 500 -w2 1 -rs 3 -o 2 -lsn 10.1 -lse 2.1 -alpha 20 -bndrfree -qt 4 -ft 2 -vis -weakbc -filter -m 5quad.mesh -w1 -50 -frad 5e-4 -jid 123
// make pmesh-optimizer_NLP -j4 && mpirun -np 10 pmesh-optimizer_NLP -met 0 -ch 2e-3 -ni 500 -w2 1 -rs 3 -o 2 -lsn 10.1 -lse 2.1 -alpha 20 -bndrfree -qt 4 -ft 2 -vis -weakbc -filter -m 5quad.mesh -w1 -500 -frad 5e-4 -jid 124
// linear mesh and quadratic solution (counterpart of 120)
// make pmesh-optimizer_NLP -j4 && mpirun -np 10 pmesh-optimizer_NLP -met 0 -ch 2e-3 -ni 500 -w2 1 -rs 3 -lsn 10.1 -lse 2.1 -alpha 20 -bndrfree -qt 4 -ft 2 -vis -weakbc -filter -m 5quad.mesh -w1 -5 -frad 0.05 -jid 125 -o 1 -so 2
>>>>>>> e3b34e73


// l2 with wave around center - linear
// make pmesh-optimizer_NLP -j && mpirun -np 10 ./pmesh-optimizer_NLP -met 0 -ch 1e-4 -ni 400 -ft 1 --qtype 0 -w1 2e4 -w2 1e-1 -m square01.mesh -rs 2 -o 1 -lsn 1.01 -lse 1.01 -alpha 10 -bndrfree
// h1 with wave around center - linear
// make pmesh-optimizer_NLP -j && mpirun -np 10 ./pmesh-optimizer_NLP -met 0 -ch 1e-3 -ni 200 -ft 1 --qtype 1 -w1 2e2 -w2 15e-1 -m uare01.mesh -rs 2 -o 1 -lsn 1.01 -lse 1.01 -alpha 10 -bndrfree

// inclined wave with avg error
//  make pmesh-optimizer_NLP -j4 && mpirun -np 10 ./pmesh-optimizer_NLP -met 0 -ch 2e-3 -ni 1000 -w1 1e3 -w2 1e-2 -rs 2 -o 2 -lsn 2.0 -lse 1.01 -alpha 20 -bndrfree -qt 3 -ft 3 -vis -weakbc -filter -frad 0.005

// avg error - inclined wave + analytic orientation
// make pmesh-optimizer_NLP -j4 && mpirun -np 10 ./pmesh-optimizer_NLP -met 0 -ch 2e-3 -ni 500 -w1 4e3 -w2 1 -rs 2 -o 2 -lsn 2.0 -lse 1.01 -alpha 20 -bndrfree -qt 3 -ft 3 -vis -weakbc -filter -frad 0.005 -mid 107 -tid 5 -jid 141
// make pmesh-optimizer_NLP -j4 && mpirun -np 10 ./pmesh-optimizer_NLP -met 0 -ch 2e-3 -ni 500 -w1 4e4 -w2 1 -rs 2 -o 2 -lsn 2.0 -lse 1.01 -alpha 20 -bndrfree -qt 3 -ft 3 -vis -weakbc -filter -frad 0.005 -mid 107 -tid 5 -jid 142
// make pmesh-optimizer_NLP -j4 && mpirun -np 10 ./pmesh-optimizer_NLP -met 0 -ch 2e-3 -ni 500 -w1 4e2 -w2 1 -rs 2 -o 2 -lsn 2.0 -lse 1.01 -alpha 20 -bndrfree -qt 3 -ft 3 -vis -weakbc -filter -frad 0.005 -mid 107 -tid 5 -jid 143
// make pmesh-optimizer_NLP -j4 && mpirun -np 10 ./pmesh-optimizer_NLP -met 0 -ch 2e-3 -ni 1000 -w1 4e6 -w2 1 -rs 2 -o 2 -lsn 2.0 -lse 1.01 -alpha 20 -bndrfree -qt 3 -ft 3 -vis -weakbc -filter -frad 0.005 -mid 107 -tid 5 -jid 144


// make pmesh-optimizer_NLP -j4 && mpirun -np 10  pmesh-optimizer_NLP -met 1 -ch 5e-3 -ni 300 -w1 -1e1 -w2 1e0 -rs 2 -o 1 -lsn 10.1 -lse 10.1 -alpha 20 -bndrfree -qt 4 -ft 2 -weakbc -filter -frad 0.1

#include "mfem.hpp"
#include "../common/mfem-common.hpp"
#include "linalg/dual.hpp"
#include <iostream>
#include <fstream>
#include "mesh-optimizer_using_NLP.hpp"
#include "MMA.hpp"
#include "mesh-optimizer.hpp"

using namespace mfem;
using namespace std;

/// MFEM native AD-type for first derivatives
typedef future::dual<real_t, real_t> ADFType;
/// MFEM native AD-type for second derivatives
typedef future::dual<ADFType, ADFType> ADSType;
/// MFEM native AD-type for third derivatives
typedef future::dual<ADSType, ADSType> ADTType;

real_t ADVal_func( const Vector &x, std::function<ADFType( std::vector<ADFType>&)> func)
{
  int dim = x.Size();
  int matsize = dim;
   std::vector<ADFType> adinp(matsize);
   for (int i=0; i<matsize; i++) { adinp[i] = ADFType{x[i], 0.0}; }

   return func(adinp).value;
}


void ADGrad_func( const Vector &x, std::function<ADFType( std::vector<ADFType>&)> func, Vector &grad)
{
   int dim = x.Size();

   std::vector<ADFType> adinp(dim);

   for (int i=0; i<dim; i++) { adinp[i] = ADFType{x[i], 0.0}; }

   for (int i=0; i<dim; i++)
   {
      adinp[i] = ADFType{x[i], 1.0};
      ADFType rez = func(adinp);
      grad[i] = rez.gradient;
      adinp[i] = ADFType{x[i], 0.0};
   }
}

void ADHessian_func(const Vector &x, std::function<ADSType( std::vector<ADSType>&)> func, DenseMatrix &H)
{
   int dim = x.Size();

   //use forward-forward mode
   std::vector<ADSType> aduu(dim);
   for (int ii = 0; ii < dim; ii++)
   {
      aduu[ii].value = ADFType{x[ii], 0.0};
      aduu[ii].gradient = ADFType{0.0, 0.0};
   }

   for (int ii = 0; ii < dim; ii++)
   {
      aduu[ii].value = ADFType{x[ii], 1.0};
      for (int jj = 0; jj < (ii + 1); jj++)
      {
         aduu[jj].gradient = ADFType{1.0, 0.0};
         ADSType rez = func(aduu);
         H(ii,jj) = rez.gradient.gradient;
         H(jj,ii) = rez.gradient.gradient;
         aduu[jj].gradient = ADFType{0.0, 0.0};
      }
      aduu[ii].value = ADFType{x[ii], 0.0};
   }
   return;
}

void AD3rdDeric_func(const Vector &x, std::function<ADTType( std::vector<ADTType>&)> func, std::vector<DenseMatrix> &TRD)
{
   int dim = x.Size();

   //use forward-forward mode
   std::vector<ADTType> aduu(dim);
   for (int ii = 0; ii < dim; ii++)
   {
      aduu[ii].value.value = ADFType{x[ii], 0.0};
      aduu[ii].value.gradient = ADFType{0.0, 0.0};
      aduu[ii].gradient.value = ADFType{0.0, 0.0};
      aduu[ii].gradient.gradient = ADFType{0.0, 0.0};
   }

   for (int ii = 0; ii < dim; ii++)
   {
      aduu[ii].value.value = ADFType{x[ii], 1.0};
      for (int jj = 0; jj < dim; jj++)
      {
         aduu[jj].value.gradient = ADFType{1.0, 0.0};
         for (int kk = 0; kk < dim; kk++)                    // FIXME is ymmetric, only loop over half the possibilites
         {
            aduu[kk].gradient.value = ADFType{1.0, 0.0};
            //aduu[kk].gradient.gradient = ADFType{1.0, 0.0};
            ADTType rez = func(aduu);
            TRD[ii](jj,kk) = rez.gradient.gradient.gradient;
            aduu[kk].gradient.value = ADFType{0.0, 0.0};
            //aduu[kk].gradient.gradient = ADFType{0.0, 0.0};
         }
         aduu[jj].value.gradient = ADFType{0.0, 0.0};
      }
      aduu[ii].value.value = ADFType{x[ii], 0.0};
   }
   return;
}

int ftype = 1;
double kw = 10.0;
double alphaw = 50;

template <typename type>
auto func_0( std::vector<type>& x ) -> type
{
   return sin( 1.0*M_PI *x[0] )*sin(2.0*M_PI*x[1]);;
};

template <typename type>
auto func_1( std::vector<type>& x ) -> type
{
    double k_w = kw;
    double k_t = 0.5;
    double T_ref = 1.0;

    return 0.5+0.5*tanh(k_w*  ((sin( M_PI *x[0] )*sin(M_PI *x[1]))-k_t*T_ref)   );
};

template <typename type>
auto func_8( std::vector<type>& x ) -> type
{
   return sin( M_PI *x[0] );
};

template <typename type>
auto func_2( std::vector<type>& x ) -> type
{
    double theta = 0.0;
    auto xv = x[0];
    auto yv = x[1];
    auto zv = x[1];
    if (x.size() == 3) {
      zv = 1.0-x[2];
    }
    double xc = -0.05,
           yc = -0.05,
           zc = -0.05,
           rc = 0.7,
           alpha = alphaw;
    auto dx = xv-xc,
         dy = yv-yc,
         dz = dy;
    if (x.size() == 3) {
      dz = zv-zc;
    }
    auto val = dx*dx + dy*dy;
    if (x.size() == 3) { val += dz*dz; }
    if (val > 0.0) { val = sqrt(val); }
    val -= rc;
    val = alpha*val;
    // return 5.0+atan(val);
    return atan(val);
};

template <typename type>
auto func_3( std::vector<type>& x ) -> type
{
    auto xv = x[0];
    auto yv = x[1];
    auto alpha = alphaw;
    auto dx = xv - 0.5-0.2*(yv-0.5);
    // auto dx = xv-0.5;
    // auto dx = xv - 0.5-0.2*(yv-0.5);
    return atan(alpha*dx);
}

double tanh_left_right_walls(const Vector &x)
{
  double xv = x(0);
  double yv = x(1);
  double beta = 20.0;
  double betay = 50.0;
  double yscale = 0.5*(std::tanh(betay*(yv-.2))-std::tanh(betay*(yv-0.8)));
  double xscale = 0.5*(std::tanh(beta*(xv-.2))-std::tanh(beta*(xv-0.8)));
  return xscale;
}

class OSCoefficient : public TMOPMatrixCoefficient
{
private:
   int metric, dd;

public:
   OSCoefficient(int dim, int metric_id)
      : TMOPMatrixCoefficient(dim), dd(dim), metric(metric_id) { }

   void Eval(DenseMatrix &K, ElementTransformation &T,
             const IntegrationPoint &ip) override
   {
      Vector pos(dd);
      T.Transform(ip, pos);
      MFEM_VERIFY(dd == 2,"OSCoefficient does not support 3D\n");
      const real_t xc = pos(0), yc = pos(1);
      real_t theta = M_PI * yc * (1.0 - yc) * cos(2 * M_PI * xc);
      // real_t alpha_bar = 0.1;
      K(0, 0) =  cos(theta);
      K(1, 0) =  sin(theta);
      K(0, 1) = -sin(theta);
      K(1, 1) =  cos(theta);
      // K *= alpha_bar;
   }

    void EvalGrad(DenseMatrix &K, ElementTransformation &T,
                 const IntegrationPoint &ip, int comp) override
   {
      Vector pos(dd);
      T.Transform(ip, pos);
      K = 0.;
   }
};

double trueSolFunc(const Vector & x)
{
  if (ftype == 0)
  {
    return ADVal_func(x, func_0<ADFType>);
  }
  else if (ftype == 1) // circular wave centered in domain
  {
      return ADVal_func(x, func_1<ADFType>);
  }
  else if (ftype == 2) // circular shock wave front centered at origin
  {
    return ADVal_func(x, func_2<ADFType>);
  }
  else if (ftype == 3) // incline shock
  {
    return ADVal_func(x, func_3<ADFType>);
  }
  else if (ftype == 4)
  {
    double xv = x[0], yv = x[1];
    double yc = yv-0.5;
    double delta = 0.1;
    return std::atan(alphaw*(yv - 0.5 - delta*sin(2*M_PI*xv)));
  }
  else if (ftype == 5)
  {
    real_t xv = x[0];
    real_t yv = x[1];
    real_t r = sqrt(xv*xv + yv*yv);
    real_t alpha = 2./3.;
    real_t phi = atan2(yv,xv);
    if (phi < 0) { phi += 2*M_PI; }
    return pow(r,alpha) * sin(alpha * phi);
  }
  else if (ftype == 6)
  {
    double xv = x[0];
    double yv = x[1];
    double alpha = alphaw;
    double dx = xv - 0.48;
    return std::atan(alpha*dx);
  }
  else if (ftype == 7) // circular wave centered in domain
  {
    return x[0]*x[0];
  }
  else if (ftype == 8)
  {
    double val = std::sin( M_PI *x[0] );
    return val;
  }
  return 0.0;
};

void trueSolGradFunc(const Vector & x,Vector & grad)
{
  if (ftype == 0)
  {
    ADGrad_func(x, func_0<ADFType>, grad);
  }
  else if (ftype == 1) // circular wave centered in domain
  {
    ADGrad_func(x, func_1<ADFType>, grad);
  }
  else if (ftype == 2) // circular shock wave front centered at origin
  {
    ADGrad_func(x, func_2<ADFType>, grad);
  }
  else if (ftype == 3)
  {
    ADGrad_func(x, func_3<ADFType>, grad);
  }
  else if (ftype == 4)
  {
    double xv = x[0], yv = x[1];
    double delta = 0.1;
    double phi = alphaw*(yv-0.5-delta*std::sin(2*M_PI*xv));
    double den = 1.0 + phi*phi;
    grad[0] = -2.0*M_PI*alphaw*delta*std::cos(2*M_PI*xv)/den;
    grad[1] = alphaw/den;
  }
  else if (ftype == 5)
  {
    real_t xv = x[0];
    real_t yv = x[1];
    real_t r = sqrt(xv*xv + yv*yv);
    real_t alpha = 2./3.;
    real_t phi = atan2(yv,xv);
    if (phi < 0) { phi += 2*M_PI; }

    real_t r_x = xv/r;
    real_t r_y = yv/r;
    real_t phi_x = - yv / (r*r);
    real_t phi_y = xv / (r*r);
    real_t beta = alpha * pow(r,alpha - 1.);
    grad[0] = beta*(r_x * sin(alpha*phi) + r * phi_x * cos(alpha*phi));
    grad[1] = beta*(r_y * sin(alpha*phi) + r * phi_y * cos(alpha*phi));
  }
  else if (ftype == 6)
  {
    double xv = x[0];
    double yv = x[1];
    double alpha = alphaw;
    double dx = xv - 0.48;
    grad[0] = alpha/(1.0+std::pow(dx*alpha,2.0));
    grad[1] = 0.0;
  }
  else if (ftype == 7)
  {
    grad[0] = 2.0*x[0];
    grad[1] = 0.0;
  }
  else if (ftype == 8)
  {
    grad[0] = M_PI*std::cos( M_PI *x[0] );
    grad[1] = 0.0;
  }
};

double loadFunc(const Vector & x)
{
  if (ftype == 0)
  {
    DenseMatrix Hessian(x.Size());
    ADHessian_func(x, func_0<ADSType>, Hessian);
    double val = -1.0*(Hessian(0,0)+Hessian(1,1));
    return val;
  }
  else if (ftype == 1)
  {
    DenseMatrix Hessian(x.Size());
    ADHessian_func(x, func_1<ADSType>, Hessian);
    double val = -1.0*(Hessian(0,0)+Hessian(1,1));
    return val;
  }
  else if (ftype == 2)
  {
    DenseMatrix Hessian(x.Size());
    ADHessian_func(x, func_2<ADSType>, Hessian);
    double val = -1.0*(Hessian(0,0)+Hessian(1,1));
    return val;
  }
  else if (ftype == 3)
  {
    DenseMatrix Hessian(x.Size());
    ADHessian_func(x, func_3<ADSType>, Hessian);
    double val = -1.0*(Hessian(0,0)+Hessian(1,1));
    return val;
  }
  else if (ftype == 4)
  {
    double xv = x[0], yv = x[1];
    double delta = 0.1;
    double phi = alphaw*(yv-0.5-delta*std::sin(2*M_PI*xv));
    double den = 1.0 + phi*phi;
    double phi_x = -2.0*M_PI*alphaw*delta*std::cos(2*M_PI*xv);
    double term1 = (2*phi/(den*den))*(phi_x*phi_x+alphaw*alphaw);
    double term2 = 4*M_PI*M_PI*alphaw*delta*std::sin(2*M_PI*xv)/den;
    return term1-term2;
  }
  else if (ftype == 5)
  {
    return 0.0;
  }
  else if (ftype == 6)
  {
    double xv = x[0];
    double yv = x[1];
    double alpha = alphaw;
    double dx = xv - 0.48;
    double num1 = std::pow(alpha,3.0)*dx;
    double den1 = std::pow((1.0+std::pow(dx*alpha,2.0)),2.0);
    return 2.0*num1/den1;
  }
  else if (ftype == 7)
  {
    return -2.0;
  }
  else if (ftype == 8)
  {
    double val = M_PI*M_PI * std::sin( M_PI *x[0] );
    return val;
  }
  else if (ftype == 9)
  {
    return -1.0;
  }
  else if (ftype == 10)
  {
    return -1e-3;
  }
  else if (ftype == 11)
  {
    return 100000.0;
  }
  return 0.0;
};

void trueLoadFuncGrad(const Vector & x,Vector & grad)
{
  if (ftype == 0)
  {
    std::vector<DenseMatrix> TRD(x.Size());
    for(int i=0; i<x.Size();i++){TRD[i].SetSize(x.Size());}
    AD3rdDeric_func(x, func_0<ADTType>, TRD);
    grad[0] = -1.0*(TRD[0](0,0)+TRD[0](1,1));
    grad[1] = -1.0*(TRD[1](0,0)+TRD[1](1,1));
  }
  else if (ftype == 1)
  {
    std::vector<DenseMatrix> TRD(x.Size());
    for(int i=0; i<x.Size();i++){TRD[i].SetSize(x.Size());}
    AD3rdDeric_func(x, func_1<ADTType>, TRD);
    grad[0] = -1.0*(TRD[0](0,0)+TRD[1](1,0));
    grad[1] = -1.0*(TRD[0](0,1)+TRD[1](1,1));
  }
  else if (ftype == 2)
  {
    std::vector<DenseMatrix> TRD(x.Size());
    for(int i=0; i<x.Size();i++){TRD[i].SetSize(x.Size());}
    AD3rdDeric_func(x, func_2<ADTType>, TRD);
    grad[0] = -1.0*(TRD[0](0,0)+TRD[0](1,1));
    grad[1] = -1.0*(TRD[1](0,0)+TRD[1](1,1));
  }
  else if (ftype == 3)
  {
    std::vector<DenseMatrix> TRD(x.Size());
    for(int i=0; i<x.Size();i++){TRD[i].SetSize(x.Size());}
    AD3rdDeric_func(x, func_3<ADTType>, TRD);
    grad[0] = -1.0*(TRD[0](0,0)+TRD[0](1,1));
    grad[1] = -1.0*(TRD[1](0,0)+TRD[1](1,1));
  }
  else if (ftype == 8)
  {
    std::vector<DenseMatrix> TRD(x.Size());
    for(int i=0; i<x.Size();i++){TRD[i].SetSize(x.Size());}
    AD3rdDeric_func(x, func_8<ADTType>, TRD);
    grad[0] = -1.0*(TRD[0](0,0)+TRD[1](1,0));
    grad[1] = -1.0*(TRD[0](0,1)+TRD[1](1,1));

    // grad[0] = M_PI*M_PI*M_PI*std::cos( M_PI *x[0] );
    // grad[1] = 0.0;
  }
  else if (ftype == 11)
  {
    grad[0] =0.0;
    grad[1] =0.0;
  }
}

void trueHessianFunc(const Vector & x,DenseMatrix & Hessian)
{
  Hessian.SetSize(x.Size());
  if (ftype == 0)
  {
    ADHessian_func(x, func_0<ADSType>, Hessian);
  }
  else if (ftype == 1)
  {
    ADHessian_func(x, func_1<ADSType>, Hessian);
  }
  else if (ftype == 2)
  {
    ADHessian_func(x, func_2<ADSType>, Hessian);
  }
  else if (ftype == 3)
  {
    ADHessian_func(x, func_3<ADSType>, Hessian);
  }
  else
  {
    MFEM_ABORT("Not implemented\n");
  }
}

void trueHessianFunc_v(const Vector & x,Vector & Hessian)
{
  DenseMatrix HessianM;
  trueHessianFunc(x,HessianM);
  Hessian.SetSize(HessianM.Height()*HessianM.Width());
  Hessian = HessianM.GetData();
}

void VisVectorField(OSCoefficient *adapt_coeff, ParMesh *pmesh, ParGridFunction *orifield)
{
  ParFiniteElementSpace *pfespace = orifield->ParFESpace();
  int dim = pfespace->GetMesh()->Dimension();

    DenseMatrix mat(dim);
    Vector vec(dim);
    Array<int> dofs;
  // Loop over the elements and project the adapt_coeff to vector field
  for (int e = 0; e < pmesh->GetNE(); e++)
  {
    const FiniteElement *fe = pfespace->GetFE(e);
    const IntegrationRule ir = fe->GetNodes();
    const int dof = fe->GetDof();
    ElementTransformation *trans = pmesh->GetElementTransformation(e);
    Vector nodevals(dof*dim);
    for (int q = 0; q < ir.GetNPoints(); q++)
    {
      const IntegrationPoint &ip = ir.IntPoint(q);
      trans->SetIntPoint(&ip);
      adapt_coeff->Eval(mat, *trans, ip);
      mat.GetColumn(0, vec);
      nodevals[q + dof*0] = vec[0];
      nodevals[q + dof*1] = vec[1];
    }
    pfespace->GetElementVDofs(e, dofs);
    orifield->SetSubVector(dofs, nodevals);
  }
}

void GetScalarDerivative(ParGridFunction *inp, ParGridFunction *outp, const int dim)
{
  for (int d = 0; d < dim; d++)
    {
      ParGridFunction outp_grad_temp(inp->ParFESpace(), outp->GetData() + d*inp->Size());
      inp->GetDerivative(1,d,outp_grad_temp);
    }
}

void GetMaxDisplacement(ParGridFunction *solu, Vector &maxdisp)
{
  ParMesh *PMesh = solu->ParFESpace()->GetParMesh();
  GridFunction *nodes = PMesh->GetNodes();
  const int dim = PMesh->SpaceDimension();
  // compare solution at xmax, ymin
  Vector xmin(dim), xmax(dim);
  PMesh->GetBoundingBox(xmin, xmax);
  int nnodes = nodes->Size()/dim;

  maxdisp.SetSize(3);
  maxdisp = -std::numeric_limits<double>::max();
  for (int i = 0; i < nnodes; i++)
  {
    if ((*nodes)(i) == xmax(0) && (*nodes)(i+nnodes) == xmin(1))
    {
      maxdisp(0) = (*solu)(i);
      maxdisp(1) = (*solu)(solu->Size()/dim+i);
      maxdisp(2) = sqrt(maxdisp(0)*maxdisp(0) + maxdisp(1)*maxdisp(1));
      break;
    }
  }

  MPI_Allreduce(MPI_IN_PLACE, maxdisp.GetData(), 3, MPI_DOUBLE, MPI_MAX, PMesh->GetComm());
}

int main (int argc, char *argv[])
{
   // 0. Initialize MPI and HYPRE.
   Mpi::Init(argc, argv);
   int myid = Mpi::WorldRank();
   int nranks = Mpi::WorldSize();
   Hypre::Init();

#ifdef MFEM_USE_PETSC
   const char *petscrc_file = "";
   MFEMInitializePetsc(NULL,NULL,petscrc_file,NULL);
#endif

  int qoitype = static_cast<int>(QoIType::H1S_ERROR);
  bool weakBC = false;
  bool perturbMesh = false;
  double epsilon_pert =  0.006;
  int ref_ser = 2;
  int mesh_node_ordering = 0;
  int max_it = 100;
  double max_ch=0.002; //max design change
  double weight_1 = 1e4; //1e7; // 5e2;
  double weight_tmop = 1e-2;
  int metric_id   = 2;
  int target_id   = 1;
  int quad_order  = 8;
  int quad_order2 = 8;
  srand(9898975);
  bool visualization = false;
  double filterRadius = 0.000;
  int method = 0;
  int mesh_poly_deg     = 1;
  int physics_deg       = -1;
  int nx                = 4;
  int ny                = 4;
  const char *mesh_file = "null.mesh";
  bool exactaction      = false;
  double ls_norm_fac    = 1.2;
  double ls_energy_fac  = 1.1;
  bool   bndr_fix       = true;
  bool   filter         = false;
  bool   beam_case      = false;
  int    physics = 0;
  int physicsdim = 1;
  int bcNeuman   = 1;
  double lx = 1.0;
  double ly = 1.0;
  int jobid = 0;

  OptionsParser args(argc, argv);
  args.AddOption(&ref_ser, "-rs", "--refine-serial",
                 "Number of times to refine the mesh uniformly in serial.");
  args.AddOption(&metric_id, "-mid", "--metric-id",
                "Mesh optimization metric:\n\t"
                "T-metrics\n\t"
                "1  : |T|^2                          -- 2D no type\n\t"
                "2  : 0.5|T|^2/tau-1                 -- 2D shape (condition number)\n\t"
                "7  : |T-T^-t|^2                     -- 2D shape+size\n\t"
                "9  : tau*|T-T^-t|^2                 -- 2D shape+size\n\t"
                );
  args.AddOption(&target_id, "-tid", "--target-id",
                "Target (ideal element) type:\n\t"
                "1: Ideal shape, unit size\n\t"
                "2: Ideal shape, equal size\n\t"
                "3: Ideal shape, initial size\n\t"
                "4: Given full analytic Jacobian (in physical space)\n\t"
                "5: Ideal shape, given size (in physical space)");
   args.AddOption(&quad_order, "-qo", "--quad_order",
                  "Order of the quadrature rule.");
  args.AddOption(&quad_order2, "-qo2", "--quad_order2",
                  "Order of the quadrature rule for sensitivities.");
   args.AddOption(&method, "-met", "--method",
                  "0(Defaults to TMOP_MMA), 1 - MS");
   args.AddOption(&max_ch, "-ch", "--max-ch",
                  "max node movement");
   args.AddOption(&max_it, "-ni", "--newton-oter",
                  "number of iters");
   args.AddOption(&ftype, "-ft", "--ftype",
                  "function type");
   args.AddOption(&alphaw, "-alpha", "--alpha",
                  "alpha weight for functions");
   args.AddOption(&qoitype, "-qt", "--qtype",
                  "Quantity of interest type");
   args.AddOption(&weight_1, "-w1", "--weight1",
                  "Quantity of interest weight");
   args.AddOption(&weight_tmop, "-w2", "--weight2",
                  "Mesh quality weight type");
   args.AddOption(&mesh_poly_deg, "-o", "--order",
                  "Polynomial degree of mesh finite element space.");
   args.AddOption(&physics_deg, "-so", "--physics-order",
                  "Polynomial degree of solution space.");
   args.AddOption(&mesh_file, "-m", "--mesh",
                  "Mesh file to use.");
    args.AddOption(&exactaction, "-ex", "--exact_action",
                  "-no-ex", "--no-exact-action",
                  "Enable exact action of TMOP_Integrator.");
   args.AddOption(&ls_norm_fac, "-lsn", "--ls-norm-fac",
                  "line-search norm factor");
   args.AddOption(&ls_energy_fac, "-lse", "--ls-energy-fac",
                  "line-search energy factor");
    args.AddOption(&bndr_fix, "-bndr", "--bndrfix",
                  "-bndrfree", "--bndr-free",
                  "Enable exact action of TMOP_Integrator.");
    args.AddOption(&visualization, "-vis", "--vis",
                  "-no-vis", "--no-vis",
                  "Enable/disable visualization.");
    args.AddOption(&weakBC, "-weakbc", "--weakbc",
                  "-no-weakbc", "--no-weakbc",
                  "Enable/disable weak boundary condition.");
    args.AddOption(&filter, "-filter", "--filter",
                  "-no-filter", "--no-filter",
                  "Use vector helmholtz filter.");
    args.AddOption(&filterRadius, "-frad", "--frad",
                    "Filter radius");
    args.AddOption(&physics, "-ph", "--physics",
                    "Physics");
    args.AddOption(&beam_case, "-beam", "--beam",
                   "-no-beam", "--no-beam",
                   "Beam with dmensions 1x0.1");
    args.AddOption(&jobid, "-jid", "--jid",
                    "suffix for saved files");

   args.Parse();
   if (!args.Good())
   {
      if (myid == 0) { args.PrintUsage(cout); }
      return 1;
   }
   if (myid == 0) { args.PrintOptions(cout); }

   if(beam_case)
   {
     bcNeuman = 2;
     nx = 10;
     ny = 4;
     lx = 1.0;
     ly = 0.1;
   }
   if (physics_deg < 0) { physics_deg = mesh_poly_deg; }
   if (filterRadius < 0) {
    filterRadius = -filterRadius/std::pow(2.0, ref_ser-1);
    if (myid == 0)
    {
      std::cout << "FilterRadius scaled to: " << filterRadius << std::endl;
    }
   }

  enum QoIType qoiType  = static_cast<enum QoIType>(qoitype);
  bool dQduFD =false;
  bool dQdxFD =false;
  bool dQdxFD_global =false;
  bool BreakAfterFirstIt = false;

  // Create mesh
  Mesh *des_mesh = nullptr;
  if (strcmp(mesh_file, "null.mesh") == 0)
  {
     des_mesh = new Mesh(Mesh::MakeCartesian2D(nx, ny, Element::QUADRILATERAL,
                                        true, lx, ly));
  }
  else
  {
    des_mesh = new Mesh(mesh_file, 1, 1, false);
  }

  if(perturbMesh)
  {
     int tNumVertices  = des_mesh->GetNV();
     for (int i = 0; i < tNumVertices; ++i) {
        double * Coords = des_mesh->GetVertex(i);
        //if (Coords[ 0 ] != 0.0 && Coords[ 0 ] != 1.0 && Coords[ 1 ] != 0.0 && Coords[ 1 ] != 1.0) {
          //  Coords[ 0 ] = Coords[ 0 ] + ((rand() / double(RAND_MAX)* 2.0 - 1.0)* epsilon_pert);
          //  Coords[ 1 ] = Coords[ 1 ] + ((rand() / double(RAND_MAX)* 2.0 - 1.0)* epsilon_pert);

          Coords[ 0 ] = Coords[ 0 ] +0.5;
          //Coords[ 1 ] = Coords[ 1 ] + ((rand() / double(RAND_MAX)* 2.0 - 1.0)* epsilon_pert);
        //}
     }
  }

  ConstantCoefficient firstLameCoef(0.5769230769);
  ConstantCoefficient secondLameCoef(1.0/2.6);
  ConstantCoefficient zerocoeff(0.0);

  StrainEnergyDensityCoefficient tStraincoeff(&firstLameCoef, &secondLameCoef, nullptr);
  StrainEnergyDensityCoefficient tStraincoeff_ref(&firstLameCoef, &secondLameCoef, nullptr);

  // Refine mesh in serial
  for (int lev = 0; lev < ref_ser; lev++) { des_mesh->UniformRefinement(); }

  auto PMesh = new ParMesh(MPI_COMM_WORLD, *des_mesh);

  int dim = PMesh->SpaceDimension();
  delete des_mesh;

  ParMesh *PMesh_ref = nullptr;

  if( physics ==1)
  {
    physicsdim = dim;
    PMesh_ref = new ParMesh(*PMesh);
    int nrefs = 3;
    for (int i = 0; i < nrefs; i++)
    {
      PMesh_ref->UniformRefinement();
    }
    PMesh_ref->SetCurvature(mesh_poly_deg, false, -1, 0);
  }


  // -----------------------
  // Remaining mesh settings
  // -----------------------

  // Nodes are only active for higher order meshes, and share locations with
  // the vertices, plus all the higher- order control points within  the
  // element and along the edges and on the faces.
  if (nullptr == PMesh->GetNodes())
  {
    PMesh->SetCurvature(mesh_poly_deg, false, -1, 0);
  }


  // 4. Define a finite element space on the mesh. Here we use vector finite
  //    elements which are tensor products of quadratic finite elements. The
  //    number of components in the vector finite element space is specified by
  //    the last parameter of the FiniteElementSpace constructor.
  FiniteElementCollection *fec= new H1_FECollection(mesh_poly_deg, dim);
  ParFiniteElementSpace *pfespace = new ParFiniteElementSpace(PMesh, fec, dim,
                                                               mesh_node_ordering);
  auto fespace_scalar = new ParFiniteElementSpace(PMesh, fec, 1);
  ParFiniteElementSpace pfespace_gf(PMesh, fec);
  ParGridFunction x_gf(&pfespace_gf);

  // Strain energy density
  ParFiniteElementSpace tspace(PMesh,fec,1);
  ParGridFunction tGF(&tspace);
  ParFiniteElementSpace tspace_grad(PMesh, fec, dim);
  ParGridFunction tGF_grad(&tspace_grad);

  L2_FECollection fecl2(0, dim);
  ParFiniteElementSpace pfespace_l2(PMesh, &fecl2, 1);
  ParGridFunction tGF_l2_err(&pfespace_l2);
  ParGridFunction tGF_grad_err(&pfespace_l2);

  double init_mesh_size = PMesh->GetElementSize(0, 0);

  // 5. Make the mesh curved based on the above finite element space. This
  //    means that we define the mesh elements through a fespace-based
  //    transformation of the reference element.
  PMesh->SetNodalFESpace(pfespace);

  // 7. Get the mesh nodes (vertices and other degrees of freedom in the finite
  //    element space) as a finite element grid function in fespace. Note that
  //    changing x automatically changes the shapes of the mesh elements.
  ParGridFunction x(pfespace);
  PMesh->SetNodalGridFunction(&x);
  ParGridFunction x0(pfespace);
  x0 = x;
  ParGridFunction orifield(pfespace);
  int numOptVars = pfespace->GetTrueVSize();

  // TMOP Integrator setup
     TMOP_QualityMetric *metric = NULL;
   switch (metric_id)
   {
      // T-metrics
      case 1: metric = new TMOP_Metric_001; break;
      case 2: metric = new TMOP_Metric_002; break;
      case 4: metric = new TMOP_Metric_004; break;
      case 7: metric = new TMOP_Metric_007; break;
      case 9: metric = new TMOP_Metric_009; break;
      case 36: metric = new TMOP_AMetric_036; break;
      case 49: metric = new TMOP_AMetric_049(0.01); break;
      case 501: metric = new TMOP_AMetric_050; break;
      case 50: metric = new TMOP_Metric_050; break;
      case 80: metric = new TMOP_Metric_080(0.8); break;
      case 85: metric = new TMOP_Metric_085; break;
      case 98: metric = new TMOP_Metric_098; break;
      case 107: metric = new TMOP_AMetric_107; break;
      case 130: metric = new TMOP_AMetric_OQ; break;
      case 131: metric = new TMOP_AMetric_OQ2; break;
      case 303: metric = new TMOP_Metric_303; break;
      default:
         if (myid == 0) { cout << "Unknown metric_id: " << metric_id << endl; }
         return 3;
   }

   TargetConstructor::TargetType target_t;
   TargetConstructor *target_c = NULL;
   TargetConstructor *target_c2 = NULL;
   OSCoefficient *adapt_coeff = NULL;
    VisItDataCollection *visdcori = new VisItDataCollection("orientation"+std::to_string(jobid), PMesh);
   switch (target_id)
   {
      case 1: target_t = TargetConstructor::IDEAL_SHAPE_UNIT_SIZE; break;
      case 2: target_t = TargetConstructor::IDEAL_SHAPE_EQUAL_SIZE; break;
      case 3: target_t = TargetConstructor::IDEAL_SHAPE_GIVEN_SIZE; break;
      case 4: target_t = TargetConstructor::GIVEN_SHAPE_AND_SIZE; break;
      case 5:
      {
         target_t = TargetConstructor::GIVEN_FULL;
         AnalyticAdaptTC *tc = new AnalyticAdaptTC(target_t);
         adapt_coeff = new OSCoefficient(dim, metric_id);
         tc->SetAnalyticTargetSpec(NULL, NULL, adapt_coeff);
         target_c = tc;
         VisVectorField(adapt_coeff, PMesh, &orifield);
         socketstream vis;
         common::VisualizeField(vis, "localhost", 19916, orifield,
                               "Orientation", 400, 480, 400, 400, "jRmclAevvppp]]]]]]]]]]]]]]]");
          visdcori->RegisterField("solution", &orifield);
          visdcori->SetCycle(0);
          visdcori->SetTime(0.0);
          visdcori->Save();
         break;
      }
      default:
         if (myid == 0) { cout << "Unknown target_id: " << target_id << endl; }
         return 3;
   }
   if (target_c == NULL)
   {
    target_c = new TargetConstructor(target_t, MPI_COMM_WORLD);
   }
   if (target_c2 == NULL)
   {
    target_c2 = new TargetConstructor(target_t, MPI_COMM_WORLD);
   }
   target_c->SetNodes(x0);


   IntegrationRules *irules = &IntRulesLo;
   auto tmop_integ = new TMOP_Integrator(metric, target_c);
   tmop_integ->SetIntegrationRules(*irules, quad_order);

   ConstantCoefficient metric_w(weight_tmop);
   tmop_integ->SetCoefficient(metric_w);
   tmop_integ->SetExactActionFlag(exactaction);

  // set esing variable bounds
  Vector objgrad(numOptVars); objgrad=0.0;
  Vector volgrad(numOptVars); volgrad=1.0;
  Vector xxmax(numOptVars);   xxmax=  0.001;
  Vector xxmin(numOptVars);   xxmin= -0.001;

  ParGridFunction gridfuncOptVar(pfespace);
  gridfuncOptVar = 0.0;
  ParGridFunction gridfuncLSBoundIndicator(pfespace);
  gridfuncLSBoundIndicator = 0.0;
  Array<int> vdofs;

  // Identify coordinate dofs perpendicular to BE
  if (strcmp(mesh_file, "null.mesh") == 0 && physics ==0)
  {
    for (int i = 0; i < PMesh->GetNBE(); i++)
    {
      Element * tEle = PMesh->GetBdrElement(i);
      int attribute = tEle->GetAttribute();
      pfespace->GetBdrElementVDofs(i, vdofs);
      const int nd = pfespace->GetBE(i)->GetDof();

      if (attribute == 1 || attribute == 3) // zero out motion in y
      {
        for (int j = 0; j < nd; j++)
        {
          gridfuncLSBoundIndicator[ vdofs[j+nd] ] = 1.0;
          // gridfuncLSBoundIndicator[ vdofs[j] ] = 1.0;
        }
      }
      else if (attribute == 2 || attribute == 4) // zero out in x
      {
        for (int j = 0; j < nd; j++)
        {
          gridfuncLSBoundIndicator[ vdofs[j] ] = 1.0;
          // gridfuncLSBoundIndicator[ vdofs[j+nd] ] = 1.0;
        }
      }
    }
  }
  else if(physics ==1)
  {
    for (int i = 0; i < PMesh->GetNBE(); i++)
    {
      Element * tEle = PMesh->GetBdrElement(i);
      int attribute = tEle->GetAttribute();
      pfespace->GetBdrElementVDofs(i, vdofs);
      const int nd = pfespace->GetBE(i)->GetDof();

      if(strcmp(mesh_file, "null.mesh") == 0)
      {
        if (attribute == 1 ||
            attribute == 3 ||
            attribute == 5 ) // zero out motion in y
        {
          for (int j = 0; j < nd; j++)
          {
           gridfuncLSBoundIndicator[ vdofs[j+nd] ] = 1.0;
          }
        }
        else if (attribute == 2 ||
            attribute == 4 ||
            attribute == 6 ) // zero out in x
        {
          for (int j = 0; j < nd; j++)
          {
            gridfuncLSBoundIndicator[ vdofs[j] ] = 1.0;
          }
        }
      }
      else
      {
        if (attribute == 1 ||
            attribute == 3 ) // zero out motion in y
        {
          for (int j = 0; j < nd; j++)
          {
            gridfuncLSBoundIndicator[ vdofs[j+nd] ] = 1.0;
          }
        }
        else if (attribute == 2 ||
            attribute == 4 ) // zero out in x
        {
          for (int j = 0; j < nd; j++)
          {
            gridfuncLSBoundIndicator[ vdofs[j] ] = 1.0;
          }
        }
      }
    }
  }
  else
  {
    for (int i = 0; i < PMesh->GetNBE(); i++)
    {
      Element * tEle = PMesh->GetBdrElement(i);
      int attribute = tEle->GetAttribute();
      pfespace->GetBdrElementVDofs(i, vdofs);
      const int nd = pfespace->GetBE(i)->GetDof();

      if (attribute == 2) // zero out motion in y
      {
        for (int j = 0; j < nd; j++)
        {
          gridfuncLSBoundIndicator[ vdofs[j+nd] ] = 1.0;
          if (bndr_fix) {
            gridfuncLSBoundIndicator[ vdofs[j+0*nd] ] = 1.0; // stops all motion
          }
        }
      }
      else if (attribute == 1) // zero out in x
      {
        for (int j = 0; j < nd; j++)
        {
          gridfuncLSBoundIndicator[ vdofs[j] ] = 1.0;
          if (bndr_fix)
          {
            gridfuncLSBoundIndicator[ vdofs[j+nd] ] = 1.0; // stops all motion
          }
        }
      }
      else if (dim == 3 && attribute == 3) // zero out in z
      {
        for (int j = 0; j < nd; j++)
        {
          gridfuncLSBoundIndicator[ vdofs[j+2*nd] ] = 1.0;
        }
      }
    }
  }

  gridfuncOptVar.SetTrueVector();
  gridfuncLSBoundIndicator.SetTrueVector();

  Vector & trueOptvar = gridfuncOptVar.GetTrueVector();

  const int nbattr = PMesh->bdr_attributes.Max();
  std::vector<std::pair<int, double>> essentialBC(nbattr);
  std::vector<std::pair<int, int>> essentialBCfilter(nbattr);
  if( physics == 1 )
  {
    essentialBC.resize(1);
    essentialBC[0] = {4, 0};
  }
  else
  {
    for (int i = 0; i < nbattr; i++)
    {
      essentialBC[i] = {i+1, 0};
    }
  }

  if (strcmp(mesh_file, "null.mesh") == 0)
  {
    essentialBCfilter[0] = {1, 1};
    essentialBCfilter[1] = {2, 0};
    essentialBCfilter[2] = {3, 1};
    essentialBCfilter[3] = {4, 0};
  }
  else if( physics ==1 )
  {
    essentialBCfilter[0] = {1, 1};
    essentialBCfilter[1] = {2, 0};
    essentialBCfilter[2] = {3, 1};
    essentialBCfilter[3] = {4, 0};
    essentialBCfilter[4] = {5, 1};
    essentialBCfilter[5] = {6, 0};
  }
  else
  {
    essentialBCfilter[0] = {1, 0};
    if (nbattr > 1)
    {
      essentialBCfilter[1] = {2, 1};
      if (dim == 3 && nbattr > 2)
      {
        essentialBCfilter[2] = {3, 2};
      }
    }
    if (bndr_fix)
    {
      essentialBCfilter.resize(2);
      essentialBCfilter[1] = {1,1};
    }
  }
  // MFEM_ABORT(" ");

  const IntegrationRule &ir =
      irules->Get(pfespace->GetFE(0)->GetGeomType(), quad_order);
  MMA* mma = nullptr;
#ifdef MFEM_USE_PETSC
  NativeMMA* mmaPetsc = nullptr;
#endif
    // NativeMMA* mma = nullptr;
  TMOP_MMA *tmma = new TMOP_MMA(MPI_COMM_WORLD, trueOptvar.Size(), 0,
                                 trueOptvar, ir);
  {
#ifdef MFEM_USE_PETSC
    double a=0.0;
    double c=1000.0;
    double d=0.0;
    mmaPetsc=new NativeMMA(MPI_COMM_WORLD,1, objgrad,&a,&c,&d);
#else
    mma=new MMA(MPI_COMM_WORLD, trueOptvar.Size(), 0, trueOptvar);
#endif
  }

if (myid == 0) {
  switch (qoiType) {
  case 0:
    std::cout<<" L2 Error"<<std::endl;
    break;
  case 1:
    std::cout<<" H1 semi-norm Error"<<std::endl;
    break;
  case 2:
    std::cout<<" ZZ Error"<<std::endl;
    break;
  case 3:
    std::cout<<" Avg Error"<<std::endl;;
    break;
  case 4:
    std::cout<<" Energy"<<std::endl;;
    break;
  case 5:
    std::cout<<" Global ZZ"<<std::endl;
    break;
  case 7:
    std::cout<<" Struct Compliance"<<std::endl;;
    break;
  default:
    std::cout << "Unknown Error Coeff: " << qoiType << std::endl;
  }
}


  Array<int> neumannBdr(PMesh->bdr_attributes.Max());
  neumannBdr = 0; neumannBdr[bcNeuman] = 1;

  VectorCoefficient *loadFuncGrad = new VectorFunctionCoefficient(dim,
                                                              trueLoadFuncGrad);
  VectorCoefficient *trueSolutionGrad =
                          new VectorFunctionCoefficient(dim, trueSolGradFunc);
  MatrixCoefficient *trueSolutionHess = new
                                MatrixFunctionCoefficient(dim,trueHessianFunc);
  VectorCoefficient *trueSolutionHessV =
                          new VectorFunctionCoefficient(dim*dim, trueHessianFunc_v);
  PhysicsSolverBase * solver = nullptr;
  PhysicsSolverBase * solver_ref = nullptr;
  PhysicsSolverBase * solver_strong = nullptr;
  QuantityOfInterest QoIEvaluator(PMesh, qoiType, mesh_poly_deg, physics_deg,neumannBdr, physicsdim);
  NodeAwareTMOPQuality MeshQualityEvaluator(PMesh, mesh_poly_deg, metric, target_c2);
  Coefficient *trueSolution = new FunctionCoefficient(trueSolFunc);
  Coefficient *QCoef = new FunctionCoefficient(loadFunc);


  VectorArrayCoefficient tractionLoad(PMesh->SpaceDimension());
  tractionLoad.Set(1, QCoef);
  tractionLoad.Set(0, new ConstantCoefficient(0.0));

  if( physics ==0)
  {
    Diffusion_Solver * diffsolver = new Diffusion_Solver(PMesh, essentialBC, mesh_poly_deg, physics_deg, trueSolution, weakBC, loadFuncGrad);
    diffsolver->SetManufacturedSolution(QCoef);
    diffsolver->setTrueSolGradCoeff(trueSolutionGrad);

    Diffusion_Solver * diffsolver_strong = new Diffusion_Solver(PMesh, essentialBC, mesh_poly_deg, physics_deg, trueSolution, false, loadFuncGrad);
    diffsolver_strong->SetManufacturedSolution(QCoef);
    diffsolver_strong->setTrueSolGradCoeff(trueSolutionGrad);

    solver = diffsolver;
    solver_strong = diffsolver_strong;

    QoIEvaluator.setTrueSolCoeff( trueSolution );
    // if(qoiType == QoIType::ENERGY){QoIEvaluator.setTrueSolCoeff( QCoef );}
    QoIEvaluator.setTrueSolGradCoeff(trueSolutionGrad);
    QoIEvaluator.setTrueSolHessCoeff(trueSolutionHess);
    QoIEvaluator.setTrueSolHessCoeff(trueSolutionHessV);
    QoIEvaluator.SetManufacturedSolution(QCoef);
    QoIEvaluator.SetManufacturedSolutionGrad(loadFuncGrad);
  }
  else if(physics ==1)
  {
    //Elasticity_Solver * elasticitysolver = new Elasticity_Solver(PMesh, dirichletBC, tractionBC, mesh_poly_deg);
    Elasticity_Solver * elasticitysolver = new Elasticity_Solver(PMesh, essentialBC, neumannBdr, mesh_poly_deg);
    elasticitysolver->SetLoad(&tractionLoad);

    solver = elasticitysolver;

    QoIEvaluator.setTractionCoeff(&tractionLoad);

    Elasticity_Solver * elasticitysolver_ref = new Elasticity_Solver(PMesh_ref, essentialBC, neumannBdr, mesh_poly_deg);
    elasticitysolver_ref->SetLoad(&tractionLoad);

    solver_ref = elasticitysolver_ref;
  }

  //std::vector<std::pair<int, double>> essentialBC_filter(0);
  FunctionCoefficient leftrightwalls(&tanh_left_right_walls);
  ProductCoefficient filterRadiusCoeff(filterRadius, leftrightwalls);
  VectorHelmholtz *filterSolver;
  if (metric_id == 107)
  {
    // filterSolver = new VectorHelmholtz(PMesh, essentialBCfilter, &filterRadiusCoeff, mesh_poly_deg);
    filterSolver = new VectorHelmholtz(PMesh, essentialBCfilter, filterRadius, mesh_poly_deg, mesh_poly_deg);
  }
  else
  {
    filterSolver = new VectorHelmholtz(PMesh, essentialBCfilter, filterRadius, mesh_poly_deg, mesh_poly_deg);
  }

  QoIEvaluator.SetIntegrationRules(&IntRulesLo, quad_order2);
  x_gf.ProjectCoefficient(*trueSolution);

  Diffusion_Solver solver_FD1(PMesh, essentialBC, mesh_poly_deg,  physics_deg, trueSolution, weakBC);
  Diffusion_Solver solver_FD2(PMesh, essentialBC, mesh_poly_deg,  physics_deg, trueSolution, weakBC);
  solver_FD1.SetManufacturedSolution(QCoef);
  solver_FD2.SetManufacturedSolution(QCoef);

  QuantityOfInterest QoIEvaluator_FD1(PMesh, qoiType, 1, physics_deg);
  QuantityOfInterest QoIEvaluator_FD2(PMesh, qoiType, 1, physics_deg);

  ParaViewDataCollection paraview_dc("MeshOptimizer", PMesh);
  paraview_dc.SetLevelsOfDetail(1);
  paraview_dc.SetDataFormat(VTKFormat::BINARY);
  paraview_dc.SetHighOrderOutput(true);

  //
  ParGridFunction & discreteSol = solver->GetSolution();
  Vector maxdisp_ref, maxdisp_init, maxdisp_opt;
  discreteSol.ProjectCoefficient(*trueSolution);
  if (visualization)
  {
      socketstream vis;
      common::VisualizeField(vis, "localhost", 19916, discreteSol,
                            "Initial Projected Solution", 0, 0, 400, 400, "jRmclAppppppppppppp]]]]]]]]]]]]]]]");
  }
  {
    solver->SetDesignVarFromUpdatedLocations(x);
    solver->FSolve();
    discreteSol = solver->GetSolution();
    if (solver_strong)
    {
      solver_strong->SetDesignVarFromUpdatedLocations(x);
      solver_strong->FSolve();
    }
    if (physics == 1)
    {
      GetMaxDisplacement(&discreteSol, maxdisp_init);
    }
    if (visualization)
    {
        socketstream vis;
        common::VisualizeField(vis, "localhost", 19916, discreteSol,
                              "Initial Solver Solution", 0, 480, 400, 400, "jRmclAppppppppppppp]]]]]]]]]]]]]]]");
    }
  }
  double strain_energy_ref = 0.0;
  double comp_ref;
  if (physics == 1)
  {
    GridFunction *x_ref = PMesh_ref->GetNodes();
    solver_ref->SetDesignVarFromUpdatedLocations(*x_ref);
    solver_ref->FSolve();
    ParGridFunction &discreteSol_ref = solver_ref->GetSolution();
    ParFiniteElementSpace tspace_ref(PMesh_ref, x_ref->FESpace()->FEColl(), 1);
    ParGridFunction tGF_ref(&tspace_ref);
    ParFiniteElementSpace tspace_grad_ref(PMesh_ref, x_ref->FESpace()->FEColl(), dim);
    ParGridFunction tGF_grad_ref(&tspace_grad_ref);

    if (visualization)
    {
        socketstream vis;
        common::VisualizeField(vis, "localhost", 19916, discreteSol_ref,
                              "Initial Solver Solution", 0, 960, 400, 400, "jRmclAppppppppppppp]]]]]]]]]]]]]]]");
    }
    GetMaxDisplacement(&discreteSol_ref, maxdisp_ref);

    tStraincoeff_ref.SetU(&discreteSol_ref);
    tGF_ref.ProjectCoefficient(tStraincoeff_ref);
    strain_energy_ref = tGF_ref.ComputeIntegral();
    GetScalarDerivative(&tGF_ref, &tGF_grad_ref, dim);

    VisItDataCollection *visdc = new VisItDataCollection("tmop-pde-ref"+std::to_string(jobid), PMesh_ref);
    visdc->RegisterField("solution", &(solver_ref->GetSolution()));
    visdc->RegisterField("strain-energy-density", &tGF_ref);
    visdc->RegisterField("strain-energy-density-grad", &tGF_grad_ref);
    visdc->SetCycle(0);
    visdc->SetTime(0.0);
    visdc->Save();
    // MFEM_ABORT(" ");

    QuantityOfInterest QoIEvaluator_ref(PMesh_ref, qoiType, mesh_poly_deg, physics_deg,neumannBdr, physicsdim);
    QoIEvaluator_ref.setTractionCoeff(&tractionLoad);
    QoIEvaluator_ref.SetDesignVarFromUpdatedLocations( *x_ref );
    QoIEvaluator_ref.SetDiscreteSol( discreteSol_ref );
    QoIEvaluator_ref.SetIntegrationRules(&IntRulesLo, quad_order);
    comp_ref = QoIEvaluator_ref.EvalQoI();
    if (max_it == 1)
    {
      if (myid == 0)
      {
        std::cout << "Reference maximum displacement: " << maxdisp_ref(0) << " " << maxdisp_ref(1) << " " << maxdisp_ref(2) << std::endl;
        std::cout << "Compliance Ref: " << comp_ref << std::endl;
      }
      MFEM_ABORT(" ");
    }
  }

  x.SetTrueVector();
  discreteSol.ComputeElementL2Errors(*trueSolution, tGF_l2_err);
  if (physics == 0)
  {
    discreteSol.ComputeElementGradErrors(trueSolutionGrad, tGF_grad);
  }
  if (solver_strong)
  {
    solver_strong->GetSolution().ComputeElementL2Errors(*trueSolution, tGF_l2_err);
    solver_strong->GetSolution().ComputeElementGradErrors(trueSolutionGrad, tGF_grad_err);
  }

  double init_strain_energy = 0.0;
  if (physics == 1)
  {
    tStraincoeff.SetU(&(solver->GetSolution()));
    tGF.ProjectCoefficient(tStraincoeff	);
    GetScalarDerivative(&tGF, &tGF_grad, dim);
    init_strain_energy = tGF.ComputeIntegral();
  }
  VisItDataCollection *visdc = new VisItDataCollection("tmop-pde"+std::to_string(jobid), PMesh);
  visdc->RegisterField("solution", &(solver->GetSolution()));
  VisItDataCollection *visdcminl2 = new VisItDataCollection("tmop-pde-bestl2-"+std::to_string(jobid), PMesh);
  visdcminl2->RegisterField("solution", &(solver->GetSolution()));  VisItDataCollection *visdcmingrad = new VisItDataCollection("tmop-pde-bestgrad-"+std::to_string(jobid), PMesh);
  visdcmingrad->RegisterField("solution", &(solver->GetSolution()));
  if (physics == 1)
  {
    visdc->RegisterField("strain-energy-density", &tGF);
    visdc->RegisterField("strain-energy-density-grad", &tGF_grad);
  }
  else
  {
    visdc->RegisterField("l2-error", &tGF_l2_err);
    visdcminl2->RegisterField("l2-error", &tGF_l2_err);
    visdcmingrad->RegisterField("l2-error", &tGF_grad_err);
  }
  visdc->SetCycle(0);
  visdc->SetTime(0.0);
  visdc->Save();
  int save_freq = 10;

  double comp_init, comp_final;

  if (method == 0)
  {
    auto init_l2_error = discreteSol.ComputeL2Error(*trueSolution);
    auto init_grad_error = discreteSol.ComputeGradError(trueSolutionGrad);
    auto init_h1_error = discreteSol.ComputeH1Error(trueSolution, trueSolutionGrad);
    if (solver_strong)
    {
      ParGridFunction &discreteSol_strong = solver_strong->GetSolution();
      init_l2_error = discreteSol_strong.ComputeL2Error(*trueSolution);
      init_grad_error = discreteSol_strong.ComputeGradError(trueSolutionGrad);
      init_h1_error = discreteSol_strong.ComputeH1Error(trueSolution, trueSolutionGrad);
    }

    ParNonlinearForm a(pfespace);
    a.AddDomainIntegrator(tmop_integ);
    {
      Array<int> ess_bdr(PMesh->bdr_attributes.Max());
      ess_bdr = 1;
      //a.SetEssentialBC(ess_bdr);
    }
    IterativeSolver::PrintLevel newton_print;
    newton_print.Errors().Warnings().Iterations();
    // set the TMOP Integrator
    tmma->SetOperator(a);
    // Set change limits on dx
    tmma->SetUpperBound(max_ch);
    tmma->SetLowerBound(max_ch);
    // Set true vector so that it can be zeroed out
    {
      Vector & trueBounds = gridfuncLSBoundIndicator.GetTrueVector();
      tmma->SetTrueDofs(trueBounds);
    }
    // Set QoI and Solver and weight
    if (weight_1 != 0.0)
    {
      tmma->SetQuantityOfInterest(&QoIEvaluator);
      tmma->SetDiffusionSolver(reinterpret_cast<Diffusion_Solver*>(solver));       // TODO change to base class
      if (solver_strong)
      {
        tmma->SetDiffusionSolverStrong(reinterpret_cast<Diffusion_Solver*>(solver_strong));
      }
      tmma->SetQoIWeight(weight_1);
      tmma->SetVectorHelmholtzFilter(filterSolver);
    }

    // Set min jac
    tmma->SetMinimumDeterminantThreshold(1e-7);

    // Set line search factors
    tmma->SetLineSearchNormFactor(ls_norm_fac);
    tmma->SetLineSearchEnergyFactor(ls_energy_fac);

    tmma->SetPrintLevel(newton_print);

    const real_t init_energy = tmma->GetEnergy(x.GetTrueVector(), true);
    const real_t init_metric_energy = tmma->GetEnergy(x.GetTrueVector(), false);
    const real_t init_qoi_energy = init_energy - init_metric_energy;

    // Set max # iterations
    bool save_after_every_iteration = true;
    if (save_after_every_iteration)
    {
      tmma->SetDataCollectionObjectandMesh(visdc, PMesh, save_freq);
      tmma->SetVIsitDataCollectionForMinErrors(visdcminl2, visdcmingrad, &tGF_l2_err, &tGF_grad_err);
    }
    tmma->SetMaxIter(max_it);
    if (filter)
    {
      tmma->MultFilter(x.GetTrueVector());
    }
    else
    {
      tmma->Mult(x.GetTrueVector());
    }
    x.SetFromTrueVector();

    if (solver_strong)
    {
      solver_strong->SetDesignVarFromUpdatedLocations(x);
      solver_strong->FSolve();
      solver_strong->GetSolution().ComputeElementL2Errors(*trueSolution, tGF_l2_err);
      solver_strong->GetSolution().ComputeElementGradErrors(trueSolutionGrad, tGF_grad_err);
    }

    int solver_done_iter = tmma->GetNumIterations();

    if (!save_after_every_iteration)
    {
      if (physics == 1)
      {
        tStraincoeff.SetU(&(solver->GetSolution()));
        tGF.ProjectCoefficient(tStraincoeff	);
        GetScalarDerivative(&tGF, &tGF_grad, dim);
      }
      visdc->SetCycle(1);
      visdc->SetTime(1.0);
      visdc->Save();
    }
    else if (solver_done_iter != max_it)
    {
      int cycle_count = tmma->GetVisCount();
      visdc->SetCycle(cycle_count++);
      visdc->SetTime(cycle_count*1.0);
      visdc->Save();
    }

    // Visualize the mesh displacement.
    if (visualization)
    {
      x0 -= x;
      socketstream vis;
      common::VisualizeField(vis, "localhost", 19916, x0,
                              "Displacements", 800, 000, 400, 400, "jRmclAppppppppppppp]]]]]]]]]]]]]]]");

      ParaViewDataCollection paraview_dc("NativeMeshOptimizer", PMesh);
      paraview_dc.SetLevelsOfDetail(1);
      paraview_dc.SetDataFormat(VTKFormat::BINARY);
      paraview_dc.SetHighOrderOutput(true);
      paraview_dc.SetCycle(0);
      paraview_dc.SetTime(1.0);
      //paraview_dc.RegisterField("Solution",&x_gf);
      paraview_dc.Save();
    }

    {
      ostringstream mesh_name;
      mesh_name << "optimized.mesh";
      ofstream mesh_ofs(mesh_name.str().c_str());
      mesh_ofs.precision(8);
      PMesh->PrintAsSerial(mesh_ofs);
    }


    solver->SetDesignVarFromUpdatedLocations(x);
    solver->FSolve();
    discreteSol = solver->GetSolution();
    if (visualization)
    {
        socketstream vis;
        common::VisualizeField(vis, "localhost", 19916, discreteSol,
                              "Final Solver Solution", 400, 480, 400, 400, "jRmclAppppppppppppp]]]]]]]]]]]]]]]");
    }

    auto final_l2_error = discreteSol.ComputeL2Error(*trueSolution);
    auto final_grad_error = discreteSol.ComputeGradError(trueSolutionGrad);
    auto final_h1_error = discreteSol.ComputeH1Error(trueSolution, trueSolutionGrad);
    if (solver_strong)
    {
      solver_strong->SetDesignVarFromUpdatedLocations(x);
      solver_strong->FSolve();
      // ParGridFunction &discreteSol_strong = solver_strong->GetSolution();
      // final_l2_error = discreteSol_strong.ComputeL2Error(*trueSolution);
      // final_grad_error = discreteSol_strong.ComputeGradError(trueSolutionGrad);
      // final_h1_error = discreteSol_strong.ComputeH1Error(trueSolution, trueSolutionGrad);
    }
    const real_t final_energy = tmma->GetEnergy(x.GetTrueVector(), true);
    const real_t final_metric_energy = tmma->GetEnergy(x.GetTrueVector(), false);
    const real_t final_qoi_energy = final_energy - final_metric_energy;

    discreteSol.ProjectCoefficient(*trueSolution);
    if (visualization)
    {
        socketstream vis;
        common::VisualizeField(vis, "localhost", 19916, discreteSol,
                              "Final Projected Solution", 400, 000, 400, 400, "jRmclAppppppppppppp]]]]]]]]]]]]]]]");
    }
    if (myid == 0)
    {
      std::cout << "Initial L2 error: " << " " << init_l2_error << " " << std::endl;
      std::cout << "Final   L2 error: " << " " << final_l2_error << " " << std::endl;

      std::cout << "Initial Grad error: " << " " << init_grad_error << " " << std::endl;
      std::cout << "Final   Grad error: " << " " << final_grad_error << " " << std::endl;

      std::cout << "Initial H1 error: " << " " << init_h1_error << " " << std::endl;
      std::cout << "Final   H1 error: " << " " << final_h1_error << " " << std::endl;

      std::cout << "Initial Total/Metric/QOI Energy: " << init_energy << " " << init_metric_energy << " " << init_qoi_energy << std::endl;
      std::cout << "Final   Total/Metric/QOI Energy: " << final_energy << " " << final_metric_energy << " " << final_qoi_energy << std::endl;
      std::cout << "Initial metric/qoi energy (unscaled): " << init_metric_energy/weight_tmop << " " <<
      init_qoi_energy/weight_1 << " " << std::endl;
      std::cout << "Final metric/qoi energy (unscaled): " << final_metric_energy/weight_tmop << " " <<
      final_qoi_energy/weight_1 << " " << std::endl;
    }

    int ne_glob = PMesh->GetGlobalNE();
    real_t min_l2_solver, min_grad_solver;
    int min_err_iter;
    tmma->GetMinErrInfo(min_l2_solver, min_grad_solver, min_err_iter);
    if (myid == 0)
    {
      std::ostringstream printit;
      printit << qoitype << " "  << ftype << " " <<
                  mesh_poly_deg << " " <<
                  init_mesh_size << " " << ne_glob << " " <<
                  init_l2_error << " " << init_grad_error << " " << final_l2_error << " " << final_grad_error << " " << min_l2_solver << " " << min_grad_solver <<
                  std::endl;
      std::cout << "k10info: " << printit.str();
      std::ofstream outfile("poisson_error_info.txt", std::ios::app);
      if (outfile.is_open()) {
        outfile << jobid << " " << solver_done_iter << " " << printit.str();
        outfile.close();
      } else {
          std::cerr << "Failed to open file.\n";
      }
    }

    if (visualization && adapt_coeff)
    {

         VisVectorField(adapt_coeff, PMesh, &orifield);
        socketstream vis;
        common::VisualizeField(vis, "localhost", 19916, orifield,
                              "Orientation", 800, 480, 400, 400, "jRmclAevvppp]]]]]]]]]]]]]]]");
          visdcori->SetCycle(1);
          visdcori->SetTime(1.0);
          visdcori->Save();
    }
  }
  else
  {
    int cycle_count = 1;
    double final_strain_energy = 0.0;
    for(int i=1;i<max_it;i++)
    {
      filterSolver->setLoadGridFunction(gridfuncOptVar);
      filterSolver->FSolve();
      ParGridFunction & filteredDesign = filterSolver->GetSolution();

      solver->SetDesign( filteredDesign );
      solver->FSolve();

      ParGridFunction & discreteSol = solver->GetSolution();

      QoIEvaluator.SetDesign( filteredDesign );
      MeshQualityEvaluator.SetDesign( filteredDesign );

      QoIEvaluator.SetDiscreteSol( discreteSol );
      QoIEvaluator.SetIntegrationRules(&IntRulesLo, quad_order);

      double ObjVal = QoIEvaluator.EvalQoI();
      if (i == 1)
      {
        comp_init = ObjVal;
      }
      else if (i == max_it-1)
      {
        comp_final = ObjVal;
      }
      double meshQualityVal = MeshQualityEvaluator.EvalQoI();

      double val = weight_1 * ObjVal+ weight_tmop * meshQualityVal;

      QoIEvaluator.EvalQoIGrad();
      MeshQualityEvaluator.EvalQoIGrad();

      ParLinearForm * dQdu = QoIEvaluator.GetDQDu();
      ParLinearForm * dQdxExpl = QoIEvaluator.GetDQDx();
      ParLinearForm * dMeshQdxExpl = MeshQualityEvaluator.GetDQDx();

      solver->ASolve( *dQdu );

      ParLinearForm * dQdxImpl = solver->GetImplicitDqDx();

      ParLinearForm dQdx(pfespace); dQdx = 0.0;
      ParLinearForm dQdx_physics(pfespace); dQdx_physics = 0.0;
      ParLinearForm dQdx_filtered(pfespace); dQdx_filtered = 0.0;
      dQdx_physics.Add(1.0, *dQdxExpl);
      dQdx_physics.Add(1.0, *dQdxImpl);

      dQdx_filtered.Add(weight_1, *dQdxExpl);
      dQdx_filtered.Add(weight_1, *dQdxImpl);
      dQdx_filtered.Add(weight_tmop, *dMeshQdxExpl);

      HypreParVector *truedQdx_physics = dQdx_physics.ParallelAssemble();
      ParGridFunction dQdx_physicsGF(pfespace, truedQdx_physics);

      //std::cout << dQdx_filtered.Norml2() << " k101-filt1\n";
      filterSolver->ASolve(dQdx_filtered);
      ParLinearForm * dQdxImplfilter = filterSolver->GetImplicitDqDx();

      dQdx.Add(1.0, *dQdxImplfilter);
      //std::cout << dQdxImplfilter->Norml2() << " k101-filt2\n";

      HypreParVector *truedQdx = dQdx.ParallelAssemble();

      HypreParVector *truedQdx_Expl = dQdxExpl->ParallelAssemble();
      HypreParVector *truedQdx_Impl = dQdxImpl->ParallelAssemble();

      // Construct grid function from hypre vector
      ParGridFunction dQdx_ExplGF(pfespace, truedQdx_Expl);
      ParGridFunction dQdx_ImplGF(pfespace, truedQdx_Impl);


      objgrad = *truedQdx;

      //----------------------------------------------------------------------------------------------------------

      if(dQduFD)
      {
        double epsilon = 1e-8;
        ParGridFunction tFD_sens(fespace_scalar); tFD_sens = 0.0;
        for( int Ia = 0; Ia<discreteSol.Size(); Ia++)
        {
          if (myid == 0)
          {
            std::cout<<"iter: "<< Ia<< " out of: "<<discreteSol.Size() <<std::endl;
          }
          discreteSol[Ia] +=epsilon;

          // QoIEvaluator_FD1(PMesh, qoiType, 1);
          QoIEvaluator_FD1.setTrueSolCoeff(  trueSolution );
          if(qoiType == QoIType::ENERGY){QoIEvaluator_FD1.setTrueSolCoeff( QCoef );}
          QoIEvaluator_FD1.setTrueSolGradCoeff(trueSolutionGrad);
          QoIEvaluator_FD1.SetDesign( gridfuncOptVar );
          QoIEvaluator_FD1.SetDiscreteSol( discreteSol );
          QoIEvaluator_FD1.SetNodes(x0);
          QoIEvaluator_FD1.SetIntegrationRules(&IntRulesLo, quad_order);

          double ObjVal_FD1 = QoIEvaluator_FD1.EvalQoI();

          discreteSol[Ia] -=2.0*epsilon;

          QoIEvaluator_FD2.setTrueSolCoeff(  trueSolution );
          if(qoiType == QoIType::ENERGY){QoIEvaluator_FD2.setTrueSolCoeff( QCoef );}
          QoIEvaluator_FD2.setTrueSolGradCoeff(trueSolutionGrad);
          QoIEvaluator_FD2.SetDesign( gridfuncOptVar );
          QoIEvaluator_FD2.SetDiscreteSol( discreteSol );
          QoIEvaluator_FD2.SetNodes(x0);
          QoIEvaluator_FD2.SetIntegrationRules(&IntRulesLo, quad_order);

          double ObjVal_FD2 = QoIEvaluator_FD2.EvalQoI();

          discreteSol[Ia] +=epsilon;

          tFD_sens[Ia] = (ObjVal_FD1-ObjVal_FD2)/(2.0*epsilon);
        }
        dQdu->Print();
        std::cout<<"  ----------  FD Diff ------------"<<std::endl;
        tFD_sens.Print();

        std::cout<<"  ---------- dQdu Analytic - FD Diff ------------"<<std::endl;
        ParGridFunction tFD_diff(fespace_scalar); tFD_diff = 0.0;
        tFD_diff = *dQdu;
        tFD_diff -=tFD_sens;
        //tFD_diff.Print();
        std::cout<<"norm: "<<tFD_diff.Norml2()<<std::endl;
      }

      if(dQdxFD)
      {
        // nodes are p
        // det(J) is order d*p-1
        double epsilon = 1e-8;
        ParGridFunction tFD_sens(pfespace); tFD_sens = 0.0;
        Array<double> GLLVec;
        int nqpts;
        {
          const IntegrationRule *ir = &IntRulesLo.Get(Geometry::SQUARE, 8);
          nqpts = ir->GetNPoints();
          // std::cout << nqpts << " k10c\n";
          for (int e = 0; e < PMesh->GetNE(); e++)
          {
            ElementTransformation *T = PMesh->GetElementTransformation(e);
            for (int q = 0; q < ir->GetNPoints(); q++)
            {
              const IntegrationPoint &ip = ir->IntPoint(q);
              T->SetIntPoint(&ip);
              double disc_val = discreteSol.GetValue(e, ip);
              double exact_val = trueSolution->Eval( *T, ip );
              GLLVec.Append(disc_val-exact_val);
            }
          }
        }
        std::cout << nqpts << " " << GLLVec.Size() << " k10c\n";
        // MFEM_ABORT(" ");

        for( int Ia = 0; Ia<gridfuncOptVar.Size(); Ia++)
        {
          if(gridfuncLSBoundIndicator[Ia] == 1.0)
          {
            (*dQdxExpl)[Ia] = 0.0;

            continue;
          }

          std::cout<<"iter: "<< Ia<< " out of: "<<gridfuncOptVar.Size() <<std::endl;
          double fac = 1.0-gridfuncLSBoundIndicator[Ia];
          gridfuncOptVar[Ia] +=(fac)*epsilon;

          QuantityOfInterest QoIEvaluator_FD1(PMesh, qoiType, 1,physics_deg);
          QoIEvaluator_FD1.setTrueSolCoeff(  trueSolution );
          if(qoiType == QoIType::ENERGY){QoIEvaluator_FD1.setTrueSolCoeff( QCoef );}
          QoIEvaluator_FD1.setTrueSolGradCoeff(trueSolutionGrad);
          QoIEvaluator_FD1.SetDesign( gridfuncOptVar );
          QoIEvaluator_FD1.SetDiscreteSol( discreteSol );
          QoIEvaluator_FD1.SetNodes(x0);
          QoIEvaluator_FD1.SetGLLVec(GLLVec);
          QoIEvaluator_FD1.SetNqptsPerEl(nqpts);
          QoIEvaluator_FD1.SetIntegrationRules(&IntRulesLo, quad_order);

          double ObjVal_FD1 = QoIEvaluator_FD1.EvalQoI();

          gridfuncOptVar[Ia] -=(fac)*2.0*epsilon;

          QuantityOfInterest QoIEvaluator_FD2(PMesh, qoiType, 1,physics_deg);
          QoIEvaluator_FD2.setTrueSolCoeff(  trueSolution );
          // QoIEvaluator_FD2.setTrueSolCoeff(  &zerocoeff );
          if(qoiType == QoIType::ENERGY){QoIEvaluator_FD2.setTrueSolCoeff( QCoef );}
          QoIEvaluator_FD2.setTrueSolGradCoeff(trueSolutionGrad);
          QoIEvaluator_FD2.SetDesign( gridfuncOptVar );
          QoIEvaluator_FD2.SetDiscreteSol( discreteSol );
          QoIEvaluator_FD2.SetNodes(x0);
          QoIEvaluator_FD2.SetGLLVec(GLLVec);
          QoIEvaluator_FD2.SetNqptsPerEl(nqpts);
          QoIEvaluator_FD2.SetIntegrationRules(&IntRulesLo, quad_order);

          double ObjVal_FD2 = QoIEvaluator_FD2.EvalQoI();

          gridfuncOptVar[Ia] +=(fac)*epsilon;

          tFD_sens[Ia] = (ObjVal_FD1-ObjVal_FD2)/(2.0*epsilon);
        }

        dQdxExpl->Print();
        std::cout<<"  ----------  FD Diff ------------"<<std::endl;
        tFD_sens.Print();

        std::cout<<"  ---------- dQdx Analytic - FD Diff ------------"<<std::endl;
        ParGridFunction tFD_diff(pfespace); tFD_diff = 0.0;
        tFD_diff = *dQdxExpl;
        tFD_diff -=tFD_sens;
        tFD_diff.Print();
        std::cout<<"norm: "<<tFD_diff.Norml2()<<std::endl;
        for( int Ia = 0; Ia<gridfuncOptVar.Size(); Ia++)
        {
          tFD_diff[Ia] *= (1.0-gridfuncLSBoundIndicator[Ia]);
        }
        // tFD_diff.Print();
        std::cout<<"norm: "<<tFD_diff.Norml2()<<std::endl;
      }

      if(dQdxFD_global)
      {
        double epsilon = 1e-8;
        ParGridFunction tFD_sens(pfespace); tFD_sens = 0.0;
        for( int Ia = 0; Ia<gridfuncOptVar.Size(); Ia++)
        {
          if(gridfuncLSBoundIndicator[Ia] == 1.0)
          {
            dQdx_physics[Ia] = 0.0;
            dQdx[Ia] = 0.0;

            continue;
          }
          std::cout<<"iter: "<< Ia<< " out of: "<<gridfuncOptVar.Size() <<std::endl;
          double fac = 1.0-gridfuncLSBoundIndicator[Ia];
          gridfuncOptVar[Ia] +=fac*epsilon;

          solver_FD1.SetDesign( gridfuncOptVar );
          solver_FD1.FSolve();
          ParGridFunction & discreteSol_1 = solver_FD1.GetSolution();

          QoIEvaluator_FD1.setTrueSolCoeff(  trueSolution );
          if(qoiType == QoIType::ENERGY){QoIEvaluator_FD1.setTrueSolCoeff( QCoef );}
          QoIEvaluator_FD1.setTrueSolGradCoeff(trueSolutionGrad);
          QoIEvaluator_FD1.SetDesign( gridfuncOptVar );
          QoIEvaluator_FD1.SetDiscreteSol( discreteSol_1 );
          QoIEvaluator_FD1.SetNodes(x0);
          QoIEvaluator_FD1.SetIntegrationRules(&IntRulesLo, quad_order);

          double ObjVal_FD1 = QoIEvaluator_FD1.EvalQoI();

          gridfuncOptVar[Ia] -=fac*2.0*epsilon;

          solver_FD2.SetDesign( gridfuncOptVar );
          solver_FD2.FSolve();
          ParGridFunction & discreteSol_2 = solver_FD2.GetSolution();

          QoIEvaluator_FD2.setTrueSolCoeff(  trueSolution );
          if(qoiType == QoIType::ENERGY){QoIEvaluator_FD2.setTrueSolCoeff( QCoef );}
          QoIEvaluator_FD2.setTrueSolGradCoeff(trueSolutionGrad);
          QoIEvaluator_FD2.SetDesign( gridfuncOptVar );
          QoIEvaluator_FD2.SetDiscreteSol( discreteSol_2 );
          QoIEvaluator_FD2.SetNodes(x0);
          QoIEvaluator_FD2.SetIntegrationRules(&IntRulesLo, quad_order);

          double ObjVal_FD2 = QoIEvaluator_FD2.EvalQoI();

          gridfuncOptVar[Ia] +=fac*epsilon;

          tFD_sens[Ia] = (ObjVal_FD1-ObjVal_FD2)/(2.0*epsilon);
        }

        dQdx.Print();
        std::cout<<"  ----------  FD Diff - Global ------------"<<std::endl;
        tFD_sens.Print();

        std::cout<<"  ---------- dQdx Analytic - FD Diff ------------"<<std::endl;
        ParGridFunction tFD_diff(pfespace); tFD_diff = 0.0;
        tFD_diff = dQdx;
        tFD_diff -=tFD_sens;
        tFD_diff.Print();
        std::cout<<"norm: "<<tFD_diff.Norml2()<<std::endl;
        for( int Ia = 0; Ia<gridfuncOptVar.Size(); Ia++)
        {
          tFD_diff[Ia] *= (1.0-gridfuncLSBoundIndicator[Ia]);
        }
        // tFD_diff.Print();
        std::cout<<"norm: "<<tFD_diff.Norml2()<<std::endl;

        paraview_dc.SetCycle(i);
        paraview_dc.SetTime(i*1.0);
        //paraview_dc.RegisterField("ObjGrad",&objGradGF);
        paraview_dc.RegisterField("Solution",&x_gf);
        paraview_dc.RegisterField("SolutionD",&discreteSol   );
        paraview_dc.RegisterField("Sensitivity",&dQdx_physicsGF);
        paraview_dc.RegisterField("SensitivityFD",&tFD_sens);
        paraview_dc.RegisterField("SensitivityDiff",&tFD_diff);
        paraview_dc.RegisterField("SensitivityExpl",&dQdx_ExplGF);
        paraview_dc.RegisterField("SensitivityImpl",&dQdx_ImplGF);
        paraview_dc.Save();

        std::cout<<"expl: "<<dQdxExpl->Norml2()<<std::endl;
        std::cout<<"impl: "<<dQdxImpl->Norml2()<<std::endl;
      }

      if( BreakAfterFirstIt )
      {
        mfem_error("break before update");
      }

      //----------------------------------------------------------------------------------------------------------
      gridfuncOptVar.SetTrueVector();
      Vector & trueBounds = gridfuncLSBoundIndicator.GetTrueVector();

      // impose desing variable bounds - set xxmin and xxmax
      xxmin=trueOptvar; xxmin-=max_ch;
      xxmax=trueOptvar; xxmax+=max_ch;
      for(int li=0;li<xxmin.Size();li++){
        if( trueBounds[li] ==1.0)
        {
          xxmin[li] = -1e-8;
          xxmax[li] =  1e-8;
        }
      }

      Vector Xi = x0;
      Xi += filteredDesign;
      PMesh->SetNodes(Xi);
      PMesh->DeleteGeometricFactors();

      if (i % save_freq == 0)
      {
        if (physics == 1)
        {
           tStraincoeff.SetU(&(solver->GetSolution()));
           tGF.ProjectCoefficient(tStraincoeff	);
           GetScalarDerivative(&tGF, &tGF_grad, dim);
        }
         visdc->SetCycle(cycle_count++);
         visdc->SetTime(cycle_count*1.0);
         visdc->Save();
      }

      // StrainEnergyDensityCoefficient tStraincoeff(&firstLameCoef, &secondLameCoef, &discreteSol);
      if (physics == 1)
      {
        tStraincoeff.SetU(&discreteSol);
        tGF.ProjectCoefficient(tStraincoeff	);
      }

      x_gf.ProjectCoefficient(*trueSolution);
      //ParGridFunction objGradGF(pfespace); objGradGF = objgrad;
      paraview_dc.SetCycle(i);
      paraview_dc.SetTime(i*1.0);
      //paraview_dc.RegisterField("ObjGrad",&objGradGF);
      paraview_dc.RegisterField("SolutionD",&discreteSol   );
      if (physics == 1)
      {
        paraview_dc.RegisterField("StrainEnergyDensity",&tGF);
      }
      //paraview_dc.RegisterField("Solution",&x_gf);
      //paraview_dc.RegisterField("Sensitivity",&dQdx_physicsGF);
      paraview_dc.Save();

      double localGradNormSquared = std::pow(objgrad.Norml2(), 2);
      double globGradNorm;
#ifdef MFEM_USE_MPI
      MPI_Allreduce(&localGradNormSquared, &globGradNorm, 1, MPI_DOUBLE, MPI_SUM, MPI_COMM_WORLD);
#endif
      globGradNorm = std::sqrt(globGradNorm);

      if (myid == 0)
      {
        std:cout<<"Iter: "<<i<<" obj: "<<val<<" with: "<<ObjVal<<" | "<<meshQualityVal<<" objGrad_Norm: "<<globGradNorm<<std::endl;
      }

#ifdef MFEM_USE_PETSC
      double  conDummy = -0.1;
      mmaPetsc->Update(trueOptvar,objgrad,&conDummy,&volgrad,xxmin,xxmax);
#else
      mfem:Vector conDummy(1);  conDummy= -0.1;
      //std::cout << trueOptvar.Norml2() << " k10-dxpre\n";
      mma->Update(objgrad, conDummy, volgrad, xxmin,xxmax, trueOptvar);
      //std::cout << trueOptvar.Norml2() << " k10-dxpost\n";
#endif
      gridfuncOptVar.SetFromTrueVector();

      // std::string tDesingName = "DesingVarVec";
      // desingVarVec.Save( tDesingName.c_str() );

      // std::string tFieldName = "FieldVec";
      // tPreassureGF.Save( tFieldName.c_str() );
    }

    if (visualization)
    {
        x0 -= x;
        socketstream vis;
        common::VisualizeField(vis, "localhost", 19916, x0,
                              "Displacements", 400, 400, 300, 300, "jRmclA");
    }

    {
      ostringstream mesh_name;
      mesh_name << "optimized.mesh";
      ofstream mesh_ofs(mesh_name.str().c_str());
      mesh_ofs.precision(8);
      PMesh->PrintAsSerial(mesh_ofs);
    }

    {
      if (physics == 1)
      {
        tStraincoeff.SetU(&(solver->GetSolution()));
        tGF.ProjectCoefficient(tStraincoeff	);
        GetScalarDerivative(&tGF, &tGF_grad, dim);
        final_strain_energy = tGF.ComputeIntegral();
        if (myid == 0)
        {
          std::cout << init_strain_energy << " " << final_strain_energy
          << " " << strain_energy_ref << " strain-energy\n";
          std::cout << "Compliance ref/init/final: " <<
          comp_ref << " " << comp_init << " " << comp_final << std::endl;
        }
      }
      VisItDataCollection *visdc = new VisItDataCollection("tmop-pde-final"+std::to_string(jobid), PMesh);
      visdc->RegisterField("solution", &(solver->GetSolution()));
      if (physics == 1)
      {
        visdc->RegisterField("strain-energy-density", &tGF);
        visdc->RegisterField("strain-energy-density-grad", &tGF_grad);
      }
      visdc->SetCycle(0);
      visdc->SetTime(0.0);
      visdc->Save();
      if (physics == 1)
      {
        GetMaxDisplacement(&solver->GetSolution(), maxdisp_opt);
        if (myid == 0)
        {
          std::cout << std::setprecision(12) << "Reference maximum displacement: " << maxdisp_ref(0) << " " << maxdisp_ref(1) << " " << maxdisp_ref(2) << std::endl;
          std::cout << std::setprecision(12) << "Initial maximum displacement: " << maxdisp_init(0) << " " << maxdisp_init(1) << " " << maxdisp_init(2) << std::endl;
          std::cout << std::setprecision(12) << "Final maximum displacement: " << maxdisp_opt(0) << " " << maxdisp_opt(1) << " " << maxdisp_opt(2) << std::endl;
        }
      }
    }
  }

  delete solver;
  delete PMesh;

  return 0;
}<|MERGE_RESOLUTION|>--- conflicted
+++ resolved
@@ -67,31 +67,27 @@
 
 // Energy
 // 1st order
-// make pmesh-optimizer_NLP -j4 && mpirun -np 10 pmesh-optimizer_NLP -met 0 -ch 5e-3 -ni 300 -w2 1 -lsn 2.01 -lse 1.01 -alpha 20 -bndrfree -qt 4 -ft 2 -vis -weakbc -filter -frad -0.1 -o 1 -w1 -1e0 -rs 1 -jid 201
-// make pmesh-optimizer_NLP -j4 && mpirun -np 10 pmesh-optimizer_NLP -met 0 -ch 5e-3 -ni 300 -w2 1 -lsn 2.01 -lse 1.01 -alpha 20 -bndrfree -qt 4 -ft 2 -vis -weakbc -filter -frad -0.1 -o 1 -w1 -1e1 -rs 2 -jid 202
-// make pmesh-optimizer_NLP -j4 && mpirun -np 10 pmesh-optimizer_NLP -met 0 -ch 5e-3 -ni 300 -w2 1 -lsn 2.01 -lse 1.01 -alpha 20 -bndrfree -qt 4 -ft 2 -vis -weakbc -filter -frad -0.1 -o 1 -w1 -1e3 -rs 3 -jid 203
-// make pmesh-optimizer_NLP -j4 && mpirun -np 10 pmesh-optimizer_NLP -met 0 -ch 5e-3 -ni 300 -w2 1 -lsn 2.01 -lse 1.01 -alpha 20 -bndrfree -qt 4 -ft 2 -vis -weakbc -filter -frad -0.1 -o 1 -w1 -1e4 -rs 4 -jid 204
+// make pmesh-optimizer_NLP -j4 && mpirun -np 10 ./pmesh-optimizer_NLP -met 0 -ch 5e-3 -ni 300 -w2 1 -lsn 2.01 -lse 1.01 -alpha 20 -bndrfree -qt 4 -ft 2 -vis -weakbc -filter -frad -0.1 -o 1 -w1 -1e0 -rs 1 -jid 201
+// make pmesh-optimizer_NLP -j4 && mpirun -np 10 ./pmesh-optimizer_NLP -met 0 -ch 5e-3 -ni 300 -w2 1 -lsn 2.01 -lse 1.01 -alpha 20 -bndrfree -qt 4 -ft 2 -vis -weakbc -filter -frad -0.1 -o 1 -w1 -1e1 -rs 2 -jid 202
+// make pmesh-optimizer_NLP -j4 && mpirun -np 10 ./pmesh-optimizer_NLP -met 0 -ch 5e-3 -ni 300 -w2 1 -lsn 2.01 -lse 1.01 -alpha 20 -bndrfree -qt 4 -ft 2 -vis -weakbc -filter -frad -0.1 -o 1 -w1 -1e3 -rs 3 -jid 203
+// make pmesh-optimizer_NLP -j4 && mpirun -np 10 ./pmesh-optimizer_NLP -met 0 -ch 5e-3 -ni 300 -w2 1 -lsn 2.01 -lse 1.01 -alpha 20 -bndrfree -qt 4 -ft 2 -vis -weakbc -filter -frad -0.1 -o 1 -w1 -1e4 -rs 4 -jid 204
 // 2nd order
-// make pmesh-optimizer_NLP -j4 && mpirun -np 10 pmesh-optimizer_NLP -met 0 -ch 5e-3 -ni 300 -w2 1 -lsn 2.01 -lse 2.01 -alpha 20 -bndrfree -qt 4 -ft 2 -vis -weakbc -filter -frad -0.05 -o 2 -w1 -1e1 -rs 1 -jid 211
-// make pmesh-optimizer_NLP -j4 && mpirun -np 10 pmesh-optimizer_NLP -met 0 -ch 5e-3 -ni 300 -w2 1 -lsn 2.01 -lse 2.01 -alpha 20 -bndrfree -qt 4 -ft 2 -vis -weakbc -filter -frad -0.05 -o 2 -w1 -1e2 -rs 2 -jid 212
-// make pmesh-optimizer_NLP -j4 && mpirun -np 10 pmesh-optimizer_NLP -met 0 -ch 5e-3 -ni 300 -w2 1 -lsn 2.01 -lse 2.01 -alpha 20 -bndrfree -qt 4 -ft 2 -vis -weakbc -filter -frad -0.08 -o 2 -w1 -1e3 -rs 3 -jid 213
-// make pmesh-optimizer_NLP -j4 && mpirun -np 10 pmesh-optimizer_NLP -met 0 -ch 5e-3 -ni 300 -w2 1 -lsn 2.01 -lse 2.01 -alpha 20 -bndrfree -qt 4 -ft 2 -vis -weakbc -filter -frad -0.1 -o 2 -w1 -1e4 -rs 4 -jid 214
+// make pmesh-optimizer_NLP -j4 && mpirun -np 10 ./pmesh-optimizer_NLP -met 0 -ch 5e-3 -ni 300 -w2 1 -lsn 2.01 -lse 2.01 -alpha 20 -bndrfree -qt 4 -ft 2 -vis -weakbc -filter -frad -0.05 -o 2 -w1 -1e1 -rs 1 -jid 211
+// make pmesh-optimizer_NLP -j4 && mpirun -np 10 ./pmesh-optimizer_NLP -met 0 -ch 5e-3 -ni 300 -w2 1 -lsn 2.01 -lse 2.01 -alpha 20 -bndrfree -qt 4 -ft 2 -vis -weakbc -filter -frad -0.05 -o 2 -w1 -1e2 -rs 2 -jid 212
+// make pmesh-optimizer_NLP -j4 && mpirun -np 10 ./pmesh-optimizer_NLP -met 0 -ch 5e-3 -ni 300 -w2 1 -lsn 2.01 -lse 2.01 -alpha 20 -bndrfree -qt 4 -ft 2 -vis -weakbc -filter -frad -0.08 -o 2 -w1 -1e3 -rs 3 -jid 213
+// make pmesh-optimizer_NLP -j4 && mpirun -np 10 ./pmesh-optimizer_NLP -met 0 -ch 5e-3 -ni 300 -w2 1 -lsn 2.01 -lse 2.01 -alpha 20 -bndrfree -qt 4 -ft 2 -vis -weakbc -filter -frad -0.1 -o 2 -w1 -1e4 -rs 4 -jid 214
 // 3rd order
-// make pmesh-optimizer_NLP -j4 && mpirun -np 10 pmesh-optimizer_NLP -met 0 -ch 5e-3 -ni 300 -w2 1 -lsn 2.01 -lse 2.01 -alpha 20 -bndrfree -qt 4 -ft 2 -vis -weakbc -filter -frad -0.025 -o 3 -w1 -1e2 -rs 1 -jid 221
-// make pmesh-optimizer_NLP -j4 && mpirun -np 10 pmesh-optimizer_NLP -met 0 -ch 5e-3 -ni 300 -w2 1 -lsn 2.01 -lse 2.01 -alpha 20 -bndrfree -qt 4 -ft 2 -vis -weakbc -filter -frad -0.1 -o 3 -w1 -1e4 -rs 2 -jid 222
-// make pmesh-optimizer_NLP -j4 && mpirun -np 10 pmesh-optimizer_NLP -met 0 -ch 5e-3 -ni 300 -w2 1 -lsn 2.01 -lse 2.01 -alpha 20 -bndrfree -qt 4 -ft 2 -vis -weakbc -filter -frad -0.05 -o 3 -w1 -1e3 -rs 3 -jid 223
-// make pmesh-optimizer_NLP -j4 && mpirun -np 10 pmesh-optimizer_NLP -met 0 -ch 5e-3 -ni 300 -w2 1 -lsn 2.01 -lse 2.01 -alpha 20 -bndrfree -qt 4 -ft 2 -vis -weakbc -filter -frad -0.05 -o 3 -w1 -1e4 -rs 4 -jid 224
+// make pmesh-optimizer_NLP -j4 && mpirun -np 10 ./pmesh-optimizer_NLP -met 0 -ch 5e-3 -ni 300 -w2 1 -lsn 2.01 -lse 2.01 -alpha 20 -bndrfree -qt 4 -ft 2 -vis -weakbc -filter -frad -0.025 -o 3 -w1 -1e2 -rs 1 -jid 221
+// make pmesh-optimizer_NLP -j4 && mpirun -np 10 ./pmesh-optimizer_NLP -met 0 -ch 5e-3 -ni 300 -w2 1 -lsn 2.01 -lse 2.01 -alpha 20 -bndrfree -qt 4 -ft 2 -vis -weakbc -filter -frad -0.1 -o 3 -w1 -1e4 -rs 2 -jid 222
+// make pmesh-optimizer_NLP -j4 && mpirun -np 10 ./pmesh-optimizer_NLP -met 0 -ch 5e-3 -ni 300 -w2 1 -lsn 2.01 -lse 2.01 -alpha 20 -bndrfree -qt 4 -ft 2 -vis -weakbc -filter -frad -0.05 -o 3 -w1 -1e3 -rs 3 -jid 223
+// make pmesh-optimizer_NLP -j4 && mpirun -np 10 ./pmesh-optimizer_NLP -met 0 -ch 5e-3 -ni 300 -w2 1 -lsn 2.01 -lse 2.01 -alpha 20 -bndrfree -qt 4 -ft 2 -vis -weakbc -filter -frad -0.05 -o 3 -w1 -1e4 -rs 4 -jid 224
 
 // solution for vis only
 // make pmesh-optimizer_NLP -j4 && mpirun -np 10 ./pmesh-optimizer_NLP -met 0 -ch 2e-3 -ni 0 -w2 1 -o 1 -lsn 2.01 -lse 1.01 -alpha 20 -bndrfree -qt 3 -ft 2 -vis -weakbc -filter -frad -0.01 -w1 2e3 -rs 5 -jid 79
 
 // same but with simplices
-<<<<<<< HEAD
+// make pmesh-optimizer_NLP -j4 && mpirun -np 10 ./pmesh-optimizer_NLP -met 0 -ch 2e-3 -ni 300 -w1 -1e1 -w2 1 -rs 1 -o 2 -lsn 2.01 -lse 1.01 -alpha 20 -bndrfree -qt 4 -ft 2 -vis -weakbc -filter -frad 0.01 -m square01-tri.mesh -jid 110
 // make pmesh-optimizer_NLP -j4 && mpirun -np 10 ./pmesh-optimizer_NLP -met 0 -ch 2e-3 -ni 300 -w1 1e5 -w2 1 -rs 1 -o 2 -lsn 2.01 -lse 1.01 -alpha 20 -bndrfree -qt 3 -ft 2 -vis -weakbc -filter -frad 0.005 -m square01-tri.mesh -jid 111
-=======
-// make pmesh-optimizer_NLP -j4 && mpirun -np 10 pmesh-optimizer_NLP -met 0 -ch 2e-3 -ni 300 -w1 -1e1 -w2 1 -rs 1 -o 2 -lsn 2.01 -lse 1.01 -alpha 20 -bndrfree -qt 4 -ft 2 -vis -weakbc -filter -frad 0.01 -m square01-tri.mesh -jid 110
-// make pmesh-optimizer_NLP -j4 && mpirun -np 10 pmesh-optimizer_NLP -met 0 -ch 2e-3 -ni 300 -w1 1e5 -w2 1 -rs 1 -o 2 -lsn 2.01 -lse 1.01 -alpha 20 -bndrfree -qt 3 -ft 2 -vis -weakbc -filter -frad 0.005 -m square01-tri.mesh -jid 111
->>>>>>> e3b34e73
 // 3D with avg error - o1
 // make pmesh-optimizer_NLP -j4 && mpirun -np 10 ./pmesh-optimizer_NLP -met 0 -ch 1e-3 -ni 300 -w1 1e4 -w2 1e-2 -o 1 -lsn 10.1 -lse 10.1 -alpha 20 -bndrfree -qt 3 -ft 2 -vis -weakbc -filter -frad 0.01 -rs 0 -m cube-tet.mesh -mid 303 -jid 112
 // make pmesh-optimizer_NLP -j4 && mpirun -np 10 ./pmesh-optimizer_NLP -met 0 -ch 1e-3 -ni 300 -w1 1e4 -w2 1e-2 -o 1 -lsn 10.1 -lse 10.1 -alpha 20 -bndrfree -qt 3 -ft 2 -vis -weakbc -filter -frad 0.01 -rs 2 -m cube.mesh -mid 303 -jid 113
@@ -102,27 +98,22 @@
 // make pmesh-optimizer_NLP -j4 && mpirun -np 10 ./pmesh-optimizer_NLP -met 0 -ch 2e-3 -ni 300  -w1 1e4 -w2 1e-2  -rs 1 -o 2 -lsn 10.1 -lse 10.1 -alpha 20 -bndrfree -qt 5 -ft 2 -vis -weakbc -filter -frad 0.05 -jid 116 -m amr-quad-q2-opt.mesh
 // make pmesh-optimizer_NLP -j4 && mpirun -np 10 ./pmesh-optimizer_NLP -met 0 -ch 5e-3 -ni 250  -w1 1e4 -w2 1e-2  -rs 2 -o 2 -lsn 10.1 -lse 10.1 -alpha 20 -bndr -qt 5 -ft 2 -vis -weakbc -filter -frad 0.2 -jid 117 -m ../../data/star.mesh
 
-<<<<<<< HEAD
+//5quad with avg
 // make pmesh-optimizer_NLP -j4 && mpirun -np 10 ./pmesh-optimizer_NLP -met 0 -ch 2e-3 -ni 400 -w1 1e4 -w2 1e-1 -rs 2 -o 2 -lsn 10.1 -lse 2.1 -alpha 20 -bndrfree -qt 5 -ft 2 -vis -weakbc -filter -frad 0.08 -jid 118 -m 5quad.mesh
 // make pmesh-optimizer_NLP -j4 && mpirun -np 10 ./pmesh-optimizer_NLP -met 0 -ch 5e-3 -ni 400 -w1 1e3 -w2 1e-1 -rs 2 -o 1 -lsn 10.1 -lse 2.1 -alpha 20 -bndrfree -qt 5 -ft 2 -vis -weakbc -filter -frad 0.2 -jid 117 -m 5quad.mesh -so 2
-=======
-//5quad with avg
-// make pmesh-optimizer_NLP -j4 && mpirun -np 10 pmesh-optimizer_NLP -met 0 -ch 2e-3 -ni 400 -w1 1e4 -w2 1e-1 -rs 2 -o 2 -lsn 10.1 -lse 2.1 -alpha 20 -bndrfree -qt 5 -ft 2 -vis -weakbc -filter -frad 0.08 -jid 118 -m 5quad.mesh
-// make pmesh-optimizer_NLP -j4 && mpirun -np 10 pmesh-optimizer_NLP -met 0 -ch 5e-3 -ni 400 -w1 1e3 -w2 1e-1 -rs 2 -o 1 -lsn 10.1 -lse 2.1 -alpha 20 -bndrfree -qt 5 -ft 2 -vis -weakbc -filter -frad 0.2 -jid 117 -m 5quad.mesh -so 2
 // 5quad with energy
-// make pmesh-optimizer_NLP -j4 && mpirun -np 10 pmesh-optimizer_NLP -met 0 -ch 2e-3 -ni 500 -w1 -1e2 -w2 1 -rs 3 -o 2 -lsn 10.1 -lse 2.1 -alpha 20 -bndrfree -qt 4 -ft 2 -vis -weakbc -filter -frad 0.01 -jid 118 -m 5quad.mesh
-// make pmesh-optimizer_NLP -j4 && mpirun -np 10 pmesh-optimizer_NLP -met 0 -ch 2e-3 -ni 500 -w1 -5e1 -w2 1 -rs 3 -o 1 -lsn 10.1 -lse 2.1 -alpha 20 -bndrfree -qt 4 -ft 2 -vis -weakbc -filter -frad 0.07 -jid 117 -m 5quad.mesh
+// make pmesh-optimizer_NLP -j4 && mpirun -np 10 ./pmesh-optimizer_NLP -met 0 -ch 2e-3 -ni 500 -w1 -1e2 -w2 1 -rs 3 -o 2 -lsn 10.1 -lse 2.1 -alpha 20 -bndrfree -qt 4 -ft 2 -vis -weakbc -filter -frad 0.01 -jid 118 -m 5quad.mesh
+// make pmesh-optimizer_NLP -j4 && mpirun -np 10 ./pmesh-optimizer_NLP -met 0 -ch 2e-3 -ni 500 -w1 -5e1 -w2 1 -rs 3 -o 1 -lsn 10.1 -lse 2.1 -alpha 20 -bndrfree -qt 4 -ft 2 -vis -weakbc -filter -frad 0.07 -jid 117 -m 5quad.mesh
 
 // impact of weight and filter on 5quad.mesh with energy error
-// make pmesh-optimizer_NLP -j4 && mpirun -np 10 pmesh-optimizer_NLP -met 0 -ch 2e-3 -ni 500 -w2 1 -rs 3 -o 2 -lsn 10.1 -lse 2.1 -alpha 20 -bndrfree -qt 4 -ft 2 -vis -weakbc -filter -m 5quad.mesh -w1 -1e-14 -frad 0.0005 -jid 119
-// make pmesh-optimizer_NLP -j4 && mpirun -np 10 pmesh-optimizer_NLP -met 0 -ch 2e-3 -ni 500 -w2 1 -rs 3 -o 2 -lsn 10.1 -lse 2.1 -alpha 20 -bndrfree -qt 4 -ft 2 -vis -weakbc -filter -m 5quad.mesh -w1 -5 -frad 0.05 -jid 120
-// make pmesh-optimizer_NLP -j4 && mpirun -np 10 pmesh-optimizer_NLP -met 0 -ch 2e-3 -ni 500 -w2 1 -rs 3 -o 2 -lsn 10.1 -lse 2.1 -alpha 20 -bndrfree -qt 4 -ft 2 -vis -weakbc -filter -m 5quad.mesh -w1 -50 -frad 0.05 -jid 121
-// make pmesh-optimizer_NLP -j4 && mpirun -np 10 pmesh-optimizer_NLP -met 0 -ch 2e-3 -ni 500 -w2 1 -rs 3 -o 2 -lsn 10.1 -lse 2.1 -alpha 20 -bndrfree -qt 4 -ft 2 -vis -weakbc -filter -m 5quad.mesh -w1 -50 -frad 5e-3 -jid 122
-// make pmesh-optimizer_NLP -j4 && mpirun -np 10 pmesh-optimizer_NLP -met 0 -ch 2e-3 -ni 500 -w2 1 -rs 3 -o 2 -lsn 10.1 -lse 2.1 -alpha 20 -bndrfree -qt 4 -ft 2 -vis -weakbc -filter -m 5quad.mesh -w1 -50 -frad 5e-4 -jid 123
-// make pmesh-optimizer_NLP -j4 && mpirun -np 10 pmesh-optimizer_NLP -met 0 -ch 2e-3 -ni 500 -w2 1 -rs 3 -o 2 -lsn 10.1 -lse 2.1 -alpha 20 -bndrfree -qt 4 -ft 2 -vis -weakbc -filter -m 5quad.mesh -w1 -500 -frad 5e-4 -jid 124
+// make pmesh-optimizer_NLP -j4 && mpirun -np 10 ./pmesh-optimizer_NLP -met 0 -ch 2e-3 -ni 500 -w2 1 -rs 3 -o 2 -lsn 10.1 -lse 2.1 -alpha 20 -bndrfree -qt 4 -ft 2 -vis -weakbc -filter -m 5quad.mesh -w1 -1e-14 -frad 0.0005 -jid 119
+// make pmesh-optimizer_NLP -j4 && mpirun -np 10 ./pmesh-optimizer_NLP -met 0 -ch 2e-3 -ni 500 -w2 1 -rs 3 -o 2 -lsn 10.1 -lse 2.1 -alpha 20 -bndrfree -qt 4 -ft 2 -vis -weakbc -filter -m 5quad.mesh -w1 -5 -frad 0.05 -jid 120
+// make pmesh-optimizer_NLP -j4 && mpirun -np 10 ./pmesh-optimizer_NLP -met 0 -ch 2e-3 -ni 500 -w2 1 -rs 3 -o 2 -lsn 10.1 -lse 2.1 -alpha 20 -bndrfree -qt 4 -ft 2 -vis -weakbc -filter -m 5quad.mesh -w1 -50 -frad 0.05 -jid 121
+// make pmesh-optimizer_NLP -j4 && mpirun -np 10 ./pmesh-optimizer_NLP -met 0 -ch 2e-3 -ni 500 -w2 1 -rs 3 -o 2 -lsn 10.1 -lse 2.1 -alpha 20 -bndrfree -qt 4 -ft 2 -vis -weakbc -filter -m 5quad.mesh -w1 -50 -frad 5e-3 -jid 122
+// make pmesh-optimizer_NLP -j4 && mpirun -np 10 ./pmesh-optimizer_NLP -met 0 -ch 2e-3 -ni 500 -w2 1 -rs 3 -o 2 -lsn 10.1 -lse 2.1 -alpha 20 -bndrfree -qt 4 -ft 2 -vis -weakbc -filter -m 5quad.mesh -w1 -50 -frad 5e-4 -jid 123
+// make pmesh-optimizer_NLP -j4 && mpirun -np 10 ./pmesh-optimizer_NLP -met 0 -ch 2e-3 -ni 500 -w2 1 -rs 3 -o 2 -lsn 10.1 -lse 2.1 -alpha 20 -bndrfree -qt 4 -ft 2 -vis -weakbc -filter -m 5quad.mesh -w1 -500 -frad 5e-4 -jid 124
 // linear mesh and quadratic solution (counterpart of 120)
-// make pmesh-optimizer_NLP -j4 && mpirun -np 10 pmesh-optimizer_NLP -met 0 -ch 2e-3 -ni 500 -w2 1 -rs 3 -lsn 10.1 -lse 2.1 -alpha 20 -bndrfree -qt 4 -ft 2 -vis -weakbc -filter -m 5quad.mesh -w1 -5 -frad 0.05 -jid 125 -o 1 -so 2
->>>>>>> e3b34e73
+// make pmesh-optimizer_NLP -j4 && mpirun -np 10 ./pmesh-optimizer_NLP -met 0 -ch 2e-3 -ni 500 -w2 1 -rs 3 -lsn 10.1 -lse 2.1 -alpha 20 -bndrfree -qt 4 -ft 2 -vis -weakbc -filter -m 5quad.mesh -w1 -5 -frad 0.05 -jid 125 -o 1 -so 2
 
 
 // l2 with wave around center - linear
