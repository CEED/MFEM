// Copyright (c) 2010-2024, Lawrence Livermore National Security, LLC. Produced
// at the Lawrence Livermore National Laboratory. All Rights reserved. See files
// LICENSE and NOTICE for details. LLNL-CODE-806117.
//
// This file is part of the MFEM library. For more information and source code
// availability visit https://mfem.org.
//
// MFEM is free software; you can redistribute it and/or modify it under the
// terms of the BSD-3 license. We welcome feedback and contributions, see file
// CONTRIBUTING.md for details.
//
//    ---------------------------------------------------------------------
//    Mesh Optimizer NLP Miniapp: Optimize high-order meshes - Parallel Version
//    ---------------------------------------------------------------------
//
// This miniapp performs mesh optimization using the Target-Matrix Optimization
// Paradigm (TMOP) by P.Knupp et al., it used non-linear programming techniques
// to solve the proble,
//
// Compile with: make pmesh-optimizer_NLP
// mpirun -np 10 pmesh-optimizer_NLP -met 0 -ch 1e-4 -ni 100 -ft 2 -w1 5e1 -w2 1e-2
// mpirun -np 10 pmesh-optimizer_NLP -met 1 -ch 2e-3 -ni 200 -ft 2 --qtype 3 -w1 5e3 -w2 1e-2
// WIP mpirun -np 10 pmesh-optimizer_NLP -met 1 -ch 2e-3 -ni 200 -ft 2 --qtype 4 -w1 1e-4 -w2 1e-2


// K10 -  TMOP solver based run
// order 2, shock wave around origin
// make pmesh-optimizer_NLP -j && mpirun -np 10 pmesh-optimizer_NLP -met 0 -ch 2e-3 -ni 500 -ft 2 --qtype 4 -w1 5e-2 -w2 5e-2 -m square01.mesh -rs 2 -o 2 -lsn 1.05 -lse 1.05
// make pmesh-optimizer_NLP -j && mpirun -np 10 pmesh-optimizer_NLP -met 0 -ch 2e-3 -ni 500 -ft 2 --qtype 4 -w1 1e-1 -w2 5 -m square01-tri.mesh -rs 1 -alpha 20 -o 2 -mid 2 -tid 4
// make pmesh-optimizer_NLP -j && mpirun -np 10 pmesh-optimizer_NLP -met 0 -ch 2e-3 -ni 400 -ft 2 --qtype 3 -w1 2e3 -w2 30 -m square01-tri.mesh -rs 1 -alpha 20 -o 2 -mid 2 -tid 4
// make pmesh-optimizer_NLP -j4 && mpirun -np 10 pmesh-optimizer_NLP -met 0 -ch 1e-4 -ni 200 -ft 2 -w1 1e1 -w2 0.5 -qoit 1 -rs 3 -m square01.mesh -lsn 1.01 -o 1

// order 1, cube mesh
// make pmesh-optimizer_NLP -j && mpirun -np 10 pmesh-optimizer_NLP -met 0 -ch 2e-3 -ni 100 -ft 2 --qtype 3 -w1 5e3 -w2 1e-2 -m cube.mesh -o 1 -rs 4 -mid 303

// sinusoidal wave for orientation and sharp inclined wave for solution
// working with energy
// make pmesh-optimizer_NLP -j && mpirun -np 10 pmesh-optimizer_NLP -met 0 -ch 2e-3 -ni 200 -ft 3 --qtype 4 -w1 5e-2 -w2 2e-2 -m square01.mesh -rs 2 -alpha 20 -o 2 -mid 107 -tid 5

// sinusoidal wave for orientation and gradient in solution
// make pmesh-optimizer_NLP -j && mpirun -np 10 pmesh-optimizer_NLP -met 0 -ch 2e-3 -ni 200 -ft 4 --qtype 4 -w1 1e-2 -w2 2e-2 -m square01.mesh -rs 2 -alpha 50 -o 2 -mid 107 -tid 5
// Long run (3rd order):
// make pmesh-optimizer_NLP -j && mpirun -np 10 pmesh-optimizer_NLP -met 0 -ch 2e-3 -ni 2000 -ft 4 --qtype 4 -w1 8e-3 -w2 2e-2 -m square01.mesh -rs 2 -alpha 50 -o 3 -mid 107 -tid 5

// L-shaped domain.


#include "mfem.hpp"
#include "../common/mfem-common.hpp"
#include <iostream>
#include <fstream>
#include "mesh-optimizer_using_NLP.hpp"
#include "MMA.hpp"
#include "mesh-optimizer.hpp"

using namespace mfem;
using namespace std;

int ftype = 1;
double kw = 20.0;
double alphaw = 50;

class OSCoefficient : public TMOPMatrixCoefficient
{
private:
   int metric, dd;

public:
   OSCoefficient(int dim, int metric_id)
      : TMOPMatrixCoefficient(dim), dd(dim), metric(metric_id) { }

   void Eval(DenseMatrix &K, ElementTransformation &T,
             const IntegrationPoint &ip) override
   {
      Vector pos(dd);
      T.Transform(ip, pos);
      MFEM_VERIFY(dd == 2,"OSCoefficient does not support 3D\n");
      const real_t xc = pos(0), yc = pos(1);
      real_t theta = M_PI * yc * (1.0 - yc) * cos(2 * M_PI * xc);
      // real_t alpha_bar = 0.1;
      K(0, 0) =  cos(theta);
      K(1, 0) =  sin(theta);
      K(0, 1) = -sin(theta);
      K(1, 1) =  cos(theta);
      // K *= alpha_bar;
   }

    void EvalGrad(DenseMatrix &K, ElementTransformation &T,
                 const IntegrationPoint &ip, int comp) override
   {
      Vector pos(dd);
      T.Transform(ip, pos);
      K = 0.;
   }
};

double trueSolFunc(const Vector & x)
{
  if (ftype == 0)
  {
    double val = std::sin( M_PI *x[0] )*std::sin(2.0*M_PI*x[1]);
    return val;
  }
  else if (ftype == 1) // circular wave centered in domain
  {
    // double k_w = 5.0;
    double k_w = kw;
    double k_t = 0.5;
    double T_ref = 1.0;

    double val = 0.5+0.5*std::tanh(k_w*((std::sin( M_PI *x[0] )*std::sin(M_PI *x[1]))-k_t*T_ref));
    return val;
  }
  else if (ftype == 2) // circular shock wave front centered at origin
  {
    double xc = -0.05,
           yc = -0.05,
           zc = -0.05,
           rc = 0.7,
           alpha = alphaw;
    double dx = (x[0]-xc),
           dy = x[1]-yc,
           dz = 0.0;
    double val = dx*dx + dy*dy;
    if (x.Size() == 3)
    {
      dz = x[2]-zc;
      val += dz*dz;
    }
    if (val > 0.0) { val = std::sqrt(val); }
    val -= rc;
    val *= alpha;
    return std::atan(val);
  }
  else if (ftype == 3) // incline shock
  {
    double xv = x[0];
    double yv = x[1];
    double alpha = alphaw;
    double dx = xv - 0.5-0.2*(yv-0.5);
    return std::atan(alpha*dx);
  }
  else if (ftype == 4)
  {
    double xv = x[0], yv = x[1];
    double yc = yv-0.5;
    double delta = 0.1;
    return std::atan(alphaw*(yv - 0.5 - delta*sin(2*M_PI*xv)));
  }
  else if (ftype == 5)
  {
    real_t xv = x[0];
    real_t yv = x[1];
    real_t r = sqrt(xv*xv + yv*yv);
    real_t alpha = 2./3.;
    real_t phi = atan2(yv,xv);
    if (phi < 0) { phi += 2*M_PI; }
    return pow(r,alpha) * sin(alpha * phi);
  }
  else if (ftype == 6)
  {
    double xv = x[0];
    double yv = x[1];
    double alpha = alphaw;
    double dx = xv - 0.48;
    return std::atan(alpha*dx);
  }
  else if (ftype == 7) // circular wave centered in domain
  {
    return x[0]*x[0];
  }
<<<<<<< HEAD
  else if (ftype == 8)
  {
    double val = std::sin( M_PI *x[0] );
    return val;
=======
  else if (ftype == 8) // circular wave centered in domain
  {
    return x[0]*x[0]*x[0]*x[0];
>>>>>>> 5e021920
  }
  return 0.0;
};

void trueSolGradFunc(const Vector & x,Vector & grad)
{
  if (ftype == 0)
  {
    grad[0] = M_PI*std::cos( M_PI *x[0] )*std::sin(2.0*M_PI*x[1]);
    grad[1] = 2.0*M_PI*std::sin( M_PI *x[0] )*std::cos(2.0*M_PI*x[1]);
  }
  else if (ftype == 1) // circular wave centered in domain
  {
    double k_w = kw;
    double k_t = 0.5;
    double T_ref = 1.0;
    double g = std::sin( M_PI *x[0])*std::sin(M_PI *x[1])-k_t*T_ref;

    grad[0]= 0.5*M_PI * k_w * std::cos(M_PI * x[0])*std::sin(M_PI * x[1]) / std::pow(std::cosh(k_w*g), 2);
    grad[1]= 0.5*M_PI * k_w * std::cos(M_PI * x[1])*std::sin(M_PI * x[0]) / std::pow(std::cosh(k_w*g), 2);
  }
  else if (ftype == 2) // circular shock wave front centered at origin
  {
    double xc = -0.05,
        yc = -0.05,
        zc = -0.05,
        rc = 0.7,
        alpha = alphaw;
    double dx = (x[0]-xc),
           dy = x[1]-yc,
           dz = 0.0;
    double val = dx*dx + dy*dy;
    if (x.Size() == 3)
    {
      dz = x[2]-zc;
      val += dz*dz;
    }
    if (val > 0.0) { val = std::sqrt(val); }
    double valo = val;
    val -= rc;
    val *= alpha;
    // return std::atan(val);

    double den1 = (1.0+val*val)*(valo);
    grad[0] = alpha*dx/den1;
    grad[1] = alpha*dy/den1;
    if (x.Size() == 3)
    {
      grad[2] = alpha*dz/den1;
    }
    // mfem_error("ftype 2 not implemented");
  }
  else if (ftype == 3)
  {
    double xv = x[0];
    double yv = x[1];
    double alpha = alphaw;
    double dx = xv - 0.5-0.2*(yv-0.5);
    grad[0] = alpha/(1.0+std::pow(dx*alpha,2.0));
    grad[1] = -0.2*grad[0];
  }
  else if (ftype == 4)
  {
    double xv = x[0], yv = x[1];
    double delta = 0.1;
    double phi = alphaw*(yv-0.5-delta*std::sin(2*M_PI*xv));
    double den = 1.0 + phi*phi;
    grad[0] = -2.0*M_PI*alphaw*delta*std::cos(2*M_PI*xv)/den;
    grad[1] = alphaw/den;
  }
  else if (ftype == 5)
  {
    real_t xv = x[0];
    real_t yv = x[1];
    real_t r = sqrt(xv*xv + yv*yv);
    real_t alpha = 2./3.;
    real_t phi = atan2(yv,xv);
    if (phi < 0) { phi += 2*M_PI; }

    real_t r_x = xv/r;
    real_t r_y = yv/r;
    real_t phi_x = - yv / (r*r);
    real_t phi_y = xv / (r*r);
    real_t beta = alpha * pow(r,alpha - 1.);
    grad[0] = beta*(r_x * sin(alpha*phi) + r * phi_x * cos(alpha*phi));
    grad[1] = beta*(r_y * sin(alpha*phi) + r * phi_y * cos(alpha*phi));
  }
  else if (ftype == 6)
  {
    double xv = x[0];
    double yv = x[1];
    double alpha = alphaw;
    double dx = xv - 0.48;
    grad[0] = alpha/(1.0+std::pow(dx*alpha,2.0));
    grad[1] = 0.0;
  }
  else if (ftype == 7)
  {
    grad[0] = 2.0*x[0];
    grad[1] = 0.0;
  }
  else if (ftype == 8)
  {
<<<<<<< HEAD
    grad[0] = M_PI*std::cos( M_PI *x[0] );
=======
    grad[0] = 4.0*x[0]*x[0]*x[0];
>>>>>>> 5e021920
    grad[1] = 0.0;
  }
};

double loadFunc(const Vector & x)
{
  if (ftype == 0)
  {
    double val = 5.0*M_PI*M_PI * std::sin( M_PI *x[0] )*std::sin(2.0*M_PI *x[1]);
    return val;
  }
  else if (ftype == 1)
  {
    double k_w = kw;
    double k_t = 0.5;
    double T_ref = 1.0;

    double bt = k_w*M_PI*M_PI*std::sin( M_PI *x[0] )*std::sin(M_PI *x[1]);
    double bx = k_w*M_PI*std::cos( M_PI *x[0] )*std::sin(M_PI *x[1]);
    double by = k_w*M_PI*std::sin( M_PI *x[0] )*std::cos(M_PI *x[1]);
    double sh = std::tanh(k_w*((std::sin( M_PI *x[0] )*std::sin(M_PI *x[1]))-k_t*T_ref));


    double val = -1.0*( 0.5*( - 1.0*bt - (2.0*sh*(1 - sh*sh))*bx*bx + sh*sh*bt) +
                        0.5*( - 1.0*bt - (2.0*sh*(1 - sh*sh))*by*by + sh*sh*bt) );
    return val;

    // double k_w = kw;
    // double k_t = 0.5;
    // double T_ref = 1.0;

    // double g = std::sin(M_PI * x[0]) * std::sin(M_PI * x[1]) - k_t * T_ref;
    // double tanh_val = std::tanh(k_w * g);
    // double sech2 = 1.0 / (std::cosh(k_w * g) * std::cosh(k_w * g));
    // double sin_x = std::sin(M_PI * x[0]);
    // double cos_x = std::cos(M_PI * x[0]);
    // double sin_y = std::sin(M_PI * x[1]);
    // double cos_y = std::cos(M_PI * x[1]);
    // double neg_laplacian = 0.5 * k_w * M_PI * M_PI * sin_x * sin_y * sech2
    //                       + k_w * k_w * M_PI * M_PI * sech2 * tanh_val * (sin_x * sin_x + sin_y * sin_y);
    // return neg_laplacian;
  }
  else if (ftype == 2)
  {
    double xc = -0.05,
           yc = -0.05,
           zc = -0.05,
           rc = 0.7,
           alpha = alphaw;
    double dx = (x[0]-xc),
           dy = x[1]-yc,
           dz = 0.0;
    double val = dx*dx + dy*dy;
    if (x.Size() == 3)
    {
      dz = x[2]-zc;
      val += dz*dz;
    }
    if (val > 0.0) { val = std::sqrt(val); }
    double num1 = 2.0*alpha*alpha*alpha*(val-rc);
    double den1 = std::pow((1.0 + alpha*alpha*(val-rc)*(val-rc)),2.0);

    double num2 = 1.0*alpha;
    double den2 = val*((1.0 + alpha*alpha*(val-rc)*(val-rc)));

    double f = num1/den1 - num2/den2;
    return f;
  }
  else if (ftype == 3)
  {
    double xv = x[0];
    double yv = x[1];
    double alpha = alphaw;
    double dx = xv - 0.5-0.2*(yv-0.5);
    double num1 = std::pow(alpha,3.0)*dx;
    double den1 = std::pow((1.0+std::pow(dx*alpha,2.0)),2.0);
    return 2.08*num1/den1;
  }
  else if (ftype == 4)
  {
    double xv = x[0], yv = x[1];
    double delta = 0.1;
    double phi = alphaw*(yv-0.5-delta*std::sin(2*M_PI*xv));
    double den = 1.0 + phi*phi;
    double phi_x = -2.0*M_PI*alphaw*delta*std::cos(2*M_PI*xv);
    double term1 = (2*phi/(den*den))*(phi_x*phi_x+alphaw*alphaw);
    double term2 = 4*M_PI*M_PI*alphaw*delta*std::sin(2*M_PI*xv)/den;
    return term1-term2;
  }
  else if (ftype == 5)
  {
    return 0.0;
  }
  else if (ftype == 6)
  {
    double xv = x[0];
    double yv = x[1];
    double alpha = alphaw;
    double dx = xv - 0.48;
    double num1 = std::pow(alpha,3.0)*dx;
    double den1 = std::pow((1.0+std::pow(dx*alpha,2.0)),2.0);
    return 2.0*num1/den1;
  }
  else if (ftype == 7)
  {
    return -2.0;
  }
  else if (ftype == 8)
  {
<<<<<<< HEAD
    double val = M_PI*M_PI * std::sin( M_PI *x[0] );
    return val;
=======
    return -12.0*x[0]*x[0];
>>>>>>> 5e021920
  }
  return 0.0;
};

void VisVectorField(OSCoefficient *adapt_coeff, ParMesh *pmesh, ParGridFunction *orifield)
{
  ParFiniteElementSpace *pfespace = orifield->ParFESpace();
  int dim = pfespace->GetMesh()->Dimension();

    DenseMatrix mat(dim);
    Vector vec(dim);
    Array<int> dofs;
  // Loop over the elements and project the adapt_coeff to vector field
  for (int e = 0; e < pmesh->GetNE(); e++)
  {
    const FiniteElement *fe = pfespace->GetFE(e);
    const IntegrationRule ir = fe->GetNodes();
    const int dof = fe->GetDof();
    ElementTransformation *trans = pmesh->GetElementTransformation(e);
    Vector nodevals(dof*dim);
    for (int q = 0; q < ir.GetNPoints(); q++)
    {
      const IntegrationPoint &ip = ir.IntPoint(q);
      trans->SetIntPoint(&ip);
      adapt_coeff->Eval(mat, *trans, ip);
      mat.GetColumn(0, vec);
      nodevals[q + dof*0] = vec[0];
      nodevals[q + dof*1] = vec[1];
    }
    pfespace->GetElementVDofs(e, dofs);
    orifield->SetSubVector(dofs, nodevals);
  }
}

int main (int argc, char *argv[])
{
   // 0. Initialize MPI and HYPRE.
   Mpi::Init(argc, argv);
   int myid = Mpi::WorldRank();
   Hypre::Init();

#ifdef MFEM_USE_PETSC
   const char *petscrc_file = "";
   MFEMInitializePetsc(NULL,NULL,petscrc_file,NULL);
#endif

  int qoitype = static_cast<int>(QoIType::H1_ERROR);
  bool weakBC = false;
  bool perturbMesh = false;
  double epsilon_pert =  0.006;
  int ref_ser = 2;
  int mesh_node_ordering = 0;
  int max_it = 100;
  double max_ch=0.002; //max design change
  double weight_1 = 1e4; //1e7; // 5e2;
  double weight_tmop = 1e-2;
  int metric_id   = 2;
  int target_id   = 1;
  int quad_order        = 8;
  srand(9898975);
  bool visualization = true;
  int method = 0;
  int mesh_poly_deg     = 1;
  int nx                = 4;
  const char *mesh_file = "null.mesh";
  bool exactaction      = false;
  double ls_norm_fac    = 1.2;
  double ls_energy_fac  = 1.1;

  OptionsParser args(argc, argv);
  args.AddOption(&ref_ser, "-rs", "--refine-serial",
                 "Number of times to refine the mesh uniformly in serial.");
  args.AddOption(&metric_id, "-mid", "--metric-id",
                "Mesh optimization metric:\n\t"
                "T-metrics\n\t"
                "1  : |T|^2                          -- 2D no type\n\t"
                "2  : 0.5|T|^2/tau-1                 -- 2D shape (condition number)\n\t"
                "7  : |T-T^-t|^2                     -- 2D shape+size\n\t"
                "9  : tau*|T-T^-t|^2                 -- 2D shape+size\n\t"
                );
  args.AddOption(&target_id, "-tid", "--target-id",
                "Target (ideal element) type:\n\t"
                "1: Ideal shape, unit size\n\t"
                "2: Ideal shape, equal size\n\t"
                "3: Ideal shape, initial size\n\t"
                "4: Given full analytic Jacobian (in physical space)\n\t"
                "5: Ideal shape, given size (in physical space)");
   args.AddOption(&quad_order, "-qo", "--quad_order",
                  "Order of the quadrature rule.");
   args.AddOption(&method, "-met", "--method",
                  "0(Defaults to TMOP_MMA), 1 - MS");
   args.AddOption(&max_ch, "-ch", "--max-ch",
                  "max node movement");
   args.AddOption(&max_it, "-ni", "--newton-oter",
                  "number of iters");
   args.AddOption(&ftype, "-ft", "--ftype",
                  "function type");
   args.AddOption(&alphaw, "-alpha", "--alpha",
                  "alpha weight for functions");
   args.AddOption(&qoitype, "-qoit", "--qtype",
                  "Quantity of interest type");
   args.AddOption(&weight_1, "-w1", "--weight1",
                  "Quantity of interest weight");
   args.AddOption(&weight_tmop, "-w2", "--weight2",
                  "Mesh quality weight type");
   args.AddOption(&mesh_poly_deg, "-o", "--order",
                  "Polynomial degree of mesh finite element space.");
   args.AddOption(&mesh_file, "-m", "--mesh",
                  "Mesh file to use.");
    args.AddOption(&exactaction, "-ex", "--exact_action",
                  "-no-ex", "--no-exact-action",
                  "Enable exact action of TMOP_Integrator.");
   args.AddOption(&ls_norm_fac, "-lsn", "--ls-norm-fac",
                  "line-search norm factor");
   args.AddOption(&ls_energy_fac, "-lse", "--ls-energy-fac",
                  "line-search energy factor");

   args.Parse();
   if (!args.Good())
   {
      if (myid == 0) { args.PrintUsage(cout); }
      return 1;
   }
   if (myid == 0) { args.PrintOptions(cout); }

  enum QoIType qoiType  = static_cast<enum QoIType>(qoitype);
  bool dQduFD =false;
  bool dQdxFD =false;
<<<<<<< HEAD
  bool dQdxFD_global =true;
  bool BreakAfterFirstIt = true;
=======
  bool dQdxFD_global =false;
  bool BreakAfterFirstIt = false;
>>>>>>> 5e021920


  // Create mesh
  Mesh *des_mesh = nullptr;
  if (strcmp(mesh_file, "null.mesh") == 0)
  {
     des_mesh = new Mesh(Mesh::MakeCartesian2D(nx, nx, Element::QUADRILATERAL,
                                        true, 1.0, 1.0));
  }
  else
  {
    des_mesh = new Mesh(mesh_file, 1, 1, false);
  }

  if(perturbMesh)
  {
     int tNumVertices  = des_mesh->GetNV();
     for (int i = 0; i < tNumVertices; ++i) {
        double * Coords = des_mesh->GetVertex(i);
        //if (Coords[ 0 ] != 0.0 && Coords[ 0 ] != 1.0 && Coords[ 1 ] != 0.0 && Coords[ 1 ] != 1.0) {
          //  Coords[ 0 ] = Coords[ 0 ] + ((rand() / double(RAND_MAX)* 2.0 - 1.0)* epsilon_pert);
          //  Coords[ 1 ] = Coords[ 1 ] + ((rand() / double(RAND_MAX)* 2.0 - 1.0)* epsilon_pert);

          Coords[ 0 ] = Coords[ 0 ] +0.5;
          //Coords[ 1 ] = Coords[ 1 ] + ((rand() / double(RAND_MAX)* 2.0 - 1.0)* epsilon_pert);
        //}
     }
  }

  // Refine mesh in serial
  for (int lev = 0; lev < ref_ser; lev++) { des_mesh->UniformRefinement(); }

  auto PMesh = new ParMesh(MPI_COMM_WORLD, *des_mesh);

  int dim = PMesh->SpaceDimension();

  // -----------------------
  // Remaining mesh settings
  // -----------------------

  // Nodes are only active for higher order meshes, and share locations with
  // the vertices, plus all the higher- order control points within  the
  // element and along the edges and on the faces.
  if (nullptr == PMesh->GetNodes())
  {
    PMesh->SetCurvature(mesh_poly_deg, false, -1, 0);
  }

  // int mesh_poly_deg = PMesh->GetNodes()->FESpace()->GetElementOrder(0);

  // Create finite Element Spaces for analysis mesh
  // if ( dim != 2 ) {
  //   mfem_error("... This example only supports 2D meshes");
  // }

  // 4. Define a finite element space on the mesh. Here we use vector finite
  //    elements which are tensor products of quadratic finite elements. The
  //    number of components in the vector finite element space is specified by
  //    the last parameter of the FiniteElementSpace constructor.
  FiniteElementCollection *fec;
  if (mesh_poly_deg <= 0)
  {
    fec = new QuadraticPosFECollection;
    mesh_poly_deg = 2;
  }
  else { fec = new H1_FECollection(mesh_poly_deg, dim); }
  ParFiniteElementSpace *pfespace = new ParFiniteElementSpace(PMesh, fec, dim,
                                                               mesh_node_ordering);
  auto fespace_scalar = new ParFiniteElementSpace(PMesh, fec, 1);
  ParFiniteElementSpace pfespace_gf(PMesh, fec);
  ParGridFunction x_gf(&pfespace_gf);

  // 5. Make the mesh curved based on the above finite element space. This
  //    means that we define the mesh elements through a fespace-based
  //    transformation of the reference element.
  PMesh->SetNodalFESpace(pfespace);

  // 7. Get the mesh nodes (vertices and other degrees of freedom in the finite
  //    element space) as a finite element grid function in fespace. Note that
  //    changing x automatically changes the shapes of the mesh elements.
  ParGridFunction x(pfespace);
  PMesh->SetNodalGridFunction(&x);
  ParGridFunction x0(pfespace);
  x0 = x;
  ParGridFunction orifield(pfespace);
  int numOptVars = pfespace->GetTrueVSize();

  // TMOP Integrator setup
     TMOP_QualityMetric *metric = NULL;
   switch (metric_id)
   {
      // T-metrics
      case 1: metric = new TMOP_Metric_001; break;
      case 2: metric = new TMOP_Metric_002; break;
      case 4: metric = new TMOP_Metric_004; break;
      case 7: metric = new TMOP_Metric_007; break;
      case 9: metric = new TMOP_Metric_009; break;
      case 36: metric = new TMOP_AMetric_036; break;
      case 80: metric = new TMOP_Metric_080(0.8); break;
      case 85: metric = new TMOP_Metric_085; break;
      case 98: metric = new TMOP_Metric_098; break;
      case 107: metric = new TMOP_AMetric_107a; break;
      case 303: metric = new TMOP_Metric_303; break;
      default:
         if (myid == 0) { cout << "Unknown metric_id: " << metric_id << endl; }
         return 3;
   }

   TargetConstructor::TargetType target_t;
   TargetConstructor *target_c = NULL;
   OSCoefficient *adapt_coeff = NULL;
   switch (target_id)
   {
      case 1: target_t = TargetConstructor::IDEAL_SHAPE_UNIT_SIZE; break;
      case 2: target_t = TargetConstructor::IDEAL_SHAPE_EQUAL_SIZE; break;
      case 3: target_t = TargetConstructor::IDEAL_SHAPE_GIVEN_SIZE; break;
      case 4: target_t = TargetConstructor::GIVEN_SHAPE_AND_SIZE; break;
      case 5:
      {
         target_t = TargetConstructor::GIVEN_FULL;
         AnalyticAdaptTC *tc = new AnalyticAdaptTC(target_t);
         adapt_coeff = new OSCoefficient(dim, metric_id);
         tc->SetAnalyticTargetSpec(NULL, NULL, adapt_coeff);
         target_c = tc;
         VisVectorField(adapt_coeff, PMesh, &orifield);
         break;
      }
      default:
         if (myid == 0) { cout << "Unknown target_id: " << target_id << endl; }
         return 3;
   }
   if (target_c == NULL)
   {
    target_c = new TargetConstructor(target_t, MPI_COMM_WORLD);
   }
   target_c->SetNodes(x0);


   IntegrationRules *irules = &IntRulesLo;
   auto tmop_integ = new TMOP_Integrator(metric, target_c);
   tmop_integ->SetIntegrationRules(*irules, quad_order);

   ConstantCoefficient metric_w(weight_tmop);
   tmop_integ->SetCoefficient(metric_w);
   tmop_integ->SetExactActionFlag(exactaction);

  // set esing variable bounds
  Vector objgrad(numOptVars); objgrad=0.0;
  Vector volgrad(numOptVars); volgrad=1.0;
  Vector xxmax(numOptVars);   xxmax=  0.001;
  Vector xxmin(numOptVars);   xxmin= -0.001;

  ParGridFunction gridfuncOptVar(pfespace);
  gridfuncOptVar = 0.0;
  ParGridFunction gridfuncLSBoundIndicator(pfespace);
  gridfuncLSBoundIndicator = 0.0;
  Array<int> vdofs;

  // Identify coordinate dofs perpendicular to BE
  if (strcmp(mesh_file, "null.mesh") == 0)
  {
    for (int i = 0; i < PMesh->GetNBE(); i++)
    {
      Element * tEle = PMesh->GetBdrElement(i);
      int attribute = tEle->GetAttribute();
      pfespace->GetBdrElementVDofs(i, vdofs);
      const int nd = pfespace->GetBE(i)->GetDof();

      if (attribute == 1 || attribute == 3) // zero out motion in y
      {
        for (int j = 0; j < nd; j++)
        {
          gridfuncLSBoundIndicator[ vdofs[j+nd] ] = 1.0;
          gridfuncLSBoundIndicator[ vdofs[j] ] = 1.0;
        }
      }
      else if (attribute == 2 || attribute == 4) // zero out in x
      {
        for (int j = 0; j < nd; j++)
        {
          gridfuncLSBoundIndicator[ vdofs[j] ] = 1.0;
          gridfuncLSBoundIndicator[ vdofs[j+nd] ] = 1.0;
        }
      }
    }
  }
  else
  {
    for (int i = 0; i < PMesh->GetNBE(); i++)
    {
      Element * tEle = PMesh->GetBdrElement(i);
      int attribute = tEle->GetAttribute();
      pfespace->GetBdrElementVDofs(i, vdofs);
      const int nd = pfespace->GetBE(i)->GetDof();

      if (attribute == 2) // zero out motion in y
      {
        for (int j = 0; j < nd; j++)
        {
          gridfuncLSBoundIndicator[ vdofs[j+nd] ] = 1.0;
          // gridfuncLSBoundIndicator[ vdofs[j+0*nd] ] = 1.0;
        }
      }
      else if (attribute == 1) // zero out in x
      {
        for (int j = 0; j < nd; j++)
        {
          gridfuncLSBoundIndicator[ vdofs[j] ] = 1.0;
          // gridfuncLSBoundIndicator[ vdofs[j+nd] ] = 1.0;
        }
      }
      else if (dim == 3 && attribute == 3) // zero out in z
      {
        for (int j = 0; j < nd; j++)
        {
          gridfuncLSBoundIndicator[ vdofs[j+2*nd] ] = 1.0;
        }
      }
    }
  }

  gridfuncOptVar.SetTrueVector();
  gridfuncLSBoundIndicator.SetTrueVector();

  Vector & trueOptvar = gridfuncOptVar.GetTrueVector();

  const int nbattr = PMesh->bdr_attributes.Max();
  //std::vector<std::pair<int, double>> essentialBC(nbattr);
  std::vector<std::pair<int, double>> essentialBC(2);
  //for (int i = 0; i < nbattr; i++)
  {
<<<<<<< HEAD
    // std::cout << i << " "  << " k101\n";
    //essentialBC[i] = {i+1, 0};
    essentialBC[0] = {2, 0};
    essentialBC[1] = {4, 0};
=======
    essentialBC[i] = {i+1, 0};
>>>>>>> 5e021920
  }

  const IntegrationRule &ir =
      irules->Get(pfespace->GetFE(0)->GetGeomType(), quad_order);
  mfem::MMAOpt* mma = nullptr;
#ifdef MFEM_USE_PETSC
  mfem::NativeMMA* mmaPetsc = nullptr;
#endif
    // mfem::NativeMMA* mma = nullptr;
  TMOP_MMA *tmma = new TMOP_MMA(MPI_COMM_WORLD, trueOptvar.Size(), 0,
                                 trueOptvar, ir);
  {
#ifdef MFEM_USE_PETSC
    double a=0.0;
    double c=1000.0;
    double d=0.0;
    mmaPetsc=new mfem::NativeMMA(MPI_COMM_WORLD,1, objgrad,&a,&c,&d);
#else
    mma=new mfem::MMAOpt(MPI_COMM_WORLD, trueOptvar.Size(), 0, trueOptvar);
#endif
  }

if (myid == 0) {
  switch (qoiType) {
  case 0:
    std::cout<<" L2 Error"<<std::endl;
    break;
  case 1:
    std::cout<<" H1 Error"<<std::endl;
    break;
  case 2:
    std::cout<<" ZZ Error"<<std::endl;
    break;
  case 3:
    std::cout<<" Avg Error"<<std::endl;;
    break;
  case 4:
    std::cout<<" Energy"<<std::endl;;
    break;
  default:
    std::cout << "Unknown Error Coeff: " << qoiType << std::endl;
  }
}

  Coefficient *trueSolution = new FunctionCoefficient(trueSolFunc);
  Diffusion_Solver solver(PMesh, essentialBC, mesh_poly_deg, trueSolution, weakBC);
  // Elasticity_Solver solver(PMesh, dirichletBC, tractionBC, mesh_poly_deg);
  QuantityOfInterest QoIEvaluator(PMesh, qoiType, mesh_poly_deg);
  NodeAwareTMOPQuality MeshQualityEvaluator(PMesh, mesh_poly_deg);

  Coefficient *QCoef = new FunctionCoefficient(loadFunc);
  solver.SetManufacturedSolution(QCoef);
  VectorCoefficient *trueSolutionGrad = new VectorFunctionCoefficient(dim,
                                                              trueSolGradFunc);
  QoIEvaluator.setTrueSolCoeff( trueSolution );
  if(qoiType == QoIType::ENERGY){QoIEvaluator.setTrueSolCoeff( QCoef );}
  QoIEvaluator.setTrueSolGradCoeff(trueSolutionGrad);
  QoIEvaluator.SetIntegrationRules(&IntRulesLo, quad_order);
  x_gf.ProjectCoefficient(*trueSolution);

  Diffusion_Solver solver_FD1(PMesh, essentialBC, mesh_poly_deg, trueSolution, weakBC);
  Diffusion_Solver solver_FD2(PMesh, essentialBC, mesh_poly_deg, trueSolution, weakBC);
  solver_FD1.SetManufacturedSolution(QCoef);
  solver_FD2.SetManufacturedSolution(QCoef);

  QuantityOfInterest QoIEvaluator_FD1(PMesh, qoiType, 1);
  QuantityOfInterest QoIEvaluator_FD2(PMesh, qoiType, 1);

  ParaViewDataCollection paraview_dc("MeshOptimizer", PMesh);
  paraview_dc.SetLevelsOfDetail(1);
  paraview_dc.SetDataFormat(VTKFormat::BINARY);
  paraview_dc.SetHighOrderOutput(true);

  //
  ParGridFunction & discretSol = solver.GetSolution();
  discretSol.ProjectCoefficient(*trueSolution);
  if (visualization)
  {
      socketstream vis;
      common::VisualizeField(vis, "localhost", 19916, discretSol,
                            "Initial Projected Solution", 0, 0, 400, 400, "jRmclAppppppppppppp]]]]]]]]]]]]]]]");
  }
  {
    solver.SetDesignVarFromUpdatedLocations(x);
    solver.FSolve();
  ParGridFunction & discretSol = solver.GetSolution();
    if (visualization)
    {
        socketstream vis;
        common::VisualizeField(vis, "localhost", 19916, discretSol,
                              "Initial Solver Solution", 0, 480, 400, 400, "jRmclAppppppppppppp]]]]]]]]]]]]]]]");
    }
  }

  auto init_l2_error = discretSol.ComputeL2Error(*trueSolution);
  auto init_grad_error = discretSol.ComputeGradError(trueSolutionGrad);
  auto init_h1_error = discretSol.ComputeH1Error(trueSolution, trueSolutionGrad);

  x.SetTrueVector();

  if (method == 0)
  {
    ParNonlinearForm a(pfespace);
    a.AddDomainIntegrator(tmop_integ);
    {
      Array<int> ess_bdr(PMesh->bdr_attributes.Max());
      ess_bdr = 1;
      //a.SetEssentialBC(ess_bdr);
    }
    IterativeSolver::PrintLevel newton_print;
    newton_print.Errors().Warnings().Iterations();
    // set the TMOP Integrator
    tmma->SetOperator(a);
    // Set change limits on dx
    tmma->SetUpperBound(max_ch);
    tmma->SetLowerBound(max_ch);
    // Set true vector so that it can be zeroed out
    {
      Vector & trueBounds = gridfuncLSBoundIndicator.GetTrueVector();
      tmma->SetTrueDofs(trueBounds);
    }
    // Set QoI and Solver and weight
    if (weight_1 > 0.0)
    {
      tmma->SetQuantityOfInterest(&QoIEvaluator);
      tmma->SetDiffusionSolver(&solver);
      tmma->SetQoIWeight(weight_1);
    }

    // Set min jac
    tmma->SetMinimumDeterminantThreshold(1e-5);

    // Set line search factors
    tmma->SetLineSearchNormFactor(ls_norm_fac);
    tmma->SetLineSearchEnergyFactor(ls_energy_fac);

    tmma->SetPrintLevel(newton_print);

    const real_t init_energy = tmma->GetEnergy(x.GetTrueVector(), true);
    const real_t init_metric_energy = tmma->GetEnergy(x.GetTrueVector(), false);
    const real_t init_qoi_energy = init_energy - init_metric_energy;

    // Set max # iterations
    bool save_after_every_iteration = true;
    VisItDataCollection *visdc = new VisItDataCollection("tmop-pde", PMesh);
    visdc->RegisterField("solution", &(solver.GetSolution()));
    visdc->SetCycle(0);
    visdc->SetTime(0.0);
    visdc->Save();
    if (save_after_every_iteration)
    {
      tmma->SetDataCollectionObjectandMesh(visdc, PMesh, 10);
    }
    tmma->SetMaxIter(max_it);
    tmma->Mult(x.GetTrueVector());
    x.SetFromTrueVector();
    if (!save_after_every_iteration)
    {
      visdc->SetCycle(1);
      visdc->SetTime(1.0);
      visdc->Save();
    }


    // Visualize the mesh displacement.
    if (visualization)
    {
      x0 -= x;
      socketstream vis;
      common::VisualizeField(vis, "localhost", 19916, x0,
                              "Displacements", 800, 000, 400, 400, "jRmclAppppppppppppp]]]]]]]]]]]]]]]");

      ParaViewDataCollection paraview_dc("NativeMeshOptimizer", PMesh);
      paraview_dc.SetLevelsOfDetail(1);
      paraview_dc.SetDataFormat(VTKFormat::BINARY);
      paraview_dc.SetHighOrderOutput(true);
      paraview_dc.SetCycle(0);
      paraview_dc.SetTime(1.0);
      //paraview_dc.RegisterField("Solution",&x_gf);
      paraview_dc.Save();
    }

    {
      ostringstream mesh_name;
      mesh_name << "optimized.mesh";
      ofstream mesh_ofs(mesh_name.str().c_str());
      mesh_ofs.precision(8);
      PMesh->PrintAsSerial(mesh_ofs);
    }


    solver.SetDesignVarFromUpdatedLocations(x);
    solver.FSolve();
    ParGridFunction & discretSol = solver.GetSolution();
    if (visualization)
    {
        socketstream vis;
        common::VisualizeField(vis, "localhost", 19916, discretSol,
                              "Final Solver Solution", 400, 480, 400, 400, "jRmclAppppppppppppp]]]]]]]]]]]]]]]");
    }

    auto final_l2_error = discretSol.ComputeL2Error(*trueSolution);
    auto final_grad_error = discretSol.ComputeGradError(trueSolutionGrad);
    auto final_h1_error = discretSol.ComputeH1Error(trueSolution, trueSolutionGrad);

    const real_t final_energy = tmma->GetEnergy(x.GetTrueVector(), true);
    const real_t final_metric_energy = tmma->GetEnergy(x.GetTrueVector(), false);
    const real_t final_qoi_energy = final_energy - final_metric_energy;

    discretSol.ProjectCoefficient(*trueSolution);
    if (visualization)
    {
        socketstream vis;
        common::VisualizeField(vis, "localhost", 19916, discretSol,
                              "Final Projected Solution", 400, 000, 400, 400, "jRmclAppppppppppppp]]]]]]]]]]]]]]]");
    }
    if (myid == 0)
    {
      std::cout << "Initial L2 error: " << " " << init_l2_error << " " << std::endl;
      std::cout << "Final   L2 error: " << " " << final_l2_error << " " << std::endl;

      std::cout << "Initial Grad error: " << " " << init_grad_error << " " << std::endl;
      std::cout << "Final   Grad error: " << " " << final_grad_error << " " << std::endl;

      std::cout << "Initial H1 error: " << " " << init_h1_error << " " << std::endl;
      std::cout << "Final   H1 error: " << " " << final_h1_error << " " << std::endl;

      std::cout << "Initial Total/Metric/QOI Energy: " << init_energy << " " << init_metric_energy << " " << init_qoi_energy << std::endl;
      std::cout << "Final   Total/Metric/QOI Energy: " << final_energy << " " << final_metric_energy << " " << final_qoi_energy << std::endl;
    }

    if (visualization && adapt_coeff)
    {

         VisVectorField(adapt_coeff, PMesh, &orifield);
        socketstream vis;
        common::VisualizeField(vis, "localhost", 19916, orifield,
                              "Orientation", 800, 480, 400, 400, "jRmclAevvppp]]]]]]]]]]]]]]]");
    }
  }
  else
  {
    for(int i=1;i<max_it;i++)
    {
      solver.SetDesign( gridfuncOptVar );
      solver.FSolve();

      ParGridFunction & discretSol = solver.GetSolution();

      QoIEvaluator.SetDesign( gridfuncOptVar );
      MeshQualityEvaluator.SetDesign( gridfuncOptVar );

      QoIEvaluator.SetDiscreteSol( discretSol );
      QoIEvaluator.SetIntegrationRules(&IntRulesLo, quad_order);

      double ObjVal = QoIEvaluator.EvalQoI();
      double meshQualityVal = MeshQualityEvaluator.EvalQoI();

      double val = weight_1 * ObjVal+ weight_tmop * meshQualityVal;

      QoIEvaluator.EvalQoIGrad();
      MeshQualityEvaluator.EvalQoIGrad();

      ParLinearForm * dQdu = QoIEvaluator.GetDQDu();
      ParLinearForm * dQdxExpl = QoIEvaluator.GetDQDx();
      ParLinearForm * dMeshQdxExpl = MeshQualityEvaluator.GetDQDx();

      solver.ASolve( *dQdu );

      ParLinearForm * dQdxImpl = solver.GetImplicitDqDx();

      ParLinearForm dQdx(pfespace); dQdx = 0.0;
      ParLinearForm dQdx_physics(pfespace); dQdx_physics = 0.0;
      dQdx_physics.Add(1.0, *dQdxExpl);
      dQdx_physics.Add(1.0, *dQdxImpl);
      dQdx.Add(weight_1, *dQdxExpl);
      dQdx.Add(weight_1, *dQdxImpl);
      dQdx.Add(weight_tmop, *dMeshQdxExpl);

      HypreParVector *truedQdx = dQdx.ParallelAssemble();
      HypreParVector *truedQdx_physics = dQdx_physics.ParallelAssemble();
      HypreParVector *truedQdx_Expl = dQdxExpl->ParallelAssemble();
      HypreParVector *truedQdx_Impl = dQdxImpl->ParallelAssemble();

      // Construct grid function from hypre vector
      mfem::ParGridFunction dQdx_physicsGF(pfespace, truedQdx_physics);
      mfem::ParGridFunction dQdx_ExplGF(pfespace, truedQdx_Expl);
      mfem::ParGridFunction dQdx_ImplGF(pfespace, truedQdx_Impl);


      objgrad = *truedQdx;

      //----------------------------------------------------------------------------------------------------------

      if(dQduFD)
      {
        double epsilon = 1e-8;
        mfem::ParGridFunction tFD_sens(fespace_scalar); tFD_sens = 0.0;
        for( int Ia = 0; Ia<discretSol.Size(); Ia++)
        {
          if (myid == 0)
          {
            std::cout<<"iter: "<< Ia<< " out of: "<<discretSol.Size() <<std::endl;
          }
          discretSol[Ia] +=epsilon;

          // QoIEvaluator_FD1(PMesh, qoiType, 1);
          QoIEvaluator_FD1.setTrueSolCoeff(  trueSolution );
          if(qoiType == QoIType::ENERGY){QoIEvaluator_FD1.setTrueSolCoeff( QCoef );}
          QoIEvaluator_FD1.setTrueSolGradCoeff(trueSolutionGrad);
          QoIEvaluator_FD1.SetDesign( gridfuncOptVar );
          QoIEvaluator_FD1.SetDiscreteSol( discretSol );
<<<<<<< HEAD
          //QoIEvaluator_FD1.SetNodes(x0);
=======
          QoIEvaluator_FD1.SetNodes(x0);
          QoIEvaluator_FD1.SetIntegrationRules(&IntRulesLo, quad_order);
>>>>>>> 5e021920

          double ObjVal_FD1 = QoIEvaluator_FD1.EvalQoI();

          discretSol[Ia] -=2.0*epsilon;

          //QuantityOfInterest QoIEvaluator_FD2(PMesh, qoiType, 1);
          QoIEvaluator_FD2.setTrueSolCoeff(  trueSolution );
          if(qoiType == QoIType::ENERGY){QoIEvaluator_FD2.setTrueSolCoeff( QCoef );}
          QoIEvaluator_FD2.setTrueSolGradCoeff(trueSolutionGrad);
          QoIEvaluator_FD2.SetDesign( gridfuncOptVar );
          QoIEvaluator_FD2.SetDiscreteSol( discretSol );
<<<<<<< HEAD
          //QoIEvaluator_FD2.SetNodes(x0);
=======
          QoIEvaluator_FD2.SetNodes(x0);
          QoIEvaluator_FD2.SetIntegrationRules(&IntRulesLo, quad_order);
>>>>>>> 5e021920

          double ObjVal_FD2 = QoIEvaluator_FD2.EvalQoI();

          discretSol[Ia] +=epsilon;

          tFD_sens[Ia] = (ObjVal_FD1-ObjVal_FD2)/(2.0*epsilon);
        }
        dQdu->Print();
        std::cout<<"  ----------  FD Diff ------------"<<std::endl;
        tFD_sens.Print();

        std::cout<<"  ---------- dQdu Analytic - FD Diff ------------"<<std::endl;
        mfem::ParGridFunction tFD_diff(fespace_scalar); tFD_diff = 0.0;
        tFD_diff = *dQdu;
        tFD_diff -=tFD_sens;
        //tFD_diff.Print();
        std::cout<<"norm: "<<tFD_diff.Norml2()<<std::endl;
      }

      if(dQdxFD)
      {
        // nodes are p
        // det(J) is order d*p-1
        double epsilon = 1e-8;
        mfem::ParGridFunction tFD_sens(pfespace); tFD_sens = 0.0;
        ConstantCoefficient zerocoeff(0.0);
        Array<double> GLLVec;
        int nqpts;
        {
          const IntegrationRule *ir = &IntRulesLo.Get(Geometry::SQUARE, 8);
          nqpts = ir->GetNPoints();
          // std::cout << nqpts << " k10c\n";
          for (int e = 0; e < PMesh->GetNE(); e++)
          {
            ElementTransformation *T = PMesh->GetElementTransformation(e);
            for (int q = 0; q < ir->GetNPoints(); q++)
            {
              const IntegrationPoint &ip = ir->IntPoint(q);
              T->SetIntPoint(&ip);
              double disc_val = discretSol.GetValue(e, ip);
              double exact_val = trueSolution->Eval( *T, ip );
              GLLVec.Append(disc_val-exact_val);
            }
          }
        }
        std::cout << nqpts << " " << GLLVec.Size() << " k10c\n";
        // MFEM_ABORT(" ");

        for( int Ia = 0; Ia<gridfuncOptVar.Size(); Ia++)
        {
          if(gridfuncLSBoundIndicator[Ia] == 1.0)
          {
            (*dQdxExpl)[Ia] = 0.0;

            continue;
          }

          std::cout<<"iter: "<< Ia<< " out of: "<<gridfuncOptVar.Size() <<std::endl;
          double fac = 1.0-gridfuncLSBoundIndicator[Ia];
          gridfuncOptVar[Ia] +=(fac)*epsilon;

          QuantityOfInterest QoIEvaluator_FD1(PMesh, qoiType, 1);
          QoIEvaluator_FD1.setTrueSolCoeff(  trueSolution );
          if(qoiType == QoIType::ENERGY){QoIEvaluator_FD1.setTrueSolCoeff( QCoef );}
          QoIEvaluator_FD1.setTrueSolGradCoeff(trueSolutionGrad);
          QoIEvaluator_FD1.SetDesign( gridfuncOptVar );
          QoIEvaluator_FD1.SetDiscreteSol( discretSol );
          QoIEvaluator_FD1.SetNodes(x0);
          QoIEvaluator_FD1.SetGLLVec(GLLVec);
          QoIEvaluator_FD1.SetNqptsPerEl(nqpts);
          QoIEvaluator_FD1.SetIntegrationRules(&IntRulesLo, quad_order);

          double ObjVal_FD1 = QoIEvaluator_FD1.EvalQoI();

          gridfuncOptVar[Ia] -=(fac)*2.0*epsilon;

          QuantityOfInterest QoIEvaluator_FD2(PMesh, qoiType, 1);
          QoIEvaluator_FD2.setTrueSolCoeff(  trueSolution );
          // QoIEvaluator_FD2.setTrueSolCoeff(  &zerocoeff );
          if(qoiType == QoIType::ENERGY){QoIEvaluator_FD2.setTrueSolCoeff( QCoef );}
          QoIEvaluator_FD2.setTrueSolGradCoeff(trueSolutionGrad);
          QoIEvaluator_FD2.SetDesign( gridfuncOptVar );
          QoIEvaluator_FD2.SetDiscreteSol( discretSol );
          QoIEvaluator_FD2.SetNodes(x0);
          QoIEvaluator_FD2.SetGLLVec(GLLVec);
          QoIEvaluator_FD2.SetNqptsPerEl(nqpts);
          QoIEvaluator_FD2.SetIntegrationRules(&IntRulesLo, quad_order);

          double ObjVal_FD2 = QoIEvaluator_FD2.EvalQoI();

          gridfuncOptVar[Ia] +=(fac)*epsilon;

          tFD_sens[Ia] = (ObjVal_FD1-ObjVal_FD2)/(2.0*epsilon);
        }

        dQdxExpl->Print();
        std::cout<<"  ----------  FD Diff ------------"<<std::endl;
        tFD_sens.Print();

        std::cout<<"  ---------- dQdx Analytic - FD Diff ------------"<<std::endl;
        mfem::ParGridFunction tFD_diff(pfespace); tFD_diff = 0.0;
        tFD_diff = *dQdxExpl;
        tFD_diff -=tFD_sens;
        tFD_diff.Print();
        std::cout<<"norm: "<<tFD_diff.Norml2()<<std::endl;
        for( int Ia = 0; Ia<gridfuncOptVar.Size(); Ia++)
        {
          tFD_diff[Ia] *= (1.0-gridfuncLSBoundIndicator[Ia]);
        }
        // tFD_diff.Print();
        std::cout<<"norm: "<<tFD_diff.Norml2()<<std::endl;
      }

      gridfuncOptVar = 0.0;
      if(dQdxFD_global)
      {
        double epsilon = 1e-8;
        mfem::ParGridFunction tFD_sens(pfespace); tFD_sens = 0.0;
        for( int Ia = 0; Ia<gridfuncOptVar.Size(); Ia++)
        {
          if(gridfuncLSBoundIndicator[Ia] == 1.0)
          {
            dQdx_physics[Ia] = 0.0;
            dQdx_physicsGF[Ia] = 0.0;

            continue;
          }
          std::cout<<"iter: "<< Ia<< " out of: "<<gridfuncOptVar.Size() <<std::endl;
          double fac = 1.0-gridfuncLSBoundIndicator[Ia];
          gridfuncOptVar[Ia] +=fac*epsilon;

          solver_FD1.SetDesign( gridfuncOptVar );
          solver_FD1.FSolve();
          ParGridFunction & discretSol_1 = solver_FD1.GetSolution();

          //QuantityOfInterest QoIEvaluator_FD1(PMesh, qoiType, 1);
          QoIEvaluator_FD1.setTrueSolCoeff(  trueSolution );
          if(qoiType == QoIType::ENERGY){QoIEvaluator_FD1.setTrueSolCoeff( QCoef );}
          QoIEvaluator_FD1.setTrueSolGradCoeff(trueSolutionGrad);
          QoIEvaluator_FD1.SetDesign( gridfuncOptVar );
          QoIEvaluator_FD1.SetDiscreteSol( discretSol_1 );
<<<<<<< HEAD
          //QoIEvaluator_FD1.SetNodes(x0);
=======
          QoIEvaluator_FD1.SetNodes(x0);
          QoIEvaluator_FD1.SetIntegrationRules(&IntRulesLo, quad_order);
>>>>>>> 5e021920

          double ObjVal_FD1 = QoIEvaluator_FD1.EvalQoI();

          gridfuncOptVar[Ia] -=fac*2.0*epsilon;

          solver_FD2.SetDesign( gridfuncOptVar );
          solver_FD2.FSolve();
          ParGridFunction & discretSol_2 = solver_FD2.GetSolution();

          //QuantityOfInterest QoIEvaluator_FD2(PMesh, qoiType, 1);
          QoIEvaluator_FD2.setTrueSolCoeff(  trueSolution );
          if(qoiType == QoIType::ENERGY){QoIEvaluator_FD2.setTrueSolCoeff( QCoef );}
          QoIEvaluator_FD2.setTrueSolGradCoeff(trueSolutionGrad);
          QoIEvaluator_FD2.SetDesign( gridfuncOptVar );
          QoIEvaluator_FD2.SetDiscreteSol( discretSol_2 );
<<<<<<< HEAD
          //QoIEvaluator_FD2.SetNodes(x0);
=======
          QoIEvaluator_FD2.SetNodes(x0);
          QoIEvaluator_FD2.SetIntegrationRules(&IntRulesLo, quad_order);
>>>>>>> 5e021920

          double ObjVal_FD2 = QoIEvaluator_FD2.EvalQoI();

          gridfuncOptVar[Ia] +=fac*epsilon;

          tFD_sens[Ia] = (ObjVal_FD1-ObjVal_FD2)/(2.0*epsilon);
        }

        dQdx_physics.Print();
        std::cout<<"  ----------  FD Diff - Global ------------"<<std::endl;
        tFD_sens.Print();

        std::cout<<"  ---------- dQdx Analytic - FD Diff ------------"<<std::endl;
        mfem::ParGridFunction tFD_diff(pfespace); tFD_diff = 0.0;
        tFD_diff = dQdx_physics;
        tFD_diff -=tFD_sens;
        tFD_diff.Print();
        std::cout<<"norm: "<<tFD_diff.Norml2()<<std::endl;
        for( int Ia = 0; Ia<gridfuncOptVar.Size(); Ia++)
        {
          tFD_diff[Ia] *= (1.0-gridfuncLSBoundIndicator[Ia]);
        }
        // tFD_diff.Print();
        std::cout<<"norm: "<<tFD_diff.Norml2()<<std::endl;

        paraview_dc.SetCycle(i);
        paraview_dc.SetTime(i*1.0);
        //paraview_dc.RegisterField("ObjGrad",&objGradGF);
        paraview_dc.RegisterField("Solution",&x_gf);
        paraview_dc.RegisterField("SolutionD",&discretSol   );
        paraview_dc.RegisterField("Sensitivity",&dQdx_physicsGF);
        paraview_dc.RegisterField("SensitivityFD",&tFD_sens);
        paraview_dc.RegisterField("SensitivityDiff",&tFD_diff);
        paraview_dc.RegisterField("SensitivityExpl",&dQdx_ExplGF);
        paraview_dc.RegisterField("SensitivityImpl",&dQdx_ImplGF);
        paraview_dc.Save();

        std::cout<<"expl: "<<dQdxExpl->Norml2()<<std::endl;
        std::cout<<"impl: "<<dQdxImpl->Norml2()<<std::endl;
      }

      if( BreakAfterFirstIt )
      {
        mfem::mfem_error("break before update");
      }

      //----------------------------------------------------------------------------------------------------------
      gridfuncOptVar.SetTrueVector();
      Vector & trueBounds = gridfuncLSBoundIndicator.GetTrueVector();

      // impose desing variable bounds - set xxmin and xxmax
      xxmin=trueOptvar; xxmin-=max_ch;
      xxmax=trueOptvar; xxmax+=max_ch;
      for(int li=0;li<xxmin.Size();li++){
        if( trueBounds[li] ==1.0)
        {
          xxmin[li] = -1e-8;
          xxmax[li] =  1e-8;
        }
      }

      x_gf.ProjectCoefficient(*trueSolution);
      //ParGridFunction objGradGF(pfespace); objGradGF = objgrad;
      paraview_dc.SetCycle(i);
      paraview_dc.SetTime(i*1.0);
      //paraview_dc.RegisterField("ObjGrad",&objGradGF);
      paraview_dc.RegisterField("SolutionD",&discretSol   );
      paraview_dc.RegisterField("Solution",&x_gf);
      paraview_dc.RegisterField("Sensitivity",&dQdx_physicsGF);
      paraview_dc.Save();

      double localGradNormSquared = std::pow(objgrad.Norml2(), 2);
      double globGradNorm;
  #ifdef MFEM_USE_MPI
    MPI_Allreduce(&localGradNormSquared, &globGradNorm, 1, MPI_DOUBLE, MPI_SUM, MPI_COMM_WORLD);
  #endif
    globGradNorm = std::sqrt(globGradNorm);

    if (myid == 0)
    {
      std:cout<<"Iter: "<<i<<" obj: "<<val<<" with: "<<ObjVal<<" | "<<meshQualityVal<<" objGrad_Norm: "<<globGradNorm<<std::endl;
    }

  #ifdef MFEM_USE_PETSC
      double  conDummy = -0.1;
      mmaPetsc->Update(trueOptvar,objgrad,&conDummy,&volgrad,xxmin,xxmax);
  #else
      mfem:Vector conDummy(1);  conDummy= -0.1;
      mma->Update(i, objgrad, conDummy, volgrad, xxmin,xxmax, trueOptvar);
  #endif

      gridfuncOptVar.SetFromTrueVector();

      // std::string tDesingName = "DesingVarVec";
      // desingVarVec.Save( tDesingName.c_str() );

      // std::string tFieldName = "FieldVec";
      // tPreassureGF.Save( tFieldName.c_str() );
    }

    if (visualization)
    {
        x0 -= x;
        socketstream vis;
        common::VisualizeField(vis, "localhost", 19916, x0,
                              "Displacements", 400, 400, 300, 300, "jRmclA");
    }

      {
        ostringstream mesh_name;
        mesh_name << "optimized.mesh";
        ofstream mesh_ofs(mesh_name.str().c_str());
        mesh_ofs.precision(8);
        PMesh->PrintAsSerial(mesh_ofs);
    }
  }

  delete PMesh;

  return 0;
}<|MERGE_RESOLUTION|>--- conflicted
+++ resolved
@@ -169,16 +169,10 @@
   {
     return x[0]*x[0];
   }
-<<<<<<< HEAD
   else if (ftype == 8)
   {
     double val = std::sin( M_PI *x[0] );
     return val;
-=======
-  else if (ftype == 8) // circular wave centered in domain
-  {
-    return x[0]*x[0]*x[0]*x[0];
->>>>>>> 5e021920
   }
   return 0.0;
 };
@@ -282,11 +276,7 @@
   }
   else if (ftype == 8)
   {
-<<<<<<< HEAD
     grad[0] = M_PI*std::cos( M_PI *x[0] );
-=======
-    grad[0] = 4.0*x[0]*x[0]*x[0];
->>>>>>> 5e021920
     grad[1] = 0.0;
   }
 };
@@ -396,12 +386,8 @@
   }
   else if (ftype == 8)
   {
-<<<<<<< HEAD
     double val = M_PI*M_PI * std::sin( M_PI *x[0] );
     return val;
-=======
-    return -12.0*x[0]*x[0];
->>>>>>> 5e021920
   }
   return 0.0;
 };
@@ -530,13 +516,9 @@
   enum QoIType qoiType  = static_cast<enum QoIType>(qoitype);
   bool dQduFD =false;
   bool dQdxFD =false;
-<<<<<<< HEAD
   bool dQdxFD_global =true;
   bool BreakAfterFirstIt = true;
-=======
-  bool dQdxFD_global =false;
-  bool BreakAfterFirstIt = false;
->>>>>>> 5e021920
+
 
 
   // Create mesh
@@ -768,14 +750,10 @@
   std::vector<std::pair<int, double>> essentialBC(2);
   //for (int i = 0; i < nbattr; i++)
   {
-<<<<<<< HEAD
     // std::cout << i << " "  << " k101\n";
     //essentialBC[i] = {i+1, 0};
     essentialBC[0] = {2, 0};
     essentialBC[1] = {4, 0};
-=======
-    essentialBC[i] = {i+1, 0};
->>>>>>> 5e021920
   }
 
   const IntegrationRule &ir =
@@ -1088,12 +1066,8 @@
           QoIEvaluator_FD1.setTrueSolGradCoeff(trueSolutionGrad);
           QoIEvaluator_FD1.SetDesign( gridfuncOptVar );
           QoIEvaluator_FD1.SetDiscreteSol( discretSol );
-<<<<<<< HEAD
-          //QoIEvaluator_FD1.SetNodes(x0);
-=======
           QoIEvaluator_FD1.SetNodes(x0);
           QoIEvaluator_FD1.SetIntegrationRules(&IntRulesLo, quad_order);
->>>>>>> 5e021920
 
           double ObjVal_FD1 = QoIEvaluator_FD1.EvalQoI();
 
@@ -1105,12 +1079,8 @@
           QoIEvaluator_FD2.setTrueSolGradCoeff(trueSolutionGrad);
           QoIEvaluator_FD2.SetDesign( gridfuncOptVar );
           QoIEvaluator_FD2.SetDiscreteSol( discretSol );
-<<<<<<< HEAD
-          //QoIEvaluator_FD2.SetNodes(x0);
-=======
           QoIEvaluator_FD2.SetNodes(x0);
           QoIEvaluator_FD2.SetIntegrationRules(&IntRulesLo, quad_order);
->>>>>>> 5e021920
 
           double ObjVal_FD2 = QoIEvaluator_FD2.EvalQoI();
 
@@ -1252,12 +1222,8 @@
           QoIEvaluator_FD1.setTrueSolGradCoeff(trueSolutionGrad);
           QoIEvaluator_FD1.SetDesign( gridfuncOptVar );
           QoIEvaluator_FD1.SetDiscreteSol( discretSol_1 );
-<<<<<<< HEAD
-          //QoIEvaluator_FD1.SetNodes(x0);
-=======
           QoIEvaluator_FD1.SetNodes(x0);
           QoIEvaluator_FD1.SetIntegrationRules(&IntRulesLo, quad_order);
->>>>>>> 5e021920
 
           double ObjVal_FD1 = QoIEvaluator_FD1.EvalQoI();
 
@@ -1273,12 +1239,8 @@
           QoIEvaluator_FD2.setTrueSolGradCoeff(trueSolutionGrad);
           QoIEvaluator_FD2.SetDesign( gridfuncOptVar );
           QoIEvaluator_FD2.SetDiscreteSol( discretSol_2 );
-<<<<<<< HEAD
-          //QoIEvaluator_FD2.SetNodes(x0);
-=======
           QoIEvaluator_FD2.SetNodes(x0);
           QoIEvaluator_FD2.SetIntegrationRules(&IntRulesLo, quad_order);
->>>>>>> 5e021920
 
           double ObjVal_FD2 = QoIEvaluator_FD2.EvalQoI();
 
