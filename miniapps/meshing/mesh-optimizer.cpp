// Copyright (c) 2010-2022, Lawrence Livermore National Security, LLC. Produced
// at the Lawrence Livermore National Laboratory. All Rights reserved. See files
// LICENSE and NOTICE for details. LLNL-CODE-806117.
//
// This file is part of the MFEM library. For more information and source code
// availability visit https://mfem.org.
//
// MFEM is free software; you can redistribute it and/or modify it under the
// terms of the BSD-3 license. We welcome feedback and contributions, see file
// CONTRIBUTING.md for details.
//
//            --------------------------------------------------
//            Mesh Optimizer Miniapp: Optimize high-order meshes
//            --------------------------------------------------
//
// This miniapp performs mesh optimization using the Target-Matrix Optimization
// Paradigm (TMOP) by P.Knupp et al., and a global variational minimization
// approach. It minimizes the quantity sum_T int_T mu(J(x)), where T are the
// target (ideal) elements, J is the Jacobian of the transformation from the
// target to the physical element, and mu is the mesh quality metric. This
// metric can measure shape, size or alignment of the region around each
// quadrature point. The combination of targets & quality metrics is used to
// optimize the physical node positions, i.e., they must be as close as possible
// to the shape / size / alignment of their targets. This code also demonstrates
// a possible use of nonlinear operators (the class TMOP_QualityMetric, defining
// mu(J), and the class TMOP_Integrator, defining int mu(J)), as well as their
// coupling to Newton methods for solving minimization problems. Note that the
// utilized Newton methods are oriented towards avoiding invalid meshes with
// negative Jacobian determinants. Each Newton step requires the inversion of a
// Jacobian matrix, which is done through an inner linear solver.
//
// Compile with: make mesh-optimizer
//
// Sample runs:
//   Adapted analytic shape:
//     mesh-optimizer -m square01.mesh -o 2 -rs 2 -mid 2 -tid 4 -ni 200 -bnd -qt 1 -qo 8
//   Adapted analytic size+orientation:
//     mesh-optimizer -m square01.mesh -o 2 -rs 2 -mid 14 -tid 4 -ni 100 -bnd -qt 1 -qo 8 -fd
//   Adapted analytic shape+orientation:
//     mesh-optimizer -m square01.mesh -o 2 -rs 2 -mid 85 -tid 4 -ni 100 -bnd -qt 1 -qo 8 -fd
//
//   Adapted analytic shape and/or size with hr-adaptivity:
//     mesh-optimizer -m square01.mesh -o 2 -tid 9  -ni 50 -li 20 -hmid 55 -mid 7 -hr
//     mesh-optimizer -m square01.mesh -o 2 -tid 10 -ni 50 -li 20 -hmid 55 -mid 7 -hr
//     mesh-optimizer -m square01.mesh -o 2 -tid 11 -ni 50 -li 20 -hmid 58 -mid 7 -hr
//
//   Adapted discrete size:
//     mesh-optimizer -m square01.mesh -o 2 -rs 2 -mid 80 -tid 5 -ni 50 -qo 4 -nor
//   Adapted discrete size 3D with PA:
//     mesh-optimizer -m cube.mesh -o 2 -rs 2 -mid 321 -tid 5 -ls 3 -nor -pa
//   Adapted discrete size 3D with PA on device (requires CUDA).
//   * mesh-optimizer -m cube.mesh -o 3 -rs 3 -mid 321 -tid 5 -ls 3 -nor -lc 0.1 -pa -d cuda
//   Adapted discrete size; explicit combo of metrics; mixed tri/quad mesh:
//     mesh-optimizer -m ../../data/square-mixed.mesh -o 2 -rs 2 -mid 2 -tid 5 -ni 200 -bnd -qo 6 -cmb 2 -nor
//   Adapted discrete size+aspect_ratio:
//     mesh-optimizer -m square01.mesh -o 2 -rs 2 -mid 7 -tid 6 -ni 100
//     mesh-optimizer -m square01.mesh -o 2 -rs 2 -mid 7 -tid 6 -ni 100 -qo 6 -ex -st 1 -nor
//   Adapted discrete size+orientation (requires GSLIB):
//   * mesh-optimizer -m square01.mesh -o 2 -rs 2 -mid 36 -tid 8 -qo 4 -fd -ae 1 -nor
//   Adapted discrete aspect-ratio+orientation (requires GSLIB):
//   * mesh-optimizer -m square01.mesh -o 2 -rs 2 -mid 85 -tid 8 -ni 10 -bnd -qt 1 -qo 8 -fd -ae 1
//   Adapted discrete aspect ratio (3D):
//     mesh-optimizer -m cube.mesh -o 2 -rs 2 -mid 302 -tid 7 -ni 20 -bnd -qt 1 -qo 8
//
//   Adaptive limiting:
//     mesh-optimizer -m stretched2D.mesh -o 2 -mid 2 -tid 1 -ni 50 -qo 5 -nor -vl 1 -alc 0.5
//   Adaptive limiting through the L-BFGS solver:
//     mesh-optimizer -m stretched2D.mesh -o 2 -mid 2 -tid 1 -ni 400 -qo 5 -nor -vl 1 -alc 0.5 -st 1
//   Adaptive limiting through FD (requires GSLIB):
//   * mesh-optimizer -m stretched2D.mesh -o 2 -mid 2 -tid 1 -ni 50 -qo 5 -nor -vl 1 -alc 0.5 -fd -ae 1
//
//  Adaptive surface fitting:
//    mesh-optimizer -m square01.mesh -o 3 -rs 1 -mid 58 -tid 1 -ni 200 -vl 1 -sfc 5e4 -rtol 1e-5 -nor
//    mesh-optimizer -m square01-tri.mesh -o 3 -rs 0 -mid 58 -tid 1 -ni 200 -vl 1 -sfc 1e4 -rtol 1e-5 -nor
//  Surface fitting with weight adaptation and termination based on fitting error
//    mesh-optimizer -m square01.mesh -o 2 -rs 1 -mid 2 -tid 1 -ni 100 -vl 2 -sfc 10 -rtol 1e-20 -st 0 -sfa -sft 1e-5
//
//   Blade shape:
//     mesh-optimizer -m blade.mesh -o 4 -mid 2 -tid 1 -ni 30 -ls 3 -art 1 -bnd -qt 1 -qo 8
//   Blade shape with FD-based solver:
//     mesh-optimizer -m blade.mesh -o 4 -mid 2 -tid 1 -ni 30 -ls 4 -bnd -qt 1 -qo 8 -fd
//   Blade limited shape:
//     mesh-optimizer -m blade.mesh -o 4 -mid 2 -tid 1 -bnd -qt 1 -qo 8 -lc 5000
//   ICF shape and equal size:
//     mesh-optimizer -o 3 -mid 9 -tid 2 -ni 25 -ls 3 -art 2 -qo 5
//   ICF shape and initial size:
//     mesh-optimizer -o 3 -mid 9 -tid 3 -ni 30 -ls 3 -bnd -qt 1 -qo 8
//   ICF shape:
//     mesh-optimizer -o 3 -mid 1 -tid 1 -ni 100 -bnd -qt 1 -qo 8
//   ICF limited shape:
//     mesh-optimizer -o 3 -mid 1 -tid 1 -ni 100 -bnd -qt 1 -qo 8 -lc 10
//   ICF combo shape + size (rings, slow convergence):
//     mesh-optimizer -o 3 -mid 1 -tid 1 -ni 1000 -bnd -qt 1 -qo 8 -cmb 1
//   Mixed tet / cube / hex mesh with limiting:
//     mesh-optimizer -m ../../data/fichera-mixed-p2.mesh -o 4 -rs 1 -mid 301 -tid 1 -fix-bnd -qo 6 -nor -lc 0.25
//   3D pinched sphere shape (the mesh is in the mfem/data GitHub repository):
//   * mesh-optimizer -m ../../../mfem_data/ball-pert.mesh -o 4 -mid 303 -tid 1 -ni 20 -li 500 -fix-bnd
//   2D non-conforming shape and equal size:
//     mesh-optimizer -m ./amr-quad-q2.mesh -o 2 -rs 1 -mid 9 -tid 2 -ni 200 -bnd -qt 1 -qo 8
//
//   2D untangling:
//     mesh-optimizer -m jagged.mesh -o 2 -mid 22 -tid 1 -ni 50 -li 50 -qo 4 -fd -vl 1
//   2D untangling with shifted barrier metric:
//     mesh-optimizer -m jagged.mesh -o 2 -mid 4 -tid 1 -ni 50 -qo 4 -fd -vl 1 -btype 1
//   3D untangling (the mesh is in the mfem/data GitHub repository):
//   * mesh-optimizer -m ../../../mfem_data/cube-holes-inv.mesh -o 3 -mid 313 -tid 1 -rtol 1e-5 -li 50 -qo 4 -fd -vl 1

#include "mfem.hpp"
#include "../common/mfem-common.hpp"
#include <fstream>
#include <iostream>
#include "mesh-optimizer.hpp"

using namespace mfem;
using namespace std;

int main(int argc, char *argv[])
{
   // 0. Set the method's default parameters.
   const char *mesh_file = "icf.mesh";
   int mesh_poly_deg     = 1;
   int rs_levels         = 0;
   double jitter         = 0.0;
   int metric_id         = 1;
   int target_id         = 1;
   double lim_const      = 0.0;
   double adapt_lim_const   = 0.0;
   double surface_fit_const = 0.0;
   int quad_type         = 1;
   int quad_order        = 8;
   int solver_type       = 0;
   int solver_iter       = 20;
   double solver_rtol    = 1e-10;
   int solver_art_type   = 0;
   int lin_solver        = 2;
   int max_lin_iter      = 100;
   bool move_bnd         = true;
   int combomet          = 0;
   bool hradaptivity     = false;
   int h_metric_id       = -1;
   bool normalization    = false;
   bool visualization    = true;
   int verbosity_level   = 0;
   bool fdscheme         = false;
   int adapt_eval        = 0;
   bool exactaction      = false;
   const char *devopt    = "cpu";
   bool pa               = false;
   int n_hr_iter         = 5;
   int n_h_iter          = 1;
   bool surface_fit_adapt = false;
   double surface_fit_threshold = -10;
   int barrier_type       = 0;
   int worst_case_type    = 0;

   // 1. Parse command-line options.
   OptionsParser args(argc, argv);
   args.AddOption(&mesh_file, "-m", "--mesh",
                  "Mesh file to use.");
   args.AddOption(&mesh_poly_deg, "-o", "--order",
                  "Polynomial degree of mesh finite element space.");
   args.AddOption(&rs_levels, "-rs", "--refine-serial",
                  "Number of times to refine the mesh uniformly in serial.");
   args.AddOption(&jitter, "-ji", "--jitter",
                  "Random perturbation scaling factor.");
   args.AddOption(&metric_id, "-mid", "--metric-id",
                  "Mesh optimization metric:\n\t"
                  "T-metrics\n\t"
                  "1  : |T|^2                          -- 2D no type\n\t"
                  "2  : 0.5|T|^2/tau-1                 -- 2D shape (condition number)\n\t"
                  "7  : |T-T^-t|^2                     -- 2D shape+size\n\t"
                  "9  : tau*|T-T^-t|^2                 -- 2D shape+size\n\t"
                  "14 : |T-I|^2                        -- 2D shape+size+orientation\n\t"
                  "22 : 0.5(|T|^2-2*tau)/(tau-tau_0)   -- 2D untangling\n\t"
                  "50 : 0.5|T^tT|^2/tau^2-1            -- 2D shape\n\t"
                  "55 : (tau-1)^2                      -- 2D size\n\t"
                  "56 : 0.5(sqrt(tau)-1/sqrt(tau))^2   -- 2D size\n\t"
                  "58 : |T^tT|^2/(tau^2)-2*|T|^2/tau+2 -- 2D shape\n\t"
                  "77 : 0.5(tau-1/tau)^2               -- 2D size\n\t"
                  "80 : (1-gamma)mu_2 + gamma mu_77    -- 2D shape+size\n\t"
                  "85 : |T-|T|/sqrt(2)I|^2             -- 2D shape+orientation\n\t"
                  "98 : (1/tau)|T-I|^2                 -- 2D shape+size+orientation\n\t"
                  // "211: (tau-1)^2-tau+sqrt(tau^2)      -- 2D untangling\n\t"
                  // "252: 0.5(tau-1)^2/(tau-tau_0)       -- 2D untangling\n\t"
                  "301: (|T||T^-1|)/3-1              -- 3D shape\n\t"
                  "302: (|T|^2|T^-1|^2)/9-1          -- 3D shape\n\t"
                  "303: (|T|^2)/3/tau^(2/3)-1        -- 3D shape\n\t"
                  "304: (|T|^3)/3^{3/2}/tau-1        -- 3D shape\n\t"
                  //"311: (tau-1)^2-tau+sqrt(tau^2+eps)-- 3D untangling\n\t"
                  "313: (|T|^2)(tau-tau0)^(-2/3)/3   -- 3D untangling\n\t"
                  "315: (tau-1)^2                    -- 3D no type\n\t"
                  "316: 0.5(sqrt(tau)-1/sqrt(tau))^2 -- 3D no type\n\t"
                  "321: |T-T^-t|^2                   -- 3D shape+size\n\t"
                  "322: |T-adjT^-t|^2                -- 3D shape+size\n\t"
                  "323: |J|^3-3sqrt(3)ln(det(J))-3sqrt(3)  -- 3D shape+size\n\t"
                  "328: (1-gamma) mu_301 + gamma mu_316  -- 3D shape+size\n\t"
                  "332: (1-gamma) mu_302 + gamma mu_315  -- 3D shape+size\n\t"
                  "333: (1-gamma) mu_302 + gamma mu_316  -- 3D shape+size\n\t"
                  "334: (1-gamma) mu_303 + gamma mu_316  -- 3D shape+size\n\t"
                  "347: (1-gamma) mu_304 + gamma mu_316  -- 3D shape+size\n\t"
                  // "352: 0.5(tau-1)^2/(tau-tau_0)      -- 3D untangling\n\t"
                  "A-metrics\n\t"
                  "11 : (1/4*alpha)|A-(adjA)^T(W^TW)/omega|^2 -- 2D shape\n\t"
                  "36 : (1/alpha)|A-W|^2                      -- 2D shape+size+orientation\n\t"
                  "107: (1/2*alpha)|A-|A|/|W|W|^2             -- 2D shape+orientation\n\t"
                  "126: (1-gamma)nu_11 + gamma*nu_14a         -- 2D shape+size\n\t"
                 );
   args.AddOption(&target_id, "-tid", "--target-id",
                  "Target (ideal element) type:\n\t"
                  "1: Ideal shape, unit size\n\t"
                  "2: Ideal shape, equal size\n\t"
                  "3: Ideal shape, initial size\n\t"
                  "4: Given full analytic Jacobian (in physical space)\n\t"
                  "5: Ideal shape, given size (in physical space)");
   args.AddOption(&lim_const, "-lc", "--limit-const", "Limiting constant.");
   args.AddOption(&adapt_lim_const, "-alc", "--adapt-limit-const",
                  "Adaptive limiting coefficient constant.");
   args.AddOption(&surface_fit_const, "-sfc", "--surface-fit-const",
                  "Surface preservation constant.");
   args.AddOption(&quad_type, "-qt", "--quad-type",
                  "Quadrature rule type:\n\t"
                  "1: Gauss-Lobatto\n\t"
                  "2: Gauss-Legendre\n\t"
                  "3: Closed uniform points");
   args.AddOption(&quad_order, "-qo", "--quad_order",
                  "Order of the quadrature rule.");
   args.AddOption(&solver_type, "-st", "--solver-type",
                  " Type of solver: (default) 0: Newton, 1: LBFGS");
   args.AddOption(&solver_iter, "-ni", "--newton-iters",
                  "Maximum number of Newton iterations.");
   args.AddOption(&solver_rtol, "-rtol", "--newton-rel-tolerance",
                  "Relative tolerance for the Newton solver.");
   args.AddOption(&solver_art_type, "-art", "--adaptive-rel-tol",
                  "Type of adaptive relative linear solver tolerance:\n\t"
                  "0: None (default)\n\t"
                  "1: Eisenstat-Walker type 1\n\t"
                  "2: Eisenstat-Walker type 2");
   args.AddOption(&lin_solver, "-ls", "--lin-solver",
                  "Linear solver:\n\t"
                  "0: l1-Jacobi\n\t"
                  "1: CG\n\t"
                  "2: MINRES\n\t"
                  "3: MINRES + Jacobi preconditioner\n\t"
                  "4: MINRES + l1-Jacobi preconditioner");
   args.AddOption(&max_lin_iter, "-li", "--lin-iter",
                  "Maximum number of iterations in the linear solve.");
   args.AddOption(&move_bnd, "-bnd", "--move-boundary", "-fix-bnd",
                  "--fix-boundary",
                  "Enable motion along horizontal and vertical boundaries.");
   args.AddOption(&combomet, "-cmb", "--combo-type",
                  "Combination of metrics options:\n\t"
                  "0: Use single metric\n\t"
                  "1: Shape + space-dependent size given analytically\n\t"
                  "2: Shape + adapted size given discretely; shared target");
   args.AddOption(&hradaptivity, "-hr", "--hr-adaptivity", "-no-hr",
                  "--no-hr-adaptivity",
                  "Enable hr-adaptivity.");
   args.AddOption(&h_metric_id, "-hmid", "--h-metric",
                  "Same options as metric_id. Used to determine refinement"
                  " type for each element if h-adaptivity is enabled.");
   args.AddOption(&normalization, "-nor", "--normalization", "-no-nor",
                  "--no-normalization",
                  "Make all terms in the optimization functional unitless.");
   args.AddOption(&fdscheme, "-fd", "--fd_approximation",
                  "-no-fd", "--no-fd-approx",
                  "Enable finite difference based derivative computations.");
   args.AddOption(&exactaction, "-ex", "--exact_action",
                  "-no-ex", "--no-exact-action",
                  "Enable exact action of TMOP_Integrator.");
   args.AddOption(&visualization, "-vis", "--visualization", "-no-vis",
                  "--no-visualization",
                  "Enable or disable GLVis visualization.");
   args.AddOption(&verbosity_level, "-vl", "--verbosity-level",
                  "Set the verbosity level - 0, 1, or 2.");
   args.AddOption(&adapt_eval, "-ae", "--adaptivity-evaluator",
                  "0 - Advection based (DEFAULT), 1 - GSLIB.");
   args.AddOption(&devopt, "-d", "--device",
                  "Device configuration string, see Device::Configure().");
   args.AddOption(&pa, "-pa", "--partial-assembly", "-no-pa",
                  "--no-partial-assembly", "Enable Partial Assembly.");
   args.AddOption(&n_hr_iter, "-nhr", "--n_hr_iter",
                  "Number of hr-adaptivity iterations.");
   args.AddOption(&n_h_iter, "-nh", "--n_h_iter",
                  "Number of h-adaptivity iterations per r-adaptivity"
                  "iteration.");
   args.AddOption(&surface_fit_adapt, "-sfa", "--adaptive-surface-fit", "-no-sfa",
                  "--no-adaptive-surface-fit",
                  "Enable or disable adaptive surface fitting.");
   args.AddOption(&surface_fit_threshold, "-sft", "--surf-fit-threshold",
                  "Set threshold for surface fitting. TMOP solver will"
                  "terminate when max surface fitting error is below this limit");
   args.AddOption(&barrier_type, "-btype", "--barrier-type",
                  "0 - None,"
                  "1 - Shifted Barrier,"
                  "2 - Pseudo Barrier.");
   args.AddOption(&worst_case_type, "-wctype", "--worst-case-type",
                  "0 - None,"
                  "1 - Beta,"
                  "2 - PMean.");
   args.Parse();
   if (!args.Good())
   {
      args.PrintUsage(cout);
      return 1;
   }
   args.PrintOptions(cout);

   if (h_metric_id < 0) { h_metric_id = metric_id; }

   if (hradaptivity)
   {
      MFEM_VERIFY(strcmp(devopt,"cpu")==0, "HR-adaptivity is currently only"
                  " supported on cpus.");
   }
   Device device(devopt);
   device.Print();

   // 2. Initialize and refine the starting mesh.
   Mesh *mesh = new Mesh(mesh_file, 1, 1, false);
   for (int lev = 0; lev < rs_levels; lev++) { mesh->UniformRefinement(); }
   const int dim = mesh->Dimension();

   if (hradaptivity) { mesh->EnsureNCMesh(); }

   // 3. Define a finite element space on the mesh-> Here we use vector finite
   //    elements which are tensor products of quadratic finite elements. The
   //    number of components in the vector finite element space is specified by
   //    the last parameter of the FiniteElementSpace constructor.
   FiniteElementCollection *fec;
   if (mesh_poly_deg <= 0)
   {
      fec = new QuadraticPosFECollection;
      mesh_poly_deg = 2;
   }
   else { fec = new H1_FECollection(mesh_poly_deg, dim); }
   FiniteElementSpace *fespace = new FiniteElementSpace(mesh, fec, dim);

   // 4. Make the mesh curved based on the above finite element space. This
   //    means that we define the mesh elements through a fespace-based
   //    transformation of the reference element.
   mesh->SetNodalFESpace(fespace);

   // 5. Set up an empty right-hand side vector b, which is equivalent to b=0.
   Vector b(0);

   // 6. Get the mesh nodes (vertices and other degrees of freedom in the finite
   //    element space) as a finite element grid function in fespace. Note that
   //    changing x automatically changes the shapes of the mesh elements.
   GridFunction x(fespace);
   mesh->SetNodalGridFunction(&x);

   // 7. Define a vector representing the minimal local mesh size in the mesh
   //    nodes. We index the nodes using the scalar version of the degrees of
   //    freedom in fespace. Note: this is partition-dependent.
   //
   //    In addition, compute average mesh size and total volume.
   Vector h0(fespace->GetNDofs());
   h0 = infinity();
   double mesh_volume = 0.0;
   Array<int> dofs;
   for (int i = 0; i < mesh->GetNE(); i++)
   {
      // Get the local scalar element degrees of freedom in dofs.
      fespace->GetElementDofs(i, dofs);
      // Adjust the value of h0 in dofs based on the local mesh size.
      const double hi = mesh->GetElementSize(i);
      for (int j = 0; j < dofs.Size(); j++)
      {
         h0(dofs[j]) = min(h0(dofs[j]), hi);
      }
      mesh_volume += mesh->GetElementVolume(i);
   }
   const double small_phys_size = pow(mesh_volume, 1.0 / dim) / 100.0;

   // 8. Add a random perturbation to the nodes in the interior of the domain.
   //    We define a random grid function of fespace and make sure that it is
   //    zero on the boundary and its values are locally of the order of h0.
   //    The latter is based on the DofToVDof() method which maps the scalar to
   //    the vector degrees of freedom in fespace.
   GridFunction rdm(fespace);
   rdm.Randomize();
   rdm -= 0.25; // Shift to random values in [-0.5,0.5].
   rdm *= jitter;
   rdm.HostReadWrite();
   // Scale the random values to be of order of the local mesh size.
   for (int i = 0; i < fespace->GetNDofs(); i++)
   {
      for (int d = 0; d < dim; d++)
      {
         rdm(fespace->DofToVDof(i,d)) *= h0(i);
      }
   }
   Array<int> vdofs;
   for (int i = 0; i < fespace->GetNBE(); i++)
   {
      // Get the vector degrees of freedom in the boundary element.
      fespace->GetBdrElementVDofs(i, vdofs);
      // Set the boundary values to zero.
      for (int j = 0; j < vdofs.Size(); j++) { rdm(vdofs[j]) = 0.0; }
   }
   x -= rdm;
   x.SetTrueVector();
   x.SetFromTrueVector();

   // 9. Save the starting (prior to the optimization) mesh to a file. This
   //    output can be viewed later using GLVis: "glvis -m perturbed.mesh".
   {
      ofstream mesh_ofs("perturbed.mesh");
      mesh->Print(mesh_ofs);
   }

   // 10. Store the starting (prior to the optimization) positions.
   GridFunction x0(fespace);
   x0 = x;

   // 11. Form the integrator that uses the chosen metric and target.
   double min_detJ = -0.1;
   TMOP_QualityMetric *metric = NULL;
   switch (metric_id)
   {
      // T-metrics
      case 1: metric = new TMOP_Metric_001; break;
      case 2: metric = new TMOP_Metric_002; break;
      case 4: metric = new TMOP_Metric_004; break;
      case 7: metric = new TMOP_Metric_007; break;
      case 9: metric = new TMOP_Metric_009; break;
      case 14: metric = new TMOP_Metric_014; break;
      case 22: metric = new TMOP_Metric_022(min_detJ); break;
      case 50: metric = new TMOP_Metric_050; break;
      case 55: metric = new TMOP_Metric_055; break;
      case 56: metric = new TMOP_Metric_056; break;
      case 58: metric = new TMOP_Metric_058; break;
      case 66: metric = new TMOP_Metric_066(0.5); break;
      case 77: metric = new TMOP_Metric_077; break;
      case 80: metric = new TMOP_Metric_080(0.5); break;
      case 85: metric = new TMOP_Metric_085; break;
      case 98: metric = new TMOP_Metric_098; break;
      // case 211: metric = new TMOP_Metric_211; break;
      // case 252: metric = new TMOP_Metric_252(min_detJ); break;
      case 301: metric = new TMOP_Metric_301; break;
      case 302: metric = new TMOP_Metric_302; break;
      case 303: metric = new TMOP_Metric_303; break;
      case 304: metric = new TMOP_Metric_304; break;
      // case 311: metric = new TMOP_Metric_311; break;
      case 313: metric = new TMOP_Metric_313(min_detJ); break;
      case 315: metric = new TMOP_Metric_315; break;
      case 316: metric = new TMOP_Metric_316; break;
      case 321: metric = new TMOP_Metric_321; break;
      case 322: metric = new TMOP_Metric_322; break;
      case 323: metric = new TMOP_Metric_323; break;
      case 328: metric = new TMOP_Metric_328(0.5); break;
      case 332: metric = new TMOP_Metric_332(0.5); break;
      case 333: metric = new TMOP_Metric_333(0.5); break;
      case 334: metric = new TMOP_Metric_334(0.5); break;
<<<<<<< HEAD
      case 347: metric = new TMOP_Metric_347(0.5); break;
      // case 352: metric = new TMOP_Metric_352(tauval); break;
=======
      // case 352: metric = new TMOP_Metric_352(min_detJ); break;
>>>>>>> 438ec6e4
      // A-metrics
      case 11: metric = new TMOP_AMetric_011; break;
      case 36: metric = new TMOP_AMetric_036; break;
      case 107: metric = new TMOP_AMetric_107a; break;
      case 126: metric = new TMOP_AMetric_126(0.9); break;
      default:
         cout << "Unknown metric_id: " << metric_id << endl;
         return 3;
   }
   TMOP_QualityMetric *h_metric = NULL;
   if (hradaptivity)
   {
      switch (h_metric_id)
      {
         case 1: h_metric = new TMOP_Metric_001; break;
         case 2: h_metric = new TMOP_Metric_002; break;
         case 7: h_metric = new TMOP_Metric_007; break;
         case 9: h_metric = new TMOP_Metric_009; break;
         case 55: h_metric = new TMOP_Metric_055; break;
         case 56: h_metric = new TMOP_Metric_056; break;
         case 58: h_metric = new TMOP_Metric_058; break;
         case 77: h_metric = new TMOP_Metric_077; break;
         case 315: h_metric = new TMOP_Metric_315; break;
         case 316: h_metric = new TMOP_Metric_316; break;
         case 321: h_metric = new TMOP_Metric_321; break;
         default: cout << "Metric_id not supported for h-adaptivity: " << h_metric_id <<
                          endl;
            return 3;
      }
   }

   TMOP_WorstCaseUntangleOptimizer_Metric::BarrierType btype;
   switch (barrier_type)
   {
      case 0: btype = TMOP_WorstCaseUntangleOptimizer_Metric::BarrierType::None;
         break;
      case 1: btype = TMOP_WorstCaseUntangleOptimizer_Metric::BarrierType::Shifted;
         break;
      case 2: btype = TMOP_WorstCaseUntangleOptimizer_Metric::BarrierType::Pseudo;
         break;
      default: cout << "barrier_type not supported: " << barrier_type << endl;
         return 3;
   }

   TMOP_WorstCaseUntangleOptimizer_Metric::WorstCaseType wctype;
   switch (worst_case_type)
   {
      case 0: wctype = TMOP_WorstCaseUntangleOptimizer_Metric::WorstCaseType::None;
         break;
      case 1: wctype = TMOP_WorstCaseUntangleOptimizer_Metric::WorstCaseType::Beta;
         break;
      case 2: wctype = TMOP_WorstCaseUntangleOptimizer_Metric::WorstCaseType::PMean;
         break;
      default: cout << "worst_case_type not supported: " << worst_case_type << endl;
         return 3;
   }

   TMOP_QualityMetric *untangler_metric = NULL;
   if (barrier_type > 0 || worst_case_type > 0)
   {
      if (barrier_type > 0)
      {
         MFEM_VERIFY(metric_id == 4 || metric_id == 14 || metric_id == 66,
                     "Metric not supported for shifted/pseudo barriers.");
      }
      untangler_metric = new TMOP_WorstCaseUntangleOptimizer_Metric(*metric,
                                                                    2,
                                                                    1.5,
                                                                    0.001, //0.01 for pseudo barrier
                                                                    0.001,
                                                                    btype,
                                                                    wctype);
   }

   if (metric_id < 300 || h_metric_id < 300)
   {
      MFEM_VERIFY(dim == 2, "Incompatible metric for 3D meshes");
   }
   if (metric_id >= 300 || h_metric_id >= 300)
   {
      MFEM_VERIFY(dim == 3, "Incompatible metric for 2D meshes");
   }

   TargetConstructor::TargetType target_t;
   TargetConstructor *target_c = NULL;
   HessianCoefficient *adapt_coeff = NULL;
   HRHessianCoefficient *hr_adapt_coeff = NULL;
   H1_FECollection ind_fec(mesh_poly_deg, dim);
   FiniteElementSpace ind_fes(mesh, &ind_fec);
   FiniteElementSpace ind_fesv(mesh, &ind_fec, dim);
   GridFunction size(&ind_fes), aspr(&ind_fes), ori(&ind_fes);
   GridFunction aspr3d(&ind_fesv);

   const AssemblyLevel al =
      pa ? AssemblyLevel::PARTIAL : AssemblyLevel::LEGACY;

   switch (target_id)
   {
      case 1: target_t = TargetConstructor::IDEAL_SHAPE_UNIT_SIZE; break;
      case 2: target_t = TargetConstructor::IDEAL_SHAPE_EQUAL_SIZE; break;
      case 3: target_t = TargetConstructor::IDEAL_SHAPE_GIVEN_SIZE; break;
      case 4: // Analytic
      {
         target_t = TargetConstructor::GIVEN_FULL;
         AnalyticAdaptTC *tc = new AnalyticAdaptTC(target_t);
         adapt_coeff = new HessianCoefficient(dim, metric_id);
         tc->SetAnalyticTargetSpec(NULL, NULL, adapt_coeff);
         target_c = tc;
         break;
      }
      case 5: // Discrete size 2D or 3D
      {
         target_t = TargetConstructor::IDEAL_SHAPE_GIVEN_SIZE;
         DiscreteAdaptTC *tc = new DiscreteAdaptTC(target_t);
         if (adapt_eval == 0)
         {
            tc->SetAdaptivityEvaluator(new AdvectorCG(al));
         }
         else
         {
#ifdef MFEM_USE_GSLIB
            tc->SetAdaptivityEvaluator(new InterpolatorFP);
#else
            MFEM_ABORT("MFEM is not built with GSLIB.");
#endif
         }
         if (dim == 2)
         {
            FunctionCoefficient size_coeff(discrete_size_2d);
            size.ProjectCoefficient(size_coeff);
         }
         else if (dim == 3)
         {
            FunctionCoefficient size_coeff(discrete_size_3d);
            size.ProjectCoefficient(size_coeff);
         }
         tc->SetSerialDiscreteTargetSize(size);
         target_c = tc;
         break;
      }
      case 6: // Discrete size + aspect ratio - 2D
      {
         GridFunction d_x(&ind_fes), d_y(&ind_fes), disc(&ind_fes);

         target_t = TargetConstructor::GIVEN_SHAPE_AND_SIZE;
         DiscreteAdaptTC *tc = new DiscreteAdaptTC(target_t);
         FunctionCoefficient mat_coeff(material_indicator_2d);
         disc.ProjectCoefficient(mat_coeff);
         if (adapt_eval == 0)
         {
            tc->SetAdaptivityEvaluator(new AdvectorCG(al));
         }
         else
         {
#ifdef MFEM_USE_GSLIB
            tc->SetAdaptivityEvaluator(new InterpolatorFP);
#else
            MFEM_ABORT("MFEM is not built with GSLIB.");
#endif
         }

         // Diffuse the interface
         DiffuseField(disc,2);

         // Get  partials with respect to x and y of the grid function
         disc.GetDerivative(1,0,d_x);
         disc.GetDerivative(1,1,d_y);

         // Compute the squared magnitude of the gradient
         for (int i = 0; i < size.Size(); i++)
         {
            size(i) = std::pow(d_x(i),2)+std::pow(d_y(i),2);
         }
         const double max = size.Max();

         for (int i = 0; i < d_x.Size(); i++)
         {
            d_x(i) = std::abs(d_x(i));
            d_y(i) = std::abs(d_y(i));
         }
         const double eps = 0.01;
         const double aspr_ratio = 20.0;
         const double size_ratio = 40.0;

         for (int i = 0; i < size.Size(); i++)
         {
            size(i) = (size(i)/max);
            aspr(i) = (d_x(i)+eps)/(d_y(i)+eps);
            aspr(i) = 0.1 + 0.9*(1-size(i))*(1-size(i));
            if (aspr(i) > aspr_ratio) {aspr(i) = aspr_ratio;}
            if (aspr(i) < 1.0/aspr_ratio) {aspr(i) = 1.0/aspr_ratio;}
         }
         Vector vals;
         const int NE = mesh->GetNE();
         double volume = 0.0, volume_ind = 0.0;

         for (int i = 0; i < NE; i++)
         {
            ElementTransformation *Tr = mesh->GetElementTransformation(i);
            const IntegrationRule &ir =
               IntRules.Get(mesh->GetElementBaseGeometry(i), Tr->OrderJ());
            size.GetValues(i, ir, vals);
            for (int j = 0; j < ir.GetNPoints(); j++)
            {
               const IntegrationPoint &ip = ir.IntPoint(j);
               Tr->SetIntPoint(&ip);
               volume     += ip.weight * Tr->Weight();
               volume_ind += vals(j) * ip.weight * Tr->Weight();
            }
         }

         const double avg_zone_size = volume / NE;

         const double small_avg_ratio = (volume_ind + (volume - volume_ind) /
                                         size_ratio) /
                                        volume;

         const double small_zone_size = small_avg_ratio * avg_zone_size;
         const double big_zone_size   = size_ratio * small_zone_size;

         for (int i = 0; i < size.Size(); i++)
         {
            const double val = size(i);
            const double a = (big_zone_size - small_zone_size) / small_zone_size;
            size(i) = big_zone_size / (1.0+a*val);
         }

         DiffuseField(size, 2);
         DiffuseField(aspr, 2);

         tc->SetSerialDiscreteTargetSize(size);
         tc->SetSerialDiscreteTargetAspectRatio(aspr);
         target_c = tc;
         break;
      }
      case 7: // Discrete aspect ratio 3D
      {
         target_t = TargetConstructor::GIVEN_SHAPE_AND_SIZE;
         DiscreteAdaptTC *tc = new DiscreteAdaptTC(target_t);
         if (adapt_eval == 0)
         {
            tc->SetAdaptivityEvaluator(new AdvectorCG(al));
         }
         else
         {
#ifdef MFEM_USE_GSLIB
            tc->SetAdaptivityEvaluator(new InterpolatorFP);
#else
            MFEM_ABORT("MFEM is not built with GSLIB.");
#endif
         }
         VectorFunctionCoefficient fd_aspr3d(dim, discrete_aspr_3d);
         aspr3d.ProjectCoefficient(fd_aspr3d);

         tc->SetSerialDiscreteTargetAspectRatio(aspr3d);
         target_c = tc;
         break;
      }
      case 8: // shape/size + orientation 2D
      {
         target_t = TargetConstructor::GIVEN_SHAPE_AND_SIZE;
         DiscreteAdaptTC *tc = new DiscreteAdaptTC(target_t);
         if (adapt_eval == 0)
         {
            tc->SetAdaptivityEvaluator(new AdvectorCG(al));
         }
         else
         {
#ifdef MFEM_USE_GSLIB
            tc->SetAdaptivityEvaluator(new InterpolatorFP);
#else
            MFEM_ABORT("MFEM is not built with GSLIB.");
#endif
         }

         if (metric_id == 14 || metric_id == 36)
         {
            ConstantCoefficient size_coeff(0.1*0.1);
            size.ProjectCoefficient(size_coeff);
            tc->SetSerialDiscreteTargetSize(size);
         }

         if (metric_id == 85)
         {
            FunctionCoefficient aspr_coeff(discrete_aspr_2d);
            aspr.ProjectCoefficient(aspr_coeff);
            DiffuseField(aspr,2);
            tc->SetSerialDiscreteTargetAspectRatio(aspr);
         }

         FunctionCoefficient ori_coeff(discrete_ori_2d);
         ori.ProjectCoefficient(ori_coeff);
         tc->SetSerialDiscreteTargetOrientation(ori);
         target_c = tc;
         break;
      }
      // Targets used for hr-adaptivity tests.
      case 9:  // size target in an annular region.
      case 10: // size+aspect-ratio in an annular region.
      case 11: // size+aspect-ratio target for a rotate sine wave
      {
         target_t = TargetConstructor::GIVEN_FULL;
         AnalyticAdaptTC *tc = new AnalyticAdaptTC(target_t);
         hr_adapt_coeff = new HRHessianCoefficient(dim, target_id - 9);
         tc->SetAnalyticTargetSpec(NULL, NULL, hr_adapt_coeff);
         target_c = tc;
         break;
      }
      default: cout << "Unknown target_id: " << target_id << endl; return 3;
   }
   if (target_c == NULL)
   {
      target_c = new TargetConstructor(target_t);
   }
   target_c->SetNodes(x0);
   TMOP_QualityMetric *metric_to_use = barrier_type > 0 || worst_case_type > 0
                                       ? untangler_metric
                                       : metric;
   TMOP_Integrator *tmop_integ = new TMOP_Integrator(metric_to_use, target_c,
                                                     h_metric);

   // Finite differences for computations of derivatives.
   if (fdscheme)
   {
      MFEM_VERIFY(pa == false, "PA for finite differences is not implemented.");
      tmop_integ->EnableFiniteDifferences(x);
   }
   tmop_integ->SetExactActionFlag(exactaction);

   // Setup the quadrature rules for the TMOP integrator.
   IntegrationRules *irules = NULL;
   switch (quad_type)
   {
      case 1: irules = &IntRulesLo; break;
      case 2: irules = &IntRules; break;
      case 3: irules = &IntRulesCU; break;
      default: cout << "Unknown quad_type: " << quad_type << endl; return 3;
   }
   tmop_integ->SetIntegrationRules(*irules, quad_order);
   if (dim == 2)
   {
      cout << "Triangle quadrature points: "
           << irules->Get(Geometry::TRIANGLE, quad_order).GetNPoints()
           << "\nQuadrilateral quadrature points: "
           << irules->Get(Geometry::SQUARE, quad_order).GetNPoints() << endl;
   }
   if (dim == 3)
   {
      cout << "Tetrahedron quadrature points: "
           << irules->Get(Geometry::TETRAHEDRON, quad_order).GetNPoints()
           << "\nHexahedron quadrature points: "
           << irules->Get(Geometry::CUBE, quad_order).GetNPoints()
           << "\nPrism quadrature points: "
           << irules->Get(Geometry::PRISM, quad_order).GetNPoints() << endl;
   }

   // Limit the node movement.
   // The limiting distances can be given by a general function of space.
   FiniteElementSpace dist_fespace(mesh, fec); // scalar space
   GridFunction dist(&dist_fespace);
   dist = 1.0;
   // The small_phys_size is relevant only with proper normalization.
   if (normalization) { dist = small_phys_size; }
   ConstantCoefficient lim_coeff(lim_const);
   if (lim_const != 0.0) { tmop_integ->EnableLimiting(x0, dist, lim_coeff); }

   // Adaptive limiting.
   GridFunction adapt_lim_gf0(&ind_fes);
   ConstantCoefficient adapt_lim_coeff(adapt_lim_const);
   AdaptivityEvaluator *adapt_lim_eval = NULL;
   if (adapt_lim_const > 0.0)
   {
      MFEM_VERIFY(pa == false, "PA is not implemented for adaptive limiting");

      FunctionCoefficient adapt_lim_gf0_coeff(adapt_lim_fun);
      adapt_lim_gf0.ProjectCoefficient(adapt_lim_gf0_coeff);

      if (adapt_eval == 0) { adapt_lim_eval = new AdvectorCG(al); }
      else if (adapt_eval == 1)
      {
#ifdef MFEM_USE_GSLIB
         adapt_lim_eval = new InterpolatorFP;
#else
         MFEM_ABORT("MFEM is not built with GSLIB support!");
#endif
      }
      else { MFEM_ABORT("Bad interpolation option."); }

      tmop_integ->EnableAdaptiveLimiting(adapt_lim_gf0, adapt_lim_coeff,
                                         *adapt_lim_eval);
      if (visualization)
      {
         socketstream vis1;
         common::VisualizeField(vis1, "localhost", 19916, adapt_lim_gf0, "Zeta 0",
                                300, 600, 300, 300);
      }
   }

   // Surface fitting.
   L2_FECollection mat_coll(0, dim);
   H1_FECollection surf_fit_fec(mesh_poly_deg, dim);
   FiniteElementSpace surf_fit_fes(mesh, &surf_fit_fec);
   FiniteElementSpace mat_fes(mesh, &mat_coll);
   GridFunction mat(&mat_fes);
   GridFunction surf_fit_mat_gf(&surf_fit_fes);
   GridFunction surf_fit_gf0(&surf_fit_fes);
   Array<bool> surf_fit_marker(surf_fit_gf0.Size());
   ConstantCoefficient surf_fit_coeff(surface_fit_const);
   AdaptivityEvaluator *adapt_surface = NULL;
   if (surface_fit_const > 0.0)
   {
      MFEM_VERIFY(hradaptivity == false,
                  "Surface fitting with HR is not implemented yet.");
      MFEM_VERIFY(pa == false,
                  "Surface fitting with PA is not implemented yet.");

      FunctionCoefficient ls_coeff(surface_level_set);
      surf_fit_gf0.ProjectCoefficient(ls_coeff);

      for (int i = 0; i < mesh->GetNE(); i++)
      {
         mat(i) = material_id(i, surf_fit_gf0);
         mesh->SetAttribute(i, static_cast<int>(mat(i) + 1));
      }

      GridFunctionCoefficient mat_coeff(&mat);
      surf_fit_mat_gf.ProjectDiscCoefficient(mat_coeff, GridFunction::ARITHMETIC);
      for (int j = 0; j < surf_fit_marker.Size(); j++)
      {
         if (surf_fit_mat_gf(j) > 0.1 && surf_fit_mat_gf(j) < 0.9)
         {
            surf_fit_marker[j] = true;
            surf_fit_mat_gf(j) = 1.0;
         }
         else
         {
            surf_fit_marker[j] = false;
            surf_fit_mat_gf(j) = 0.0;
         }
      }

      if (adapt_eval == 0) { adapt_surface = new AdvectorCG; }
      else if (adapt_eval == 1)
      {
#ifdef MFEM_USE_GSLIB
         adapt_surface = new InterpolatorFP;
#else
         MFEM_ABORT("MFEM is not built with GSLIB support!");
#endif
      }
      else { MFEM_ABORT("Bad interpolation option."); }

      tmop_integ->EnableSurfaceFitting(surf_fit_gf0, surf_fit_marker,
                                       surf_fit_coeff, *adapt_surface);
      if (visualization)
      {
         socketstream vis1, vis2, vis3;
         common::VisualizeField(vis1, "localhost", 19916, surf_fit_gf0, "Level Set 0",
                                300, 600, 300, 300);
         common::VisualizeField(vis2, "localhost", 19916, mat, "Materials",
                                600, 600, 300, 300);
         common::VisualizeField(vis3, "localhost", 19916, surf_fit_mat_gf,
                                "Dofs to Move",
                                900, 600, 300, 300);
      }
   }

   // Has to be after the enabling of the limiting / alignment, as it computes
   // normalization factors for these terms as well.
   if (normalization) { tmop_integ->EnableNormalization(x0); }

   // 12. Setup the final NonlinearForm (which defines the integral of interest,
   //     its first and second derivatives). Here we can use a combination of
   //     metrics, i.e., optimize the sum of two integrals, where both are
   //     scaled by used-defined space-dependent weights. Note that there are no
   //     command-line options for the weights and the type of the second
   //     metric; one should update those in the code.
   NonlinearForm a(fespace);
   if (pa) { a.SetAssemblyLevel(AssemblyLevel::PARTIAL); }
   ConstantCoefficient *metric_coeff1 = NULL;
   TMOP_QualityMetric *metric2 = NULL;
   TargetConstructor *target_c2 = NULL;
   FunctionCoefficient metric_coeff2(weight_fun);

   // Explicit combination of metrics.
   if (combomet > 0)
   {
      // First metric.
      metric_coeff1 = new ConstantCoefficient(1.0);
      tmop_integ->SetCoefficient(*metric_coeff1);

      // Second metric.
      if (dim == 2) { metric2 = new TMOP_Metric_077; }
      else          { metric2 = new TMOP_Metric_315; }
      TMOP_Integrator *tmop_integ2 = NULL;
      if (combomet == 1)
      {
         target_c2 = new TargetConstructor(
            TargetConstructor::IDEAL_SHAPE_EQUAL_SIZE);
         target_c2->SetVolumeScale(0.01);
         target_c2->SetNodes(x0);
         tmop_integ2 = new TMOP_Integrator(metric2, target_c2, h_metric);
         tmop_integ2->SetCoefficient(metric_coeff2);
      }
      else { tmop_integ2 = new TMOP_Integrator(metric2, target_c, h_metric); }
      tmop_integ2->SetIntegrationRules(*irules, quad_order);
      if (fdscheme) { tmop_integ2->EnableFiniteDifferences(x); }
      tmop_integ2->SetExactActionFlag(exactaction);

      TMOPComboIntegrator *combo = new TMOPComboIntegrator;
      combo->AddTMOPIntegrator(tmop_integ);
      combo->AddTMOPIntegrator(tmop_integ2);
      if (normalization) { combo->EnableNormalization(x0); }
      if (lim_const != 0.0) { combo->EnableLimiting(x0, dist, lim_coeff); }

      a.AddDomainIntegrator(combo);
   }
   else
   {
      a.AddDomainIntegrator(tmop_integ);
   }

   if (pa) { a.Setup(); }

   // Compute the minimum det(J) of the starting mesh.
   min_detJ = infinity();
   const int NE = mesh->GetNE();
   for (int i = 0; i < NE; i++)
   {
      const IntegrationRule &ir =
         irules->Get(fespace->GetFE(i)->GetGeomType(), quad_order);
      ElementTransformation *transf = mesh->GetElementTransformation(i);
      for (int j = 0; j < ir.GetNPoints(); j++)
      {
         transf->SetIntPoint(&ir.IntPoint(j));
         min_detJ = min(min_detJ, transf->Jacobian().Det());
      }
   }
   cout << "Minimum det(J) of the original mesh is " << min_detJ << endl;

   if (min_detJ < 0.0 && barrier_type == 0
       && metric_id != 22 && metric_id != 211 && metric_id != 252
       && metric_id != 311 && metric_id != 313 && metric_id != 352)
   {
      MFEM_ABORT("The input mesh is inverted! Try an untangling metric.");
   }
   if (min_detJ < 0.0)
   {
      MFEM_VERIFY(target_t == TargetConstructor::IDEAL_SHAPE_UNIT_SIZE,
                  "Untangling is supported only for ideal targets.");

      const DenseMatrix &Wideal =
         Geometries.GetGeomToPerfGeomJac(fespace->GetFE(0)->GetGeomType());
      min_detJ /= Wideal.Det();

      // Slightly below minJ0 to avoid div by 0.
      min_detJ -= 0.01 * h0.Min();
   }

   // For HR tests, the energy is normalized by the number of elements.
   const double init_energy = a.GetGridFunctionEnergy(x) /
                              (hradaptivity ? mesh->GetNE() : 1);
   double init_metric_energy = init_energy;
   if (lim_const > 0.0 || adapt_lim_const > 0.0 || surface_fit_const > 0.0)
   {
      lim_coeff.constant = 0.0;
      adapt_lim_coeff.constant = 0.0;
      surf_fit_coeff.constant   = 0.0;
      init_metric_energy = a.GetGridFunctionEnergy(x) /
                           (hradaptivity ? mesh->GetNE() : 1);
      lim_coeff.constant = lim_const;
      adapt_lim_coeff.constant = adapt_lim_const;
      surf_fit_coeff.constant   = surface_fit_const;
   }

   // Visualize the starting mesh and metric values.
   // Note that for combinations of metrics, this only shows the first metric.
   if (visualization)
   {
      char title[] = "Initial metric values";
      vis_tmop_metric_s(mesh_poly_deg, *metric, *target_c, *mesh, title, 0);
   }

   // 13. Fix all boundary nodes, or fix only a given component depending on the
   //     boundary attributes of the given mesh. Attributes 1/2/3 correspond to
   //     fixed x/y/z components of the node. Attribute 4 corresponds to an
   //     entirely fixed node. Other boundary attributes do not affect the node
   //     movement boundary conditions.
   if (move_bnd == false)
   {
      Array<int> ess_bdr(mesh->bdr_attributes.Max());
      ess_bdr = 1;
      a.SetEssentialBC(ess_bdr);
   }
   else
   {
      int n = 0;
      for (int i = 0; i < mesh->GetNBE(); i++)
      {
         const int nd = fespace->GetBE(i)->GetDof();
         const int attr = mesh->GetBdrElement(i)->GetAttribute();
         MFEM_VERIFY(!(dim == 2 && attr == 3),
                     "Boundary attribute 3 must be used only for 3D meshes. "
                     "Adjust the attributes (1/2/3/4 for fixed x/y/z/all "
                     "components, rest for free nodes), or use -fix-bnd.");
         if (attr == 1 || attr == 2 || attr == 3) { n += nd; }
         if (attr == 4) { n += nd * dim; }
      }
      Array<int> ess_vdofs(n);
      n = 0;
      for (int i = 0; i < mesh->GetNBE(); i++)
      {
         const int nd = fespace->GetBE(i)->GetDof();
         const int attr = mesh->GetBdrElement(i)->GetAttribute();
         fespace->GetBdrElementVDofs(i, vdofs);
         if (attr == 1) // Fix x components.
         {
            for (int j = 0; j < nd; j++)
            { ess_vdofs[n++] = vdofs[j]; }
         }
         else if (attr == 2) // Fix y components.
         {
            for (int j = 0; j < nd; j++)
            { ess_vdofs[n++] = vdofs[j+nd]; }
         }
         else if (attr == 3) // Fix z components.
         {
            for (int j = 0; j < nd; j++)
            { ess_vdofs[n++] = vdofs[j+2*nd]; }
         }
         else if (attr == 4) // Fix all components.
         {
            for (int j = 0; j < vdofs.Size(); j++)
            { ess_vdofs[n++] = vdofs[j]; }
         }
      }
      a.SetEssentialVDofs(ess_vdofs);
   }

   // 14. As we use the Newton method to solve the resulting nonlinear system,
   //     here we setup the linear solver for the system's Jacobian.
   Solver *S = NULL, *S_prec = NULL;
   const double linsol_rtol = 1e-12;
   if (lin_solver == 0)
   {
      S = new DSmoother(1, 1.0, max_lin_iter);
   }
   else if (lin_solver == 1)
   {
      CGSolver *cg = new CGSolver;
      cg->SetMaxIter(max_lin_iter);
      cg->SetRelTol(linsol_rtol);
      cg->SetAbsTol(0.0);
      cg->SetPrintLevel(verbosity_level >= 2 ? 3 : -1);
      S = cg;
   }
   else
   {
      MINRESSolver *minres = new MINRESSolver;
      minres->SetMaxIter(max_lin_iter);
      minres->SetRelTol(linsol_rtol);
      minres->SetAbsTol(0.0);
      if (verbosity_level > 2) { minres->SetPrintLevel(1); }
      minres->SetPrintLevel(verbosity_level == 2 ? 3 : -1);
      if (lin_solver == 3 || lin_solver == 4)
      {
         if (pa)
         {
            MFEM_VERIFY(lin_solver != 4, "PA l1-Jacobi is not implemented");
            auto js = new OperatorJacobiSmoother;
            js->SetPositiveDiagonal(true);
            S_prec = js;
         }
         else
         {
            auto ds = new DSmoother((lin_solver == 3) ? 0 : 1, 1.0, 1);
            ds->SetPositiveDiagonal(true);
            S_prec = ds;
         }
         minres->SetPreconditioner(*S_prec);
      }
      S = minres;
   }

   // Perform the nonlinear optimization.
   const IntegrationRule &ir =
      irules->Get(fespace->GetFE(0)->GetGeomType(), quad_order);
   TMOPNewtonSolver solver(ir, solver_type);
   if (surface_fit_adapt) { solver.EnableAdaptiveSurfaceFitting(); }
   if (surface_fit_threshold > 0)
   {
      solver.SetTerminationWithMaxSurfaceFittingError(surface_fit_threshold);
   }
   // Provide all integration rules in case of a mixed mesh.
   solver.SetIntegrationRules(*irules, quad_order);
   if (solver_type == 0)
   {
      // Specify linear solver when we use a Newton-based solver.
      solver.SetPreconditioner(*S);
   }
   // For untangling, the solver will update the min det(T) values.
   solver.SetMinDetPtr(&min_detJ);
   solver.SetMaxIter(solver_iter);
   solver.SetRelTol(solver_rtol);
   solver.SetAbsTol(0.0);
   if (solver_art_type > 0)
   {
      solver.SetAdaptiveLinRtol(solver_art_type, 0.5, 0.9);
   }
   solver.SetPrintLevel(verbosity_level >= 1 ? 1 : -1);

   // hr-adaptivity solver.
   // If hr-adaptivity is disabled, r-adaptivity is done once using the
   // TMOPNewtonSolver.
   // Otherwise, "hr_iter" iterations of r-adaptivity are done followed by
   // "h_per_r_iter" iterations of h-adaptivity after each r-adaptivity.
   // The solver terminates if an h-adaptivity iteration does not modify
   // any element in the mesh.
   TMOPHRSolver hr_solver(*mesh, a, solver,
                          x, move_bnd, hradaptivity,
                          mesh_poly_deg, h_metric_id,
                          n_hr_iter, n_h_iter);
   hr_solver.AddGridFunctionForUpdate(&x0);
   if (adapt_lim_const > 0.)
   {
      hr_solver.AddGridFunctionForUpdate(&adapt_lim_gf0);
      hr_solver.AddFESpaceForUpdate(&ind_fes);
   }
   hr_solver.Mult();

   // 15. Save the optimized mesh to a file. This output can be viewed later
   //     using GLVis: "glvis -m optimized.mesh".
   {
      ofstream mesh_ofs("optimized.mesh");
      mesh_ofs.precision(14);
      mesh->Print(mesh_ofs);
   }

   const double fin_energy = a.GetGridFunctionEnergy(x) /
                             (hradaptivity ? mesh->GetNE() : 1);
   double fin_metric_energy = fin_energy;
   if (lim_const > 0.0 || adapt_lim_const > 0.0)
   {
      lim_coeff.constant = 0.0;
      adapt_lim_coeff.constant = 0.0;
      surf_fit_coeff.constant  = 0.0;
      fin_metric_energy = a.GetGridFunctionEnergy(x) /
                          (hradaptivity ? mesh->GetNE() : 1);
      lim_coeff.constant = lim_const;
      adapt_lim_coeff.constant = adapt_lim_const;
      surf_fit_coeff.constant  = surface_fit_const;
   }
   std::cout << std::scientific << std::setprecision(4);
   cout << "Initial strain energy: " << init_energy
        << " = metrics: " << init_metric_energy
        << " + extra terms: " << init_energy - init_metric_energy << endl;
   cout << "  Final strain energy: " << fin_energy
        << " = metrics: " << fin_metric_energy
        << " + extra terms: " << fin_energy - fin_metric_energy << endl;
   cout << "The strain energy decreased by: "
        << (init_energy - fin_energy) * 100.0 / init_energy << " %." << endl;

   // 16. Visualize the final mesh and metric values.
   if (visualization)
   {
      char title[] = "Final metric values";
      vis_tmop_metric_s(mesh_poly_deg, *metric, *target_c, *mesh, title, 600);
   }

   if (adapt_lim_const > 0.0 && visualization)
   {
      socketstream vis0;
      common::VisualizeField(vis0, "localhost", 19916, adapt_lim_gf0, "Xi 0",
                             600, 600, 300, 300);
   }

   if (surface_fit_const > 0.0)
   {
      if (visualization)
      {
         socketstream vis2, vis3;
         common::VisualizeField(vis2, "localhost", 19916, mat, "Materials",
                                600, 900, 300, 300);
         common::VisualizeField(vis3, "localhost", 19916, surf_fit_mat_gf, "Surface dof",
                                900, 900, 300, 300);
      }
      double err_avg, err_max;
      tmop_integ->GetSurfaceFittingErrors(err_avg, err_max);
      std::cout << "Avg fitting error: " << err_avg << std::endl
                << "Max fitting error: " << err_max << std::endl;
   }

   // 17. Visualize the mesh displacement.
   if (visualization)
   {
      osockstream sock(19916, "localhost");
      sock << "solution\n";
      mesh->Print(sock);
      x0 -= x;
      x0.Save(sock);
      sock.send();
      sock << "window_title 'Displacements'\n"
           << "window_geometry "
           << 1200 << " " << 0 << " " << 600 << " " << 600 << "\n"
           << "keys jRmclA" << endl;
   }

   delete S;
   delete S_prec;
   delete target_c2;
   delete metric2;
   delete metric_coeff1;
   delete adapt_lim_eval;
   delete adapt_surface;
   delete target_c;
   delete hr_adapt_coeff;
   delete adapt_coeff;
   delete h_metric;
   delete metric;
   delete untangler_metric;
   delete fespace;
   delete fec;
   delete mesh;

   return 0;
}<|MERGE_RESOLUTION|>--- conflicted
+++ resolved
@@ -452,12 +452,8 @@
       case 332: metric = new TMOP_Metric_332(0.5); break;
       case 333: metric = new TMOP_Metric_333(0.5); break;
       case 334: metric = new TMOP_Metric_334(0.5); break;
-<<<<<<< HEAD
       case 347: metric = new TMOP_Metric_347(0.5); break;
-      // case 352: metric = new TMOP_Metric_352(tauval); break;
-=======
       // case 352: metric = new TMOP_Metric_352(min_detJ); break;
->>>>>>> 438ec6e4
       // A-metrics
       case 11: metric = new TMOP_AMetric_011; break;
       case 36: metric = new TMOP_AMetric_036; break;
