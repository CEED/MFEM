--- conflicted
+++ resolved
@@ -114,6 +114,7 @@
 #include <fstream>
 #include <iostream>
 #include "mesh-optimizer.hpp"
+#include "meshopt.hpp"
 
 using namespace mfem;
 using namespace std;
@@ -457,13 +458,8 @@
    // Store the starting (prior to the optimization) positions.
    GridFunction x0(x);
 
-<<<<<<< HEAD
    // 11. Form the integrator that uses the chosen metric and target.
    real_t min_detJ = -0.5;
-=======
-   // Form the integrator that uses the chosen metric and target.
-   real_t min_detJ = -0.1;
->>>>>>> f19768cc
    TMOP_QualityMetric *metric = NULL;
    switch (metric_id)
    {
