// Copyright (c) 2010-2020, Lawrence Livermore National Security, LLC. Produced
// at the Lawrence Livermore National Laboratory. All Rights reserved. See files
// LICENSE and NOTICE for details. LLNL-CODE-806117.
//
// This file is part of the MFEM library. For more information and source code
// availability visit https://mfem.org.
//
// MFEM is free software; you can redistribute it and/or modify it under the
// terms of the BSD-3 license. We welcome feedback and contributions, see file
// CONTRIBUTING.md for details.
//
//            --------------------------------------------------
//            Mesh Optimizer Miniapp: Optimize high-order meshes
//            --------------------------------------------------
//
// This miniapp performs mesh optimization using the Target-Matrix Optimization
// Paradigm (TMOP) by P.Knupp et al., and a global variational minimization
// approach. It minimizes the quantity sum_T int_T mu(J(x)), where T are the
// target (ideal) elements, J is the Jacobian of the transformation from the
// target to the physical element, and mu is the mesh quality metric. This
// metric can measure shape, size or alignment of the region around each
// quadrature point. The combination of targets & quality metrics is used to
// optimize the physical node positions, i.e., they must be as close as possible
// to the shape / size / alignment of their targets. This code also demonstrates
// a possible use of nonlinear operators (the class TMOP_QualityMetric, defining
// mu(J), and the class TMOP_Integrator, defining int mu(J)), as well as their
// coupling to Newton methods for solving minimization problems. Note that the
// utilized Newton methods are oriented towards avoiding invalid meshes with
// negative Jacobian determinants. Each Newton step requires the inversion of a
// Jacobian matrix, which is done through an inner linear solver.
//
// Compile with: make mesh-optimizer
//
// Sample runs:
//   Adapted analytic shape:
//     mesh-optimizer -m square01.mesh -o 2 -rs 2 -mid 2 -tid 4 -ni 200 -bnd -qt 1 -qo 8
//   Adapted analytic size+orientation:
//     mesh-optimizer -m square01.mesh -o 2 -rs 2 -mid 14 -tid 4 -ni 100 -bnd -qt 1 -qo 8 -fd
//   Adapted analytic shape+orientation:
//     mesh-optimizer -m square01.mesh -o 2 -rs 2 -mid 85 -tid 4 -ni 100 -bnd -qt 1 -qo 8 -fd
//
//   Adapted analytc shape with hr-adaptivity:
//     mesh-optimizer -m square01.mesh -o 2 -rs 0 -tid 4 -ni 50 -ls 2 -li 20 -bnd -qt 1 -qo 8 -hmid 55 -mid 7 -ht 1 -hr
//     mesh-optimizer -m square01.mesh -o 2 -rs 0 -tid 4 -ni 50 -ls 2 -li 20 -bnd -qt 1 -qo 8 -hmid 55 -mid 7 -ht 2 -hr
//     mesh-optimizer -m square01.mesh -o 2 -rs 0 -tid 4 -ni 50 -ls 2 -li 20 -bnd -qt 1 -qo 8 -hmid 55 -mid 2 -ht 2 -hr
//
//   Adapted discrete size:
//     mesh-optimizer -m square01.mesh -o 2 -rs 2 -mid 80 -tid 5 -ni 50 -qo 4 -nor
//   Adapted discrete size; explicit combo of metrics; mixed tri/quad mesh:
//     mesh-optimizer -m ../../data/square-mixed.mesh -o 2 -rs 2 -mid 2 -tid 5 -ni 200 -bnd -qo 6 -cmb 2 -nor
//   Adapted discrete size+aspect_ratio:
//     mesh-optimizer -m square01.mesh -o 2 -rs 2 -mid 7 -tid 6 -ni 100
//     mesh-optimizer -m square01.mesh -o 2 -rs 2 -mid 7 -tid 6 -ni 100 -qo 6 -ex -st 1 -nor
//   Adapted discrete size+orientation (requires GSLIB):
//   * mesh-optimizer -m square01.mesh -o 2 -rs 2 -mid 36 -tid 8 -qo 4 -fd -ae 1 -nor
//   Adapted discrete aspect-ratio+orientation (requires GSLIB):
//   * mesh-optimizer -m square01.mesh -o 2 -rs 2 -mid 85 -tid 8 -ni 10 -bnd -qt 1 -qo 8 -fd -ae 1
//   Adapted discrete aspect ratio (3D):
//     mesh-optimizer -m cube.mesh -o 2 -rs 2 -mid 302 -tid 7 -ni 20 -bnd -qt 1 -qo 8
//
//   Adaptive limiting:
//     mesh-optimizer -m stretched2D.mesh -o 2 -mid 2 -tid 1 -ni 50 -qo 5 -nor -vl 1 -alc 0.5
//   Adaptive limiting through the L-BFGS solver:
//     mesh-optimizer -m stretched2D.mesh -o 2 -mid 2 -tid 1 -ni 400 -qo 5 -nor -vl 1 -alc 0.5 -st 1
//   Adaptive limiting through FD (requires GSLIB):
//   * mesh-optimizer -m stretched2D.mesh -o 2 -mid 2 -tid 1 -ni 50 -qo 5 -nor -vl 1 -alc 0.5 -fd -ae 1
//
//   Blade shape:
//     mesh-optimizer -m blade.mesh -o 4 -mid 2 -tid 1 -ni 200 -bnd -qt 1 -qo 8
//   Blade shape with FD-based solver:
//     mesh-optimizer -m blade.mesh -o 4 -mid 2 -tid 1 -ni 200 -bnd -qt 1 -qo 8 -fd
//   Blade limited shape:
//     mesh-optimizer -m blade.mesh -o 4 -mid 2 -tid 1 -ni 200 -bnd -qt 1 -qo 8 -lc 5000
//   ICF shape and equal size:
//     mesh-optimizer -o 3 -mid 9 -tid 2 -ni 25 -ls 3 -qo 5
//   ICF shape and initial size:
//     mesh-optimizer -o 3 -mid 9 -tid 3 -ni 100 -bnd -qt 1 -qo 8
//   ICF shape:
//     mesh-optimizer -o 3 -mid 1 -tid 1 -ni 100 -bnd -qt 1 -qo 8
//   ICF limited shape:
//     mesh-optimizer -o 3 -mid 1 -tid 1 -ni 100 -bnd -qt 1 -qo 8 -lc 10
//   ICF combo shape + size (rings, slow convergence):
//     mesh-optimizer -o 3 -mid 1 -tid 1 -ni 1000 -bnd -qt 1 -qo 8 -cmb 1
//   Mixed tet / cube / hex mesh with limiting:
//     mesh-optimizer -m ../../data/fichera-mixed-p2.mesh -o 4 -rs 1 -mid 301 -tid 1 -fix-bnd -qo 6 -nor -lc 0.25
//   3D pinched sphere shape (the mesh is in the mfem/data GitHub repository):
//   * mesh-optimizer -m ../../../mfem_data/ball-pert.mesh -o 4 -mid 303 -tid 1 -ni 20 -li 500 -fix-bnd
//   2D non-conforming shape and equal size:
//     mesh-optimizer -m ./amr-quad-q2.mesh -o 2 -rs 1 -mid 9 -tid 2 -ni 200 -bnd -qt 1 -qo 8
//
//   2D untangling:
//     mesh-optimizer -m jagged.mesh -o 2 -mid 22 -tid 1 -ni 50 -li 50 -qo 4 -fd -vl 1
//   3D untangling (the mesh is in the mfem/data GitHub repository):
//   * mesh-optimizer -m ../../../mfem_data/cube-holes-inv.mesh -o 3 -mid 313 -tid 1 -rtol 1e-5 -li 50 -qo 4 -fd -vl 1
//

#include "mfem.hpp"
#include "../common/mfem-common.hpp"
#include <fstream>
#include <iostream>
#include "mesh-optimizer.hpp"

using namespace mfem;
using namespace std;

int main(int argc, char *argv[])
{
   // 0. Set the method's default parameters.
   const char *mesh_file = "icf.mesh";
   int mesh_poly_deg     = 1;
   int rs_levels         = 0;
   double jitter         = 0.0;
   int metric_id         = 1;
   int target_id         = 1;
   double lim_const      = 0.0;
   double adapt_lim_const = 0.0;
   int quad_type         = 1;
   int quad_order        = 8;
   int solver_type       = 0;
   int solver_iter       = 20;
   double solver_rtol    = 1e-10;
   int lin_solver        = 2;
   int max_lin_iter      = 100;
   bool move_bnd         = true;
   int combomet          = 0;
   bool hradaptivity     = false;
   int amr_metric_id      = -1;
   bool normalization    = false;
   bool visualization    = true;
   int verbosity_level   = 0;
   int hessiantype       = 0;
   bool fdscheme         = false;
   int adapt_eval        = 0;
   bool exactaction      = false;

   // 1. Parse command-line options.
   OptionsParser args(argc, argv);
   args.AddOption(&mesh_file, "-m", "--mesh",
                  "Mesh file to use.");
   args.AddOption(&mesh_poly_deg, "-o", "--order",
                  "Polynomial degree of mesh finite element space.");
   args.AddOption(&rs_levels, "-rs", "--refine-serial",
                  "Number of times to refine the mesh uniformly in serial.");
   args.AddOption(&jitter, "-ji", "--jitter",
                  "Random perturbation scaling factor.");
   args.AddOption(&metric_id, "-mid", "--metric-id",
                  "Mesh optimization metric:\n\t"
                  "T-metrics\n\t"
                  "1  : |T|^2                          -- 2D shape\n\t"
                  "2  : 0.5|T|^2/tau-1                 -- 2D shape (condition number)\n\t"
                  "7  : |T-T^-t|^2                     -- 2D shape+size\n\t"
                  "9  : tau*|T-T^-t|^2                 -- 2D shape+size\n\t"
                  "14 : |T-I|^2                        -- 2D shape+size+orientation\n\t"
                  "22 : 0.5(|T|^2-2*tau)/(tau-tau_0)   -- 2D untangling\n\t"
                  "50 : 0.5|T^tT|^2/tau^2-1            -- 2D shape\n\t"
                  "55 : (tau-1)^2                      -- 2D size\n\t"
                  "56 : 0.5(sqrt(tau)-1/sqrt(tau))^2   -- 2D size\n\t"
                  "58 : |T^tT|^2/(tau^2)-2*|T|^2/tau+2 -- 2D shape\n\t"
                  "77 : 0.5(tau-1/tau)^2               -- 2D size\n\t"
                  "80 : (1-gamma)mu_2 + gamma mu_77    -- 2D shape+size\n\t"
                  "85 : |T-|T|/sqrt(2)I|^2             -- 2D shape+orientation\n\t"
                  "98 : (1/tau)|T-I|^2                 -- 2D shape+size+orientation\n\t"
                  // "211: (tau-1)^2-tau+sqrt(tau^2)      -- 2D untangling\n\t"
                  // "252: 0.5(tau-1)^2/(tau-tau_0)       -- 2D untangling\n\t"
                  "301: (|T||T^-1|)/3-1              -- 3D shape\n\t"
                  "302: (|T|^2|T^-1|^2)/9-1          -- 3D shape\n\t"
                  "303: (|T|^2)/3*tau^(2/3)-1        -- 3D shape\n\t"
                  //"311: (tau-1)^2-tau+sqrt(tau^2+eps)-- 3D untangling\n\t"
                  "313: (|T|^2)(tau-tau0)^(-2/3)/3   -- 3D untangling\n\t"
                  "315: (tau-1)^2                    -- 3D size\n\t"
                  "316: 0.5(sqrt(tau)-1/sqrt(tau))^2 -- 3D size\n\t"
                  "321: |T-T^-t|^2                   -- 3D shape+size\n\t"
                  // "352: 0.5(tau-1)^2/(tau-tau_0)     -- 3D untangling\n\t"
                  "A-metrics\n\t"
                  "11 : (1/4*alpha)|A-(adjA)^T(W^TW)/omega|^2 -- 2D shape\n\t"
                  "36 : (1/alpha)|A-W|^2                      -- 2D shape+size+orientation\n\t"
                  "107: (1/2*alpha)|A-|A|/|W|W|^2             -- 2D shape+orientation\n\t"
                  "126: (1-gamma)nu_11 + gamma*nu_14a         -- 2D shape+size\n\t"
                 );
   args.AddOption(&target_id, "-tid", "--target-id",
                  "Target (ideal element) type:\n\t"
                  "1: Ideal shape, unit size\n\t"
                  "2: Ideal shape, equal size\n\t"
                  "3: Ideal shape, initial size\n\t"
                  "4: Given full analytic Jacobian (in physical space)\n\t"
                  "5: Ideal shape, given size (in physical space)");
   args.AddOption(&lim_const, "-lc", "--limit-const", "Limiting constant.");
   args.AddOption(&adapt_lim_const, "-alc", "--adapt-limit-const",
                  "Adaptive limiting coefficient constant.");
   args.AddOption(&quad_type, "-qt", "--quad-type",
                  "Quadrature rule type:\n\t"
                  "1: Gauss-Lobatto\n\t"
                  "2: Gauss-Legendre\n\t"
                  "3: Closed uniform points");
   args.AddOption(&quad_order, "-qo", "--quad_order",
                  "Order of the quadrature rule.");
   args.AddOption(&solver_type, "-st", "--solver-type",
                  " Type of solver: (default) 0: Newton, 1: LBFGS");
   args.AddOption(&solver_iter, "-ni", "--newton-iters",
                  "Maximum number of Newton iterations.");
   args.AddOption(&solver_rtol, "-rtol", "--newton-rel-tolerance",
                  "Relative tolerance for the Newton solver.");
   args.AddOption(&lin_solver, "-ls", "--lin-solver",
                  "Linear solver:\n\t"
                  "0: l1-Jacobi\n\t"
                  "1: CG\n\t"
                  "2: MINRES\n\t"
                  "3: MINRES + Jacobi preconditioner"
                  "4: MINRES + l1-Jacobi preconditioner");
   args.AddOption(&max_lin_iter, "-li", "--lin-iter",
                  "Maximum number of iterations in the linear solve.");
   args.AddOption(&move_bnd, "-bnd", "--move-boundary", "-fix-bnd",
                  "--fix-boundary",
                  "Enable motion along horizontal and vertical boundaries.");
   args.AddOption(&combomet, "-cmb", "--combo-type",
                  "Combination of metrics options:"
                  "0: Use single metric\n\t"
                  "1: Shape + space-dependent size given analytically\n\t"
                  "2: Shape + adapted size given discretely; shared target");
   args.AddOption(&hradaptivity, "-hr", "--hr-adaptivity", "-no-hr",
                  "--no-hr-adaptivity",
                  "Enable hr-adaptivity.");
   args.AddOption(&amr_metric_id, "-hmid", "--h-metric",
                  "same options as metric_id");
   args.AddOption(&hessiantype, "-ht", "--Hessian type for hr-adaptivity examples",
                  "1-3");
   args.AddOption(&normalization, "-nor", "--normalization", "-no-nor",
                  "--no-normalization",
                  "Make all terms in the optimization functional unitless.");
   args.AddOption(&fdscheme, "-fd", "--fd_approximation",
                  "-no-fd", "--no-fd-approx",
                  "Enable finite difference based derivative computations.");
   args.AddOption(&exactaction, "-ex", "--exact_action",
                  "-no-ex", "--no-exact-action",
                  "Enable exact action of TMOP_Integrator.");
   args.AddOption(&visualization, "-vis", "--visualization", "-no-vis",
                  "--no-visualization",
                  "Enable or disable GLVis visualization.");
   args.AddOption(&verbosity_level, "-vl", "--verbosity-level",
                  "Set the verbosity level - 0, 1, or 2.");
   args.AddOption(&adapt_eval, "-ae", "--adaptivity-evaluator",
                  "0 - Advection based (DEFAULT), 1 - GSLIB.");
   args.Parse();
   if (!args.Good())
   {
      args.PrintUsage(cout);
      return 1;
   }
   args.PrintOptions(cout);

   if (amr_metric_id < 0) { amr_metric_id = metric_id; }
   // 2. Initialize and refine the starting mesh->
   Mesh *mesh = new Mesh(mesh_file, 1, 1, false);
   for (int lev = 0; lev < rs_levels; lev++) { mesh->UniformRefinement(); }
   const int dim = mesh->Dimension();
   cout << "Mesh curvature: ";
   if (mesh->GetNodes()) { cout << mesh->GetNodes()->OwnFEC()->Name(); }
   else { cout << "(NONE)"; }
   cout << endl;

   if (hradaptivity) { mesh->EnsureNCMesh(); }

   // 3. Define a finite element space on the mesh-> Here we use vector finite
   //    elements which are tensor products of quadratic finite elements. The
   //    number of components in the vector finite element space is specified by
   //    the last parameter of the FiniteElementSpace constructor.
   FiniteElementCollection *fec;
   if (mesh_poly_deg <= 0)
   {
      fec = new QuadraticPosFECollection;
      mesh_poly_deg = 2;
   }
   else { fec = new H1_FECollection(mesh_poly_deg, dim); }
   FiniteElementSpace *fespace = new FiniteElementSpace(mesh, fec, dim);

   // 4. Make the mesh curved based on the above finite element space. This
   //    means that we define the mesh elements through a fespace-based
   //    transformation of the reference element.
   mesh->SetNodalFESpace(fespace);

   // 5. Set up an empty right-hand side vector b, which is equivalent to b=0.
   Vector b(0);

   // 6. Get the mesh nodes (vertices and other degrees of freedom in the finite
   //    element space) as a finite element grid function in fespace. Note that
   //    changing x automatically changes the shapes of the mesh elements.
   GridFunction x(fespace);
   mesh->SetNodalGridFunction(&x);

   // 7. Define a vector representing the minimal local mesh size in the mesh
   //    nodes. We index the nodes using the scalar version of the degrees of
   //    freedom in fespace. Note: this is partition-dependent.
   //
   //    In addition, compute average mesh size and total volume.
   Vector h0(fespace->GetNDofs());
   h0 = infinity();
   double volume = 0.0;
   Array<int> dofs;
   for (int i = 0; i < mesh->GetNE(); i++)
   {
      // Get the local scalar element degrees of freedom in dofs.
      fespace->GetElementDofs(i, dofs);
      // Adjust the value of h0 in dofs based on the local mesh size.
      const double hi = mesh->GetElementSize(i);
      for (int j = 0; j < dofs.Size(); j++)
      {
         h0(dofs[j]) = min(h0(dofs[j]), hi);
      }
      volume += mesh->GetElementVolume(i);
   }
   const double small_phys_size = pow(volume, 1.0 / dim) / 100.0;

   // 8. Add a random perturbation to the nodes in the interior of the domain.
   //    We define a random grid function of fespace and make sure that it is
   //    zero on the boundary and its values are locally of the order of h0.
   //    The latter is based on the DofToVDof() method which maps the scalar to
   //    the vector degrees of freedom in fespace.
   GridFunction rdm(fespace);
   rdm.Randomize();
   rdm -= 0.25; // Shift to random values in [-0.5,0.5].
   rdm *= jitter;
   // Scale the random values to be of order of the local mesh size.
   for (int i = 0; i < fespace->GetNDofs(); i++)
   {
      for (int d = 0; d < dim; d++)
      {
         rdm(fespace->DofToVDof(i,d)) *= h0(i);
      }
   }
   Array<int> vdofs;
   for (int i = 0; i < fespace->GetNBE(); i++)
   {
      // Get the vector degrees of freedom in the boundary element.
      fespace->GetBdrElementVDofs(i, vdofs);
      // Set the boundary values to zero.
      for (int j = 0; j < vdofs.Size(); j++) { rdm(vdofs[j]) = 0.0; }
   }
   x -= rdm;
   x.SetTrueVector();
   x.SetFromTrueVector();

   // 9. Save the starting (prior to the optimization) mesh to a file. This
   //    output can be viewed later using GLVis: "glvis -m perturbed.mesh".
   {
      ofstream mesh_ofs("perturbed.mesh");
      mesh->Print(mesh_ofs);
   }

   // 10. Store the starting (prior to the optimization) positions.
   GridFunction x0(fespace);
   x0 = x;

   // 11. Form the integrator that uses the chosen metric and target.
   double tauval = -0.1;
   TMOP_QualityMetric *metric = NULL;
   switch (metric_id)
   {
      // T-metrics
      case 1: metric = new TMOP_Metric_001; break;
      case 2: metric = new TMOP_Metric_002; break;
      case 7: metric = new TMOP_Metric_007; break;
      case 9: metric = new TMOP_Metric_009; break;
      case 14: metric = new TMOP_Metric_014; break;
      case 22: metric = new TMOP_Metric_022(tauval); break;
      case 50: metric = new TMOP_Metric_050; break;
      case 55: metric = new TMOP_Metric_055; break;
      case 56: metric = new TMOP_Metric_056; break;
      case 58: metric = new TMOP_Metric_058; break;
      case 77: metric = new TMOP_Metric_077; break;
      case 80: metric = new TMOP_Metric_080(0.5); break;
      case 85: metric = new TMOP_Metric_085; break;
      case 98: metric = new TMOP_Metric_098; break;
      // case 211: metric = new TMOP_Metric_211; break;
      // case 252: metric = new TMOP_Metric_252(tauval); break;
      case 301: metric = new TMOP_Metric_301; break;
      case 302: metric = new TMOP_Metric_302; break;
      case 303: metric = new TMOP_Metric_303; break;
      // case 311: metric = new TMOP_Metric_311; break;
      case 313: metric = new TMOP_Metric_313(tauval); break;
      case 315: metric = new TMOP_Metric_315; break;
      case 316: metric = new TMOP_Metric_316; break;
      case 321: metric = new TMOP_Metric_321; break;
      // case 352: metric = new TMOP_Metric_352(tauval); break;
      // A-metrics
      case 11: metric = new TMOP_AMetric_011; break;
      case 36: metric = new TMOP_AMetric_036; break;
      case 107: metric = new TMOP_AMetric_107a; break;
      case 126: metric = new TMOP_AMetric_126(0.9); break;
      default:
         cout << "Unknown metric_id: " << metric_id << endl;
         return 3;
   }
   TMOP_QualityMetric *amrmetric = NULL;
   if (hradaptivity)
   {
      switch (amr_metric_id)
      {
         case 1: amrmetric = new TMOP_Metric_001; break;
         case 2: amrmetric = new TMOP_Metric_002; break;
         case 7: amrmetric = new TMOP_Metric_007; break;
         case 9: amrmetric = new TMOP_Metric_009; break;
         case 55: amrmetric = new TMOP_Metric_055; break;
         case 56: amrmetric = new TMOP_Metric_056; break;
         case 58: amrmetric = new TMOP_Metric_058; break;
         case 77: amrmetric = new TMOP_Metric_077; break;
         case 315: amrmetric = new TMOP_Metric_315; break;
         case 316: amrmetric = new TMOP_Metric_316; break;
         case 321: amrmetric = new TMOP_Metric_321; break;
         default: cout << "Metric_id not supported in AMR: " << amr_metric_id << endl;
            return 3;
      }
   }

   if (metric_id < 300 || amr_metric_id < 300)
   {
      MFEM_VERIFY(dim == 2, "Incompatible metric for 3D meshes");
   }
   if (metric_id >= 300 || amr_metric_id >= 300)
   {
      MFEM_VERIFY(dim == 3, "Incompatible metric for 2D meshes");
   }

   TargetConstructor::TargetType target_t;
   TargetConstructor *target_c = NULL;
   HessianCoefficient *adapt_coeff = NULL;
   H1_FECollection ind_fec(mesh_poly_deg, dim);
   DiscreteAdaptTC *tcd = NULL;
   AnalyticAdaptTC *tca = NULL;
   FiniteElementSpace ind_fes(mesh, &ind_fec);
   FiniteElementSpace ind_fesv(mesh, &ind_fec, dim);
   GridFunction size(&ind_fes), aspr(&ind_fes), disc(&ind_fes), ori(&ind_fes);
   GridFunction aspr3d(&ind_fesv);
   switch (target_id)
   {
      case 1: target_t = TargetConstructor::IDEAL_SHAPE_UNIT_SIZE; break;
      case 2: target_t = TargetConstructor::IDEAL_SHAPE_EQUAL_SIZE; break;
      case 3: target_t = TargetConstructor::IDEAL_SHAPE_GIVEN_SIZE; break;
      case 4: // Analytic
      {
         target_t = TargetConstructor::GIVEN_FULL;
         tca = new AnalyticAdaptTC(target_t);
         adapt_coeff = new HessianCoefficient(dim, metric_id, hessiantype);
         tca->SetAnalyticTargetSpec(NULL, NULL, adapt_coeff);
         target_c = tca;
         break;
      }
      case 5: // Discrete size 2D
      {
         target_t = TargetConstructor::IDEAL_SHAPE_GIVEN_SIZE;
         tcd = new DiscreteAdaptTC(target_t);
         if (adapt_eval == 0)
         {
            tcd->SetAdaptivityEvaluator(new AdvectorCG);
         }
         else
         {
#ifdef MFEM_USE_GSLIB
            tcd->SetAdaptivityEvaluator(new InterpolatorFP);
#else
            MFEM_ABORT("MFEM is not built with GSLIB.");
#endif
         }
         FunctionCoefficient ind_coeff(discrete_size_2d);
         size.ProjectCoefficient(ind_coeff);
         tcd->SetSerialDiscreteTargetSize(size);
         target_c = tcd;
         break;
      }
      case 6: // Discrete size + aspect ratio - 2D
      {
         GridFunction d_x(&ind_fes), d_y(&ind_fes);

         target_t = TargetConstructor::GIVEN_SHAPE_AND_SIZE;
         tcd = new DiscreteAdaptTC(target_t);
         FunctionCoefficient ind_coeff(material_indicator_2d);
         disc.ProjectCoefficient(ind_coeff);
         if (adapt_eval == 0)
         {
            tcd->SetAdaptivityEvaluator(new AdvectorCG);
         }
         else
         {
#ifdef MFEM_USE_GSLIB
            tcd->SetAdaptivityEvaluator(new InterpolatorFP);
#else
            MFEM_ABORT("MFEM is not built with GSLIB.");
#endif
         }

         // Diffuse the interface
         DiffuseField(disc,2);

         // Get  partials with respect to x and y of the grid function
         disc.GetDerivative(1,0,d_x);
         disc.GetDerivative(1,1,d_y);

         // Compute the squared magnitude of the gradient
         for (int i = 0; i < size.Size(); i++)
         {
            size(i) = std::pow(d_x(i),2)+std::pow(d_y(i),2);
         }
         const double max = size.Max();

         for (int i = 0; i < d_x.Size(); i++)
         {
            d_x(i) = std::abs(d_x(i));
            d_y(i) = std::abs(d_y(i));
         }
         const double eps = 0.01;
         const double aspr_ratio = 20.0;
         const double size_ratio = 40.0;

         for (int i = 0; i < size.Size(); i++)
         {
            size(i) = (size(i)/max);
            aspr(i) = (d_x(i)+eps)/(d_y(i)+eps);
            aspr(i) = 0.1 + 0.9*(1-size(i))*(1-size(i));
            if (aspr(i) > aspr_ratio) {aspr(i) = aspr_ratio;}
            if (aspr(i) < 1.0/aspr_ratio) {aspr(i) = 1.0/aspr_ratio;}
         }
         Vector vals;
         const int NE = mesh->GetNE();
         double volume = 0.0, volume_ind = 0.0;

         for (int i = 0; i < NE; i++)
         {
            ElementTransformation *Tr = mesh->GetElementTransformation(i);
            const IntegrationRule &ir =
               IntRules.Get(mesh->GetElementBaseGeometry(i), Tr->OrderJ());
            size.GetValues(i, ir, vals);
            for (int j = 0; j < ir.GetNPoints(); j++)
            {
               const IntegrationPoint &ip = ir.IntPoint(j);
               Tr->SetIntPoint(&ip);
               volume     += ip.weight * Tr->Weight();
               volume_ind += vals(j) * ip.weight * Tr->Weight();
            }
         }

         const double avg_zone_size = volume / NE;

         const double small_avg_ratio = (volume_ind + (volume - volume_ind) /
                                         size_ratio) /
                                        volume;

         const double small_zone_size = small_avg_ratio * avg_zone_size;
         const double big_zone_size   = size_ratio * small_zone_size;

         for (int i = 0; i < size.Size(); i++)
         {
            const double val = size(i);
            const double a = (big_zone_size - small_zone_size) / small_zone_size;
            size(i) = big_zone_size / (1.0+a*val);
         }

         DiffuseField(size, 2);
         DiffuseField(aspr, 2);

         tcd->SetSerialDiscreteTargetSize(size);
         tcd->SetSerialDiscreteTargetAspectRatio(aspr);
         target_c = tcd;
         break;
      }
      case 7: // Discrete aspect ratio 3D
      {
         target_t = TargetConstructor::GIVEN_SHAPE_AND_SIZE;
         tcd = new DiscreteAdaptTC(target_t);
         if (adapt_eval == 0)
         {
            tcd->SetAdaptivityEvaluator(new AdvectorCG);
         }
         else
         {
#ifdef MFEM_USE_GSLIB
            tcd->SetAdaptivityEvaluator(new InterpolatorFP);
#else
            MFEM_ABORT("MFEM is not built with GSLIB.");
#endif
         }
         VectorFunctionCoefficient fd_aspr3d(dim, discrete_aspr_3d);
         aspr3d.ProjectCoefficient(fd_aspr3d);

         tcd->SetSerialDiscreteTargetAspectRatio(aspr3d);
         target_c = tcd;
         break;
      }
      case 8: // shape/size + orientation 2D
      {
         target_t = TargetConstructor::GIVEN_SHAPE_AND_SIZE;
         tcd = new DiscreteAdaptTC(target_t);
         if (adapt_eval == 0)
         {
            tcd->SetAdaptivityEvaluator(new AdvectorCG);
         }
         else
         {
#ifdef MFEM_USE_GSLIB
            tcd->SetAdaptivityEvaluator(new InterpolatorFP);
#else
            MFEM_ABORT("MFEM is not built with GSLIB.");
#endif
         }

         if (metric_id == 14 || metric_id == 36)
         {
            ConstantCoefficient ind_coeff(0.1*0.1);
            size.ProjectCoefficient(ind_coeff);
            tcd->SetSerialDiscreteTargetSize(size);
         }

         if (metric_id == 85)
         {
            FunctionCoefficient aspr_coeff(discrete_aspr_2d);
            aspr.ProjectCoefficient(aspr_coeff);
            DiffuseField(aspr,2);
            tcd->SetSerialDiscreteTargetAspectRatio(aspr);
         }

         FunctionCoefficient ori_coeff(discrete_ori_2d);
         ori.ProjectCoefficient(ori_coeff);
         tcd->SetSerialDiscreteTargetOrientation(ori);
         target_c = tcd;
         break;
      }
      default: cout << "Unknown target_id: " << target_id << endl; return 3;
   }
   if (target_c == NULL)
   {
      target_c = new TargetConstructor(target_t);
   }
   target_c->SetNodes(x0);
   TMOP_Integrator *he_nlf_integ =
      new TMOP_Integrator(metric, target_c, amrmetric);
   if (fdscheme) { he_nlf_integ->EnableFiniteDifferences(x); }
   he_nlf_integ->SetExactActionFlag(exactaction);

   // Setup the quadrature rules for the TMOP integrator.
   IntegrationRules *irules = NULL;
   switch (quad_type)
   {
      case 1: irules = &IntRulesLo; break;
      case 2: irules = &IntRules; break;
      case 3: irules = &IntRulesCU; break;
      default: cout << "Unknown quad_type: " << quad_type << endl; return 3;
   }
   he_nlf_integ->SetIntegrationRules(*irules, quad_order);
   if (dim == 2)
   {
      cout << "Triangle quadrature points: "
           << irules->Get(Geometry::TRIANGLE, quad_order).GetNPoints()
           << "\nQuadrilateral quadrature points: "
           << irules->Get(Geometry::SQUARE, quad_order).GetNPoints() << endl;
   }
   if (dim == 3)
   {
      cout << "Tetrahedron quadrature points: "
           << irules->Get(Geometry::TETRAHEDRON, quad_order).GetNPoints()
           << "\nHexahedron quadrature points: "
           << irules->Get(Geometry::CUBE, quad_order).GetNPoints()
           << "\nPrism quadrature points: "
           << irules->Get(Geometry::PRISM, quad_order).GetNPoints() << endl;
   }

   if (normalization) { he_nlf_integ->EnableNormalization(x0); }

   // Limit the node movement.
   // The limiting distances can be given by a general function of space.
   GridFunction dist(fespace);
   dist = 1.0;
   // The small_phys_size is relevant only with proper normalization.
   if (normalization) { dist = small_phys_size; }
   ConstantCoefficient lim_coeff(lim_const);
   if (lim_const != 0.0) { he_nlf_integ->EnableLimiting(x0, dist, lim_coeff); }

   // Adaptive limiting.
   GridFunction zeta_0(&ind_fes);
   ConstantCoefficient coef_zeta(adapt_lim_const);
   AdaptivityEvaluator *adapt_evaluator = NULL;
   if (adapt_lim_const > 0.0)
   {
      FunctionCoefficient alim_coeff(adapt_lim_fun);
      zeta_0.ProjectCoefficient(alim_coeff);

      if (adapt_eval == 0) { adapt_evaluator = new AdvectorCG; }
      else if (adapt_eval == 1)
      {
#ifdef MFEM_USE_GSLIB
         adapt_evaluator = new InterpolatorFP;
#else
         MFEM_ABORT("MFEM is not built with GSLIB support!");
#endif
      }
      else { MFEM_ABORT("Bad interpolation option."); }

      he_nlf_integ->EnableAdaptiveLimiting(zeta_0, coef_zeta, *adapt_evaluator);
      if (visualization)
      {
         socketstream vis1;
         common::VisualizeField(vis1, "localhost", 19916, zeta_0, "Zeta 0",
                                300, 600, 300, 300);
      }
   }

   // 12. Setup the final NonlinearForm (which defines the integral of interest,
   //     its first and second derivatives). Here we can use a combination of
   //     metrics, i.e., optimize the sum of two integrals, where both are
   //     scaled by used-defined space-dependent weights. Note that there are no
   //     command-line options for the weights and the type of the second
   //     metric; one should update those in the code.
   NonlinearForm a(fespace);
   ConstantCoefficient *coeff1 = NULL;
   TMOP_QualityMetric *metric2 = NULL;
   TargetConstructor *target_c2 = NULL;
   FunctionCoefficient coeff2(weight_fun);

   // Explicit combination of metrics.
   if (combomet > 0)
   {
      // First metric.
      coeff1 = new ConstantCoefficient(1.0);
      he_nlf_integ->SetCoefficient(*coeff1);

      // Second metric.
      metric2 = new TMOP_Metric_077;
      TMOP_Integrator *he_nlf_integ2 = NULL;
      if (combomet == 1)
      {
         target_c2 = new TargetConstructor(
            TargetConstructor::IDEAL_SHAPE_EQUAL_SIZE);
         target_c2->SetVolumeScale(0.01);
         target_c2->SetNodes(x0);
         he_nlf_integ2 = new TMOP_Integrator(metric2, target_c2, amrmetric);
         he_nlf_integ2->SetCoefficient(coeff2);
      }
      else { he_nlf_integ2 = new TMOP_Integrator(metric2, target_c, amrmetric); }
      he_nlf_integ2->SetIntegrationRules(*irules, quad_order);
      if (fdscheme) { he_nlf_integ2->EnableFiniteDifferences(x); }
      he_nlf_integ2->SetExactActionFlag(exactaction);

      TMOPComboIntegrator *combo = new TMOPComboIntegrator;
      combo->AddTMOPIntegrator(he_nlf_integ);
      combo->AddTMOPIntegrator(he_nlf_integ2);
      if (normalization) { combo->EnableNormalization(x0); }
      if (lim_const != 0.0) { combo->EnableLimiting(x0, dist, lim_coeff); }

      a.AddDomainIntegrator(combo);
   }
   else { a.AddDomainIntegrator(he_nlf_integ); }

<<<<<<< HEAD
   const double init_energy = a.GetGridFunctionEnergy(x)/mesh->GetNE();
=======
   // Compute the minimum det(J) of the starting mesh.
   tauval = infinity();
   const int NE = mesh->GetNE();
   for (int i = 0; i < NE; i++)
   {
      const IntegrationRule &ir =
         irules->Get(fespace->GetFE(i)->GetGeomType(), quad_order);
      ElementTransformation *transf = mesh->GetElementTransformation(i);
      for (int j = 0; j < ir.GetNPoints(); j++)
      {
         transf->SetIntPoint(&ir.IntPoint(j));
         tauval = min(tauval, transf->Jacobian().Det());
      }
   }
   cout << "Minimum det(J) of the original mesh is " << tauval << endl;

   if (tauval < 0.0 && metric_id != 22 && metric_id != 211 && metric_id != 252
       && metric_id != 311 && metric_id != 313 && metric_id != 352)
   {
      MFEM_ABORT("The input mesh is inverted! Try an untangling metric.");
   }
   if (tauval < 0.0)
   {
      MFEM_VERIFY(target_t == TargetConstructor::IDEAL_SHAPE_UNIT_SIZE,
                  "Untangling is supported only for ideal targets.");

      const DenseMatrix &Wideal =
         Geometries.GetGeomToPerfGeomJac(fespace->GetFE(0)->GetGeomType());
      tauval /= Wideal.Det();

      // Slightly below minJ0 to avoid div by 0.
      tauval -= 0.01 * h0.Min();
   }

   const double init_energy = a.GetGridFunctionEnergy(x);
>>>>>>> 286e14e1

   // Visualize the starting mesh and metric values.
   // Note that for combinations of metrics, this only shows the first metric.
   if (visualization)
   {
      char title[] = "Initial metric values";
      vis_tmop_metric_s(mesh_poly_deg, *metric, *target_c, *mesh, title, 0);
   }

   // 13. Fix all boundary nodes, or fix only a given component depending on the
   //     boundary attributes of the given mesh. Attributes 1/2/3 correspond to
   //     fixed x/y/z components of the node. Attribute 4 corresponds to an
   //     entirely fixed node. Other boundary attributes do not affect the node
   //     movement boundary conditions.
   if (move_bnd == false)
   {
      Array<int> ess_bdr(mesh->bdr_attributes.Max());
      ess_bdr = 1;
      a.SetEssentialBC(ess_bdr);
   }
   else
   {
      int n = 0;
      for (int i = 0; i < mesh->GetNBE(); i++)
      {
         const int nd = fespace->GetBE(i)->GetDof();
         const int attr = mesh->GetBdrElement(i)->GetAttribute();
         MFEM_VERIFY(!(dim == 2 && attr == 3),
                     "Boundary attribute 3 must be used only for 3D meshes. "
                     "Adjust the attributes (1/2/3/4 for fixed x/y/z/all "
                     "components, rest for free nodes), or use -fix-bnd.");
         if (attr == 1 || attr == 2 || attr == 3) { n += nd; }
         if (attr == 4) { n += nd * dim; }
      }
      Array<int> ess_vdofs(n), vdofs;
      n = 0;
      for (int i = 0; i < mesh->GetNBE(); i++)
      {
         const int nd = fespace->GetBE(i)->GetDof();
         const int attr = mesh->GetBdrElement(i)->GetAttribute();
         fespace->GetBdrElementVDofs(i, vdofs);
         if (attr == 1) // Fix x components.
         {
            for (int j = 0; j < nd; j++)
            { ess_vdofs[n++] = vdofs[j]; }
         }
         else if (attr == 2) // Fix y components.
         {
            for (int j = 0; j < nd; j++)
            { ess_vdofs[n++] = vdofs[j+nd]; }
         }
         else if (attr == 3) // Fix z components.
         {
            for (int j = 0; j < nd; j++)
            { ess_vdofs[n++] = vdofs[j+2*nd]; }
         }
         else if (attr == 4) // Fix all components.
         {
            for (int j = 0; j < vdofs.Size(); j++)
            { ess_vdofs[n++] = vdofs[j]; }
         }
      }
      a.SetEssentialVDofs(ess_vdofs);
   }

   // 14. As we use the Newton method to solve the resulting nonlinear system,
   //     here we setup the linear solver for the system's Jacobian.
   Solver *S = NULL, *S_prec = NULL;
   const double linsol_rtol = 1e-12;
   if (lin_solver == 0)
   {
      S = new DSmoother(1, 1.0, max_lin_iter);
   }
   else if (lin_solver == 1)
   {
      CGSolver *cg = new CGSolver;
      cg->SetMaxIter(max_lin_iter);
      cg->SetRelTol(linsol_rtol);
      cg->SetAbsTol(0.0);
      cg->SetPrintLevel(verbosity_level >= 2 ? 3 : -1);
      S = cg;
   }
   else
   {
      MINRESSolver *minres = new MINRESSolver;
      minres->SetMaxIter(max_lin_iter);
      minres->SetRelTol(linsol_rtol);
      minres->SetAbsTol(0.0);
      if (verbosity_level > 2) { minres->SetPrintLevel(1); }
      minres->SetPrintLevel(verbosity_level == 2 ? 3 : -1);
      if (lin_solver == 3 || lin_solver == 4)
      {
         S_prec = new DSmoother((lin_solver == 3) ? 0 : 1, 1.0, 1);
         minres->SetPreconditioner(*S_prec);
      }
      S = minres;
   }

   // Perform the nonlinear optimization.
   const IntegrationRule &ir =
      irules->Get(fespace->GetFE(0)->GetGeomType(), quad_order);
   TMOPNewtonSolver solver(ir, solver_type);
   // Provide all integration rules in case of a mixed mesh.
   solver.SetIntegrationRules(*irules, quad_order);
   if (solver_type == 0)
   {
      // Specify linear solver when we use a Newton-based solver.
      solver.SetPreconditioner(*S);
   }
   // For untangling, the solver will update the min det(T) values.
   if (tauval < 0.0) { solver.SetMinDetPtr(&tauval); }
   solver.SetMaxIter(solver_iter);
   solver.SetRelTol(solver_rtol);
   solver.SetAbsTol(0.0);
   solver.SetPrintLevel(verbosity_level >= 1 ? 1 : -1);

   // 20. AMR based size refinemenet if a size metric is used
   TMOPAMR tmopamrupdate(*mesh, a, move_bnd);
   tmopamrupdate.AddGridFunctionForUpdate(&x);
   tmopamrupdate.AddGridFunctionForUpdate(&x0);
   if (adapt_lim_const > 0.)
   {
      tmopamrupdate.AddGridFunctionForUpdate(&zeta_0);
      tmopamrupdate.AddFESpaceForUpdate(&ind_fes);
   }
   TMOPRefinerEstimator tmop_r_est(*mesh, a, mesh_poly_deg, amr_metric_id);
   TMOPRefiner tmop_r(tmop_r_est);
   tmop_r_est.SetEnergyScalingFactor(1.);
   TMOPDeRefinerEstimator tmop_dr_est(*mesh, a);
   ThresholdDerefiner tmop_dr(tmop_dr_est);

   bool radaptivity = true;

   if (hradaptivity)
   {
      int n_hr = 5;         //Newton + AMR iterations
      int n_h = 1;          //AMR iterations per Newton iteration

      tmop_dr.Reset();
      tmop_r.Reset();

      for (int i_hr = 0; i_hr < n_hr; i_hr++)
      {

         if (!radaptivity)
         {
            break;
         }
         std::cout << i_hr << " r-adaptivity iteration.\n";

         solver.SetOperator(a);
         solver.Mult(b, x.GetTrueVector());
         x.SetFromTrueVector();

         std::cout << "TMOP energy after r-adaptivity: " <<
                   a.GetGridFunctionEnergy(x)/mesh->GetNE() <<
                   ", Elements: " << mesh->GetNE() << endl;

         for (int i_r = 0; i_r < n_h; i_r++)
         {
            NCMesh *ncmesh = mesh->ncmesh;
            if (ncmesh) //derefinement
            {
               tmop_dr.Apply(*mesh);
               tmopamrupdate.Update();
            }

            std::cout << "TMOP energy after derefinement: " <<
                      a.GetGridFunctionEnergy(x)/mesh->GetNE() <<
                      ", Elements: " << mesh->GetNE() << endl;

            // Refiner
            tmop_r.Apply(*mesh);
            tmopamrupdate.Update();
            std::cout << "TMOP energy after   refinement: " <<
                      a.GetGridFunctionEnergy(x)/mesh->GetNE() <<
                      ", Elements: " << mesh->GetNE() << endl;

            if (!tmop_dr.Derefined() && tmop_r.Stop())
            {
               radaptivity = false;
               cout << "AMR stopping criterion satisfied. Stop h-refinement." << endl;
               break;
            }
         } //n_h
      } //n_hr
   } //hr

   solver.SetOperator(a);
   if (!hradaptivity)
   {
      solver.Mult(b, x.GetTrueVector());
      if (solver.GetConverged() == false)
      {
         cout << "Nonlinear solver: rtol = " << solver_rtol << " not achieved.\n";
      }
   }
   x.SetFromTrueVector();

   // 15. Save the optimized mesh to a file. This output can be viewed later
   //     using GLVis: "glvis -m optimized.mesh".
   {
      ofstream mesh_ofs("optimized.mesh");
      mesh_ofs.precision(14);
      mesh->Print(mesh_ofs);
   }

   const double fin_energy = a.GetGridFunctionEnergy(x)/mesh->GetNE();
   double metric_part = fin_energy;
   if (lim_const > 0.0 || adapt_lim_const > 0.0)
   {
      lim_coeff.constant = 0.0;
      metric_part = a.GetGridFunctionEnergy(x)/mesh->GetNE();
      coef_zeta.constant = 0.0;
      lim_coeff.constant = lim_const;
      coef_zeta.constant = adapt_lim_const;
   }
   cout << "Initial strain energy: " << init_energy
        << " = metrics: " << init_energy
        << " + limiting term: " << 0.0 << endl;
   cout << "  Final strain energy: " << fin_energy
        << " = metrics: " << metric_part
        << " + limiting term: " << fin_energy - metric_part << endl;
   cout << "The strain energy decreased by: " << setprecision(12)
        << (init_energy - fin_energy) * 100.0 / init_energy << " %." << endl;

   // 17. Visualize the final mesh and metric values.
   if (visualization)
   {
      char title[] = "Final metric values";
      vis_tmop_metric_s(mesh_poly_deg, *metric, *target_c, *mesh, title, 600);
   }

   if (adapt_lim_const > 0.0 && visualization)
   {
      socketstream vis0;
      common::VisualizeField(vis0, "localhost", 19916, zeta_0, "Xi 0",
                             600, 600, 300, 300);
   }

   // 18. Visualize the mesh displacement.
   if (visualization)
   {
      osockstream sock(19916, "localhost");
      sock << "solution\n";
      mesh->Print(sock);
      x0 -= x;
      x0.Save(sock);
      sock.send();
      sock << "window_title 'Displacements'\n"
           << "window_geometry "
           << 1200 << " " << 0 << " " << 600 << " " << 600 << "\n"
           << "keys jRmclA" << endl;
   }

   // 19. Free the used memory.
   delete S_prec;
   delete S;
   delete target_c2;
   delete metric2;
   delete coeff1;
   delete adapt_evaluator;
   delete target_c;
   delete adapt_coeff;
   delete amrmetric;
   delete metric;
   delete fespace;
   delete fec;
   delete mesh;

   return 0;
}<|MERGE_RESOLUTION|>--- conflicted
+++ resolved
@@ -747,9 +747,6 @@
    }
    else { a.AddDomainIntegrator(he_nlf_integ); }
 
-<<<<<<< HEAD
-   const double init_energy = a.GetGridFunctionEnergy(x)/mesh->GetNE();
-=======
    // Compute the minimum det(J) of the starting mesh.
    tauval = infinity();
    const int NE = mesh->GetNE();
@@ -784,8 +781,7 @@
       tauval -= 0.01 * h0.Min();
    }
 
-   const double init_energy = a.GetGridFunctionEnergy(x);
->>>>>>> 286e14e1
+   const double init_energy = a.GetGridFunctionEnergy(x)/mesh->GetNE();
 
    // Visualize the starting mesh and metric values.
    // Note that for combinations of metrics, this only shows the first metric.
