// Copyright (c) 2010-2025, Lawrence Livermore National Security, LLC. Produced
// at the Lawrence Livermore National Laboratory. All Rights reserved. See files
// LICENSE and NOTICE for details. LLNL-CODE-806117.
//
// This file is part of the MFEM library. For more information and source code
// availability visit https://mfem.org.
//
// MFEM is free software; you can redistribute it and/or modify it under the
// terms of the BSD-3 license. We welcome feedback and contributions, see file
// CONTRIBUTING.md for details.
//
//      -------------------------------------------------------------
//      Find Points Miniapp: Evaluate grid function in physical space
//      -------------------------------------------------------------
//
// This miniapp demonstrates the interpolation of a high-order grid function on
// a set of points in physical-space. The miniapp is based on GSLIB-FindPoints,
// which provides two key functionalities. First, for a given set of points in
// the physical-space, it determines the computational coordinates (element
// number, reference-space coordinates inside the element, and processor number
// [in parallel]) for each point. Second, based on computational coordinates, it
// interpolates a grid function in the given points. Inside GSLIB, computation
// of the coordinates requires use of a Hash Table to identify the candidate
// processor and element for each point, followed by the Newton's method to
// determine the reference-space coordinates inside the candidate element.
//
// Compile with: make findpts
//
// Sample runs:
//    findpts -m ../../data/rt-2d-p4-tri.mesh -o 8 -mo 4
//    findpts -m ../../data/inline-tri.mesh -o 3
//    findpts -m ../../data/inline-quad.mesh -o 3
//    findpts -m ../../data/inline-quad.mesh -o 3 -po 1
//    findpts -m ../../data/inline-quad.mesh -o 3 -po 1 -fo 1 -nc 2
//    findpts -m ../../data/inline-quad.mesh -o 3 -hr -pr -mpr -mo 2
//    findpts -m ../../data/inline-quad.mesh -o 3 -hr -pr -mpr -mo 3
//    findpts -m ../../data/inline-tet.mesh -o 3
//    findpts -m ../../data/inline-hex.mesh -o 3
//    findpts -m ../../data/inline-wedge.mesh -o 3
//    findpts -m ../../data/amr-quad.mesh -o 2
//    findpts -m ../../data/rt-2d-q3.mesh -o 8 -mo 4 -ft 2
//    findpts -m ../../data/square-mixed.mesh -o 2 -mo 2
//    findpts -m ../../data/square-mixed.mesh -o 2 -mo 2 -hr -pr -mpr
//    findpts -m ../../data/square-mixed.mesh -o 2 -mo 3 -ft 2
//    findpts -m ../../data/fichera-mixed.mesh -o 3 -mo 2
//    findpts -m ../../data/inline-pyramid.mesh -o 1 -mo 1
//    findpts -m ../../data/tinyzoo-3d.mesh -o 1 -mo 1

#include "mfem.hpp"
#include "../common/mfem-common.hpp"

using namespace mfem;
using namespace std;

void VisualizeFESpacePolynomialOrder(FiniteElementSpace &fespace,
                                     const char *title, int locx)
{
   Mesh *mesh = fespace.GetMesh();
   L2_FECollection order_coll = L2_FECollection(0, mesh->Dimension());
   FiniteElementSpace order_space = FiniteElementSpace(mesh, &order_coll);
   GridFunction order_gf = GridFunction(&order_space);

   for (int e = 0; e < mesh->GetNE(); e++)
   {
      order_gf(e) = fespace.GetElementOrder(e);
   }

   socketstream vis1;
   common::VisualizeField(vis1, "localhost", 19916, order_gf, title,
                          locx, 0, 400, 400, "RjmAcp");
}

double func_order;

// Scalar function to project
double field_func(const Vector &x)
{
   const int dim = x.Size();
   double res = 0.0;
   for (int d = 0; d < dim; d++) { res += std::pow(x(d), func_order); }
   return res;
}

void F_exact(const Vector &p, Vector &F)
{
   F(0) = field_func(p);
   for (int i = 1; i < F.Size(); i++) { F(i) = (i+1)*F(0); }
}

int main (int argc, char *argv[])
{
   // Set the method's default parameters.
   const char *mesh_file = "../../data/rt-2d-q3.mesh";
   int order             = 3;
   int mesh_poly_deg     = 3;
   int rs_levels         = 0;
   bool visualization    = true;
   int fieldtype         = 0;
   int ncomp             = 1;
   bool hrefinement      = false;
   bool prefinement      = false;
   int point_ordering    = 0;
   int gf_ordering       = 0;
   bool mesh_prefinement = false;

   // Parse command-line options.
   OptionsParser args(argc, argv);
   args.AddOption(&mesh_file, "-m", "--mesh",
                  "Mesh file to use.");
   args.AddOption(&order, "-o", "--order",
                  "Finite element order (polynomial degree).");
   args.AddOption(&mesh_poly_deg, "-mo", "--mesh-order",
                  "Polynomial degree of mesh finite element space.");
   args.AddOption(&rs_levels, "-rs", "--refine-serial",
                  "Number of times to refine the mesh uniformly in serial.");
   args.AddOption(&fieldtype, "-ft", "--field-type",
                  "Field type: 0 - H1, 1 - L2, 2 - H(div), 3 - H(curl).");
   args.AddOption(&ncomp, "-nc", "--ncomp",
                  "Number of components for H1 or L2 GridFunctions");
   args.AddOption(&visualization, "-vis", "--visualization", "-no-vis",
                  "--no-visualization",
                  "Enable or disable GLVis visualization.");
   args.AddOption(&hrefinement, "-hr", "--h-refinement", "-no-hr",
                  "--no-h-refinement",
                  "Do random h refinements to mesh (does not work for pyramids).");
   args.AddOption(&prefinement, "-pr", "--p-refinement", "-no-pr",
                  "--no-p-refinement",
                  "Do random p refinements to solution field (does not work for pyramids).");
   args.AddOption(&point_ordering, "-po", "--point-ordering",
                  "Ordering of points to be found."
                  "0 (default): byNodes, 1: byVDIM");
   args.AddOption(&gf_ordering, "-fo", "--fespace-ordering",
                  "Ordering of fespace that will be used for grid function to be interpolated."
                  "0 (default): byNodes, 1: byVDIM");
   args.AddOption(&mesh_prefinement, "-mpr", "--mesh-p-refinement", "-no-mpr",
                  "--no-mesh-p-refinement",
                  "Do random p refinements to mesh Nodes.");

   args.Parse();
   if (!args.Good())
   {
      args.PrintUsage(cout);
      return 1;
   }
   args.PrintOptions(cout);

   func_order = std::min(order, 2);

   // Initialize and refine the starting mesh.
   Mesh mesh(mesh_file, 1, 1, false);
   for (int lev = 0; lev < rs_levels; lev++) { mesh.UniformRefinement(); }
   const int dim = mesh.Dimension();
   cout << "Mesh curvature of the original mesh: ";
   if (mesh.GetNodes()) { cout << mesh.GetNodes()->OwnFEC()->Name(); }
   else { cout << "(NONE)"; }
   cout << endl;

   // Mesh bounding box.
   Vector pos_min, pos_max;
   MFEM_VERIFY(mesh_poly_deg > 0, "The order of the mesh must be positive.");
   mesh.GetBoundingBox(pos_min, pos_max, mesh_poly_deg);
   if (hrefinement || prefinement || mesh_prefinement) { mesh.EnsureNCMesh(true); }
   cout << "--- Generating equidistant point for:\n"
        << "x in [" << pos_min(0) << ", " << pos_max(0) << "]\n"
        << "y in [" << pos_min(1) << ", " << pos_max(1) << "]\n";
   if (dim == 3)
   {
      cout << "z in [" << pos_min(2) << ", " << pos_max(2) << "]\n";
   }

   // Random h-refinements to mesh
   if (hrefinement) { mesh.RandomRefinement(0.5); }

   // Curve the mesh based on the chosen polynomial degree.
   H1_FECollection fecm(mesh_poly_deg, dim);
   FiniteElementSpace fespace(&mesh, &fecm, dim);
   mesh.SetNodalFESpace(&fespace);
   GridFunction Nodes(&fespace);
   mesh.SetNodalGridFunction(&Nodes);
   cout << "Mesh curvature of the curved mesh: " << fecm.Name() << endl;

   if (mesh_prefinement)
   {
      Array<pRefinement> refs;
      for (int e = 0; e < mesh.GetNE(); e++)
      {
         if ((double) rand() / RAND_MAX < 0.2)
         {
            refs.Append(pRefinement(e,1));
         }
      }
      fespace.PRefineAndUpdate(refs);
      Nodes.Update();
   }

   MFEM_VERIFY(ncomp > 0, "Invalid number of components.");
   int vec_dim = ncomp;
   FiniteElementCollection *fec = NULL;
   if (fieldtype == 0)
   {
      fec = new H1_FECollection(order, dim);
      cout << "H1-GridFunction\n";
   }
   else if (fieldtype == 1)
   {
      fec = new L2_FECollection(order, dim);
      cout << "L2-GridFunction\n";
   }
   else if (fieldtype == 2)
   {
      fec = new RT_FECollection(order, dim);
      ncomp = 1;
      vec_dim = dim;
      cout << "H(div)-GridFunction\n";
   }
   else if (fieldtype == 3)
   {
      fec = new ND_FECollection(order, dim);
      ncomp = 1;
      vec_dim = dim;
      cout << "H(curl)-GridFunction\n";
   }
   else
   {
      MFEM_ABORT("Invalid field type.");
   }
   FiniteElementSpace sc_fes(&mesh, fec, ncomp, gf_ordering);
   GridFunction field_vals(&sc_fes);

   // Random p-refinements to the solution field
   if (prefinement)
   {
      Array<pRefinement> refs;
      for (int e = 0; e < mesh.GetNE(); e++)
      {
         if ((double) rand() / RAND_MAX < 0.5)
         {
            refs.Append(pRefinement(e,1));
         }
      }
      sc_fes.PRefineAndUpdate(refs);
      field_vals.Update();
   }

   std::unique_ptr<GridFunction> mesh_nodes_max;
   if (mesh_prefinement) { mesh_nodes_max = Nodes.ProlongateToMaxOrder(); }
   GridFunction *mesh_nodes_pref = mesh_prefinement ?
                                   mesh_nodes_max.get() : &Nodes;

   if (mesh_prefinement && visualization)
   {
      mesh.SetNodalGridFunction(mesh_nodes_pref);
      VisualizeFESpacePolynomialOrder(fespace, "Mesh Polynomial Order", 400);
      mesh.SetNodalGridFunction(&Nodes);
   }

   if (prefinement && visualization)
   {
      mesh.SetNodalGridFunction(mesh_nodes_pref);
      VisualizeFESpacePolynomialOrder(sc_fes, "Solution Polynomial Order", 800);
      mesh.SetNodalGridFunction(&Nodes);
   }

   // Project the GridFunction using VectorFunctionCoefficient.
   VectorFunctionCoefficient F(vec_dim, F_exact);
   field_vals.ProjectCoefficient(F);

   std::unique_ptr<GridFunction> field_vals_max;
   if (prefinement) { field_vals_max = field_vals.ProlongateToMaxOrder(); }
   GridFunction *field_vals_pref = prefinement ?
                                   field_vals_max.get() : &field_vals;

   // Display the mesh and the field through glvis.
   if (visualization)
   {
      if (mesh_prefinement) { mesh.SetNodalGridFunction(mesh_nodes_pref); }
      socketstream vis1;
      common::VisualizeField(vis1, "localhost", 19916, *field_vals_pref,
                             "Solution",
                             0, 0, 400, 400, "RmjA*****");
      if (mesh_prefinement) { mesh.SetNodalGridFunction(&Nodes); }
   }

   // Generate equidistant points in physical coordinates over the whole mesh.
   // Note that some points might be outside, if the mesh is not a box. Note
   // also that all tasks search the same points (not mandatory).
   const int pts_cnt_1D = 25;
   int pts_cnt = pow(pts_cnt_1D, dim);
   Vector vxyz(pts_cnt * dim);
   if (dim == 2)
   {
      L2_QuadrilateralElement el(pts_cnt_1D - 1, BasisType::ClosedUniform);
      const IntegrationRule &ir = el.GetNodes();
      for (int i = 0; i < ir.GetNPoints(); i++)
      {
         const IntegrationPoint &ip = ir.IntPoint(i);
         if (point_ordering == Ordering::byNODES)
         {
            vxyz(i)           = pos_min(0) + ip.x * (pos_max(0)-pos_min(0));
            vxyz(pts_cnt + i) = pos_min(1) + ip.y * (pos_max(1)-pos_min(1));
         }
         else
         {
            vxyz(i*dim + 0) = pos_min(0) + ip.x * (pos_max(0)-pos_min(0));
            vxyz(i*dim + 1) = pos_min(1) + ip.y * (pos_max(1)-pos_min(1));
         }
      }
   }
   else
   {
      L2_HexahedronElement el(pts_cnt_1D - 1, BasisType::ClosedUniform);
      const IntegrationRule &ir = el.GetNodes();
      for (int i = 0; i < ir.GetNPoints(); i++)
      {
         const IntegrationPoint &ip = ir.IntPoint(i);
         if (point_ordering == Ordering::byNODES)
         {
            vxyz(i)             = pos_min(0) + ip.x * (pos_max(0)-pos_min(0));
            vxyz(pts_cnt + i)   = pos_min(1) + ip.y * (pos_max(1)-pos_min(1));
            vxyz(2*pts_cnt + i) = pos_min(2) + ip.z * (pos_max(2)-pos_min(2));
         }
         else
         {
            vxyz(i*dim + 0) = pos_min(0) + ip.x * (pos_max(0)-pos_min(0));
            vxyz(i*dim + 1) = pos_min(1) + ip.y * (pos_max(1)-pos_min(1));
            vxyz(i*dim + 2) = pos_min(2) + ip.z * (pos_max(2)-pos_min(2));
         }
      }
   }

   // Find and Interpolate FE function values on the desired points.
   Vector interp_vals(pts_cnt*vec_dim);
   FindPointsGSLIB finder(&mesh);
   finder.SetL2AvgType(FindPointsGSLIB::NONE);
   finder.Interpolate(vxyz, field_vals, interp_vals, point_ordering);
   Array<unsigned int> code_out    = finder.GetCode();
   Vector dist_p_out = finder.GetDist();

   int face_pts = 0, not_found = 0, found = 0;
   double error = 0.0, max_err = 0.0, max_dist = 0.0;
   Vector pos(dim);
   for (int j = 0; j < vec_dim; j++)
   {
      for (int i = 0; i < pts_cnt; i++)
      {
         if (code_out[i] < 2)
         {
            if (j == 0) { found++; }
            for (int d = 0; d < dim; d++)
            {
               pos(d) = point_ordering == Ordering::byNODES ?
                        vxyz(d*pts_cnt + i) :
                        vxyz(i*dim + d);
            }
            Vector exact_val(vec_dim);
            F_exact(pos, exact_val);
            error = gf_ordering == Ordering::byNODES ?
                    fabs(exact_val(j) - interp_vals[i + j*pts_cnt]) :
                    fabs(exact_val(j) - interp_vals[i*vec_dim + j]);
            max_err  = std::max(max_err, error);
            max_dist = std::max(max_dist, dist_p_out(i));
            if (code_out[i] == 1 && j == 0) { face_pts++; }
         }
         else { if (j == 0) { not_found++; } }
      }
   }

   cout << setprecision(16)
        << "Searched points:     "   << pts_cnt
        << "\nFound points:        " << found
        << "\nMax interp error:    " << max_err
        << "\nMax dist (of found): " << max_dist
        << "\nPoints not found:    " << not_found
        << "\nPoints on faces:     " << face_pts << endl;

<<<<<<< HEAD
   if (mesh_prefinement) { delete mesh_nodes_pref; }
   if (prefinement) { delete field_vals_pref; }
=======
   // Free the internal gslib data.
   finder.FreeData();

>>>>>>> 90a68678
   delete fec;

   return 0;
}<|MERGE_RESOLUTION|>--- conflicted
+++ resolved
@@ -373,14 +373,8 @@
         << "\nPoints not found:    " << not_found
         << "\nPoints on faces:     " << face_pts << endl;
 
-<<<<<<< HEAD
    if (mesh_prefinement) { delete mesh_nodes_pref; }
    if (prefinement) { delete field_vals_pref; }
-=======
-   // Free the internal gslib data.
-   finder.FreeData();
-
->>>>>>> 90a68678
    delete fec;
 
    return 0;
