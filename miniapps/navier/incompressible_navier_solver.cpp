--- conflicted
+++ resolved
@@ -91,19 +91,13 @@
 
    //-------------------------------------------------------------------------
 
-<<<<<<< HEAD
-   velBForm = new ParBilinearForm(vfes);
+   //Setup of coefficient for mass term of Eq(13)
+   dtCoeff      = new ConstantCoefficient(1.0/dt);
    auto *vmass_blfi = new VectorMassIntegrator(*dtCoeff);
-   auto *vdiff_blfi = new VectorDiffusionIntegrator(*kinvisCoeff);
-=======
-   //Setup of coefficient for mass term of Eq(13)
-   dtCoeff      = new ConstantCoefficient(1.0/dt);   
-   auto *vmass_blfi = new VectorMassIntegrator(*dtCoeff);       
 
    //Setup of coefficient for stiffness term of Eq(13)
    kinvisCoeff  = new ConstantCoefficient(kin_vis);
-   auto *vdiff_blfi = new VectorDiffusionIntegrator(*kinvisCoeff);   
->>>>>>> 74e4ad3e
+   auto *vdiff_blfi = new VectorDiffusionIntegrator(*kinvisCoeff);
 
    // setup of Bilinear form of Eq(13)
    velBForm = new ParBilinearForm(vfes);
@@ -123,52 +117,14 @@
    velBForm->FormSystemMatrix(vel_ess_tdof, vOp);
 
    //-------------------------------------------------------------------------
-   
+
    //Setup of coefficient for Eq(18)
    pUnitVectorCoeff = new UnitVectorGridFunctionCoeff(pmesh->Dimension());
    auto *pvel_lfi = new VectorDomainLFGradIntegrator(*pUnitVectorCoeff);
 
-<<<<<<< HEAD
-   psiBForm = new ParBilinearForm(psifes);
-   auto *psidiff_blfi = new DiffusionIntegrator;
-
-   if (numerical_integ)
-   {
-      psidiff_blfi->SetIntRule(&ir_ni);
-   }
-   psiBForm->AddDomainIntegrator(psidiff_blfi);
-   if (partial_assembly)
-   {
-      psiBForm->SetAssemblyLevel(AssemblyLevel::PARTIAL);
-   }
-
-   psiBForm->Assemble();
-   psiBForm->FormSystemMatrix(empty, psiOp);
-
-   //-------------------------------------------------------------------------
-
-   pBForm = new ParBilinearForm(pfes);
-   auto *pmass_blfi = new MassIntegrator;
-
-   if (numerical_integ)
-   {
-      pmass_blfi->SetIntRule(&ir_ni);
-   }
-   pBForm->AddDomainIntegrator(pmass_blfi);
-   if (partial_assembly)
-   {
-      pBForm->SetAssemblyLevel(AssemblyLevel::PARTIAL);
-   }
-
-   pBForm->Assemble();
-   pBForm->FormSystemMatrix(empty, pOp);
-
-   //-------------------------------------------------------------------------
-=======
    //Setup of coefficient for Eq(20)
    nonlinTermCoeff = new NonLinTermVectorGridFunctionCoeff(pmesh->Dimension());
    auto *p_nonlintermlfi = new VectorDomainLFIntegrator(*nonlinTermCoeff);
->>>>>>> 74e4ad3e
 
    //Setup of coefficient for Eq(21)
    prevVelLoadCoeff = new PrevVelVectorGridFunctionCoeff(pmesh->Dimension());
@@ -186,42 +142,6 @@
    velLForm->AddDomainIntegrator(pvel_lfi);
    velLForm->AddDomainIntegrator(p_nonlintermlfi);
 
-<<<<<<< HEAD
-   // for (auto &vel_dbc : vel_dbcs)
-   // {
-   //    auto *bdr_integrator = new BoundaryNormalLFIntegrator(*vel_dbc.coeff);
-   //    if (numerical_integ)
-   //    {
-   //       bdr_integrator->SetIntRule(&ir_ni);
-   //    }
-   //    velLForm->AddBoundaryIntegrator(bdr_integrator, vel_dbc.attr);
-   // }
-
-   //-------------------------------------------------------------------------
-
-   psiLForm = new ParLinearForm(psifes);
-   DvelCoeff = new VectorGridFunctionCoefficient;
-   auto *Dvel_lfi = new DomainLFGradIntegrator(*DvelCoeff);
-   if (numerical_integ)
-   {
-      Dvel_lfi->SetIntRule(&ir_ni);
-   }
-   psiLForm->AddDomainIntegrator(Dvel_lfi);
-
-   //-------------------------------------------------------------------------
-
-   pLForm = new ParLinearForm(pfes);
-   divVelCoeff = new DivergenceGridFunctionCoefficient(velGF[0]);
-   pRHSCoeff = new GridFunctionCoefficient(&pRHS);
-   auto *p_lfi = new DomainLFIntegrator(*pRHSCoeff);
-   if (numerical_integ)
-   {
-      p_lfi->SetIntRule(&ir_ni);
-   }
-   pLForm->AddDomainIntegrator(p_lfi);
-
-=======
->>>>>>> 74e4ad3e
    //-------------------------------------------------------------------------
 
    if (partial_assembly)
@@ -258,7 +178,7 @@
 
    if (numerical_integ)
    {
-       psidiff_blfi->SetIntRule(&ir_ni); 
+      psidiff_blfi->SetIntRule(&ir_ni);
    }
    psiBForm->AddDomainIntegrator(psidiff_blfi);
    if (partial_assembly)
@@ -274,10 +194,10 @@
    //Setup of coefficient for linear form in Eq(14)
    DvelCoeff = new VectorGridFunctionCoefficient;
    auto *Dvel_lfi = new DomainLFGradIntegrator(*DvelCoeff);
-      
+
    //Setup of linear form of Eq(14)
    psiLForm = new ParLinearForm(psifes);
-   
+
    if (numerical_integ)
    {
       Dvel_lfi->SetIntRule(&ir_ni);
@@ -330,7 +250,7 @@
 
    if (numerical_integ)
    {
-       pmass_blfi->SetIntRule(&ir_ni); 
+      pmass_blfi->SetIntRule(&ir_ni);
    }
    pBForm->AddDomainIntegrator(pmass_blfi);
    if (partial_assembly)
@@ -351,7 +271,7 @@
    auto *p_lfi = new DomainLFIntegrator(*pRHSCoeff);
 
    //Setup of linear form of Eq(15)
-   pLForm = new ParLinearForm(pfes); 
+   pLForm = new ParLinearForm(pfes);
    if (numerical_integ)
    {
       p_lfi->SetIntRule(&ir_ni);
@@ -385,10 +305,6 @@
 
 }
 
-<<<<<<< HEAD
-void IncompressibleNavierSolver::Step(real_t &time, real_t dt, int current_step,
-                                      bool provisional)
-=======
 void IncompressibleNavierSolver::Step(real_t &time, real_t dt, int current_step)
 {
    this->Step_velocity(time, dt, current_step);
@@ -399,16 +315,18 @@
 
    *velGF[1] = *velGF[0];
    *pGF[1]   = *pGF[0];
-   
-   mfem::out << "It: " << iter << " | Iter_U: " << iter_vsolve << " | Iter_Psi: " << iter_psisolve << " | Iter_P: " << iter_psolve  << "\n";
-   mfem::out << "It: " << iter << " | Resid_U: " << res_vsolve << " | Resid_Psi: " << res_psisolve << " | Resid_P: " << res_psisolve  << "\n";
+
+   mfem::out << "It: " << iter << " | Iter_U: " << iter_vsolve << " | Iter_Psi: "
+             << iter_psisolve << " | Iter_P: " << iter_psolve  << "\n";
+   mfem::out << "It: " << iter << " | Resid_U: " << res_vsolve << " | Resid_Psi: "
+             << res_psisolve << " | Resid_P: " << res_psisolve  << "\n";
 
    time += dt;
    iter ++;
 }
 
-void IncompressibleNavierSolver::Step_velocity(real_t &time, real_t dt, int current_step)
->>>>>>> 74e4ad3e
+void IncompressibleNavierSolver::Step_velocity(real_t &time, real_t dt,
+                                               int current_step)
 {
    for (auto &vel_dbc : vel_dbcs)
    {
@@ -416,20 +334,14 @@
       velGF[1]->ProjectBdrCoefficient(*vel_dbc.coeff, vel_dbc.attr);
    }
 
-<<<<<<< HEAD
-   //-------------------------------------------------------------------------
-
-   prevVelLoadCoeff ->SetGridFunction( velGF[1], dt );
-=======
    //Update state in coefficient for Eq(18)
->>>>>>> 74e4ad3e
    pUnitVectorCoeff->SetGridFunction( pGF[1] );
-   
+
    //Update state in coefficient for Eq(20)
    nonlinTermCoeff->SetGridFunction( velGF[1] );
 
    //Update state in coefficient for Eq(21)
-   prevVelLoadCoeff ->SetGridFunction( velGF[1], dt ); 
+   prevVelLoadCoeff ->SetGridFunction( velGF[1], dt );
 
    velLForm->Assemble();
    velLForm->ParallelAssemble(velLF);
@@ -452,21 +364,17 @@
    velBForm->RecoverFEMSolution(X1, velLF, *velGF[0]);
 }
 
-<<<<<<< HEAD
-   //-------------------------------------------------------------------------
-
-=======
-void IncompressibleNavierSolver::Step_auxiliary(real_t &time, real_t dt, int current_step)
+void IncompressibleNavierSolver::Step_auxiliary(real_t &time, real_t dt,
+                                                int current_step)
 {
    // Compute new increment GF for LF of Eq(14)  and update state in coefficient
->>>>>>> 74e4ad3e
    subtract(1.0/dt, *velGF[0], *velGF[1], DvGF);
    DvelCoeff->SetGridFunction( &DvGF );
 
    psiLForm->Assemble();
    psiLForm->ParallelAssemble(psiLF);
 
-   Vector X2, B2;   
+   Vector X2, B2;
    Array<int> empty;
    if (partial_assembly)
    {
@@ -484,7 +392,8 @@
    psiBForm->RecoverFEMSolution(X2, psiLF, psiGF);
 }
 
-void IncompressibleNavierSolver::Step_pressure(real_t &time, real_t dt, int current_step)
+void IncompressibleNavierSolver::Step_pressure(real_t &time, real_t dt,
+                                               int current_step)
 {
    Array<int> empty;
 
@@ -515,20 +424,6 @@
    iter_psolve = pInv->GetNumIterations();
    res_psisolve = pInv->GetFinalNorm();
    pBForm->RecoverFEMSolution(X3, pLF, *pGF[0]);
-<<<<<<< HEAD
-
-   mfem::out << "It: " << iter << " | Iter_U: " << iter_vsolve << " | Iter_Psi: "
-             << iter_psisolve << " | Iter_P: " << iter_psolve  << "\n";
-   mfem::out << "It: " << iter << " | Resid_U: " << res_vsolve << " | Resid_Psi: "
-             << res_psisolve << " | Resid_P: " << res_psisolve  << "\n";
-
-   *velGF[1] = *velGF[0];
-   *pGF[1]   = *pGF[0];
-
-   time += dt;
-   iter ++;
-=======
->>>>>>> 74e4ad3e
 }
 
 
