# Copyright (c) 2010-2023, Lawrence Livermore National Security, LLC. Produced
# at the Lawrence Livermore National Laboratory. All Rights reserved. See files
# LICENSE and NOTICE for details. LLNL-CODE-806117.
#
# This file is part of the MFEM library. For more information and source code
# availability visit https://mfem.org.
#
# MFEM is free software; you can redistribute it and/or modify it under the
# terms of the BSD-3 license. We welcome feedback and contributions, see file
# CONTRIBUTING.md for details.

add_mfem_miniapp(nurbs_ex1
  MAIN nurbs_ex1.cpp
  LIBRARIES mfem)

add_mfem_miniapp(nurbs_curveint
  MAIN nurbs_curveint.cpp
  LIBRARIES mfem)

add_mfem_miniapp(nurbs_patch_ex1
  MAIN nurbs_patch_ex1.cpp
  LIBRARIES mfem)

if (MFEM_ENABLE_TESTING)
  add_test(NAME nurbs_ex1_1d_r1_o2_ser
    COMMAND $<TARGET_FILE:nurbs_ex1> -no-vis
    -m ${PROJECT_SOURCE_DIR}/data/segment-nurbs.mesh -r 1 -o 2 -lod 3)

  add_test(NAME nurbs_ex1_1d_r1_o2_wbc_ser
    COMMAND $<TARGET_FILE:nurbs_ex1> -no-vis
    -m ${PROJECT_SOURCE_DIR}/data/segment-nurbs.mesh -r 1 -o 2 -wbc -lod 3)

  add_test(NAME nurbs_ex1_r0_o4_ser
    COMMAND $<TARGET_FILE:nurbs_ex1> -no-vis -r 0 -o 4)

  add_test(NAME nurbs_ex1_r2_ser
    COMMAND $<TARGET_FILE:nurbs_ex1> -no-vis -r 2)

  add_test(NAME nurbs_ex1_per_ser
    COMMAND $<TARGET_FILE:nurbs_ex1> -no-vis
    -m ${PROJECT_SOURCE_DIR}/data/beam-hex-nurbs.mesh -pm 1 -ps 2)

  add_test(NAME nurbs_ex1_lap_r0_ser
    COMMAND $<TARGET_FILE:nurbs_ex1> -no-vis
    -m ${PROJECT_SOURCE_DIR}/data/pipe-nurbs-2d.mesh -o 2 -no-ibp -r 0)

  add_test(NAME nurbs_ex1_lap_r2_ser
    COMMAND $<TARGET_FILE:nurbs_ex1> -no-vis
    -m ${PROJECT_SOURCE_DIR}/data/pipe-nurbs-2d.mesh -o 2 -no-ibp -r 2)

  add_test(NAME nurbs_ex1_weak_r0_ser
    COMMAND $<TARGET_FILE:nurbs_ex1> -no-vis
    -m ${PROJECT_SOURCE_DIR}/data/pipe-nurbs-2d.mesh -o 2 --weak-bc -r 0)

  add_test(NAME nurbs_ex1_weak_r2_ser
    COMMAND $<TARGET_FILE:nurbs_ex1> -no-vis
    -m ${PROJECT_SOURCE_DIR}/data/pipe-nurbs-2d.mesh -o 2 --weak-bc -r 2)

  add_test(NAME nurbs_ex1_weak_mp_ser
    COMMAND $<TARGET_FILE:nurbs_ex1> -no-vis
    -m ${PROJECT_SOURCE_DIR}/data/ball-nurbs.mesh -o 2 --weak-bc -r 0)

  add_test(NAME nurbs_ex1_weak_patch_format_ser
    COMMAND $<TARGET_FILE:nurbs_ex1> -no-vis
    -m ${PROJECT_SOURCE_DIR}/data/square-disc-nurbs-patch.mesh -o 2 --weak-bc -r 0)

  add_test(NAME nurbs_ex1_weak_patch_format_r1_ser
    COMMAND $<TARGET_FILE:nurbs_ex1> -no-vis
    -m ${PROJECT_SOURCE_DIR}/data/square-disc-nurbs-patch.mesh -o 2 --weak-bc -r 1)

<<<<<<< HEAD
  if (MFEM_USE_LAPACK)
    add_test(NAME nurbs_patch_ex1_o4_r2_iro8_patcha_ser
      COMMAND $<TARGET_FILE:nurbs_patch_ex1> -incdeg 3 -ref 2 -iro 8 -patcha)
  endif()

  add_test(NAME nurbs_patch_ex1_o4_r2_iro8_patcha_pa_ser
    COMMAND $<TARGET_FILE:nurbs_patch_ex1> -incdeg 3 -ref 2 -iro 8 -patcha -pa)

  add_test(NAME nurbs_patch_ex1_o4_r2_iro8_patcha_fint_ser
    COMMAND $<TARGET_FILE:nurbs_patch_ex1> -incdeg 3 -ref 2 -iro 8 -patcha -fint)

=======
>>>>>>> e42f2cc3
  add_test(NAME nurbs_curveint_unit_weight_ser
    COMMAND $<TARGET_FILE:nurbs_curveint> -no-vis -no-visit
    -uw -n 9)

  add_test(NAME nurbs_curveint_non_unit_weight_ser
    COMMAND $<TARGET_FILE:nurbs_curveint> -no-vis -no-visit
    -nw -n 9)

  add_test(NAME nurbs_ex1_two_squares_knot_insert
    COMMAND $<TARGET_FILE:nurbs_ex1> -no-vis
    -m ${PROJECT_SOURCE_DIR}/miniapps/nurbs/meshes/two-squares-nurbs.mesh -o 1 -rf ${PROJECT_SOURCE_DIR}/miniapps/nurbs/meshes/two-squares.ref)

  add_test(NAME nurbs_ex1_two_squares_rot_knot_insert
    COMMAND $<TARGET_FILE:nurbs_ex1> -no-vis
    -m ${PROJECT_SOURCE_DIR}/miniapps/nurbs/meshes/two-squares-nurbs-rot.mesh -o 1 -rf ${PROJECT_SOURCE_DIR}/miniapps/nurbs/meshes/two-squares.ref)

  add_test(NAME nurbs_ex1_two_squares_autoedge_knot_insert
    COMMAND $<TARGET_FILE:nurbs_ex1> -no-vis
    -m ${PROJECT_SOURCE_DIR}/miniapps/nurbs/meshes/two-squares-nurbs-autoedge.mesh -o 1 -rf ${PROJECT_SOURCE_DIR}/miniapps/nurbs/meshes/two-squares.ref)

  add_test(NAME nurbs_ex1_two_cubes_knot_insert
    COMMAND $<TARGET_FILE:nurbs_ex1> -no-vis
    -m ${PROJECT_SOURCE_DIR}/miniapps/nurbs/meshes/two-cubes-nurbs.mesh -o 1 -r 3 -rf ${PROJECT_SOURCE_DIR}/miniapps/nurbs/meshes/two-cubes.ref)

  add_test(NAME nurbs_ex1_two_cubes_rot_knot_insert
    COMMAND $<TARGET_FILE:nurbs_ex1> -no-vis
    -m ${PROJECT_SOURCE_DIR}/miniapps/nurbs/meshes/two-cubes-nurbs-rot.mesh -o 1 -r 3 -rf ${PROJECT_SOURCE_DIR}/miniapps/nurbs/meshes/two-cubes.ref)

  add_test(NAME nurbs_ex1_two_cubes_autoedge_knot_insert
    COMMAND $<TARGET_FILE:nurbs_ex1> -no-vis
    -m ${PROJECT_SOURCE_DIR}/miniapps/nurbs/meshes/two-cubes-nurbs-autoedge.mesh -o 1 -r 3 -rf ${PROJECT_SOURCE_DIR}/miniapps/nurbs/meshes/two-cubes.ref)
<<<<<<< HEAD

  add_test(NAME nurbs_curveint_unit_weight_ser
    COMMAND $<TARGET_FILE:nurbs_curveint> -no-vis -no-visit
    -uw -n 9)

  add_test(NAME nurbs_curveint_non_unit_weight_ser
    COMMAND $<TARGET_FILE:nurbs_curveint> -no-vis -no-visit
    -nw -n 9)

=======
>>>>>>> e42f2cc3
endif()

if (MFEM_USE_MPI)
  add_mfem_miniapp(nurbs_ex1p
    MAIN nurbs_ex1p.cpp
    LIBRARIES mfem)

  if (MFEM_ENABLE_TESTING)
    add_test(NAME nurbs_ex1p_np=4
      COMMAND ${MPIEXEC} ${MPIEXEC_NUMPROC_FLAG} ${MFEM_MPI_NP}
      ${MPIEXEC_PREFLAGS} $<TARGET_FILE:nurbs_ex1p> -no-vis
      ${MPIEXEC_POSTFLAGS})

    add_test(NAME nurbs_ex1p_lap_np=4
      COMMAND ${MPIEXEC} ${MPIEXEC_NUMPROC_FLAG} ${MFEM_MPI_NP}
      ${MPIEXEC_PREFLAGS} $<TARGET_FILE:nurbs_ex1p> -no-vis -m
      ${PROJECT_SOURCE_DIR}/data/pipe-nurbs-2d.mesh -o 2 -no-ibp
      ${MPIEXEC_POSTFLAGS})

    add_test(NAME nurbs_ex1p_weak_mp_np=4
      COMMAND ${MPIEXEC} ${MPIEXEC_NUMPROC_FLAG} ${MFEM_MPI_NP}
      ${MPIEXEC_PREFLAGS} $<TARGET_FILE:nurbs_ex1p> -no-vis
      -m ${PROJECT_SOURCE_DIR}/data/ball-nurbs.mesh -o 2 --weak-bc -r 0
      ${MPIEXEC_POSTFLAGS})

    add_test(NAME nurbs_ex1_weak_patch_format_np=4
        COMMAND ${MPIEXEC} ${MPIEXEC_NUMPROC_FLAG} ${MFEM_MPI_NP}
        ${MPIEXEC_PREFLAGS}  $<TARGET_FILE:nurbs_ex1p> -no-vis
        -m ${PROJECT_SOURCE_DIR}/data/square-disc-nurbs-patch.mesh -o 2 --weak-bc -r 0)

    add_test(NAME nurbs_ex1_weak_patch_format_r1_np=4
        COMMAND ${MPIEXEC} ${MPIEXEC_NUMPROC_FLAG} ${MFEM_MPI_NP}
        ${MPIEXEC_PREFLAGS}  $<TARGET_FILE:nurbs_ex1p> -no-vis
        -m ${PROJECT_SOURCE_DIR}/data/square-disc-nurbs-patch.mesh -o 2 --weak-bc -r 1)
  endif()

  add_mfem_miniapp(nurbs_ex11p
    MAIN nurbs_ex11p.cpp
    LIBRARIES mfem)

  if (MFEM_ENABLE_TESTING)
    add_test(NAME nurbs_ex11p_np=4
      COMMAND ${MPIEXEC} ${MPIEXEC_NUMPROC_FLAG} ${MFEM_MPI_NP}
      ${MPIEXEC_PREFLAGS} $<TARGET_FILE:nurbs_ex11p> -no-vis
      ${MPIEXEC_POSTFLAGS})
  endif()
endif()<|MERGE_RESOLUTION|>--- conflicted
+++ resolved
@@ -68,7 +68,6 @@
     COMMAND $<TARGET_FILE:nurbs_ex1> -no-vis
     -m ${PROJECT_SOURCE_DIR}/data/square-disc-nurbs-patch.mesh -o 2 --weak-bc -r 1)
 
-<<<<<<< HEAD
   if (MFEM_USE_LAPACK)
     add_test(NAME nurbs_patch_ex1_o4_r2_iro8_patcha_ser
       COMMAND $<TARGET_FILE:nurbs_patch_ex1> -incdeg 3 -ref 2 -iro 8 -patcha)
@@ -80,8 +79,6 @@
   add_test(NAME nurbs_patch_ex1_o4_r2_iro8_patcha_fint_ser
     COMMAND $<TARGET_FILE:nurbs_patch_ex1> -incdeg 3 -ref 2 -iro 8 -patcha -fint)
 
-=======
->>>>>>> e42f2cc3
   add_test(NAME nurbs_curveint_unit_weight_ser
     COMMAND $<TARGET_FILE:nurbs_curveint> -no-vis -no-visit
     -uw -n 9)
@@ -113,18 +110,6 @@
   add_test(NAME nurbs_ex1_two_cubes_autoedge_knot_insert
     COMMAND $<TARGET_FILE:nurbs_ex1> -no-vis
     -m ${PROJECT_SOURCE_DIR}/miniapps/nurbs/meshes/two-cubes-nurbs-autoedge.mesh -o 1 -r 3 -rf ${PROJECT_SOURCE_DIR}/miniapps/nurbs/meshes/two-cubes.ref)
-<<<<<<< HEAD
-
-  add_test(NAME nurbs_curveint_unit_weight_ser
-    COMMAND $<TARGET_FILE:nurbs_curveint> -no-vis -no-visit
-    -uw -n 9)
-
-  add_test(NAME nurbs_curveint_non_unit_weight_ser
-    COMMAND $<TARGET_FILE:nurbs_curveint> -no-vis -no-visit
-    -nw -n 9)
-
-=======
->>>>>>> e42f2cc3
 endif()
 
 if (MFEM_USE_MPI)
