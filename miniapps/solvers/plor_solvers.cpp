--- conflicted
+++ resolved
@@ -97,11 +97,7 @@
    args.ParseCheck();
 
    Device device(device_config);
-<<<<<<< HEAD
-   device.Print();
-=======
    if (Mpi::Root()) { device.Print(); }
->>>>>>> ec5ce4b5
 
    bool H1 = false, ND = false, RT = false, L2 = false;
    if (string(fe) == "h") { H1 = true; }
