--- conflicted
+++ resolved
@@ -174,15 +174,9 @@
    data_.C[level_+1].Reset(curl.ParallelAssemble());
    mfem::Array<int> ess_hcurl_tdof;
    hcurl_fes_->GetEssentialTrueDofs(ess_bdr_attr_, ess_hcurl_tdof);
-<<<<<<< HEAD
    HypreParMatrix *res =
       data_.C[level_+1].As<HypreParMatrix>()->EliminateCols(ess_hcurl_tdof);
    delete res;
-=======
-   data_.Ae[level_+1].reset(
-      data_.C[level_+1].As<HypreParMatrix>()
-      ->EliminateCols(ess_hcurl_tdof));
->>>>>>> 755e4501
 
    ++level_;
 
