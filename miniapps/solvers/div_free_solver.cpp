// Copyright (c) 2010-2024, Lawrence Livermore National Security, LLC. Produced
// at the Lawrence Livermore National Laboratory. All Rights reserved. See files
// LICENSE and NOTICE for details. LLNL-CODE-806117.
//
// This file is part of the MFEM library. For more information and source code
// availability visit https://mfem.org.
//
// MFEM is free software; you can redistribute it and/or modify it under the
// terms of the BSD-3 license. We welcome feedback and contributions, see file
// CONTRIBUTING.md for details.

#include "div_free_solver.hpp"

using namespace std;

namespace mfem
{
namespace blocksolvers
{
HypreParMatrix* TwoStepsRAP(const HypreParMatrix& Rt, const HypreParMatrix& A,
                            const HypreParMatrix& P)
{
   OperatorPtr R(Rt.Transpose());
   OperatorPtr RA(ParMult(R.As<HypreParMatrix>(), &A));
   return ParMult(RA.As<HypreParMatrix>(), &P, true);
}

void GetRowColumnsRef(const SparseMatrix& A, int row, Array<int>& cols)
{
   cols.MakeRef(const_cast<int*>(A.GetRowColumns(row)), A.RowSize(row));
}

SparseMatrix ElemToDof(const ParFiniteElementSpace& fes)
{
   int* I = new int[fes.GetNE()+1];
   copy_n(fes.GetElementToDofTable().GetI(), fes.GetNE()+1, I);
   Array<int> J(new int[I[fes.GetNE()]], I[fes.GetNE()]);
   copy_n(fes.GetElementToDofTable().GetJ(), J.Size(), J.begin());
   fes.AdjustVDofs(J);
   double* D = new double[J.Size()];
   fill_n(D, J.Size(), 1.0);
   return SparseMatrix(I, J, D, fes.GetNE(), fes.GetVSize());
}

DFSSpaces::DFSSpaces(int order, int num_refine, ParMesh *mesh,
                     const Array<int>& ess_attr, const DFSParameters& param)
   : hdiv_fec_(order, mesh->Dimension()), l2_fec_(order, mesh->Dimension()),
     l2_0_fec_(0, mesh->Dimension()), ess_bdr_attr_(ess_attr), level_(0)
{
   if (mesh->GetNE() > 0)
   {
      if (mesh->GetElement(0)->GetType() == Element::TETRAHEDRON && order)
      {
         MFEM_ABORT("DFSDataCollector: High order spaces on tetrahedra are not supported");
      }
   }

   data_.param = param;

   if (mesh->Dimension() == 3)
   {
      hcurl_fec_.reset(new ND_FECollection(order+1, mesh->Dimension()));
   }
   else
   {
      hcurl_fec_.reset(new H1_FECollection(order+1, mesh->Dimension()));
   }

   all_bdr_attr_.SetSize(ess_attr.Size(), 1);
   hdiv_fes_.reset(new ParFiniteElementSpace(mesh, &hdiv_fec_));
   l2_fes_.reset(new ParFiniteElementSpace(mesh, &l2_fec_));
   coarse_hdiv_fes_.reset(new ParFiniteElementSpace(*hdiv_fes_));
   coarse_l2_fes_.reset(new ParFiniteElementSpace(*l2_fes_));
   l2_0_fes_.reset(new ParFiniteElementSpace(mesh, &l2_0_fec_));
   l2_0_fes_->SetUpdateOperatorType(Operator::MFEM_SPARSEMAT);
   el_l2dof_.reserve(num_refine+1);
   el_l2dof_.push_back(ElemToDof(*coarse_l2_fes_));

   data_.agg_hdivdof.resize(num_refine);
   data_.agg_l2dof.resize(num_refine);
   data_.P_hdiv.resize(num_refine, OperatorPtr(Operator::Hypre_ParCSR));
   data_.P_l2.resize(num_refine, OperatorPtr(Operator::Hypre_ParCSR));
   data_.Q_l2.resize(num_refine);
   hdiv_fes_->GetEssentialTrueDofs(ess_attr, data_.coarsest_ess_hdivdofs);
   data_.C.resize(num_refine+1);

   hcurl_fes_.reset(new ParFiniteElementSpace(mesh, hcurl_fec_.get()));
   coarse_hcurl_fes_.reset(new ParFiniteElementSpace(*hcurl_fes_));
   data_.P_hcurl.resize(num_refine, OperatorPtr(Operator::Hypre_ParCSR));
}

SparseMatrix* AggToInteriorDof(const Array<int>& bdr_truedofs,
                               const SparseMatrix& agg_elem,
                               const SparseMatrix& elem_dof,
                               const HypreParMatrix& dof_truedof,
                               Array<HYPRE_BigInt>& agg_starts)
{
   OperatorPtr agg_dof(Mult(agg_elem, elem_dof));
   SparseMatrix& agg_dof_ref = *agg_dof.As<SparseMatrix>();
   OperatorPtr agg_tdof(dof_truedof.LeftDiagMult(agg_dof_ref, agg_starts));
   OperatorPtr agg_tdof_T(agg_tdof.As<HypreParMatrix>()->Transpose());
   SparseMatrix tdof_agg, is_shared;
   HYPRE_BigInt* trash;
   agg_tdof_T.As<HypreParMatrix>()->GetDiag(tdof_agg);
   agg_tdof_T.As<HypreParMatrix>()->GetOffd(is_shared, trash);

   int * I = new int [tdof_agg.NumRows()+1]();
   int * J = new int[tdof_agg.NumNonZeroElems()];

   Array<int> is_bdr;
   FiniteElementSpace::ListToMarker(bdr_truedofs, tdof_agg.NumRows(), is_bdr);

   int counter = 0;
   for (int i = 0; i < tdof_agg.NumRows(); ++i)
   {
      bool agg_bdr = is_bdr[i] || is_shared.RowSize(i) || tdof_agg.RowSize(i)>1;
      if (agg_bdr) { I[i+1] = I[i]; continue; }
      I[i+1] = I[i] + 1;
      J[counter++] = tdof_agg.GetRowColumns(i)[0];
   }

   double * D = new double[I[tdof_agg.NumRows()]];
   std::fill_n(D, I[tdof_agg.NumRows()], 1.0);

   SparseMatrix intdof_agg(I, J, D, tdof_agg.NumRows(), tdof_agg.NumCols());
   return Transpose(intdof_agg);
}

void DFSSpaces::MakeDofRelationTables(int level)
{
   Array<HYPRE_BigInt> agg_starts(Array<HYPRE_BigInt>(l2_0_fes_->GetDofOffsets(),
                                                      2));
   auto& elem_agg = (const SparseMatrix&)*l2_0_fes_->GetUpdateOperator();
   OperatorPtr agg_elem(Transpose(elem_agg));
   SparseMatrix& agg_el = *agg_elem.As<SparseMatrix>();

   el_l2dof_.push_back(ElemToDof(*l2_fes_));
   data_.agg_l2dof[level].Reset(Mult(agg_el, el_l2dof_[level+1]));

   Array<int> bdr_tdofs;
   hdiv_fes_->GetEssentialTrueDofs(all_bdr_attr_, bdr_tdofs);
   auto tmp = AggToInteriorDof(bdr_tdofs, agg_el, ElemToDof(*hdiv_fes_),
                               *hdiv_fes_->Dof_TrueDof_Matrix(), agg_starts);
   data_.agg_hdivdof[level].Reset(tmp);
}

void DFSSpaces::CollectDFSData()
{
   auto GetP = [this](OperatorPtr& P, unique_ptr<ParFiniteElementSpace>& cfes,
                      ParFiniteElementSpace& fes, bool remove_zero)
   {
      fes.Update();
      fes.GetTrueTransferOperator(*cfes, P);
      if (remove_zero)
      {
         P.As<HypreParMatrix>()->DropSmallEntries(1e-16);
      }
      (level_ < (int)data_.P_l2.size()-1) ? cfes->Update() : cfes.reset();
   };

   GetP(data_.P_hdiv[level_], coarse_hdiv_fes_, *hdiv_fes_, true);
   GetP(data_.P_l2[level_], coarse_l2_fes_, *l2_fes_, false);
   MakeDofRelationTables(level_);

   GetP(data_.P_hcurl[level_], coarse_hcurl_fes_, *hcurl_fes_, true);

   Vector trash1(hcurl_fes_->GetVSize()), trash2(hdiv_fes_->GetVSize());
   ParDiscreteLinearOperator curl(hcurl_fes_.get(), hdiv_fes_.get());
   curl.AddDomainInterpolator(new CurlInterpolator);
   curl.Assemble();
   curl.EliminateTrialDofs(ess_bdr_attr_, trash1, trash2);
   curl.Finalize();
   data_.C[level_+1].Reset(curl.ParallelAssemble());

   ++level_;

   if (level_ == (int)data_.P_l2.size()) { DataFinalize(); }
}

void DFSSpaces::DataFinalize()
{
   ParBilinearForm mass(l2_fes_.get());
   mass.AddDomainIntegrator(new MassIntegrator());
   mass.Assemble();
   mass.Finalize();
   OperatorPtr W(mass.LoseMat());

   SparseMatrix P_l2;
   for (int l = (int)data_.P_l2.size()-1; l >= 0; --l)
   {
      data_.P_l2[l].As<HypreParMatrix>()->GetDiag(P_l2);
      OperatorPtr PT_l2(Transpose(P_l2));
      auto PTW = Mult(*PT_l2.As<SparseMatrix>(), *W.As<SparseMatrix>());
      auto cW = Mult(*PTW, P_l2);
      auto cW_inv = new SymDirectSubBlockSolver(*cW, el_l2dof_[l]);
      data_.Q_l2[l].Reset(new ProductOperator(cW_inv, PTW, true, true));
      W.Reset(cW);
   }

   l2_0_fes_.reset();
}

BBTSolver::BBTSolver(const HypreParMatrix& B, IterSolveParameters param)
   : Solver(B.NumRows()), BBT_solver_(B.GetComm())
{
   OperatorPtr BT(B.Transpose());
   BBT_.Reset(ParMult(&B, BT.As<HypreParMatrix>()));
   BBT_.As<HypreParMatrix>()->CopyColStarts();

   BBT_prec_.Reset(new HypreBoomerAMG(*BBT_.As<HypreParMatrix>()));
   BBT_prec_.As<HypreBoomerAMG>()->SetPrintLevel(0);

   SetOptions(BBT_solver_, param);
   BBT_solver_.SetOperator(*BBT_);
   BBT_solver_.SetPreconditioner(*BBT_prec_.As<HypreBoomerAMG>());
}

LocalSolver::LocalSolver(const DenseMatrix& M, const DenseMatrix& B)
   : Solver(M.NumRows()+B.NumRows()), local_system_(height), offset_(M.NumRows())
{
   local_system_.CopyMN(M, 0, 0);
   local_system_.CopyMN(B, offset_, 0);
   local_system_.CopyMNt(B, 0, offset_);

   local_system_.SetRow(offset_, 0.0);
   local_system_.SetCol(offset_, 0.0);
   local_system_(offset_, offset_) = -1.0;
   local_solver_.SetOperator(local_system_);
}

void LocalSolver::Mult(const Vector &x, Vector &y) const
{
   const double x0 = x[offset_];
   const_cast<Vector&>(x)[offset_] = 0.0;

   y.SetSize(local_system_.NumRows());
   local_solver_.Mult(x, y);

   const_cast<Vector&>(x)[offset_] = x0;
}

SaddleSchwarzSmoother::SaddleSchwarzSmoother(const HypreParMatrix& M,
                                             const HypreParMatrix& B,
                                             const SparseMatrix& agg_hdivdof,
                                             const SparseMatrix& agg_l2dof,
                                             const HypreParMatrix& P_l2,
                                             const HypreParMatrix& Q_l2)
   : Solver(M.NumRows() + B.NumRows()), agg_hdivdof_(agg_hdivdof),
     agg_l2dof_(agg_l2dof), solvers_loc_(agg_l2dof.NumRows())
{
   coarse_l2_projector_.Reset(new ProductOperator(&P_l2, &Q_l2, false, false));

   offsets_loc_.SetSize(3, 0);
   offsets_.SetSize(3, 0);
   offsets_[1] = M.NumRows();
   offsets_[2] = M.NumRows() + B.NumRows();

   SparseMatrix M_diag, B_diag;
   M.GetDiag(M_diag);
   B.GetDiag(B_diag);

   DenseMatrix B_loc, M_loc;

   for (int agg = 0; agg < (int)solvers_loc_.size(); agg++)
   {
      GetRowColumnsRef(agg_hdivdof_, agg, hdivdofs_loc_);
      GetRowColumnsRef(agg_l2dof_, agg, l2dofs_loc_);
      M_loc.SetSize(hdivdofs_loc_.Size(), hdivdofs_loc_.Size());
      B_loc.SetSize(l2dofs_loc_.Size(), hdivdofs_loc_.Size());
      M_diag.GetSubMatrix(hdivdofs_loc_, hdivdofs_loc_, M_loc);
      B_diag.GetSubMatrix(l2dofs_loc_, hdivdofs_loc_, B_loc);
      solvers_loc_[agg].Reset(new LocalSolver(M_loc, B_loc));
   }
}

void SaddleSchwarzSmoother::Mult(const Vector & x, Vector & y) const
{
   y.SetSize(offsets_[2]);
   y = 0.0;

   BlockVector blk_y(y.GetData(), offsets_);
   BlockVector Pi_x(offsets_); // aggregate-wise average free projection of x
   static_cast<Vector&>(Pi_x) = x;

   // Right hand side: F_l = F - W_l P_l2[l] (W_{l+1})^{-1} P_l2[l]^T F
   // This ensures the existence of solutions to the local problems
   Vector coarse_l2_projection(Pi_x.BlockSize(1));
   coarse_l2_projector_->MultTranspose(Pi_x.GetBlock(1), coarse_l2_projection);

   Pi_x.GetBlock(1) -= coarse_l2_projection;

   for (int agg = 0; agg < (int)solvers_loc_.size(); agg++)
   {
      GetRowColumnsRef(agg_hdivdof_, agg, hdivdofs_loc_);
      GetRowColumnsRef(agg_l2dof_, agg, l2dofs_loc_);

      offsets_loc_[1] = hdivdofs_loc_.Size();
      offsets_loc_[2] = offsets_loc_[1]+l2dofs_loc_.Size();

      BlockVector rhs_loc(offsets_loc_), sol_loc(offsets_loc_);
      Pi_x.GetBlock(0).GetSubVector(hdivdofs_loc_, rhs_loc.GetBlock(0));
      Pi_x.GetBlock(1).GetSubVector(l2dofs_loc_, rhs_loc.GetBlock(1));

      solvers_loc_[agg]->Mult(rhs_loc, sol_loc);

      blk_y.GetBlock(0).AddElementVector(hdivdofs_loc_, sol_loc.GetBlock(0));
      blk_y.GetBlock(1).AddElementVector(l2dofs_loc_, sol_loc.GetBlock(1));
   }

   coarse_l2_projector_->Mult(blk_y.GetBlock(1), coarse_l2_projection);
   blk_y.GetBlock(1) -= coarse_l2_projection;
}

<<<<<<< HEAD
=======
BDPMinresSolver::BDPMinresSolver(const HypreParMatrix& M,
                                 const HypreParMatrix& B,
                                 IterSolveParameters param)
   : DarcySolver(M.NumRows(), B.NumRows()), op_(offsets_), prec_(offsets_),
     BT_(B.Transpose()), solver_(M.GetComm())
{
   op_.SetBlock(0,0, &M);
   op_.SetBlock(0,1, BT_.As<HypreParMatrix>());
   op_.SetBlock(1,0, &B);

   Vector Md;
   M.GetDiag(Md);
   BT_.As<HypreParMatrix>()->InvScaleRows(Md);
   S_.Reset(ParMult(&B, BT_.As<HypreParMatrix>()));
   BT_.As<HypreParMatrix>()->ScaleRows(Md);

   prec_.SetDiagonalBlock(0, new HypreDiagScale(M));
   prec_.SetDiagonalBlock(1, new HypreBoomerAMG(*S_.As<HypreParMatrix>()));
   static_cast<HypreBoomerAMG&>(prec_.GetDiagonalBlock(1)).SetPrintLevel(0);
   prec_.owns_blocks = true;

   SetOptions(solver_, param);
   solver_.SetOperator(op_);
   solver_.SetPreconditioner(prec_);
}

void BDPMinresSolver::Mult(const Vector & x, Vector & y) const
{
   solver_.Mult(x, y);
   for (int dof : ess_zero_dofs_) { y[dof] = 0.0; }
}

>>>>>>> e658d58f
DivFreeSolver::DivFreeSolver(const HypreParMatrix &M, const HypreParMatrix& B,
                             const DFSData& data)
   : DarcySolver(M.NumRows(), B.NumRows()), data_(data), param_(data.param),
     BT_(B.Transpose()), BBT_solver_(B, param_.BBT_solve_param),
     ops_offsets_(data.P_l2.size()+1), ops_(ops_offsets_.size()),
     blk_Ps_(ops_.Size()-1), smoothers_(ops_.Size())
{
   ops_offsets_.back().MakeRef(DarcySolver::offsets_);
   ops_.Last() = new BlockOperator(ops_offsets_.back());
   ops_.Last()->SetBlock(0, 0, const_cast<HypreParMatrix*>(&M));
   ops_.Last()->SetBlock(1, 0, const_cast<HypreParMatrix*>(&B));
   ops_.Last()->SetBlock(0, 1, BT_.Ptr());

   for (int l = data.P_l2.size(); l >= 0; --l)
   {
      auto& M_f = static_cast<const HypreParMatrix&>(ops_[l]->GetBlock(0, 0));
      auto& B_f = static_cast<const HypreParMatrix&>(ops_[l]->GetBlock(1, 0));

      if (l == 0)
      {
         SparseMatrix M_f_diag, B_f_diag;
         M_f.GetDiag(M_f_diag);
         B_f.GetDiag(B_f_diag);
         for (int dof : data.coarsest_ess_hdivdofs)
         {
            M_f_diag.EliminateRowCol(dof);
            B_f_diag.EliminateCol(dof);
         }

         const IterSolveParameters& param = param_.coarse_solve_param;
         auto coarse_solver = new BDPMinresSolver(M_f, B_f, param);
         if (ops_.Size() > 1)
         {
            coarse_solver->SetEssZeroDofs(data.coarsest_ess_hdivdofs);
         }
         smoothers_[l] = coarse_solver;
         continue;
      }

      HypreParMatrix& P_hdiv_l = *data.P_hdiv[l-1].As<HypreParMatrix>();
      HypreParMatrix& P_l2_l = *data.P_l2[l-1].As<HypreParMatrix>();
      SparseMatrix& agg_hdivdof_l = *data.agg_hdivdof[l-1].As<SparseMatrix>();
      SparseMatrix& agg_l2dof_l = *data.agg_l2dof[l-1].As<SparseMatrix>();
      HypreParMatrix& Q_l2_l = *data.Q_l2[l-1].As<HypreParMatrix>();
      HypreParMatrix* C_l = data.C[l].As<HypreParMatrix>();

      auto S0 = new SaddleSchwarzSmoother(M_f, B_f, agg_hdivdof_l,
                                          agg_l2dof_l, P_l2_l, Q_l2_l);
      if (param_.coupled_solve)
      {
         auto S1 = new BlockDiagonalPreconditioner(ops_offsets_[l]);
         S1->SetDiagonalBlock(0, new AuxSpaceSmoother(M_f, C_l));
         S1->owns_blocks = true;
         smoothers_[l] = new ProductSolver(ops_[l], S0, S1, false, true, true);
      }
      else
      {
         smoothers_[l] = S0;
      }

      HypreParMatrix* M_c = TwoStepsRAP(P_hdiv_l, M_f, P_hdiv_l);
      HypreParMatrix* B_c = TwoStepsRAP(P_l2_l, B_f, P_hdiv_l);

      ops_offsets_[l-1].SetSize(3, 0);
      ops_offsets_[l-1][1] = M_c->NumRows();
      ops_offsets_[l-1][2] = M_c->NumRows() + B_c->NumRows();

      blk_Ps_[l-1] = new BlockOperator(ops_offsets_[l], ops_offsets_[l-1]);
      blk_Ps_[l-1]->SetBlock(0, 0, &P_hdiv_l);
      blk_Ps_[l-1]->SetBlock(1, 1, &P_l2_l);

      ops_[l-1] = new BlockOperator(ops_offsets_[l-1]);
      ops_[l-1]->SetBlock(0, 0, M_c);
      ops_[l-1]->SetBlock(1, 0, B_c);
      ops_[l-1]->SetBlock(0, 1, B_c->Transpose());
      ops_[l-1]->owns_blocks = true;
   }

   Array<bool> own_ops(ops_.Size());
   Array<bool> own_smoothers(smoothers_.Size());
   Array<bool> own_Ps(blk_Ps_.Size());
   own_ops = true;
   own_smoothers = true;
   own_Ps = true;

   if (data_.P_l2.size() == 0) { return; }

   if (param_.coupled_solve)
   {
      solver_.Reset(new GMRESSolver(B.GetComm()));
      solver_.As<GMRESSolver>()->SetOperator(*(ops_.Last()));
      prec_.Reset(new Multigrid(ops_, smoothers_, blk_Ps_,
                                own_ops, own_smoothers, own_Ps));
   }
   else
   {
      Array<HypreParMatrix*> ops(data_.P_hcurl.size()+1);
      Array<Solver*> smoothers(ops.Size());
      Array<HypreParMatrix*> Ps(data_.P_hcurl.size());
      own_Ps = false;

      HypreParMatrix& C_finest = *data.C.back().As<HypreParMatrix>();
      ops.Last() = TwoStepsRAP(C_finest, M, C_finest);
      ops.Last()->EliminateZeroRows();
      ops.Last()->DropSmallEntries(1e-14);

      solver_.Reset(new CGSolver(B.GetComm()));
      solver_.As<CGSolver>()->SetOperator(*ops.Last());
      smoothers.Last() = new HypreSmoother(*ops.Last());
      static_cast<HypreSmoother*>(smoothers.Last())->SetOperatorSymmetry(true);

      for (int l = Ps.Size()-1; l >= 0; --l)
      {
         Ps[l] = data_.P_hcurl[l].As<HypreParMatrix>();
         ops[l] = TwoStepsRAP(*Ps[l], *ops[l+1], *Ps[l]);
         ops[l]->DropSmallEntries(1e-14);
         smoothers[l] = new HypreSmoother(*ops[l]);
         static_cast<HypreSmoother*>(smoothers[l])->SetOperatorSymmetry(true);
      }

      prec_.Reset(new Multigrid(ops, smoothers, Ps, own_ops, own_smoothers, own_Ps));
   }

   solver_.As<IterativeSolver>()->SetPreconditioner(*prec_.As<Solver>());
   SetOptions(*solver_.As<IterativeSolver>(), param_);
}

DivFreeSolver::~DivFreeSolver()
{
   if (param_.coupled_solve) { return; }
   for (int i = 0; i < ops_.Size(); ++i)
   {
      delete ops_[i];
      delete smoothers_[i];
      if (i == ops_.Size() - 1) { break; }
      delete blk_Ps_[i];
   }
}

void DivFreeSolver::SolveParticular(const Vector& rhs, Vector& sol) const
{
   std::vector<Vector> rhss(smoothers_.Size());
   std::vector<Vector> sols(smoothers_.Size());

   rhss.back().SetDataAndSize(const_cast<double*>(rhs.HostRead()), rhs.Size());
   sols.back().SetDataAndSize(sol.HostWrite(), sol.Size());

   for (int l = blk_Ps_.Size()-1; l >= 0; --l)
   {
      rhss[l].SetSize(blk_Ps_[l]->NumCols());
      sols[l].SetSize(blk_Ps_[l]->NumCols());

      sols[l] = 0.0;
      rhss[l] = 0.0;

      blk_Ps_[l]->MultTranspose(rhss[l+1], rhss[l]);
   }

   for (int l = 0; l < smoothers_.Size(); ++l)
   {
      smoothers_[l]->Mult(rhss[l], sols[l]);
   }

   for (int l = 0; l < blk_Ps_.Size(); ++l)
   {
      Vector P_sol(blk_Ps_[l]->NumRows());
      blk_Ps_[l]->Mult(sols[l], P_sol);
      sols[l+1] += P_sol;
   }
}

void DivFreeSolver::SolveDivFree(const Vector &rhs, Vector& sol) const
{
   Vector rhs_divfree(data_.C.back()->NumCols());
   data_.C.back()->MultTranspose(rhs, rhs_divfree);

   Vector potential_divfree(rhs_divfree.Size());
   potential_divfree = 0.0;
   solver_->Mult(rhs_divfree, potential_divfree);

   data_.C.back()->Mult(potential_divfree, sol);
}

void DivFreeSolver::SolvePotential(const Vector& rhs, Vector& sol) const
{
   Vector rhs_p(BT_->NumCols());
   BT_->MultTranspose(rhs, rhs_p);
   BBT_solver_.Mult(rhs_p, sol);
}

void DivFreeSolver::Mult(const Vector & x, Vector & y) const
{
   MFEM_VERIFY(x.Size() == offsets_[2], "MLDivFreeSolver: x size is invalid");
   MFEM_VERIFY(y.Size() == offsets_[2], "MLDivFreeSolver: y size is invalid");

   if (ops_.Size() == 1) { smoothers_[0]->Mult(x, y); return; }

   BlockVector blk_y(y, offsets_);

   BlockVector resid(offsets_);
   ops_.Last()->Mult(y, resid);
   add(1.0, x, -1.0, resid, resid);

   BlockVector correction(offsets_);
   correction = 0.0;

   if (param_.coupled_solve)
   {
      solver_->Mult(resid, correction);
      y += correction;
   }
   else
   {
      StopWatch ch;
      ch.Start();

      SolveParticular(resid, correction);
      blk_y += correction;

      if (param_.verbose)
      {
         cout << "Particular solution found in " << ch.RealTime() << "s.\n";
      }

      ch.Clear();
      ch.Start();

      ops_.Last()->Mult(y, resid);
      add(1.0, x, -1.0, resid, resid);

      SolveDivFree(resid.GetBlock(0), correction.GetBlock(0));
      blk_y.GetBlock(0) += correction.GetBlock(0);

      if (param_.verbose)
      {
         cout << "Divergence free solution found in " << ch.RealTime() << "s.\n";
      }

      ch.Clear();
      ch.Start();

      auto& M = dynamic_cast<const HypreParMatrix&>(ops_.Last()->GetBlock(0, 0));
      M.Mult(-1.0, correction.GetBlock(0), 1.0, resid.GetBlock(0));
      SolvePotential(resid.GetBlock(0), correction.GetBlock(1));
      blk_y.GetBlock(1) += correction.GetBlock(1);

      if (param_.verbose)
      {
         cout << "Scalar potential found in " << ch.RealTime() << "s.\n";
      }
   }
}

int DivFreeSolver::GetNumIterations() const
{
   if (ops_.Size() == 1)
   {
      return static_cast<BDPMinresSolver*>(smoothers_[0])->GetNumIterations();
   }
   return solver_.As<IterativeSolver>()->GetNumIterations();
}
} // namespace blocksolvers
} // namespace mfem<|MERGE_RESOLUTION|>--- conflicted
+++ resolved
@@ -311,8 +311,6 @@
    blk_y.GetBlock(1) -= coarse_l2_projection;
 }
 
-<<<<<<< HEAD
-=======
 BDPMinresSolver::BDPMinresSolver(const HypreParMatrix& M,
                                  const HypreParMatrix& B,
                                  IterSolveParameters param)
@@ -345,7 +343,6 @@
    for (int dof : ess_zero_dofs_) { y[dof] = 0.0; }
 }
 
->>>>>>> e658d58f
 DivFreeSolver::DivFreeSolver(const HypreParMatrix &M, const HypreParMatrix& B,
                              const DFSData& data)
    : DarcySolver(M.NumRows(), B.NumRows()), data_(data), param_(data.param),
