--- conflicted
+++ resolved
@@ -358,7 +358,6 @@
 class FilterOperator : public mfem::Operator
 {
 public:
-<<<<<<< HEAD
    FilterOperator(real_t r_, mfem::ParMesh *pmesh_, int order_ = 2)
    {
       r = r_;
@@ -368,7 +367,9 @@
       sfec = new mfem::H1_FECollection(order, dim);
       sfes = new mfem::ParFiniteElementSpace(pmesh, sfec, 1);
 
-      ifec = new mfem::H1Pos_FECollection(order - 1, dim);
+      //ifec = new mfem::H1Pos_FECollection(order - 1, dim);
+      //ifec=new mfem::H1_FECollection(order-1,dim);
+      ifec=new mfem::L2_FECollection(order-1,dim);
       ifes = new mfem::ParFiniteElementSpace(pmesh, ifec, 1);
 
       dfes = ifes;
@@ -571,7 +572,8 @@
 
    void AFilter(mfem::Coefficient *coeff, mfem::ParGridFunction &gf)
    {
-      gf.SetSpace(GetFilterFES());
+      gf.SetSpace(GetDesignFES());
+
       tmpv.SetSize(GetFilterFES()->TrueVSize());
       tmpv = 0.0;
       rhsv.SetSize(GetFilterFES()->TrueVSize());
@@ -588,253 +590,12 @@
 
       K->EliminateBC(*A, ess_tdofv, tmpv, rhsv);
       pcg->Mult(rhsv, tmpv);
-      gf.SetFromTrueDofs(tmpv);
-   }
-=======
-    FilterOperator(double r_, mfem::ParMesh* pmesh_, int order_=2)
-    {
-        r=r_;
-        order=order_;
-        pmesh=pmesh_;
-        int dim=pmesh->Dimension();
-        sfec=new mfem::H1_FECollection(order, dim);
-        sfes=new mfem::ParFiniteElementSpace(pmesh,sfec,1);
-
-        //ifec=new mfem::H1Pos_FECollection(order-1,dim);
-        //ifec=new mfem::H1_FECollection(order-1,dim);
-        ifec=new mfem::L2_FECollection(order-1,dim);
-        ifes=new mfem::ParFiniteElementSpace(pmesh,ifec,1);
-
-        dfes=ifes;
-        SetSolver();
-
-
-        K=nullptr;
-        S=nullptr;
-        A=nullptr;
-        pcg=nullptr;
-        prec=nullptr;
-
-        mfem::Operator::width=dfes->GetTrueVSize();
-        mfem::Operator::height=sfes->GetTrueVSize();
-
-    }
-
-    FilterOperator(double r_, mfem::ParMesh* pmesh_, mfem::ParFiniteElementSpace* dfes_,int order_=2):dfes(dfes_)
-    {
-        r=r_;
-        order=order_;
-        pmesh=pmesh_;
-        int dim=pmesh->Dimension();
-        sfec=new mfem::H1_FECollection(order, dim);
-        sfes=new mfem::ParFiniteElementSpace(pmesh,sfec,1);
-
-        ifec=nullptr;
-        ifes=nullptr;
-
-        SetSolver();
-
-
-        K=nullptr;
-        S=nullptr;
-        A=nullptr;
-        pcg=nullptr;
-        prec=nullptr;
-
-        mfem::Operator::width=dfes->GetTrueVSize();
-        mfem::Operator::height=sfes->GetTrueVSize();
-
-    }
-
-    mfem::ParFiniteElementSpace* GetFilterFES(){return sfes;}
-    mfem::ParFiniteElementSpace* GetDesignFES(){return dfes;}
-
-
-    virtual
-        ~FilterOperator()
-    {
-        delete pcg;
-        delete prec;
-        delete K;
-        delete S;
-        delete A;
-        delete sfes;
-        delete sfec;
-        delete ifes;
-        delete ifec;
-    }
-
-    void Update()
-    {
-        sfes->Update();
-        dfes->Update();
-        Assemble();
-    }
-
-    virtual
-    void Mult(const Vector &x, Vector &y) const override
-    {
-
-        //y=bdrc;
-        tmpv.SetSize(y.Size());
-
-        pcg->SetAbsTol(atol);
-        pcg->SetRelTol(rtol);
-        pcg->SetMaxIter(max_iter);
-        pcg->SetPrintLevel(prt_level);
-        S->Mult(x,tmpv);
-        K->EliminateBC(*A,ess_tdofv,bdrc,tmpv);
-        pcg->Mult(tmpv,y);
-
-    }
-
-    virtual
-    void MultTranspose(const Vector &x, Vector &y) const override
-    {
-        y=0.0;
-        rhsv.SetSize(x.Size()); rhsv=x;
-        tmpv.SetSize(x.Size()); tmpv=0.0;
-        pcg->SetAbsTol(atol);
-        pcg->SetRelTol(rtol);
-        pcg->SetMaxIter(max_iter);
-        pcg->SetPrintLevel(prt_level);
-        K->EliminateBC(*A,ess_tdofv,tmpv,rhsv);
-        pcg->Mult(rhsv,tmpv);
-        S->MultTranspose(tmpv,y);
-    }
-
-    void SetSolver(double rtol_=1e-8, double atol_=1e-12,int miter_=1000, int prt_level_=1)
-    {
-        rtol=rtol_;
-        atol=atol_;
-        max_iter=miter_;
-        prt_level=prt_level_;
-    }
-
-    void AddBC(int id, double val)
-    {
-        bcr[id]=mfem::ConstantCoefficient(val);
-
-        delete pcg;
-        delete prec;
-        delete K;
-        delete S;
-        delete A;
-
-        pcg=nullptr;
-        prec=nullptr;
-        K=nullptr;
-        S=nullptr;
-        A=nullptr;
-
-    }
-
-    void Assemble()
-    {
-        delete pcg;
-        delete prec;
-        delete K;
-        delete S;
-        delete A;
-
-        ess_tdofv.DeleteAll();
-        bdrc.SetSize(sfes->GetTrueVSize()); bdrc=0.0;
-        //set boundary conditions
-        if(bcr.size()!=0)
-        {
-            mfem::ParGridFunction tmpgf(sfes); tmpgf=0.0;
-            for(auto it=bcr.begin();it!=bcr.end();it++)
-            {
-                mfem::Array<int> ess_bdr(pmesh->bdr_attributes.Max());
-                ess_bdr=0;
-                ess_bdr[it->first -1]=1;
-                mfem::Array<int> ess_tdof_list;
-                sfes->GetEssentialTrueDofs(ess_bdr,ess_tdof_list);
-                ess_tdofv.Append(ess_tdof_list);
-                tmpgf.ProjectBdrCoefficient(it->second,ess_bdr);
-            }
-            tmpgf.GetTrueDofs(bdrc);
-        }
-
-
-        double dr=r/(2.0*sqrt(3.0));
-        mfem::ConstantCoefficient dc(dr*dr);
-
-        mfem::ParBilinearForm* bf=new mfem::ParBilinearForm(sfes);
-        bf->AddDomainIntegrator(new mfem::MassIntegrator());
-        bf->AddDomainIntegrator(new DiffusionIntegrator(dc));
-        bf->Assemble();
-        bf->Finalize();
-        K=bf->ParallelAssemble();
-        delete bf;
-
-        A=K->EliminateRowsCols(ess_tdofv);
-        K->EliminateZeroRows();
-
-        //allocate the CG solver and the preconditioner
-        prec=new mfem::HypreBoomerAMG(*K);
-        pcg=new mfem::CGSolver(pmesh->GetComm());
-        pcg->SetOperator(*K);
-        pcg->SetPreconditioner(*prec);
-
-        mfem::ParMixedBilinearForm* mf=new mfem::ParMixedBilinearForm(dfes,sfes);
-        mf->AddDomainIntegrator(new mfem::MassIntegrator());
-        mf->Assemble();
-        mf->Finalize();
-        S=mf->ParallelAssemble();
-        delete mf;
-
-    }
-
-    //forward filter
-    void FFilter(Coefficient* coeff, ParGridFunction& gf)
-    {
-
-        gf.SetSpace(GetFilterFES());
-        tmpv.SetSize(GetFilterFES()->TrueVSize()); tmpv=0.0;
-        rhsv.SetSize(GetFilterFES()->TrueVSize());
-
-        ParLinearForm lf(GetFilterFES());
-        lf.AddDomainIntegrator(new DomainLFIntegrator(*coeff));
-        lf.Assemble();
-        lf.ParallelAssemble(rhsv);
-
-        pcg->SetAbsTol(atol);
-        pcg->SetRelTol(rtol);
-        pcg->SetMaxIter(max_iter);
-        pcg->SetPrintLevel(prt_level);
-
-        K->EliminateBC(*A,ess_tdofv,bdrc,rhsv);
-        pcg->Mult(rhsv,tmpv);
-        gf.SetFromTrueDofs(tmpv);
-    }
-
-    void AFilter(Coefficient* coeff, ParGridFunction& gf)
-    {
-        gf.SetSpace(GetDesignFES());
-
-        tmpv.SetSize(GetFilterFES()->TrueVSize()); tmpv=0.0;
-        rhsv.SetSize(GetFilterFES()->TrueVSize());
-
-        ParLinearForm lf(GetFilterFES());
-        lf.AddDomainIntegrator(new DomainLFIntegrator(*coeff));
-        lf.Assemble();
-        lf.ParallelAssemble(rhsv);
-
-        pcg->SetAbsTol(atol);
-        pcg->SetRelTol(rtol);
-        pcg->SetMaxIter(max_iter);
-        pcg->SetPrintLevel(prt_level);
-
-        K->EliminateBC(*A,ess_tdofv,tmpv,rhsv);
-        pcg->Mult(rhsv,tmpv);
-
-        rhsv.SetSize(GetDesignFES()->TrueVSize());
-        S->MultTranspose(tmpv,rhsv);
-
-        gf.SetFromTrueDofs(rhsv);
-    }
->>>>>>> eef7ce82
+
+      rhsv.SetSize(GetDesignFES()->TrueVSize());
+      S->MultTranspose(tmpv,rhsv);
+
+      gf.SetFromTrueDofs(rhsv);
+   }
 
 private:
    mutable mfem::HypreParMatrix *S;
@@ -873,7 +634,26 @@
 class IsoComplCoef : public mfem::Coefficient
 {
 public:
-<<<<<<< HEAD
+   IsoComplCoef(bool SIMP_=false,bool PROJ_=false)
+   {
+
+      eta=0.5;
+      beta=8.0;
+      p=1.0;
+
+      SIMP=SIMP_;
+      PROJ=PROJ_;
+
+      rho=nullptr;
+      sol=nullptr;
+
+      dMu.reset(new DerivedCoef(this,&IsoComplCoef::EvalMu));
+      dLambda.reset(new DerivedCoef(this,&IsoComplCoef::EvalLambda));
+      dE.reset(new DerivedCoef(this,&IsoComplCoef::EvalE));
+      dIsoCompl.reset(new DerivedCoef(this,&IsoComplCoef::EvalGrad));
+      dnu.reset(new DerivedCoef(this,&IsoComplCoef::EvalNu));
+   }
+
    IsoComplCoef(mfem::GridFunction *rho_, mfem::GridFunction *sol_,
                 bool SIMP_ = false, bool PROJ_ = false)
    {
@@ -887,10 +667,10 @@
       rho = rho_;
       sol = sol_;
 
-      dMu = std::make_unique<DerivedCoef>(this, &IsoComplCoef::EvalMu);
-      dLambda = std::make_unique<DerivedCoef>(this, &IsoComplCoef::EvalLambda);
-      dE = std::make_unique<DerivedCoef>(this, &IsoComplCoef::EvalE);
-      dIsoCompl = std::make_unique<DerivedCoef>(this, &IsoComplCoef::EvalGrad);
+      dMu.reset(new DerivedCoef(this,&IsoComplCoef::EvalMu));
+      dLambda.reset(new DerivedCoef(this,&IsoComplCoef::EvalLambda));
+      dE.reset(new DerivedCoef(this,&IsoComplCoef::EvalE));
+      dIsoCompl.reset(new DerivedCoef(this,&IsoComplCoef::EvalGrad));
    }
 
    virtual ~IsoComplCoef() {}
@@ -899,6 +679,16 @@
    {
       rho = rho_;
       sol = sol_;
+   }
+
+   void SetDensity(GridFunction* rho_)
+   {
+      rho=rho_;
+   }
+
+   void SetDispl(GridFunction* sol_)
+   {
+      sol=sol_;
    }
 
    void SetMaterial(real_t Emin_, real_t Emax_, real_t nu_)
@@ -938,6 +728,7 @@
    Coefficient *GetLambda() { return dLambda.get(); }
    Coefficient *GetMu() { return dMu.get(); }
    Coefficient *GetGradIsoComp() { return dIsoCompl.get(); }
+   Coefficient* GetNu() {return dnu.get();}
 
    real_t Eval(mfem::ElementTransformation &T,
                const mfem::IntegrationPoint &ip) override
@@ -969,153 +760,20 @@
 
       return val * density_max + density_min;
    }
-=======
-    IsoComplCoef(bool SIMP_=false,bool PROJ_=false){
-
-        eta=0.5;
-        beta=8.0;
-        p=1.0;
-
-        SIMP=SIMP_;
-        PROJ=PROJ_;
-
-        rho=nullptr;
-        sol=nullptr;
-
-        dMu.reset(new DerivedCoef(this,&IsoComplCoef::EvalMu));
-        dLambda.reset(new DerivedCoef(this,&IsoComplCoef::EvalLambda));
-        dE.reset(new DerivedCoef(this,&IsoComplCoef::EvalE));
-        dIsoCompl.reset(new DerivedCoef(this,&IsoComplCoef::EvalGrad));
-        dnu.reset(new DerivedCoef(this,&IsoComplCoef::EvalNu));
-    }
-
-
-    IsoComplCoef(GridFunction* rho_, GridFunction* sol_,bool SIMP_=false,bool PROJ_=false){
-
-        eta=0.5;
-        beta=8.0;
-        p=1.0;
-
-        SIMP=SIMP_;
-        PROJ=PROJ_;
-
-        rho=rho_;
-        sol=sol_;
-
-        dMu.reset(new DerivedCoef(this,&IsoComplCoef::EvalMu));
-        dLambda.reset(new DerivedCoef(this,&IsoComplCoef::EvalLambda));
-        dE.reset(new DerivedCoef(this,&IsoComplCoef::EvalE));
-        dIsoCompl.reset(new DerivedCoef(this,&IsoComplCoef::EvalGrad));
-        dnu.reset(new DerivedCoef(this,&IsoComplCoef::EvalNu));
-    }
-
-    virtual
-    ~IsoComplCoef()
-    {
-
-    }
-
-    void SetGridFunctions(GridFunction* rho_, GridFunction* sol_)
-    {
-        rho=rho_;
-        sol=sol_;
-    }
-
-    void SetDensity(GridFunction* rho_)
-    {
-        rho=rho_;
-    }
-
-    void SetDispl(GridFunction* sol_)
-    {
-        sol=sol_;
-    }
-
-    void SetMaterial(real_t Emin_, real_t Emax_, real_t nu_)
-    {
-        cEmin.constant=Emin_;
-        cEmax.constant=Emax_;
-        cnu.constant=nu_;
-        SetMaterial(&cEmin,&cEmax,&cnu);
-    }
-
-    void SetMaterial(Coefficient* Emin_, Coefficient* Emax_, Coefficient* nu_){
-        Emin=Emin_;
-        Emax=Emax_;
-        nu=nu_;
-
-        llmax.reset(new IsoElasticyLambdaCoeff(Emax,nu));
-        llmin.reset(new IsoElasticyLambdaCoeff(Emin,nu));
-        mmmax.reset(new IsoElasticySchearCoeff(Emax,nu));
-        mmmin.reset(new IsoElasticySchearCoeff(Emin,nu));
-
-    }
-
-    void SetProj(double eta_, double beta_)
-    {
-        PROJ=true;
-        eta=eta_;
-        beta=beta_;
-    }
-
-    void SetSIMP(double p_)
-    {
-        SIMP=true;
-        p=p_;
-    }
-
-    Coefficient* GetE(){return dE.get();}
-    Coefficient* GetLambda(){return dLambda.get();}
-    Coefficient* GetMu(){return dMu.get();}
-    Coefficient* GetGradIsoComp(){return dIsoCompl.get();}
-    Coefficient* GetNu(){return dnu.get();}
-
-
-    virtual
-    real_t Eval(ElementTransformation &T,
-             const IntegrationPoint &ip) override
-    {
-        real_t Lmax = llmax->Eval(T, ip);
-        real_t Mmax = mmmax->Eval(T, ip);
-
-        real_t Lmin = llmin->Eval(T, ip);
-        real_t Mmin = mmmin->Eval(T, ip);
-
-        sol->GetVectorGradient(T, grad);
-        real_t div_u = grad.Trace();
-        real_t density_max = Lmax*div_u*div_u;
-        real_t density_min = Lmin*div_u*div_u;
-
-        int dim = T.GetSpaceDim();
-        for (int i=0; i<dim; i++)
-        {
-            for (int j=0; j<dim; j++)
-            {
-                density_max += Mmax*grad(i,j)*(grad(i,j)+grad(j,i));
-                density_min += Mmin*grad(i,j)*(grad(i,j)+grad(j,i));
-            }
-        }
-        real_t val = rho->GetValue(T,ip);
-        if(PROJ){
-            val=PointwiseTrans::HProject(val,eta,beta);
-        }
-
-        if(SIMP){
-            val=PointwiseTrans::SIMPInterpolation(val,p);
-        }
-
-        return val*density_max+density_min;
-    }
->>>>>>> eef7ce82
 
 private:
+
+   real_t EvalNu(ElementTransformation &T,
+                 const IntegrationPoint &ip)
+   {
+      return nu->Eval(T,ip);
+   }
    real_t EvalGrad(mfem::ElementTransformation &T,
                    const mfem::IntegrationPoint &ip)
    {
       real_t Lmax = llmax->Eval(T, ip);
       real_t Mmax = mmmax->Eval(T, ip);
 
-<<<<<<< HEAD
       sol->GetVectorGradient(T, grad);
       real_t div_u = grad.Trace();
       real_t density_max = Lmax * div_u * div_u;
@@ -1131,175 +789,6 @@
       real_t val = rho->GetValue(T, ip);
       real_t hvl = val;
       real_t gvl = 1.0;
-=======
-    real_t EvalNu(ElementTransformation &T,
-                  const IntegrationPoint &ip)
-    {
-        return nu->Eval(T,ip);
-    }
-
-    real_t EvalGrad(ElementTransformation &T,
-             const IntegrationPoint &ip)
-    {
-        real_t Lmax = llmax->Eval(T, ip);
-        real_t Mmax = mmmax->Eval(T, ip);
-
-
-        sol->GetVectorGradient(T, grad);
-        real_t div_u = grad.Trace();
-        real_t density_max = Lmax*div_u*div_u;
-
-        int dim = T.GetSpaceDim();
-        for (int i=0; i<dim; i++)
-        {
-            for (int j=0; j<dim; j++)
-            {
-                density_max += Mmax*grad(i,j)*(grad(i,j)+grad(j,i));
-            }
-        }
-        real_t val = rho->GetValue(T,ip);
-        real_t hvl = val;
-        real_t gvl=1.0;
-
-        if(PROJ){
-            hvl=PointwiseTrans::HProject(val,eta,beta);
-        }
-
-        if(SIMP){
-            gvl=gvl*PointwiseTrans::GradSIMPInterpolation(hvl,p);
-        }
-
-        if(PROJ){
-            gvl=gvl*PointwiseTrans::HGrad(val,eta,beta);
-        }
-
-        return -gvl*density_max;
-    }
-
-    real_t EvalLambda(ElementTransformation &T,
-                      const IntegrationPoint &ip)
-    {
-        real_t Lmax = llmax->Eval(T, ip);
-        real_t Lmin = llmin->Eval(T, ip);
-
-        real_t val = rho->GetValue(T,ip);
-        if(PROJ){
-            val=PointwiseTrans::HProject(val,eta,beta);
-        }
-
-        if(SIMP){
-            val=PointwiseTrans::SIMPInterpolation(val,p);
-        }
-
-        return Lmax*val+Lmin;
-    }
-
-    real_t EvalMu(ElementTransformation &T,
-                  const IntegrationPoint &ip)
-    {
-        real_t Mmax = mmmax->Eval(T, ip);
-        real_t Mmin = mmmin->Eval(T, ip);
-
-        real_t val = rho->GetValue(T,ip);
-        if(PROJ){
-            val=PointwiseTrans::HProject(val,eta,beta);
-        }
-
-        if(SIMP){
-            val=PointwiseTrans::SIMPInterpolation(val,p);
-        }
-
-        return Mmax*val+Mmin;
-    }
-
-    real_t EvalE(ElementTransformation &T,
-             const IntegrationPoint &ip)
-    {
-        real_t vEmax = Emax->Eval(T,ip);
-        real_t vEmin = Emin->Eval(T,ip);
-        real_t val = rho->GetValue(T,ip);
-        if(PROJ){
-            val=PointwiseTrans::HProject(val,eta,beta);
-        }
-
-        if(SIMP){
-            val=PointwiseTrans::SIMPInterpolation(val,p);
-        }
-
-        return vEmax*val+vEmin;
-    }
-
-    real_t eta;
-    real_t beta;
-    real_t p;
-
-    bool SIMP=0;
-    bool PROJ=0;
-
-    Coefficient* Emax;
-    Coefficient* Emin;
-    Coefficient* nu;
-
-    ConstantCoefficient cEmax;
-    ConstantCoefficient cEmin;
-    ConstantCoefficient cnu;
-
-    std::unique_ptr<IsoElasticyLambdaCoeff> llmax;
-    std::unique_ptr<IsoElasticySchearCoeff> mmmax;
-
-    std::unique_ptr<IsoElasticyLambdaCoeff> llmin;
-    std::unique_ptr<IsoElasticySchearCoeff> mmmin;
-
-    GridFunction* sol;
-    GridFunction* rho;
-
-    DenseMatrix grad;
-
-
-    real_t (IsoComplCoef::*ptr2grad)(ElementTransformation &T,
-                                     const IntegrationPoint &ip) = &IsoComplCoef::EvalGrad;
-
-    real_t (IsoComplCoef::*ptr2Mu)(ElementTransformation &T,
-                                     const IntegrationPoint &ip) = &IsoComplCoef::EvalMu;
-
-    real_t (IsoComplCoef::*ptr2Lambda)(ElementTransformation &T,
-                                   const IntegrationPoint &ip) = &IsoComplCoef::EvalLambda;
-
-    real_t (IsoComplCoef::*ptr2E)(ElementTransformation &T,
-                                       const IntegrationPoint &ip) = &IsoComplCoef::EvalE;
-
-
-    class DerivedCoef:public Coefficient
-    {
-    public:
-        DerivedCoef(IsoComplCoef* obj_, real_t (IsoComplCoef::*methodPtr)(ElementTransformation &T,
-                                                                       const IntegrationPoint &ip))
-        {
-            obj=obj_;
-            ptr2eval=methodPtr;
-        }
-
-        virtual
-            real_t Eval(ElementTransformation &T,
-                 const IntegrationPoint &ip) override
-        {
-            return (obj->*ptr2eval)(T,ip);
-        }
-
-    private:
-        IsoComplCoef* obj;
-        real_t (IsoComplCoef::*ptr2eval)(ElementTransformation &T,
-                                         const IntegrationPoint &ip);
-    };
-
-    std::unique_ptr<DerivedCoef> dMu;
-    std::unique_ptr<DerivedCoef> dE;
-    std::unique_ptr<DerivedCoef> dLambda;
-    std::unique_ptr<DerivedCoef> dIsoCompl;
-    std::unique_ptr<DerivedCoef> dnu;
-
-};
->>>>>>> eef7ce82
 
       if (PROJ) { hvl = PointwiseTrans::HProject(val, eta, beta); }
 
@@ -1307,7 +796,7 @@
 
       if (PROJ) { gvl = gvl * PointwiseTrans::HGrad(val, eta, beta); }
 
-      return gvl * density_max;
+      return -gvl * density_max;
    }
 
    real_t EvalLambda(mfem::ElementTransformation &T,
@@ -1422,4 +911,5 @@
    std::unique_ptr<DerivedCoef> dE;
    std::unique_ptr<DerivedCoef> dLambda;
    std::unique_ptr<DerivedCoef> dIsoCompl;
+   std::unique_ptr<DerivedCoef> dnu;
 };