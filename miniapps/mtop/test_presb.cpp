#include "mfem.hpp"
#include "mtop_solvers.hpp"

#include <fstream>
#include <iostream>

using namespace std;
using namespace mfem;


class VectorForceCoeff:public VectorCoefficient
{
public:
    VectorForceCoeff(Vector& A_, Vector& cc, real_t r_)
        : VectorCoefficient(A_.Size()), a(A_), c(cc), r(r_)
    {
    }

    virtual void Eval(Vector &V, ElementTransformation &T,
                      const IntegrationPoint &ip)
    {
        V.SetSize(a.Size());
        Vector transip(a.Size()); transip=0.0;
        T.Transform(ip, transip);


        transip.Add(-1.0,c);
        real_t dist=transip.Norml2();

        if(dist<r){
            V.Set(1.0,a);
        }else{
            V=0.0;
        }

    }

private:
    Vector a;
    Vector c;
    real_t r;
};


int main(int argc, char *argv[])
{
   // 1. Initialize MPI and HYPRE.
   Mpi::Init();
   int num_procs = Mpi::WorldSize();
   int myrank = Mpi::WorldRank();
   Hypre::Init();

   // 2. Parse command-line options.
   const char *mesh_file = "../../data/star.mesh";
   int order = 3;
   bool static_cond = false;
   bool pa = false;
   bool fa = false;
   const char *device_config = "cpu";
   bool visualization = true;
   bool algebraic_ceed = false;

   OptionsParser args(argc, argv);
   args.AddOption(&mesh_file, "-m", "--mesh",
                  "Mesh file to use.");
   args.AddOption(&order, "-o", "--order",
                  "Finite element order (polynomial degree) or -1 for"
                  " isoparametric space.");
   args.AddOption(&static_cond, "-sc", "--static-condensation", "-no-sc",
                  "--no-static-condensation", "Enable static condensation.");
   args.AddOption(&pa, "-pa", "--partial-assembly", "-no-pa",
                  "--no-partial-assembly", "Enable Partial Assembly.");
   args.AddOption(&fa, "-fa", "--full-assembly", "-no-fa",
                  "--no-full-assembly", "Enable Full Assembly.");
   args.AddOption(&device_config, "-d", "--device",
                  "Device configuration string, see Device::Configure().");
#ifdef MFEM_USE_CEED
   args.AddOption(&algebraic_ceed, "-a", "--algebraic",
                  "-no-a", "--no-algebraic",
                  "Use algebraic Ceed solver");
#endif
   args.AddOption(&visualization, "-vis", "--visualization", "-no-vis",
                  "--no-visualization",
                  "Enable or disable GLVis visualization.");
   args.Parse();
   if (!args.Good())
   {
      if (myrank == 0)
      {
         args.PrintUsage(cout);
      }
      return 1;
   }
   if (myrank == 0)
   {
      args.PrintOptions(cout);
   }

   // 3. Enable hardware devices such as GPUs, and programming models such as
   //    CUDA, OCCA, RAJA and OpenMP based on command line options.
   Device device(device_config);
   if (myrank == 0) { device.Print(); }

   // 4. Read the (serial) mesh from the given mesh file on all processors.  We
   //    can handle triangular, quadrilateral, tetrahedral, hexahedral, surface
   //    and volume meshes with the same code.
   Mesh mesh(mesh_file, 1, 1);
   int dim = mesh.Dimension();

   // 5. Refine the serial mesh on all processors to increase the resolution. In
   //    this example we do 'ref_levels' of uniform refinement. We choose
   //    'ref_levels' to be the largest number that gives a final mesh with no
   //    more than 10,000 elements.
   {
      int ref_levels =
         (int)floor(log(1000./mesh.GetNE())/log(2.)/dim);
      for (int l = 0; l < ref_levels; l++)
      {
         mesh.UniformRefinement();
      }
   }

   // 6. Define a parallel mesh by a partitioning of the serial mesh. Refine
   //    this mesh further in parallel to increase the resolution. Once the
   //    parallel mesh is defined, the serial mesh can be deleted.
   ParMesh pmesh(MPI_COMM_WORLD, mesh);
   mesh.Clear();
   {
      int par_ref_levels = 0;
      for (int l = 0; l < par_ref_levels; l++)
      {
         pmesh.UniformRefinement();
      }
   }
   if(Mpi::WorldRank()==0){
       std::cout<<pmesh.GetNE()<<std::endl;
   }

   H1_FECollection* vfec=new H1_FECollection(order,dim);
   //ParFiniteElementSpace* vfes=new ParFiniteElementSpace(&pmesh,vfec,dim, mfem::Ordering::byVDIM);
   ParFiniteElementSpace* vfes=new ParFiniteElementSpace(&pmesh,vfec,dim, mfem::Ordering::byNODES);

   //extract the BC dofs
   Array<int> ess_dofs; //true dofs
   {
       Array<int> ess_bdr(pmesh.bdr_attributes.Max());
       ess_bdr = 0;
       ess_bdr[0] = 1;
       ess_bdr[1] = 1;
       ess_bdr[2] = 1;
       ess_bdr[3] = 1;
       ess_bdr[4] = 0;
       vfes->GetEssentialTrueDofs(ess_bdr, ess_dofs);
   }


   std::unique_ptr<ParBilinearForm> mf; //mass bilinear form
   std::unique_ptr<ParBilinearForm> cf; //damping bilinear form
   std::unique_ptr<ParBilinearForm> kf; //stiffness bilinear form
   std::unique_ptr<ParBilinearForm> wf;

   ConstantCoefficient rho(1.0);
   ConstantCoefficient damp(0.02);
   ConstantCoefficient E(1.0);
   ConstantCoefficient nu(0.2);

   IsoElasticyLambdaCoeff lambda(&E,&nu);
   IsoElasticySchearCoeff mu(&E,&nu);

   //stiffness operator
   kf.reset(new ParBilinearForm(vfes));
   //mass operator
   mf.reset(new ParBilinearForm(vfes));
   //damping operator
   cf.reset(new ParBilinearForm(vfes));
   //Helmholtz operator
   wf.reset(new ParBilinearForm(vfes));

   if(pa){
       kf->SetAssemblyLevel(mfem::AssemblyLevel::PARTIAL);
       mf->SetAssemblyLevel(mfem::AssemblyLevel::PARTIAL);
       cf->SetAssemblyLevel(mfem::AssemblyLevel::PARTIAL);
       wf->SetAssemblyLevel(mfem::AssemblyLevel::PARTIAL);
   }else{
       kf->SetAssemblyLevel(mfem::AssemblyLevel::LEGACY);
       mf->SetAssemblyLevel(mfem::AssemblyLevel::LEGACY);
       cf->SetAssemblyLevel(mfem::AssemblyLevel::LEGACY);
       wf->SetAssemblyLevel(mfem::AssemblyLevel::LEGACY);
   }

   std::cout<<"Add Integrators"<<std::endl;

   kf->AddDomainIntegrator(new ElasticityIntegrator(lambda,mu));
   mf->AddDomainIntegrator(new VectorMassIntegrator(rho));
   cf->AddDomainIntegrator(new VectorMassIntegrator(damp));
   //Helmholtz operator
   wf->AddDomainIntegrator(new ElasticityIntegrator(lambda,mu));
   real_t freq=0.5;
   //ProductCoefficient pc(-freq*freq,rho);
   ConstantCoefficient pc(-freq*freq*1.0);
   wf->AddDomainIntegrator(new VectorMassIntegrator(pc));


   std::cout<<"Start Assemble"<<std::endl;
   kf->Assemble();
   kf->Finalize();
   std::cout<<"K ready"<<std::endl;
   mf->Assemble();
   mf->Finalize();
   std::cout<<"M ready"<<std::endl;
   cf->Assemble();
   cf->Finalize();
   std::cout<<"C ready"<<std::endl;
   wf->Assemble();
   wf->Finalize();
   std::cout<<"W ready"<<std::endl;

   std::cout<<"Cons"<<std::endl;

   //(-M*\omega^2+i*\omega*C+K)u=f

   unique_ptr<HypreParMatrix> kmat; kmat.reset(kf->ParallelAssemble());
   unique_ptr<HypreParMatrix> cmat; cmat.reset(cf->ParallelAssemble());
   unique_ptr<HypreParMatrix> mmat; mmat.reset(mf->ParallelAssemble());
   unique_ptr<HypreParMatrix> wmat; wmat.reset(wf->ParallelAssemble());

   kmat->EliminateBC(ess_dofs,Operator::DiagonalPolicy::DIAG_ONE);
   mmat->EliminateBC(ess_dofs,Operator::DiagonalPolicy::DIAG_ZERO);
   cmat->EliminateBC(ess_dofs,Operator::DiagonalPolicy::DIAG_ONE);
   wmat->EliminateBC(ess_dofs,Operator::DiagonalPolicy::DIAG_ONE);

   //kmat->EliminateRowsCols(ess_dofs); kmat->EliminateZeroRows();
   //mmat->EliminateRowsCols(ess_dofs);
   //cmat->EliminateRowsCols(ess_dofs);
   //wmat->EliminateRowsCols(ess_dofs); wmat->EliminateZeroRows();


   const Operator *P = kf->GetProlongation();
   ConstrainedOperator ckf(new RAPOperator(*P,*kf,*P),ess_dofs,true, Operator::DiagonalPolicy::DIAG_ONE);
   ConstrainedOperator cmf(new RAPOperator(*P,*mf,*P),ess_dofs,true, Operator::DiagonalPolicy::DIAG_ZERO);
   ConstrainedOperator ccf(new RAPOperator(*P,*cf,*P),ess_dofs,true, Operator::DiagonalPolicy::DIAG_ONE);
   ConstrainedOperator cwf(new RAPOperator(*P,*wf,*P),ess_dofs,true, Operator::DiagonalPolicy::DIAG_ONE);

   OperatorHandle hkf;
   OperatorHandle hmf;
   OperatorHandle hcf;
   OperatorHandle hwf;
   kf->FormSystemMatrix(ess_dofs, hkf);
   mf->FormSystemMatrix(ess_dofs, hmf);
   cf->FormSystemMatrix(ess_dofs, hcf);
   wf->FormSystemMatrix(ess_dofs, hwf);


   unique_ptr<HypreParMatrix> bm;
   {
       Array2D<const HypreParMatrix*> am(2,2);
       am(0,0)=kmat.get();
       am(0,1)=cmat.get();
       am(1,0)=cmat.get();
       am(1,1)=kmat.get();

       Array2D<real_t> cm(2,2);
       cm(0,0)=1.0; cm(0,1)=1;
       cm(1,0)=1.0; cm(1,1)=-1;

       bm.reset(HypreParMatrixFromBlocks(am,&cm));
    }

   std::cout<<"Forcing!"<<std::endl;

   //force coefficient
   Vector A(dim); A=0.0; A[1]=1.0; //firce amplitude
   Vector cc(dim); cc[0]=3.9; cc[1]=0.5; if(dim==3){cc[2]=0.0;} //force possition
   VectorForceCoeff fc(A,cc,0.1);

   ParLinearForm lf(vfes);
   lf.AddDomainIntegrator(new VectorDomainLFIntegrator(fc));
   lf.Assemble();

   std::cout<<"LF is assmebled!"<<std::endl;

   Array<int> block_true_offsets;
   block_true_offsets.SetSize(3);
   block_true_offsets[0] = 0;
   block_true_offsets[1] = vfes->GetTrueVSize();
   block_true_offsets[2] = vfes->GetTrueVSize();
   block_true_offsets.PartialSum();

   // solution
   BlockVector x; x.Update(block_true_offsets); x=0.0;
   // RHS
   BlockVector f; f.Update(block_true_offsets);
   std::cout<<pmesh.GetMyRank()<<" f0.size="<<f.GetBlock(0).Size()<<std::endl;
   std::cout<<pmesh.GetMyRank()<<" f1.size="<<f.GetBlock(1).Size()<<std::endl;
   std::cout<<pmesh.GetMyRank()<<" cwf.size="<<cwf.Width()<<std::endl;
   std::cout<<pmesh.GetMyRank()<<" vfes.size="<<vfes->GetTrueVSize()<<std::endl;
   lf.ParallelAssemble(f.GetBlock(0));
   lf.ParallelAssemble(f.GetBlock(1));

   std::cout<<"RHS is ready!"<<std::endl;

   //cwf.EliminateRHS(x.GetBlock(0), f.GetBlock(0));
   //cwf.EliminateRHS(x.GetBlock(1), f.GetBlock(1));

   BlockOperator bop(block_true_offsets);
   bop.SetBlock(0,0,wmat.get(),1.0);
   bop.SetBlock(0,1,cmat.get(),1.0);
   bop.SetBlock(1,0,cmat.get(),1.0);
   bop.SetBlock(1,1,wmat.get(),-1.0);


   SumOperator W(mmat.get(),1.0,mmat.get(),0.0,false,false);

   ParLORDiscretization lork(*kf,ess_dofs);
   HypreParMatrix& lorkm=lork.GetAssembledMatrix();

   ParLORDiscretization lorc(*cf,ess_dofs);
   HypreParMatrix& lorcm=lorc.GetAssembledMatrix();


   ParFiniteElementSpace& lorfes=lork.GetParFESpace();

   std::cout<<"Allocate PRESB"<<std::endl;
   PRESBPrec* prec=new PRESBPrec(pmesh.GetComm(),1);
   //prec->SetOperators(wmat.get(),mmat.get(),1.0,freq*freq,1, kmat.get());
   //prec->SetOperators(kmat.get(),cmat.get(),1.0,1.0);
   prec->SetOperators(&lorkm,&lorcm,1.0,1.0);
   prec->SetAbsTol(1e-12);
   prec->SetRelTol(1e-1);
   prec->SetMaxIter(1000);


   prec->Mult(f,x);
   {
       real_t rr=mfem::InnerProduct(pmesh.GetComm(), x,x);
       if(pmesh.GetMyRank()==0){
           std::cout<<"Residual="<<sqrt(rr)<<std::endl;
       }
   }


   Vector xstat(f.GetBlock(0));xstat=0.0;
   /*
   {
       //do the static solution
       CGSolver ls(pmesh.GetComm());
       HypreBoomerAMG amg(lorkm);
       amg.SetElasticityOptions(vfes);
       ls.SetOperator(*kmat);
       ls.SetPreconditioner(amg);
       ls.iterative_mode=false;
       ls.SetAbsTol(1e-12);
       ls.SetRelTol(1e-12);
       ls.SetMaxIter(1000);
       ls.SetPrintLevel(1);

       ls.Mult(f.GetBlock(0),xstat);
   }*/





   ///eigenvalues check
   {
       CGSolver ls(pmesh.GetComm());
       HypreBoomerAMG amg;
       //amg.SetOperator(*kmat);
       amg.SetOperator(lorkm);
       //amg.SetElasticityOptions(&lorfes);
       ls.SetOperator(*kmat);
       ls.SetPreconditioner(amg);
       ls.iterative_mode=false;
       ls.SetPrintLevel(-1);
       ls.SetAbsTol(1e-12);
       ls.SetRelTol(1e-12);
       ls.SetMaxIter(500);

       //ProductOperator pOp(&ls,mmat.get(),false,false);
       LocProductOperator pOp(&ls,mmat.get());

       RandomizedSubspaceIteration ss(pmesh.GetComm());
       ss.SetConstrDOFs(ess_dofs);
<<<<<<< HEAD
       ss.SetNumModes(30);
       ss.SetNumIter(4);
=======
       ss.SetNumModes(10);
       ss.SetNumIter(30);
>>>>>>> 77f89ab3
       ss.SetOperator(pOp);
       ss.Solve();

       {

           const std::vector<Vector>& vecs=ss.GetModes();
           Vector rr(vecs[0]);


           if(myrank==0){ std::cout<<std::endl;
                          std::cout<<"Num modes="<<ss.GetNumModes()<<std::endl;}
           for(int i=0;i<10;i++){
                   kmat->Mult(vecs[i],rr);
               for(int j=0;j<10;j++){
                   real_t gp=InnerProduct (pmesh.GetComm(), vecs[j], rr);
                   if(myrank==0){std::cout<<gp<<" ";}
               }
               if(myrank==0){std::cout<<std::endl;}
           }

           if(myrank==0){ std::cout<<std::endl;}
           for(int i=0;i<10;i++){
                   mmat->Mult(vecs[i],rr);
               for(int j=0;j<10;j++){
                   real_t gp=InnerProduct (pmesh.GetComm(), vecs[j], rr);
                   if(myrank==0){std::cout<<gp<<" ";}
               }
               if(myrank==0){std::cout<<std::endl;}
           }

           if(myrank==0){ std::cout<<std::endl;}
<<<<<<< HEAD
           for(int i=0;i<10;i++){
                   mmat->Mult(vecs[i],rr);
=======
           for(int i=0;i<ss.GetNumModes();i++){
                   kmat->Mult(vecs[i],rr);
>>>>>>> 77f89ab3
                   real_t gp=InnerProduct (pmesh.GetComm(), vecs[i], rr);

                   mmat->Mult(vecs[i],rr);
                   real_t kp=InnerProduct (pmesh.GetComm(), vecs[i], rr);

                   if(myrank==0){std::cout<<"i="<<i<<" "<<kp/gp<<std::endl;}
           }
       }

       AdaptiveRandomizedGenEig ae(pmesh.GetComm());
       ae.SetOperators(*mmat,*kmat,ls);
       ae.SetNumModes(30);
       ae.SetNumIter(4);
       ae.SolveNA();

       {

           const std::vector<Vector>& vecs=ae.GetModes();
           Vector rr(vecs[0]);


           if(myrank==0){ std::cout<<std::endl;
                          std::cout<<"Num modes="<<ss.GetNumModes()<<std::endl;}
           for(int i=0;i<10;i++){
                   kmat->Mult(vecs[i],rr);
               for(int j=0;j<10;j++){
                   real_t gp=InnerProduct (pmesh.GetComm(), vecs[j], rr);
                   if(myrank==0){std::cout<<gp<<" ";}
               }
               if(myrank==0){std::cout<<std::endl;}
           }

           if(myrank==0){ std::cout<<std::endl;}
           for(int i=0;i<10;i++){
                   mmat->Mult(vecs[i],rr);
               for(int j=0;j<10;j++){
                   real_t gp=InnerProduct (pmesh.GetComm(), vecs[j], rr);
                   if(myrank==0){std::cout<<gp<<" ";}
               }
               if(myrank==0){std::cout<<std::endl;}
           }

           if(myrank==0){ std::cout<<std::endl;}
           for(int i=0;i<10;i++){
                   mmat->Mult(vecs[i],rr);
                   real_t gp=InnerProduct (pmesh.GetComm(), vecs[i], rr);

                   kmat->Mult(vecs[i],rr);
                   real_t kp=InnerProduct (pmesh.GetComm(), vecs[i], rr);

                   if(myrank==0){std::cout<<"i="<<i<<" "<<kp/gp<<std::endl;}
           }
       }


/*
       std::random_device rd;
       std::mt19937 generator(rd());
       // Create a normal distribution object
       std::normal_distribution<real_t> distribution(0.0, 1.0);

       std::vector<Vector> pvecs; pvecs.resize(5);
       std::vector<Vector> ovecs; ovecs.resize(5);
       for(int i=0;i<5;i++){
           pvecs[i].SetSize(vecs[0].Size());
           for(int j=0;j<vecs[0].Size();j++){
               (pvecs[i])[j]=distribution(generator);
           }
       }


       if(myrank==0){ std::cout<<std::endl;
                      std::cout<<"Num modes="<<ss.GetNumModes()<<std::endl;}
       for(int i=0;i<ss.GetNumModes();i++){
               kmat->Mult(vecs[i],rr);
           for(int j=0;j<ss.GetNumModes();j++){
               real_t gp=InnerProduct (pmesh.GetComm(), vecs[j], rr);
               if(myrank==0){std::cout<<gp<<" ";}
           }
           if(myrank==0){std::cout<<std::endl;}
       }



       ae.Ortho(kmat.get(), pvecs, ovecs);

       if(myrank==0){ std::cout<<std::endl;}
       for(int i=0;i<5;i++){
           kmat->Mult(ovecs[i],rr);
           for(int j=0;j<5;j++){
               real_t gp=InnerProduct (pmesh.GetComm(), ovecs[j], rr);
               if(myrank==0){std::cout<<gp<<" ";}
           }
           if(myrank==0){std::cout<<std::endl;}
       }

       if(myrank==0){std::cout<<std::endl;}
       for(int i=0;i<5;i++){
           mmat->Mult(pvecs[i],rr);
           for(int j=0;j<5;j++){
               real_t gp=InnerProduct (pmesh.GetComm(), pvecs[j], rr);
               if(myrank==0){std::cout<<gp<<" ";}
           }
           if(myrank==0){std::cout<<std::endl;}
       }

       if(myrank==0){std::cout<<std::endl;}
       ae.Ortho(mmat.get(),pvecs);
       for(int i=0;i<5;i++){
           mmat->Mult(pvecs[i],rr);
           for(int j=0;j<5;j++){
               real_t gp=InnerProduct (pmesh.GetComm(), pvecs[j], rr);
               if(myrank==0){std::cout<<gp<<" ";}
           }
           if(myrank==0){std::cout<<std::endl;}
       }
       */

   }


   delete prec;
   delete vfes;
   delete vfec;
   Mpi::Finalize();
   return 0;

   //set the linear solver
   FGMRESSolver* ls=new FGMRESSolver(pmesh.GetComm());
   //ls->SetOperator(bop);
   ls->SetOperator(*bm);
   ls->SetAbsTol(1e-12);
   ls->SetRelTol(1e-12);
   ls->SetMaxIter(1000);
   ls->SetPrintLevel(1);
   ls->SetKDim(100);

   ls->SetOperator(bop);
   ls->SetPreconditioner(*prec);
   ls->Mult(f,x);
   delete ls;

   delete prec;

   //check the solution
   {
       Vector xm(x); xm=0.0;
       MUMPSSolver mumps(bm->GetComm());
       mumps.SetPrintLevel(2);
       mumps.SetMatrixSymType(MUMPSSolver::MatType::UNSYMMETRIC);
       mumps.SetOperator(*bm);
       mumps.Mult(f, xm);

       xm.Add(-1,x);
       real_t rr=mfem::InnerProduct(pmesh.GetComm(), xm,xm);
       if(pmesh.GetMyRank()==0){
           std::cout<<"|xm-x|="<<sqrt(rr)<<std::endl;
       }
   }


   //check the solutions
   ParGridFunction rx(vfes); rx.SetFromTrueDofs(x.GetBlock(0));
   ParGridFunction ix(vfes); ix.SetFromTrueDofs(x.GetBlock(1)); ix*=-1.0;
   ParGridFunction xs(vfes); xs.SetFromTrueDofs(xstat);
   {
        ParaViewDataCollection paraview_dc("stokes", &pmesh);
        paraview_dc.SetPrefixPath("ParaView");
        paraview_dc.SetLevelsOfDetail(order);
        paraview_dc.SetDataFormat(VTKFormat::BINARY);
        paraview_dc.SetHighOrderOutput(true);
        paraview_dc.SetCycle(0);
        paraview_dc.SetTime(0.0);
        paraview_dc.RegisterField("re",&rx);
        paraview_dc.RegisterField("im",&ix);
        paraview_dc.RegisterField("xs",&xs);
        paraview_dc.Save();
   }

   BlockVector r(f);

   bop.Mult(x,r);
   r.Add(-1,f);
   real_t rr=mfem::InnerProduct(pmesh.GetComm(), r,r);
   if(pmesh.GetMyRank()==0){
       std::cout<<"Residual="<<sqrt(rr)<<std::endl;
   }

   delete vfes;
   delete vfec;
   Mpi::Finalize();
   return 0;
}<|MERGE_RESOLUTION|>--- conflicted
+++ resolved
@@ -381,13 +381,8 @@
 
        RandomizedSubspaceIteration ss(pmesh.GetComm());
        ss.SetConstrDOFs(ess_dofs);
-<<<<<<< HEAD
        ss.SetNumModes(30);
        ss.SetNumIter(4);
-=======
-       ss.SetNumModes(10);
-       ss.SetNumIter(30);
->>>>>>> 77f89ab3
        ss.SetOperator(pOp);
        ss.Solve();
 
@@ -419,13 +414,8 @@
            }
 
            if(myrank==0){ std::cout<<std::endl;}
-<<<<<<< HEAD
            for(int i=0;i<10;i++){
-                   mmat->Mult(vecs[i],rr);
-=======
-           for(int i=0;i<ss.GetNumModes();i++){
                    kmat->Mult(vecs[i],rr);
->>>>>>> 77f89ab3
                    real_t gp=InnerProduct (pmesh.GetComm(), vecs[i], rr);
 
                    mmat->Mult(vecs[i],rr);
