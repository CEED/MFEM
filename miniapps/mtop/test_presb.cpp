#include "mfem.hpp"
#include "mtop_solvers.hpp"

#include <fstream>
#include <iostream>

using namespace std;
using namespace mfem;


class VectorForceCoeff:public VectorCoefficient
{
public:
    VectorForceCoeff(Vector& A_, Vector& cc, real_t r_)
        : VectorCoefficient(A_.Size()), a(A_), c(cc), r(r_)
    {
    }

    virtual void Eval(Vector &V, ElementTransformation &T,
                      const IntegrationPoint &ip)
    {
        V.SetSize(a.Size());
        Vector transip(a.Size()); transip=0.0;
        T.Transform(ip, transip);


        transip.Add(-1.0,c);
        real_t dist=transip.Norml2();

        if(dist<r){
            V.Set(1.0,a);
        }else{
            V=0.0;
        }

    }

private:
    Vector a;
    Vector c;
    real_t r;
};


int main(int argc, char *argv[])
{
   // 1. Initialize MPI and HYPRE.
   Mpi::Init();
   int num_procs = Mpi::WorldSize();
   int myrank = Mpi::WorldRank();
   Hypre::Init();

   // 2. Parse command-line options.
   const char *mesh_file = "../../data/star.mesh";
   int order = 3;
   bool static_cond = false;
   bool pa = false;
   bool fa = false;
   const char *device_config = "cpu";
   bool visualization = true;
   bool algebraic_ceed = false;

   OptionsParser args(argc, argv);
   args.AddOption(&mesh_file, "-m", "--mesh",
                  "Mesh file to use.");
   args.AddOption(&order, "-o", "--order",
                  "Finite element order (polynomial degree) or -1 for"
                  " isoparametric space.");
   args.AddOption(&static_cond, "-sc", "--static-condensation", "-no-sc",
                  "--no-static-condensation", "Enable static condensation.");
   args.AddOption(&pa, "-pa", "--partial-assembly", "-no-pa",
                  "--no-partial-assembly", "Enable Partial Assembly.");
   args.AddOption(&fa, "-fa", "--full-assembly", "-no-fa",
                  "--no-full-assembly", "Enable Full Assembly.");
   args.AddOption(&device_config, "-d", "--device",
                  "Device configuration string, see Device::Configure().");
#ifdef MFEM_USE_CEED
   args.AddOption(&algebraic_ceed, "-a", "--algebraic",
                  "-no-a", "--no-algebraic",
                  "Use algebraic Ceed solver");
#endif
   args.AddOption(&visualization, "-vis", "--visualization", "-no-vis",
                  "--no-visualization",
                  "Enable or disable GLVis visualization.");
   args.Parse();
   if (!args.Good())
   {
      if (myrank == 0)
      {
         args.PrintUsage(cout);
      }
      return 1;
   }
   if (myrank == 0)
   {
      args.PrintOptions(cout);
   }

   // 3. Enable hardware devices such as GPUs, and programming models such as
   //    CUDA, OCCA, RAJA and OpenMP based on command line options.
   Device device(device_config);
   if (myrank == 0) { device.Print(); }

   // 4. Read the (serial) mesh from the given mesh file on all processors.  We
   //    can handle triangular, quadrilateral, tetrahedral, hexahedral, surface
   //    and volume meshes with the same code.
   Mesh mesh(mesh_file, 1, 1);
   int dim = mesh.Dimension();

   // 5. Refine the serial mesh on all processors to increase the resolution. In
   //    this example we do 'ref_levels' of uniform refinement. We choose
   //    'ref_levels' to be the largest number that gives a final mesh with no
   //    more than 10,000 elements.
   {
      int ref_levels =
         (int)floor(log(1000./mesh.GetNE())/log(2.)/dim);
      for (int l = 0; l < ref_levels; l++)
      {
         mesh.UniformRefinement();
      }
   }

   // 6. Define a parallel mesh by a partitioning of the serial mesh. Refine
   //    this mesh further in parallel to increase the resolution. Once the
   //    parallel mesh is defined, the serial mesh can be deleted.
   ParMesh pmesh(MPI_COMM_WORLD, mesh);
   mesh.Clear();
   {
      int par_ref_levels = 0;
      for (int l = 0; l < par_ref_levels; l++)
      {
         pmesh.UniformRefinement();
      }
   }
   if(Mpi::WorldRank()==0){
       std::cout<<pmesh.GetNE()<<std::endl;
   }

   H1_FECollection* vfec=new H1_FECollection(order,dim);
   //ParFiniteElementSpace* vfes=new ParFiniteElementSpace(&pmesh,vfec,dim, mfem::Ordering::byVDIM);
   ParFiniteElementSpace* vfes=new ParFiniteElementSpace(&pmesh,vfec,dim, mfem::Ordering::byNODES);

   //extract the BC dofs
   Array<int> ess_dofs; //true dofs
   {
       Array<int> ess_bdr(pmesh.bdr_attributes.Max());
       ess_bdr = 0;
       ess_bdr[0] = 1;
       ess_bdr[1] = 1;
       ess_bdr[2] = 1;
       ess_bdr[3] = 1;
       ess_bdr[4] = 0;
       vfes->GetEssentialTrueDofs(ess_bdr, ess_dofs);
   }


   std::unique_ptr<ParBilinearForm> mf; //mass bilinear form
   std::unique_ptr<ParBilinearForm> cf; //damping bilinear form
   std::unique_ptr<ParBilinearForm> kf; //stiffness bilinear form
   std::unique_ptr<ParBilinearForm> wf;

   ConstantCoefficient rho(1.0);
   ConstantCoefficient damp(0.02);
   ConstantCoefficient E(1.0);
   ConstantCoefficient nu(0.2);

   IsoElasticyLambdaCoeff lambda(&E,&nu);
   IsoElasticySchearCoeff mu(&E,&nu);

   //stiffness operator
   kf.reset(new ParBilinearForm(vfes));
   //mass operator
   mf.reset(new ParBilinearForm(vfes));
   //damping operator
   cf.reset(new ParBilinearForm(vfes));
   //Helmholtz operator
   wf.reset(new ParBilinearForm(vfes));

   if(pa){
       kf->SetAssemblyLevel(mfem::AssemblyLevel::PARTIAL);
       mf->SetAssemblyLevel(mfem::AssemblyLevel::PARTIAL);
       cf->SetAssemblyLevel(mfem::AssemblyLevel::PARTIAL);
       wf->SetAssemblyLevel(mfem::AssemblyLevel::PARTIAL);
   }else{
       kf->SetAssemblyLevel(mfem::AssemblyLevel::LEGACY);
       mf->SetAssemblyLevel(mfem::AssemblyLevel::LEGACY);
       cf->SetAssemblyLevel(mfem::AssemblyLevel::LEGACY);
       wf->SetAssemblyLevel(mfem::AssemblyLevel::LEGACY);
   }

   std::cout<<"Add Integrators"<<std::endl;

   kf->AddDomainIntegrator(new ElasticityIntegrator(lambda,mu));
   mf->AddDomainIntegrator(new VectorMassIntegrator(rho));
   cf->AddDomainIntegrator(new VectorMassIntegrator(damp));
   //Helmholtz operator
   wf->AddDomainIntegrator(new ElasticityIntegrator(lambda,mu));
   real_t freq=0.5;
   //ProductCoefficient pc(-freq*freq,rho);
   ConstantCoefficient pc(-freq*freq*1.0);
   wf->AddDomainIntegrator(new VectorMassIntegrator(pc));


   std::cout<<"Start Assemble"<<std::endl;
   kf->Assemble();
   kf->Finalize();
   std::cout<<"K ready"<<std::endl;
   mf->Assemble();
   mf->Finalize();
   std::cout<<"M ready"<<std::endl;
   cf->Assemble();
   cf->Finalize();
   std::cout<<"C ready"<<std::endl;
   wf->Assemble();
   wf->Finalize();
   std::cout<<"W ready"<<std::endl;

   std::cout<<"Cons"<<std::endl;

   //(-M*\omega^2+i*\omega*C+K)u=f

   unique_ptr<HypreParMatrix> kmat; kmat.reset(kf->ParallelAssemble());
   unique_ptr<HypreParMatrix> cmat; cmat.reset(cf->ParallelAssemble());
   unique_ptr<HypreParMatrix> mmat; mmat.reset(mf->ParallelAssemble());
   unique_ptr<HypreParMatrix> wmat; wmat.reset(wf->ParallelAssemble());

   kmat->EliminateBC(ess_dofs,Operator::DiagonalPolicy::DIAG_ONE);
   mmat->EliminateBC(ess_dofs,Operator::DiagonalPolicy::DIAG_ZERO);
   cmat->EliminateBC(ess_dofs,Operator::DiagonalPolicy::DIAG_ONE);
   wmat->EliminateBC(ess_dofs,Operator::DiagonalPolicy::DIAG_ONE);

   //kmat->EliminateRowsCols(ess_dofs); kmat->EliminateZeroRows();
   //mmat->EliminateRowsCols(ess_dofs);
   //cmat->EliminateRowsCols(ess_dofs);
   //wmat->EliminateRowsCols(ess_dofs); wmat->EliminateZeroRows();


   const Operator *P = kf->GetProlongation();
   ConstrainedOperator ckf(new RAPOperator(*P,*kf,*P),ess_dofs,true, Operator::DiagonalPolicy::DIAG_ONE);
   ConstrainedOperator cmf(new RAPOperator(*P,*mf,*P),ess_dofs,true, Operator::DiagonalPolicy::DIAG_ZERO);
   ConstrainedOperator ccf(new RAPOperator(*P,*cf,*P),ess_dofs,true, Operator::DiagonalPolicy::DIAG_ONE);
   ConstrainedOperator cwf(new RAPOperator(*P,*wf,*P),ess_dofs,true, Operator::DiagonalPolicy::DIAG_ONE);

   OperatorHandle hkf;
   OperatorHandle hmf;
   OperatorHandle hcf;
   OperatorHandle hwf;
   kf->FormSystemMatrix(ess_dofs, hkf);
   mf->FormSystemMatrix(ess_dofs, hmf);
   cf->FormSystemMatrix(ess_dofs, hcf);
   wf->FormSystemMatrix(ess_dofs, hwf);


   unique_ptr<HypreParMatrix> bm;
   {
       Array2D<const HypreParMatrix*> am(2,2);
       am(0,0)=kmat.get();
       am(0,1)=cmat.get();
       am(1,0)=cmat.get();
       am(1,1)=kmat.get();

       Array2D<real_t> cm(2,2);
       cm(0,0)=1.0; cm(0,1)=1;
       cm(1,0)=1.0; cm(1,1)=-1;

       bm.reset(HypreParMatrixFromBlocks(am,&cm));
    }

   std::cout<<"Forcing!"<<std::endl;

   //force coefficient
   Vector A(dim); A=0.0; A[1]=1.0; //firce amplitude
   Vector cc(dim); cc[0]=3.9; cc[1]=0.5; if(dim==3){cc[2]=0.0;} //force possition
   VectorForceCoeff fc(A,cc,0.1);

   ParLinearForm lf(vfes);
   lf.AddDomainIntegrator(new VectorDomainLFIntegrator(fc));
   lf.Assemble();

   std::cout<<"LF is assmebled!"<<std::endl;

   Array<int> block_true_offsets;
   block_true_offsets.SetSize(3);
   block_true_offsets[0] = 0;
   block_true_offsets[1] = vfes->GetTrueVSize();
   block_true_offsets[2] = vfes->GetTrueVSize();
   block_true_offsets.PartialSum();

   // solution
   BlockVector x; x.Update(block_true_offsets); x=0.0;
   // RHS
   BlockVector f; f.Update(block_true_offsets);
   std::cout<<pmesh.GetMyRank()<<" f0.size="<<f.GetBlock(0).Size()<<std::endl;
   std::cout<<pmesh.GetMyRank()<<" f1.size="<<f.GetBlock(1).Size()<<std::endl;
   std::cout<<pmesh.GetMyRank()<<" cwf.size="<<cwf.Width()<<std::endl;
   std::cout<<pmesh.GetMyRank()<<" vfes.size="<<vfes->GetTrueVSize()<<std::endl;
   lf.ParallelAssemble(f.GetBlock(0));
   lf.ParallelAssemble(f.GetBlock(1));

   std::cout<<"RHS is ready!"<<std::endl;

   //cwf.EliminateRHS(x.GetBlock(0), f.GetBlock(0));
   //cwf.EliminateRHS(x.GetBlock(1), f.GetBlock(1));

   BlockOperator bop(block_true_offsets);
   bop.SetBlock(0,0,wmat.get(),1.0);
   bop.SetBlock(0,1,cmat.get(),1.0);
   bop.SetBlock(1,0,cmat.get(),1.0);
   bop.SetBlock(1,1,wmat.get(),-1.0);


   SumOperator W(mmat.get(),1.0,mmat.get(),0.0,false,false);

   ParLORDiscretization lork(*kf,ess_dofs);
   HypreParMatrix& lorkm=lork.GetAssembledMatrix();

   ParLORDiscretization lorc(*cf,ess_dofs);
   HypreParMatrix& lorcm=lorc.GetAssembledMatrix();


   ParFiniteElementSpace& lorfes=lork.GetParFESpace();

   std::cout<<"Allocate PRESB"<<std::endl;
   PRESBPrec* prec=new PRESBPrec(pmesh.GetComm(),1);
   //prec->SetOperators(wmat.get(),mmat.get(),1.0,freq*freq,1, kmat.get());
   //prec->SetOperators(kmat.get(),cmat.get(),1.0,1.0);
   prec->SetOperators(&lorkm,&lorcm,1.0,1.0);
   prec->SetAbsTol(1e-12);
   prec->SetRelTol(1e-1);
   prec->SetMaxIter(1000);


   prec->Mult(f,x);
   {
       real_t rr=mfem::InnerProduct(pmesh.GetComm(), x,x);
       if(pmesh.GetMyRank()==0){
           std::cout<<"Residual="<<sqrt(rr)<<std::endl;
       }
   }


   Vector xstat(f.GetBlock(0));xstat=0.0;
   /*
   {
       //do the static solution
       CGSolver ls(pmesh.GetComm());
       HypreBoomerAMG amg(lorkm);
       amg.SetElasticityOptions(vfes);
       ls.SetOperator(*kmat);
       ls.SetPreconditioner(amg);
       ls.iterative_mode=false;
       ls.SetAbsTol(1e-12);
       ls.SetRelTol(1e-12);
       ls.SetMaxIter(1000);
       ls.SetPrintLevel(1);

       ls.Mult(f.GetBlock(0),xstat);
   }*/





   ///eigenvalues check
   {
       CGSolver ls(pmesh.GetComm());
       HypreBoomerAMG amg;
       //amg.SetOperator(*kmat);
       amg.SetOperator(lorkm);
       //amg.SetElasticityOptions(&lorfes);
       ls.SetOperator(*kmat);
       ls.SetPreconditioner(amg);
       ls.iterative_mode=false;
       ls.SetPrintLevel(-1);
       ls.SetAbsTol(1e-12);
       ls.SetRelTol(1e-12);
<<<<<<< HEAD
       ls.SetMaxIter(1000);

       MUMPSSolver mumps(pmesh.GetComm());
       mumps.SetPrintLevel(1);
       mumps.SetMatrixSymType(MUMPSSolver::MatType::SYMMETRIC_POSITIVE_DEFINITE);
       mumps.SetOperator(*kmat);
=======
       ls.SetMaxIter(500);
>>>>>>> 607c3a0a

       //ProductOperator pOp(&ls,mmat.get(),false,false);
       LocProductOperator pOp(&mumps,mmat.get());

       RandomizedSubspaceIteration ss(pmesh.GetComm());
       ss.SetConstrDOFs(ess_dofs);
<<<<<<< HEAD
       ss.SetNumModes(10);
       ss.SetNumIter(10);
=======
       ss.SetNumModes(30);
       ss.SetNumIter(4);
>>>>>>> 607c3a0a
       ss.SetOperator(pOp);
       ss.Solve();

       {

           const std::vector<Vector>& vecs=ss.GetModes();
           Vector rr(vecs[0]);


           if(myrank==0){ std::cout<<std::endl;
                          std::cout<<"Num modes="<<ss.GetNumModes()<<std::endl;}
           for(int i=0;i<10;i++){
                   kmat->Mult(vecs[i],rr);
               for(int j=0;j<10;j++){
                   real_t gp=InnerProduct (pmesh.GetComm(), vecs[j], rr);
                   if(myrank==0){std::cout<<gp<<" ";}
               }
               if(myrank==0){std::cout<<std::endl;}
           }

           if(myrank==0){ std::cout<<std::endl;}
           for(int i=0;i<10;i++){
                   mmat->Mult(vecs[i],rr);
               for(int j=0;j<10;j++){
                   real_t gp=InnerProduct (pmesh.GetComm(), vecs[j], rr);
                   if(myrank==0){std::cout<<gp<<" ";}
               }
               if(myrank==0){std::cout<<std::endl;}
           }

           if(myrank==0){ std::cout<<std::endl;}
           for(int i=0;i<10;i++){
                   kmat->Mult(vecs[i],rr);
                   real_t gp=InnerProduct (pmesh.GetComm(), vecs[i], rr);

                   mmat->Mult(vecs[i],rr);
                   real_t kp=InnerProduct (pmesh.GetComm(), vecs[i], rr);

                   if(myrank==0){std::cout<<"i="<<i<<" "<<kp/gp<<std::endl;}
           }
       }

       AdaptiveRandomizedGenEig ae(pmesh.GetComm());
<<<<<<< HEAD
       ae.SetOperators(*mmat,*kmat,mumps);
       ae.SetNumModes(50);
=======
       ae.SetOperators(*mmat,*kmat,ls);
       ae.SetNumModes(30);
>>>>>>> 607c3a0a
       ae.SetNumIter(4);
       ae.SolveNA();

       {

           const std::vector<Vector>& vecs=ae.GetModes();
           Vector rr(vecs[0]);


           if(myrank==0){ std::cout<<std::endl;
                          std::cout<<"Num modes="<<ss.GetNumModes()<<std::endl;}
           for(int i=0;i<10;i++){
                   kmat->Mult(vecs[i],rr);
               for(int j=0;j<10;j++){
                   real_t gp=InnerProduct (pmesh.GetComm(), vecs[j], rr);
                   if(myrank==0){std::cout<<gp<<" ";}
               }
               if(myrank==0){std::cout<<std::endl;}
           }

           if(myrank==0){ std::cout<<std::endl;}
           for(int i=0;i<10;i++){
                   mmat->Mult(vecs[i],rr);
               for(int j=0;j<10;j++){
                   real_t gp=InnerProduct (pmesh.GetComm(), vecs[j], rr);
                   if(myrank==0){std::cout<<gp<<" ";}
               }
               if(myrank==0){std::cout<<std::endl;}
           }

           if(myrank==0){ std::cout<<std::endl;}
           for(int i=0;i<10;i++){
                   mmat->Mult(vecs[i],rr);
                   real_t gp=InnerProduct (pmesh.GetComm(), vecs[i], rr);

                   kmat->Mult(vecs[i],rr);
                   real_t kp=InnerProduct (pmesh.GetComm(), vecs[i], rr);

                   //if(myrank==0){std::cout<<"i="<<i<<" "<<kp/gp<<std::endl;}
                   if(myrank==0){std::cout<<kp/gp<<std::endl;}
           }
       }

       {

           mfem::ParGridFunction disp; disp.SetSpace(vfes);
           const std::vector<Vector>& vecs=ae.GetModes();
           ParaViewDataCollection paraview_dc("eigt", &pmesh);
           paraview_dc.SetPrefixPath("ParaView");
           paraview_dc.SetLevelsOfDetail(order);
           paraview_dc.SetDataFormat(VTKFormat::BINARY);
           paraview_dc.SetHighOrderOutput(true);
           paraview_dc.RegisterField("disp",&disp);

           for(int i=0;i<ae.GetNumModes();i++){
               disp.SetFromTrueDofs(vecs[i]);
               paraview_dc.SetCycle(i);
               paraview_dc.SetTime(double(i));
               paraview_dc.Save();
           }
       }




/*
       std::random_device rd;
       std::mt19937 generator(rd());
       // Create a normal distribution object
       std::normal_distribution<real_t> distribution(0.0, 1.0);

       std::vector<Vector> pvecs; pvecs.resize(5);
       std::vector<Vector> ovecs; ovecs.resize(5);
       for(int i=0;i<5;i++){
           pvecs[i].SetSize(vecs[0].Size());
           for(int j=0;j<vecs[0].Size();j++){
               (pvecs[i])[j]=distribution(generator);
           }
       }


       if(myrank==0){ std::cout<<std::endl;
                      std::cout<<"Num modes="<<ss.GetNumModes()<<std::endl;}
       for(int i=0;i<ss.GetNumModes();i++){
               kmat->Mult(vecs[i],rr);
           for(int j=0;j<ss.GetNumModes();j++){
               real_t gp=InnerProduct (pmesh.GetComm(), vecs[j], rr);
               if(myrank==0){std::cout<<gp<<" ";}
           }
           if(myrank==0){std::cout<<std::endl;}
       }



       ae.Ortho(kmat.get(), pvecs, ovecs);

       if(myrank==0){ std::cout<<std::endl;}
       for(int i=0;i<5;i++){
           kmat->Mult(ovecs[i],rr);
           for(int j=0;j<5;j++){
               real_t gp=InnerProduct (pmesh.GetComm(), ovecs[j], rr);
               if(myrank==0){std::cout<<gp<<" ";}
           }
           if(myrank==0){std::cout<<std::endl;}
       }

       if(myrank==0){std::cout<<std::endl;}
       for(int i=0;i<5;i++){
           mmat->Mult(pvecs[i],rr);
           for(int j=0;j<5;j++){
               real_t gp=InnerProduct (pmesh.GetComm(), pvecs[j], rr);
               if(myrank==0){std::cout<<gp<<" ";}
           }
           if(myrank==0){std::cout<<std::endl;}
       }

       if(myrank==0){std::cout<<std::endl;}
       ae.Ortho(mmat.get(),pvecs);
       for(int i=0;i<5;i++){
           mmat->Mult(pvecs[i],rr);
           for(int j=0;j<5;j++){
               real_t gp=InnerProduct (pmesh.GetComm(), pvecs[j], rr);
               if(myrank==0){std::cout<<gp<<" ";}
           }
           if(myrank==0){std::cout<<std::endl;}
       }
       */

   }


   delete prec;
   delete vfes;
   delete vfec;
   Mpi::Finalize();
   return 0;

   //set the linear solver
   FGMRESSolver* ls=new FGMRESSolver(pmesh.GetComm());
   //ls->SetOperator(bop);
   ls->SetOperator(*bm);
   ls->SetAbsTol(1e-12);
   ls->SetRelTol(1e-12);
   ls->SetMaxIter(1000);
   ls->SetPrintLevel(1);
   ls->SetKDim(100);

   ls->SetOperator(bop);
   ls->SetPreconditioner(*prec);
   ls->Mult(f,x);
   delete ls;

   delete prec;

   //check the solution
   {
       Vector xm(x); xm=0.0;
       MUMPSSolver mumps(bm->GetComm());
       mumps.SetPrintLevel(2);
       mumps.SetMatrixSymType(MUMPSSolver::MatType::UNSYMMETRIC);
       mumps.SetOperator(*bm);
       mumps.Mult(f, xm);

       xm.Add(-1,x);
       real_t rr=mfem::InnerProduct(pmesh.GetComm(), xm,xm);
       if(pmesh.GetMyRank()==0){
           std::cout<<"|xm-x|="<<sqrt(rr)<<std::endl;
       }
   }


   //check the solutions
   ParGridFunction rx(vfes); rx.SetFromTrueDofs(x.GetBlock(0));
   ParGridFunction ix(vfes); ix.SetFromTrueDofs(x.GetBlock(1)); ix*=-1.0;
   ParGridFunction xs(vfes); xs.SetFromTrueDofs(xstat);
   {
        ParaViewDataCollection paraview_dc("stokes", &pmesh);
        paraview_dc.SetPrefixPath("ParaView");
        paraview_dc.SetLevelsOfDetail(order);
        paraview_dc.SetDataFormat(VTKFormat::BINARY);
        paraview_dc.SetHighOrderOutput(true);
        paraview_dc.SetCycle(0);
        paraview_dc.SetTime(0.0);
        paraview_dc.RegisterField("re",&rx);
        paraview_dc.RegisterField("im",&ix);
        paraview_dc.RegisterField("xs",&xs);
        paraview_dc.Save();
   }

   BlockVector r(f);

   bop.Mult(x,r);
   r.Add(-1,f);
   real_t rr=mfem::InnerProduct(pmesh.GetComm(), r,r);
   if(pmesh.GetMyRank()==0){
       std::cout<<"Residual="<<sqrt(rr)<<std::endl;
   }

   delete vfes;
   delete vfec;
   Mpi::Finalize();
   return 0;
}<|MERGE_RESOLUTION|>--- conflicted
+++ resolved
@@ -374,29 +374,20 @@
        ls.SetPrintLevel(-1);
        ls.SetAbsTol(1e-12);
        ls.SetRelTol(1e-12);
-<<<<<<< HEAD
        ls.SetMaxIter(1000);
 
        MUMPSSolver mumps(pmesh.GetComm());
        mumps.SetPrintLevel(1);
        mumps.SetMatrixSymType(MUMPSSolver::MatType::SYMMETRIC_POSITIVE_DEFINITE);
        mumps.SetOperator(*kmat);
-=======
-       ls.SetMaxIter(500);
->>>>>>> 607c3a0a
 
        //ProductOperator pOp(&ls,mmat.get(),false,false);
        LocProductOperator pOp(&mumps,mmat.get());
 
        RandomizedSubspaceIteration ss(pmesh.GetComm());
        ss.SetConstrDOFs(ess_dofs);
-<<<<<<< HEAD
        ss.SetNumModes(10);
        ss.SetNumIter(10);
-=======
-       ss.SetNumModes(30);
-       ss.SetNumIter(4);
->>>>>>> 607c3a0a
        ss.SetOperator(pOp);
        ss.Solve();
 
@@ -440,13 +431,8 @@
        }
 
        AdaptiveRandomizedGenEig ae(pmesh.GetComm());
-<<<<<<< HEAD
        ae.SetOperators(*mmat,*kmat,mumps);
        ae.SetNumModes(50);
-=======
-       ae.SetOperators(*mmat,*kmat,ls);
-       ae.SetNumModes(30);
->>>>>>> 607c3a0a
        ae.SetNumIter(4);
        ae.SolveNA();
 
