# ------------------------------------------------------------------------------
# Ignore files that are generated from the repository sources by either building
# the code or running it. These should be the same as the files erased by
# `make distclean`.
#
# Also ignore OS-specific files like .DS_Store on Mac
# ------------------------------------------------------------------------------

# Object and library files
*.o
/libmfem.*
/miniapps/common/libmfem-common.*

# CMake generated files
CMakeCache.txt
CMakeFiles/

# Windows generated files
*.user
*.obj
*.tlog
*.pdb
config/Win32/x64/*/*.log

# Backup files
*~

# Default install location
/mfem/

# Generated files in main directory, config/ and docs/
/deps.mk
config/_config.hpp
config/config.mk
config/sample-runs-build.log
config/user.mk
doc/CodeDocumentation.conf
doc/CodeDocumentation.html
doc/CodeDocumentation
doc/undoc.log
doc/warnings.log

# Temporary files created by the tests.
*.stderr

# Totalview breakpoint files
*.TVD.*breakpoints

# OS-specific: Mac
*.dSYM
.DS_Store

# Example and miniapp binaries and outputs

examples/ex[0-9]
examples/ex[0-9]p
examples/ex1[04-9]
examples/ex1[0-9]p
examples/ex2[0-9]
examples/ex2[0-9]p
examples/ex3[0-9]
examples/ex3[0-9]p

examples/refined.mesh
examples/displaced.mesh
examples/mesh.*
examples/ex5.mesh
examples/Example5*
examples/ParaView
examples/Example9*
examples/Example15*
examples/Example16*
examples/sphere_refined.*
examples/sol.*
examples/sol_u.*
examples/sol_p.*
examples/sol_r.*
examples/sol_i.*
examples/ex6p-checkpoint.*
examples/ex9.mesh
examples/ex9-mesh.*
examples/ex9-init.*
examples/ex9-final.*
examples/deformed.*
examples/velocity.*
examples/elastic_energy.*
examples/mode_*
examples/mode_deriv_*
examples/ex5-p-*.bp
examples/ex9-p-*.bp
examples/ex12-p-*.bp
examples/ex16-p-*.bp
examples/ex16.mesh
examples/ex16-mesh.*
examples/ex16-init.*
examples/ex16-final.*
examples/vortex-mesh.*
examples/vortex.mesh
examples/vortex-?-init.*
examples/vortex-?-final.*
examples/deformation.*
examples/pressure.*
examples/ex20.dat
examples/ex20p_?????.dat
examples/gnuplot_ex20.inp
examples/gnuplot_ex20p.inp
examples/ex21*.mesh
examples/ex21*.sol
examples/ex21p_*.*
examples/ex23-*.gf
examples/ex23*.mesh
examples/Example23*
examples/ex25.mesh
examples/ex25-*.gf
examples/ex25p-*.*
examples/ex28_*
examples/ex28p_*
examples/flux.*

examples/amgx/ex1
examples/amgx/ex1p
examples/amgx/.logamgx
examples/amgx/refined.mesh
examples/amgx/sol.gf
examples/amgx/mesh.*
examples/amgx/sol.*

examples/gingko/ex1
examples/gingko/refined.mesh
examples/gingko/sol.gf
examples/gingko/mesh.*
examples/gingko/sol.*

examples/hiop/ex9
examples/hiop/ex9p
examples/hiop/ex9.mesh
examples/hiop/ex9-mesh.*
examples/hiop/ex9-init.*
examples/hiop/ex9-final.*

examples/petsc/ex[1-69]p
examples/petsc/ex1[0-1]p
examples/petsc/mesh.*
examples/petsc/sol.*
examples/petsc/sol_p.*
examples/petsc/sol_u.*
examples/petsc/Example5*
examples/petsc/ex9.mesh
examples/petsc/ex9-mesh.*
examples/petsc/ex9-init.*
examples/petsc/ex9-final.*
examples/petsc/Example9*
examples/petsc/deformed.*
examples/petsc/velocity.*
examples/petsc/elastic_energy.*
examples/petsc/mode_*

examples/pumi/ex1
examples/pumi/ex[126]p
examples/pumi/refined.mesh
examples/pumi/sol.gf
examples/pumi/mesh.*
examples/pumi/sol.*
examples/pumi/displaced.mesh

examples/sundials/ex9
examples/sundials/ex1[06]
examples/sundials/ex9p
examples/sundials/ex1[06]p
examples/sundials/ex9.mesh
examples/sundials/ex9-mesh.*
examples/sundials/ex9-init.*
examples/sundials/ex9-final.*
examples/sundials/Example9*
examples/sundials/deformed.*
examples/sundials/velocity.*
examples/sundials/elastic_energy.*
examples/sundials/ex16.mesh
examples/sundials/ex16-mesh.*
examples/sundials/ex16-init.*
examples/sundials/ex16-final.*
examples/sundials/Example16*

examples/superlu/ex1p
examples/superlu/mesh.*
examples/superlu/sol.*

miniapps/adjoint/cvsRoberts_ASAi_dns
miniapps/adjoint/adjoint_advection_diffusion

miniapps/electromagnetics/volta
miniapps/electromagnetics/tesla
miniapps/electromagnetics/maxwell
miniapps/electromagnetics/joule
miniapps/electromagnetics/Volta-AMR*
miniapps/electromagnetics/Tesla-AMR*
miniapps/electromagnetics/Maxwell-Parallel*
miniapps/electromagnetics/Joule_*

miniapps/gslib/field-diff
miniapps/gslib/field-interp
miniapps/gslib/findpts
miniapps/gslib/pfindpts

miniapps/meshing/mobius-strip
miniapps/meshing/klein-bottle
miniapps/meshing/toroid
miniapps/meshing/twist
miniapps/meshing/mesh-explorer
miniapps/meshing/shaper
miniapps/meshing/extruder
miniapps/meshing/trimmer
miniapps/meshing/mesh-optimizer
miniapps/meshing/pmesh-optimizer
miniapps/meshing/minimal-surface
miniapps/meshing/pminimal-surface
miniapps/meshing/polar-nc
miniapps/meshing/mobius-strip.mesh
miniapps/meshing/klein-bottle.mesh
miniapps/meshing/toroid-*.mesh
miniapps/meshing/twist-*.mesh
miniapps/meshing/mesh-explorer.mesh
miniapps/meshing/partitioning.txt
miniapps/meshing/shaper.mesh
miniapps/meshing/extruder.mesh
miniapps/meshing/trimmer.mesh
miniapps/meshing/optimized*
miniapps/meshing/perturbed*
miniapps/meshing/polar-nc.mesh

miniapps/mtop/parheat
miniapps/mtop/ParHeat*
miniapps/mtop/seqheat
miniapps/mtop/SeqHeat*

miniapps/autodiff/paradiff
miniapps/autodiff/seqadiff
miniapps/autodiff/seqtest
miniapps/autodiff/par_example
miniapps/autodiff/seq_example
miniapps/autodiff/seq_test
miniapps/autodiff/Exampl*

miniapps/navier/navier_mms
miniapps/navier/navier_kovasznay
miniapps/navier/navier_kovasznay_vs
miniapps/navier/navier_tgv
miniapps/navier/navier_shear
miniapps/navier/navier_3dfoc
miniapps/navier/navier_turbchan
miniapps/navier/tgv_out*.txt
miniapps/navier/*_output

miniapps/nurbs/nurbs_ex1
miniapps/nurbs/nurbs_ex1p
miniapps/nurbs/nurbs_ex11p
miniapps/nurbs/refined.mesh
miniapps/nurbs/mesh.*
miniapps/nurbs/sol.*
miniapps/nurbs/mode_*
miniapps/nurbs/Example1*

miniapps/performance/ex1
miniapps/performance/ex1p
miniapps/performance/refined.mesh
miniapps/performance/mesh.*
miniapps/performance/sol.*

miniapps/shifted/distance
miniapps/shifted/ParaViewDistance
miniapps/shifted/ParaViewLSF
miniapps/shifted/extrapolate
miniapps/shifted/ParaViewExtrapolate
miniapps/shifted/diffusion
miniapps/shifted/diffusion.mesh
miniapps/shifted/diffusion.gf
miniapps/shifted/ParaViewDiffusion
miniapps/shifted/lsf_integral

miniapps/tools/display-basis
miniapps/tools/load-dc
miniapps/tools/convert-dc
miniapps/tools/lor-transfer
miniapps/tools/get-values

miniapps/toys/automata
miniapps/toys/life
miniapps/toys/mandel
miniapps/toys/rubik
miniapps/toys/snake
miniapps/toys/lissajous
miniapps/toys/mondrian
miniapps/toys/snake-init.mesh
miniapps/toys/snake-user.mesh
miniapps/toys/snake-joined.mesh
miniapps/toys/snake-c*.mesh
miniapps/toys/automata.gf
miniapps/toys/automata.mesh
miniapps/toys/rubik-init.mesh
miniapps/toys/mandel.mesh
miniapps/toys/life.gf
miniapps/toys/life.mesh
miniapps/toys/lissajous.mesh
miniapps/toys/lissajous.gf
miniapps/toys/mondrian.mesh

miniapps/solvers/block-solvers
miniapps/solvers/lor_solvers
miniapps/solvers/plor_solvers
miniapps/solvers/ParaView
miniapps/solvers/mesh.*
miniapps/solvers/sol.*

miniapps/parelag/MultilevelHcurlHdivSolver
miniapps/parelag/*.mesh

miniapps/hooke/hooke

# Unit test binary and outputs
tests/unit/output_meshes
tests/unit/unit_tests
tests/unit/punit_tests
tests/unit/cunit_tests
tests/unit/pcunit_tests
tests/unit/sedov_tests_*
tests/unit/psedov_tests_*
tests/unit/tmop_pa_tests_*
tests/unit/ptmop_pa_tests_*
tests/unit/ceed_tests
tests/unit/debug_device_tests

# Benchmark binaries
tests/benchmarks/bench_ceed
tests/benchmarks/bench_tmop
tests/benchmarks/bench_vector
tests/benchmarks/bench_virtuals

# Test script output
tests/scripts/*.err
tests/scripts/*.out
tests/scripts/*.msg

# Other tests
tests/convergence/rates
tests/convergence/prates
tests/par-mesh-format/ex1p

# VPATH builds
build-*/*

# PETSc automated build
petsc-build/*
pkg.gitcommit

# Jupyter Notebook Checkpoints
<<<<<<< HEAD
.ipynb_checkpoints
=======
.ipynb_checkpoints

*.user
*.obj
*.tlog
*.pdb
Win32/x64/*
>>>>>>> 055b8f10
<|MERGE_RESOLUTION|>--- conflicted
+++ resolved
@@ -16,11 +16,11 @@
 CMakeFiles/
 
 # Windows generated files
-*.user
-*.obj
-*.tlog
-*.pdb
-config/Win32/x64/*/*.log
+config/*.user
+config/*.obj
+config/*.tlog
+config/*.pdb
+config/Win32/x64/*
 
 # Backup files
 *~
@@ -353,14 +353,4 @@
 pkg.gitcommit
 
 # Jupyter Notebook Checkpoints
-<<<<<<< HEAD
-.ipynb_checkpoints
-=======
-.ipynb_checkpoints
-
-*.user
-*.obj
-*.tlog
-*.pdb
-Win32/x64/*
->>>>>>> 055b8f10
+.ipynb_checkpoints