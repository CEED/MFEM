--- conflicted
+++ resolved
@@ -599,19 +599,11 @@
                                       IsoparametricTransformation &ElTr2,
                                       int mask = 31) const override;
 
-<<<<<<< HEAD
-   /// @brief Get the FaceElementTransformations for the given shared face
-   /// (edge 2D) using the shared face index @a sf. @a fill2 specifies whether
-   /// information for elem2 of the face should be computed.
-   /// In the returned object, 1 and 2 refer to the local and the neighbor
-   /// elements, respectively.
-=======
    /// @brief Get the FaceElementTransformations for the given shared face (edge
-   /// 2D) using the shared face index @a sf. @a fill2 specify if the
-   /// information for elem2 of the face should be computed or not. In the
-   /// returned object, 1 and 2 refer to the local and the neighbor elements,
+   /// 2D) using the shared face index @a sf. @a fill2 specifies whether
+   /// information for elem2 of the face should be computed. In the returned
+   /// object, 1 and 2 refer to the local and the neighbor elements,
    /// respectively.
->>>>>>> 3bebb224
    ///
    /// @note The returned object is owned by the class and is shared, i.e.,
    /// calling this function resets pointers obtained from previous calls. Also,
@@ -627,18 +619,11 @@
                                      IsoparametricTransformation &ElTr2,
                                      bool fill2 = true) const;
 
-<<<<<<< HEAD
-   /// @brief Get the FaceElementTransformations for the given shared face
-   /// (edge 2D) using the face index @a FaceNo. @a fill2 specifies whether
-   /// information for elem2 of the face should be computed.
-   /// In the returned object, 1 and 2 refer to the local and the neighbor
-   /// elements, respectively.
-=======
    /// @brief Get the FaceElementTransformations for the given shared face (edge
-   /// 2D) using the face index @a FaceNo. @a fill2 specify if the information
-   /// for elem2 of the face should be computed or not. In the returned object,
-   /// 1 and 2 refer to the local and the neighbor elements, respectively.
->>>>>>> 3bebb224
+   /// 2D) using the face index @a FaceNo. @a fill2 specifies whether
+   /// information for elem2 of the face should be computed. In the returned
+   /// object, 1 and 2 refer to the local and the neighbor elements,
+   /// respectively.
    ///
    /// @note The returned object is owned by the class and is shared, i.e.,
    /// calling this function resets pointers obtained from previous calls. Also,
