// Copyright (c) 2010-2024, Lawrence Livermore National Security, LLC. Produced
// at the Lawrence Livermore National Laboratory. All Rights reserved. See files
// LICENSE and NOTICE for details. LLNL-CODE-806117.
//
// This file is part of the MFEM library. For more information and source code
// availability visit https://mfem.org.
//
// MFEM is free software; you can redistribute it and/or modify it under the
// terms of the BSD-3 license. We welcome feedback and contributions, see file
// CONTRIBUTING.md for details.

#ifndef MFEM_NCMESH
#define MFEM_NCMESH

#include "../config/config.hpp"
#include "../general/hash.hpp"
#include "../general/globals.hpp"
#include "../general/sort_pairs.hpp"
#include "../linalg/densemat.hpp"
#include "element.hpp"
#include "vertex.hpp"
#include "../fem/geom.hpp"

#include <vector>
#include <map>
#include <iostream>
#include <unordered_map>

namespace mfem
{

<<<<<<< HEAD
/** Represents the index of an element to refine, plus a refinement type.
    The refinement type is needed for anisotropic refinement of quads and hexes.
    Bits 0,1 and 2 of 'ref_type' specify whether the element should be split
    in the X, Y and Z directions, respectively (Z is ignored for quads). The
    refinement spacing or scale in each direction is a number in (0,1), with the
    default 0.5 meaning bisection. This linear scale parameter defines the
    position of the refinement between the beginning (0) and end (1) of the
    reference element in each direction. */
=======
/** Represents the index of an element to refine, plus a refinement type. The
    refinement type is needed for anisotropic refinement of quads and hexes.
    Bits 0,1 and 2 of 'ref_type' specify whether the element should be split in
    the X, Y and Z directions, respectively (Z is ignored for quads). */
>>>>>>> 899a96b7
struct Refinement
{
   int index; ///< Mesh element number
   enum : char { X = 1, Y = 2, Z = 4, XY = 3, XZ = 5, YZ = 6, XYZ = 7 };
   using ScaledType = std::pair<char, real_t>;
   real_t s[3];  /// Refinement scale in each dimension
   Refinement() = default;
   /// Refinement type XYZ, with scale 0.5.
   Refinement(int index);
   /// Default case of empty list @a refs is XYZ with scale 0.5.
   Refinement(int index, const std::initializer_list<ScaledType> &refs);
   /// Refine element with a single type and scale in all dimensions.
   Refinement(int index, char type, real_t scale = 0.5);
   /// Return the type as char.
   char GetType() const;
   /// Set the element, type, and scale.
   void Set(int element, char type,
            real_t scale = 0.5);  /// Uses @a scale in all dimensions
   /// Set the type and scale, assuming the element is already set.
   void SetType(char type,
                real_t scale = 0.5);  /// Uses @a scale in all dimensions
private :
   void SetScale(const ScaledType &ref);
};

/// Defines the position of a fine element within a coarse element.
struct Embedding
{
   /// Coarse %Element index in the coarse mesh.
   int parent;

   /** The (geom, matrix) pair determines the sub-element transformation for the
       fine element: CoarseFineTransformations::point_matrices[geom](matrix) is
       the point matrix of the region within the coarse element reference
       domain.*/
   unsigned geom : 4;
   unsigned matrix : 27;

   /// For internal use: 0 if regular fine element, 1 if parallel ghost element.
   unsigned ghost : 1;

   Embedding() = default;
   Embedding(int elem, Geometry::Type geom, int matrix = 0, bool ghost = false)
      : parent(elem), geom(geom), matrix(matrix), ghost(ghost) {}
};

/// Defines the coarse-fine transformations of all fine elements.
struct CoarseFineTransformations
{
   /// Fine element positions in their parents.
   Array<Embedding> embeddings;

   /** A "dictionary" of matrices for IsoparametricTransformation. Use
       Embedding::{geom,matrix} to access a fine element point matrix. */
   DenseTensor point_matrices[Geometry::NumGeom];

   /** Invert the 'embeddings' array: create a Table with coarse elements as
       rows and fine elements as columns. If 'want_ghosts' is false, parallel
       ghost fine elements are not included in the table. */
   void MakeCoarseToFineTable(Table &coarse_to_fine,
                              bool want_ghosts = false) const;

   void Clear();
   bool IsInitialized() const;
   long MemoryUsage() const;

   MFEM_DEPRECATED
   void GetCoarseToFineMap(const Mesh &fine_mesh, Table &coarse_to_fine) const
   { MakeCoarseToFineTable(coarse_to_fine, true); (void) fine_mesh; }
};

void Swap(CoarseFineTransformations &a, CoarseFineTransformations &b);

struct MatrixMap; // for internal use

/** \brief A class for non-conforming AMR. The class is not used directly by the
 *  user, rather it is an extension of the Mesh class.
 *
 *  In general, the class is used by MFEM as follows:
 *
 *  1. NCMesh is constructed from elements of an existing Mesh. The elements are
 *     copied and become roots of the refinement hierarchy.
 *
 *  2. Some elements are refined with the Refine() method. Both isotropic and
 *     anisotropic refinements of quads/hexes are supported.
 *
 *  3. A new Mesh is created from NCMesh containing the leaf elements. This new
 *     Mesh may have non-conforming (hanging) edges and faces and is the one
 *     seen by the user.
 *
 *  4. FiniteElementSpace asks NCMesh for a list of conforming, master and slave
 *     edges/faces and creates the conforming interpolation matrix P.
 *
 *  5. A continuous/conforming solution is obtained by solving P'*A*P x = P'*b.
 *
 *  6. Repeat from step 2.
 */
class NCMesh
{
protected:
   NCMesh() = default;
public:
   //// Initialize with elements from an existing Mesh.
   explicit NCMesh(const Mesh *mesh);

   /** Load from a stream. The id header is assumed to have been read already
       from \param[in] input . \param[in] version is 10 for the v1.0 NC format,
       or 1 for the legacy v1.1 format. \param[out] curved is set to 1 if the
       curvature GridFunction follows after mesh data. \param[out] is_nc (again
       treated as a boolean) is set to 0 if the legacy v1.1 format in fact
       defines a conforming mesh. See Mesh::Loader for details. */
   NCMesh(std::istream &input, int version, int &curved, int &is_nc);

   /// Deep copy of another instance.
   NCMesh(const NCMesh &other);

   /// Copy assignment not supported
   NCMesh& operator=(NCMesh&) = delete;

   virtual ~NCMesh();

   /// Return the dimension of the NCMesh.
   int Dimension() const { return Dim; }
   /// Return the space dimension of the NCMesh.
   int SpaceDimension() const { return spaceDim; }

   /// Return the number of vertices in the NCMesh.
   int GetNVertices() const { return NVertices; }
   /// Return the number of edges in the NCMesh.
   int GetNEdges() const { return NEdges; }
   /// Return the number of (2D) faces in the NCMesh.
   int GetNFaces() const { return NFaces; }
   virtual int GetNGhostElements() const { return 0; }

   /** Perform the given batch of refinements. Please note that in the presence
       of anisotropic splits additional refinements may be necessary to keep the
       mesh consistent. However, the function always performs at least the
       requested refinements. */
   virtual void Refine(const Array<Refinement> &refinements);

   /** Check the mesh and potentially refine some elements so that the maximum
       difference of refinement levels between adjacent elements is not greater
       than 'max_nc_level'. */
   virtual void LimitNCLevel(int max_nc_level);

   /** Return a list of derefinement opportunities. Each row of the table
       contains Mesh indices of existing elements that can be derefined to form
       a single new coarse element. Row numbers are then passed to Derefine.
       This function works both in serial and parallel. */
   const Table &GetDerefinementTable();

   /** Check derefinements returned by GetDerefinementTable and mark those that
       can be done safely so that the maximum NC level condition is not
       violated. On return, level_ok.Size() == deref_table.Size() and contains
       0/1s. */
   virtual void CheckDerefinementNCLevel(const Table &deref_table,
                                         Array<int> &level_ok, int max_nc_level);

   /** Perform a subset of the possible derefinements (see
       GetDerefinementTable). Note that if anisotropic refinements are present
       in the mesh, some of the derefinements may have to be skipped to preserve
       mesh consistency. */
   virtual void Derefine(const Array<int> &derefs);

   // master/slave lists

   /// Identifies a vertex/edge/face in both Mesh and NCMesh.
   struct MeshId
   {
      int index;   ///< Mesh number
      int element; ///< NCMesh::Element containing this vertex/edge/face
      signed char local; ///< local number within 'element'
      signed char geom;  ///< Geometry::Type (faces only) (char to save RAM)

      Geometry::Type Geom() const { return Geometry::Type(geom); }

      MeshId() = default;
      MeshId(int index, int element, int local, int geom = -1)
         : index(index), element(element), local(local), geom(geom) {}
   };

   /** Nonconforming edge/face that has more than one neighbor. The neighbors
       are stored in NCList::slaves[i], slaves_begin <= i < slaves_end. */
   struct Master : public MeshId
   {
      int slaves_begin, slaves_end; ///< slave faces

      Master() = default;
      Master(int index, int element, int local, int geom, int sb, int se)
         : MeshId(index, element, local, geom)
         , slaves_begin(sb), slaves_end(se) {}
   };

   /// Nonconforming edge/face within a bigger edge/face.
   struct Slave : public MeshId
   {
      int master; ///< master number (in Mesh numbering)
      unsigned matrix : 24;    ///< index into NCList::point_matrices[geom]
      unsigned edge_flags : 8; ///< orientation flags, see OrientedPointMatrix

      Slave() = default;
      Slave(int index, int element, int local, int geom)
         : MeshId(index, element, local, geom)
         , master(-1), matrix(0), edge_flags(0) {}
   };


   /// Lists all edges/faces in the nonconforming mesh.
   struct NCList
   {
      Array<MeshId> conforming; ///< All MeshIds corresponding to conformal faces
      Array<Master> masters; ///< All MeshIds corresponding to master faces
      Array<Slave> slaves; ///< All MeshIds corresponding to slave faces

      /// List of unique point matrices for each slave geometry.
      Array<DenseMatrix*> point_matrices[Geometry::NumGeom];

      void OrientedPointMatrix(const Slave &slave,
                               DenseMatrix &oriented_matrix) const;

      /// Particular MeshId type, used for allowing static casting to the
      /// appropriate child type after searching the NCList. UNRECOGNIZED
      /// denotes that an instance is not known within the NCList, meaning that
      /// it does not play a part in NC mechanics. This can be because the index
      /// did not exist in the original Mesh, or because the entry is a boundary
      /// face, whose NC status is always conforming.
      enum class MeshIdType : char {CONFORMING, MASTER, SLAVE, UNRECOGNIZED};

      /// Helper storing a reference to a MeshId type, and the face type it can
      /// be cast to
      struct MeshIdAndType
      {
         const MeshId * const id; ///< Pointer to a possible MeshId, nullptr if not found
         /// MeshIdType corresponding to the MeshId. UNRECOGNIZED if unfound.
         const MeshIdType type;
      };
      /// Return a mesh id and type for a given nc index.
      MeshIdAndType GetMeshIdAndType(int index) const;

      /// Return a face type for a given nc index.
      MeshIdType GetMeshIdType(int index) const;

      /// Given an index, check if this is a certain face type.
      bool CheckMeshIdType(int index, MeshIdType type) const;

      /// Erase the contents of the conforming, master and slave arrays.
      void Clear();
      /// Whether the NCList is empty.
      bool Empty() const
      {
         return conforming.Size() == 0
                && masters.Size() == 0
                && slaves.Size() == 0;
      }
      /// The total size of the component arrays in the NCList.
      long TotalSize() const
      {
         return conforming.Size() + masters.Size() + slaves.Size();
      }
      /// The memory usage of the three public arrays. Does not account for the
      /// inverse index.
      long MemoryUsage() const;
      ~NCList() { Clear(); }
   private:
      // Check for existence or construct the inv_index list map if necessary.
      // const because only modifies the mutable member inv_index.
      void BuildIndex() const;

      /// A lazily constructed map from index to MeshId. Built whenever
      /// GetMeshIdAndType, GetMeshIdType or CheckMeshIdType is called for the
      /// first time. The MeshIdType is stored with, to enable casting to Slave
      /// or Master elements appropriately.
      mutable std::unordered_map<int, std::pair<MeshIdType, int>> inv_index;
   };


   /// Return the current list of conforming and nonconforming faces.
   const NCList& GetFaceList()
   {
      if (face_list.Empty()) { BuildFaceList(); }
      return face_list;
   }

   /// Return the current list of conforming and nonconforming edges.
   const NCList& GetEdgeList()
   {
      if (edge_list.Empty()) { BuildEdgeList(); }
      return edge_list;
   }

   /** Return a list of vertices (in 'conforming'); this function is provided
       for uniformity/completeness. Needed in ParNCMesh/ParFESpace. */
   const NCList& GetVertexList()
   {
      if (vertex_list.Empty()) { BuildVertexList(); }
      return vertex_list;
   }

   /// Return vertex/edge/face list (entity = 0/1/2, respectively).
   const NCList& GetNCList(int entity)
   {
      switch (entity)
      {
         case 0: return GetVertexList();
         case 1: return GetEdgeList();
         default: return GetFaceList();
      }
   }


   // coarse/fine transforms

   /** Remember the current layer of leaf elements before the mesh is refined.
       Needed by GetRefinementTransforms(), must be called before Refine(). */
   void MarkCoarseLevel();

   /** After refinement, calculate the relation of each fine element to its
       parent coarse element. Note that Refine() or LimitNCLevel() can be called
       multiple times between MarkCoarseLevel() and this function. */
   const CoarseFineTransformations& GetRefinementTransforms() const;

   /** After derefinement, calculate the relations of previous fine elements
       (some of which may no longer exist) to the current leaf elements. Unlike
       for refinement, Derefine() may only be called once before this function
       so there is no MarkFineLevel(). */
   const CoarseFineTransformations& GetDerefinementTransforms() const;

   /// Free all internal data created by the above three functions.
   void ClearTransforms();


   // grid ordering

   /** Return a space filling curve for a rectangular grid of elements.
       Implemented is a generalized Hilbert curve for arbitrary grid dimensions.
       If the width is odd, height should be odd too, otherwise one diagonal
       (vertex-neighbor) step cannot be avoided in the curve. Even dimensions
       are recommended. */
   static void GridSfcOrdering2D(int width, int height,
                                 Array<int> &coords);

   /** Return a space filling curve for a 3D rectangular grid of elements. The
       Hilbert-curve-like algorithm works well for even dimensions. For odd
       width/height/depth it tends to produce some diagonal (edge-neighbor)
       steps. Even dimensions are recommended. */
   static void GridSfcOrdering3D(int width, int height, int depth,
                                 Array<int> &coords);


   // utility

   /// Return Mesh vertex indices of an edge identified by 'edge_id'.
   void GetEdgeVertices(const MeshId &edge_id, int vert_index[2],
                        bool oriented = true) const;

   /** Return "NC" orientation of an edge. As opposed to standard Mesh edge
       orientation based on vertex IDs, "NC" edge orientation follows the local
       edge orientation within the element 'edge_id.element' and is thus
       processor independent. TODO: this seems only partially true? */
   int GetEdgeNCOrientation(const MeshId &edge_id) const;

   /** Return Mesh vertex and edge indices of a face identified by 'face_id'.
       The return value is the number of face vertices. */
   int GetFaceVerticesEdges(const MeshId &face_id,
                            int vert_index[4], int edge_index[4],
                            int edge_orientation[4]) const;

   /** Given an edge (by its vertex indices v1 and v2) return the first
       (geometric) parent edge that exists in the Mesh or -1 if there is no such
       parent. */
   int GetEdgeMaster(int v1, int v2) const;

   /** Get a list of vertices (2D/3D), edges (3D) and faces (3D) that coincide
       with boundary elements with the specified attributes (marked in
       'bdr_attr_is_ess'). In 3D this function also reveals "hidden" boundary
       edges. In parallel it helps identifying boundary vertices/edges/faces
       affected by non-local boundary elements. Hidden faces can occur for an
       internal boundary coincident to a processor boundary.
       */

   /**
    * @brief Get a list of vertices (2D/3D), edges (3D) and faces (3D) that
    * coincide with boundary elements with the specified attributes (marked in
    * 'bdr_attr_is_ess').
    *
    * @details In 3D this function also reveals "hidden" boundary edges. In
    * parallel it helps identifying boundary vertices/edges/faces affected by
    * non-local boundary elements. Hidden faces can occur for an internal
    * boundary coincident to a processor boundary.
    *
    * @param bdr_attr_is_ess Indicator if a given attribute is essential.
    * @param bdr_vertices Array of vertices that are essential.
    * @param bdr_edges Array of edges that are essential.
    * @param bdr_faces Array of faces that are essential.
    */
   virtual void GetBoundaryClosure(const Array<int> &bdr_attr_is_ess,
                                   Array<int> &bdr_vertices,
                                   Array<int> &bdr_edges, Array<int> &bdr_faces);

   /// Return element geometry type. @a index is the Mesh element number.
   Geometry::Type GetElementGeometry(int index) const
   { return elements[leaf_elements[index]].Geom(); }

   /// Return face geometry type. @a index is the Mesh face number.
   Geometry::Type GetFaceGeometry(int index) const
   { return Geometry::Type(face_geom[index]); }

   /// Return the number of root elements.
   int GetNumRootElements() { return root_state.Size(); }

   /// Return the distance of leaf @a i from the root.
   int GetElementDepth(int i) const;

   /** Return the size reduction compared to the root element (ignoring local
       stretching and curvature). */
   int GetElementSizeReduction(int i) const;

   /// Return the faces and face attributes of leaf element @a i.
   void GetElementFacesAttributes(int i, Array<int> &faces,
                                  Array<int> &fattr) const;

   /// Set the attribute of leaf element @a i, which is a Mesh element index.
   void SetAttribute(int i, int attr)
   { elements[leaf_elements[i]].attribute = attr; }

   /** I/O: Print the mesh in "MFEM NC mesh v1.0" format. If @a comments is
       non-empty, it will be printed after the first line of the file, and each
       line should begin with '#'. */
   void Print(std::ostream &out, const std::string &comments = "") const;

   /// I/O: Return true if the mesh was loaded from the legacy v1.1 format.
   bool IsLegacyLoaded() const { return Legacy; }

   /// I/O: Return a map from old (v1.1) vertex indices to new vertex indices.
   void LegacyToNewVertexOrdering(Array<int> &order) const;

   /// Save memory by releasing all non-essential and cached data.
   virtual void Trim();

   /// Return total number of bytes allocated.
   long MemoryUsage() const;

   int PrintMemoryDetail() const;

   using RefCoord = std::int64_t;

   static constexpr int MaxElemNodes =
      8;       ///< Number of nodes an element can have
   static constexpr int MaxElemEdges =
      12;      ///< Number of edges an element can have
   static constexpr int MaxElemFaces =
      6;       ///< Number of faces an element can have
   static constexpr int MaxElemChildren =
      10;      ///< Number of children an element can have
   static constexpr int MaxFaceNodes =
      4;      ///< Number of faces an element can have

   /**
    * @brief Given a node index, return the vertex index associated
    *
    * @param node
    * @return int
    */
   int GetNodeVertex(int node) { return nodes[node].vert_index; }

protected: // non-public interface for the Mesh class

   friend class Mesh;

   /// Fill Mesh::{vertices,elements,boundary} for the current finest level.
   void GetMeshComponents(Mesh &mesh) const;

   /** Get edge and face numbering from 'mesh' (i.e., set all Edge::index and
       Face::index) after a new mesh was created from us. */
   void OnMeshUpdated(Mesh *mesh);

   /** Delete top-level vertex coordinates if the Mesh became curved, e.g., by
       calling Mesh::SetCurvature or otherwise setting the Nodes. */
   void MakeTopologyOnly() { coordinates.DeleteAll(); }

protected: // implementation

   int Dim, spaceDim; ///< dimensions of the elements and the vertex coordinates
   int MyRank; ///< used in parallel, or when loading a parallel file in serial
   bool Iso; ///< true if the mesh only contains isotropic refinements
   int Geoms; ///< bit mask of element geometries present, see InitGeomFlags()
   bool Legacy; ///< true if the mesh was loaded from the legacy v1.1 format


   /** A Node can hold a vertex, an edge, or both. Elements directly point to
       their corner nodes, but edge nodes also exist and can be accessed using a
       hash-table given their two end-point node IDs. All nodes can be accessed
       in this way, with the exception of top-level vertex nodes. When an
       element is being refined, the mid-edge nodes are readily available with
       this mechanism. The new elements "sign in" to the nodes by increasing the
       reference counts of their vertices and edges. The parent element "signs
       off" its nodes by decrementing the ref counts. */
   struct Node : public Hashed2
   {
      char vert_refc, edge_refc;
      int vert_index, edge_index;

      Node() : vert_refc(0), edge_refc(0), vert_index(-1), edge_index(-1),
         scale(0.5), scaleSet(false) {}
      ~Node();

      bool HasVertex() const { return vert_refc > 0; }
      bool HasEdge()   const { return edge_refc > 0; }

      // decrease vertex/edge ref count, return false if Node should be deleted
      bool UnrefVertex() { --vert_refc; return vert_refc || edge_refc; }
      bool UnrefEdge()   { --edge_refc; return vert_refc || edge_refc; }

      real_t GetScale() const { return scale; }
      void SetScale(real_t s, bool overwrite = false);

   private:
      real_t scale;  ///< Scale from struct Refinement, default 0.5
      bool scaleSet; ///< Indicates whether scale is set and cannot be changed
#ifdef MFEM_USE_DOUBLE
      static constexpr real_t scaleTol = 1.0e-8; ///< Scale comparison tolerance
#else
      static constexpr real_t scaleTol = 1.0e-5; ///< Scale comparison tolerance
#endif
   };

   /** Similarly to nodes, faces can be accessed by hashing their four vertex
       node IDs. A face knows about the one or two elements that are using it. A
       face that is not on the boundary and only has one element referencing it
       is either a master or a slave face. */
   struct Face : public Hashed4
   {
      int attribute; ///< boundary element attribute, -1 if internal face
      int index;     ///< face number in the Mesh
      int elem[2];   ///< up to 2 elements sharing the face

      Face() : attribute(-1), index(-1) { elem[0] = elem[1] = -1; }

      bool Boundary() const { return attribute >= 0; }
      bool Unused() const { return elem[0] < 0 && elem[1] < 0; }

      // add or remove an element from the 'elem[2]' array
      void RegisterElement(int e);
      void ForgetElement(int e);

      /// Return one of elem[0] or elem[1] and make sure the other is -1.
      int GetSingleElement() const;
      int GetAttribute() const { return attribute; }
   };

   /** This is an element in the refinement hierarchy. Each element has either
       been refined and points to its children, or is a leaf and points to its
       vertex nodes. */
   struct Element
   {
      char geom;     ///< Geometry::Type of the element (char for storage only)
      char ref_type; ///< bit mask of X,Y,Z refinements (bits 0,1,2 respectively)
      char tet_type; ///< tetrahedron split type, currently always 0
      char flag;     ///< generic flag/marker, can be used by algorithms
      int index;     ///< element number in the Mesh, -1 if refined
      int rank;      ///< processor number (ParNCMesh), -1 if undefined/unknown
      int attribute;
      union
      {
         int node[MaxElemNodes];  ///< element corners (if ref_type == 0)
         int child[MaxElemChildren]; ///< 2-10 children (if ref_type != 0)
      };
      int parent; ///< parent element, -1 if this is a root element, -2 if free'd
      Element(Geometry::Type geom, int attr);

      Geometry::Type Geom() const { return Geometry::Type(geom); }
      bool IsLeaf() const { return !ref_type && (parent != -2); }
      int GetAttribute() const { return attribute; }
   };


   // primary data
   HashTable<Node> nodes; // associative container holding all Nodes
   HashTable<Face> faces; // associative container holding all Faces
<<<<<<< HEAD

   bool using_scaling = false; // Whether Node::scale is being used

=======
>>>>>>> 899a96b7
   BlockArray<Element> elements; // storage for all Elements
   Array<int> free_element_ids;  // unused element ids - indices into 'elements'
public:
   /**
    * @brief The number of Nodes.
    *
    * @return int
    */
   int GetNumNodes() const { return nodes.Size(); }
   /**
    * @brief Access a Node
    *
    * @param i Index of the node
    * @return const Node&
    */
   const Node& GetNode(int i) const {return nodes[i]; }
   /**
    * @brief The number of faces
    *
    * @return int
    */
   int GetNumFaces() const { return faces.Size(); }
   /**
    * @brief Access a Face
    *
    * @param i Index of the face
    * @return const Face&
    */
   const Face& GetFace(int i) const {return faces[i]; }
   /**
    * @brief The number of elements
    *
    * @return int
    */
   int GetNumElements() const { return elements.Size(); }
   /**
    * @brief Access an Element
    *
    * @param i Index of the element
    * @return const Element&
    */
   const Element& GetElement(int i) const { return elements[i]; }

   /**
    * @brief Given a set of nodes defining a face, traverse the nodes structure
    * to find the nodes that make up the parent face and replace the input nodes
    * with the parent nodes. Additionally return the child index that the child
    * face would be, relative to the discovered parent face.
    * @details This method is concerned with the construction of an NCMesh
    * structure for a d-1 manifold of an existing NCMesh. It forms a key element
    * in a leaf -> root traversal of the parent ncmesh elements structure.
    *
    * @param[out] nodes The collection of nodes whose parent we are searching
    * for
    * @return int The child index corresponding to placing the face for the
    * original nodes within the face defined by the returned parent nodes. If
    * child index is -1, then the face is made up of root nodes, and nodes is
    * unchanged.
    */
   int ParentFaceNodes(std::array<int, 4> &nodes) const;

   /**
    * @brief Method for finding the nodes associated to a @a face
    * @return Nodes making up the face
    */
   std::array<int, 4> FindFaceNodes(int face) const;
   std::array<int, 4> FindFaceNodes(const Face &fa) const;
   /**
    * @brief Backwards compatible method for finding the @a node associated to a
    * @a face
    */
   MFEM_DEPRECATED void FindFaceNodes(int face, int node[4]) const;
protected:

   /** Initial traversal state (~ element orientation) for each root element
       NOTE: M = root_state.Size() is the number of root elements. NOTE: the
       first M items of 'elements' is the coarse mesh. */
   Array<int> root_state;

   /** Coordinates of top-level vertices (organized as triples). If empty, the
       Mesh is curved (Nodes != NULL) and NCMesh is topology-only. */
   Array<real_t> coordinates;

   // secondary data
   /** Apart from the primary data structure, which is the element/node/face
       hierarchy, there is secondary data that is derived from the primary data
       and needs to be updated when the primary data changes. Update() takes
       care of that and needs to be called after each refinement and
       derefinement. */
   virtual void Update();

   // set by UpdateLeafElements, UpdateVertices and OnMeshUpdated
   int NElements, NVertices, NEdges, NFaces;

   // NOTE: the serial code understands the bare minimum about ghost elements
   // and other ghost entities in order to be able to load parallel partial
   // meshes
   int NGhostElements, NGhostVertices, NGhostEdges, NGhostFaces;

   Array<int> leaf_elements; ///< finest elements, in Mesh ordering (+ ghosts)
   Array<int> leaf_sfc_index; ///< natural tree ordering of leaf elements
   Array<int> vertex_nodeId; ///< vertex-index to node-id map, see UpdateVertices

   NCList face_list; ///< lazy-initialized list of faces, see GetFaceList
   NCList edge_list; ///< lazy-initialized list of edges, see GetEdgeList
   NCList vertex_list; ///< lazy-initialized list of vertices, see GetVertexList

   Array<int> boundary_faces; ///< subset of all faces, set by BuildFaceList
   Array<char> face_geom; ///< face geometry by face index, set by OnMeshUpdated

   Table element_vertex; ///< leaf-element to vertex table, see FindSetNeighbors

   /// Update the leaf elements indices in leaf_elements
   void UpdateLeafElements();

   /** @brief This method assigns indices to vertices (Node::vert_index) that
       will be seen by the Mesh class and the rest of MFEM.

       We must be careful to:
       1. Stay compatible with the conforming code, which expects top-level
          (original) vertices to be indexed first, otherwise GridFunctions
          defined on a conforming mesh would no longer be valid when the mesh is
          converted to an NC mesh.

       2. Make sure serial NCMesh is compatible with the parallel ParNCMesh, so
          it is possible to read parallel partial solutions in serial code
          (e.g., serial GLVis). This means handling ghost elements, if present.

       3. Assign vertices in a globally consistent order for parallel meshes: if
          two vertices i,j are shared by two ranks r1,r2, and i<j on r1, then
          i<j on r2 as well. This is true for top-level vertices but also for
          the remaining shared vertices thanks to the globally consistent SFC
          ordering of the leaf elements. This property reduces communication and
          simplifies ParNCMesh. */
   void UpdateVertices(); ///< update Vertex::index and vertex_nodeId

   /** Collect the leaf elements in leaf_elements, and the ghost elements in
       ghosts. Compute and set the element indices of @a elements. On quad and
       hex refined elements tries to order leaf elements along a space-filling
       curve according to the given @a state variable. */
   void CollectLeafElements(int elem, int state, Array<int> &ghosts,
                            int &counter);

   /** Try to find a space-filling curve friendly orientation of the root
       elements: set 'root_state' based on the ordering of coarse elements. Note
       that the coarse mesh itself must be ordered as an SFC by e.g.
       Mesh::GetGeckoElementOrdering. */
   void InitRootState(int root_count);

   /** Compute the Geometry::Type present in the root elements (coarse elements)
       and set @a Geoms bitmask accordingly. */
   void InitGeomFlags();

   /// Return true if the mesh contains prism elements.
   bool HavePrisms() const { return Geoms & (1 << Geometry::PRISM); }

   /// Return true if the mesh contains pyramid elements.
   bool HavePyramids() const { return Geoms & (1 << Geometry::PYRAMID); }

   /// Return true if the mesh contains tetrahedral elements.
   bool HaveTets() const   { return Geoms & (1 << Geometry::TETRAHEDRON); }

   /// Return true if the Element @a el is a ghost element.
   bool IsGhost(const Element &el) const { return el.rank != MyRank; }

   // refinement/derefinement

   Array<Refinement> ref_stack; ///< stack of scheduled refinements (temporary)
   HashTable<Node> shadow; ///< temporary storage for reparented nodes
   Array<Triple<int, int, int> > reparents; ///< scheduled node reparents (tmp)
   Array<real_t> reparent_scale;  ///< scale associated with reparents (tmp)

   Table derefinements; ///< possible derefinements, see GetDerefinementTable

<<<<<<< HEAD
   /** Refine the element @a elem with the refinement @a ref_type
       (c.f. Refinement::enum) and scale in each direction. */
   void RefineElement(int elem, char ref_type, real_t scale_x = 0.5,
                      real_t scale_y = 0.5, real_t scale_z = 0.5);
=======
   /** Refine the element @a elem with the refinement @a ref_type (c.f.
       Refinement::enum) */
   void RefineElement(int elem, char ref_type);
>>>>>>> 899a96b7

   /// Derefine the element @a elem, does nothing on leaf elements.
   void DerefineElement(int elem);

   /// Helper function to set scale for a node with parents @a p0, @a p1.
   void SetNodeScale(int p0, int p1, real_t scale);

   /// Add an Element @a el to the NCMesh, optimized to reuse freed elements.
   int AddElement(const Element &el)
   {
      if (free_element_ids.Size())
      {
         int idx = free_element_ids.Last();
         free_element_ids.DeleteLast();
         elements[idx] = el;
         return idx;
      }
      return elements.Append(el);
   }
   int AddElement(Geometry::Type geom, int attr) { return AddElement(Element(geom,attr)); }

   // Free the element with index @a id.
   void FreeElement(int id)
   {
      free_element_ids.Append(id);
      elements[id].ref_type = 0;
      elements[id].parent = -2; // mark the element as free
   }

   int NewHexahedron(int n0, int n1, int n2, int n3,
                     int n4, int n5, int n6, int n7, int attr,
                     int fattr0, int fattr1, int fattr2,
                     int fattr3, int fattr4, int fattr5);

   int NewWedge(int n0, int n1, int n2,
                int n3, int n4, int n5, int attr,
                int fattr0, int fattr1,
                int fattr2, int fattr3, int fattr4);

   int NewTetrahedron(int n0, int n1, int n2, int n3, int attr,
                      int fattr0, int fattr1, int fattr2, int fattr3);

   int NewPyramid(int n0, int n1, int n2, int n3, int n4, int attr,
                  int fattr0, int fattr1, int fattr2, int fattr3,
                  int fattr4);

   int NewQuadrilateral(int n0, int n1, int n2, int n3, int attr,
                        int eattr0, int eattr1, int eattr2, int eattr3);

   int NewTriangle(int n0, int n1, int n2,
                   int attr, int eattr0, int eattr1, int eattr2);

   int NewSegment(int n0, int n1, int attr, int vattr1, int vattr2);

   mfem::Element* NewMeshElement(int geom) const;

   /**
    * @brief Given a quad face defined by four vertices, establish which edges
    * of this face have been split, and if so optionally return the mid points
    * of those edges.
    *
    * @param n1 The first node defining the face
    * @param n2 The second node defining the face
    * @param n3 The third node defining the face
    * @param n4 The fourth node defining the face
    * @param s returns the scale of the split
    * @param mid optional return of the edge mid points.
    * @return int 0 -- no split, 1 -- "vertical" split, 2 -- "horizontal" split
    */
   int QuadFaceSplitType(int n1, int n2, int n3, int n4, real_t & s,
                         int mid[5] = NULL /*optional output of mid-edge nodes*/) const;

   /**
    * @brief Given a tri face defined by three vertices, establish whether the
    * edges that make up this face have been split, and if so optionally return
    * the midpoints.
    * @details This is a necessary condition for this face to have been split,
    * but is not sufficient. Consider a triangle attached to three refined
    * triangles, in this scenario all edges can be split but this face not be
    * split. In this case, it is necessary to check if there is a face made up
    * of the returned midpoint nodes.
    *
    * @param n1 The first node defining the face
    * @param n2 The second node defining the face
    * @param n3 The third node defining the face
    * @param mid optional return of the edge mid points.
    * @return true Splits for all edges have been found
    * @return false
    */
   bool TriFaceSplit(int n1, int n2, int n3, int mid[3] = NULL) const;

   /**
    * @brief Determine if a Triangle face is a master face
    * @details This check requires looking for the edges making up the triangle
    * being split, if nodes exist at their midpoints, and there are vertices at
    * them, this implies the face COULD be split. To determine if it is, we then
    * check whether these midpoints have all been connected, this is required to
    * discriminate between an internal master face surrounded by nonconformal
    * refinements and a conformal boundary face surrounded by refinements.
    *
    * @param n1 The first node defining the face
    * @param n2 The second node defining the face
    * @param n3 The third node defining the face
    * @return true The face is a master
    * @return false The face is not a master
    */
   inline bool TriFaceIsMaster(int n1, int n2, int n3) const
   {
      int mid[3];
      return !(!TriFaceSplit(n1, n2, n3, mid) // The edges aren't split
               // OR none of the midpoints are connected.
               || (nodes.FindId(mid[0], mid[1]) < 0 &&
                   nodes.FindId(mid[0], mid[2]) < 0 &&
                   nodes.FindId(mid[1], mid[2]) < 0));
   }

   /**
    * @brief Determine if a Quad face is a master face
    *
    * @param n1 The first node defining the face
    * @param n2 The second node defining the face
    * @param n3 The third node defining the face
    * @param n4 The fourth node defining the face
    * @return true The quad face is a master face
    * @return false The quad face is not a master face
    */
   inline bool QuadFaceIsMaster(int n1, int n2, int n3, int n4) const
   {
      real_t s;
      return QuadFaceSplitType(n1, n2, n3, n4, s) != 0;
   }

   void ForceRefinement(int vn1, int vn2, int vn3, int vn4);

   void FindEdgeElements(int vn1, int vn2, int vn3, int vn4,
                         Array<MeshId> &prisms) const;

   void CheckAnisoPrism(int vn1, int vn2, int vn3, int vn4,
                        const Refinement *refs, int nref);

   void CheckAnisoFace(int vn1, int vn2, int vn3, int vn4,
                       int mid12, int mid34, int level = 0);

   void CheckIsoFace(int vn1, int vn2, int vn3, int vn4,
                     int en1, int en2, int en3, int en4, int midf);

   void ReparentNode(int node, int new_p1, int new_p2, real_t scale);

   int FindMidEdgeNode(int node1, int node2) const;
   int GetMidEdgeNode(int node1, int node2);

   int GetMidFaceNode(int en1, int en2, int en3, int en4);

   /**
    * @brief Add references to all nodes, edges and faces of the element
    *
    * @param elem index into elements
    */
   void ReferenceElement(int elem);
   void UnreferenceElement(int elem, Array<int> &elemFaces);

   Face* GetFace(Element &elem, int face_no);
   void RegisterFaces(int elem, int *fattr = NULL);
   void DeleteUnusedFaces(const Array<int> &elemFaces);

   void CollectDerefinements(int elem, Array<Connection> &list);

   /// Return el.node[index] correctly, even if the element is refined.
   int RetrieveNode(const Element &el, int index);

   /// Extended version of find_node: works if 'el' is refined.
   int FindNodeExt(const Element &el, int node, bool abort = true);


   // face/edge lists

   static int find_node(const Element &el, int node);
   static int find_element_edge(const Element &el, int vn0, int vn1,
                                bool abort = true);
   static int find_local_face(int geom, int a, int b, int c);

   struct Point;
   struct PointMatrix;

   int ReorderFacePointMat(int v0, int v1, int v2, int v3,
                           int elem, const PointMatrix &pm,
                           PointMatrix &reordered) const;

   void TraverseQuadFace(int vn0, int vn1, int vn2, int vn3,
                         const PointMatrix& pm, int level, Face* eface[4],
                         MatrixMap &matrix_map);
   struct TriFaceTraverseResults
   {
      bool unsplit; ///< Whether this face has no further splits.
      bool ghost_neighbor; ///< Whether the face neighbor is a ghost.
   };
   TriFaceTraverseResults TraverseTriFace(int vn0, int vn1, int vn2,
                                          const PointMatrix& pm, int level,
                                          MatrixMap &matrix_map);
   void TraverseTetEdge(int vn0, int vn1, const Point &p0, const Point &p1,
                        MatrixMap &matrix_map);
   void TraverseEdge(int vn0, int vn1, real_t t0, real_t t1, int flags,
                     int level, MatrixMap &matrix_map);

   virtual void BuildFaceList();
   virtual void BuildEdgeList();
   virtual void BuildVertexList();

   virtual void ElementSharesFace(int elem, int local, int face) {} // ParNCMesh
   virtual void ElementSharesEdge(int elem, int local, int enode) {} // ParNCMesh
   virtual void ElementSharesVertex(int elem, int local, int vnode) {} // ParNCMesh

   // neighbors / element_vertex table

   /** Return all vertex-, edge- and face-neighbors of a set of elements. The
       neighbors are returned as a list (neighbors != NULL), as a set
       (neighbor_set != NULL), or both. The sizes of the set arrays must match
       that of leaf_elements. The function is intended to be used for large sets
       of elements and its complexity is linear in the number of leaf elements
       in the mesh. */
   void FindSetNeighbors(const Array<char> &elem_set,
                         Array<int> *neighbors, /* append */
                         Array<char> *neighbor_set = NULL);

   /** Return all vertex-, edge- and face-neighbors of a single element. You can
       limit the number of elements being checked using 'search_set'. The
       complexity of the function is linear in the size of the search set.*/
   void FindNeighbors(int elem,
                      Array<int> &neighbors, /* append */
                      const Array<int> *search_set = NULL);

   /** Expand a set of elements by all vertex-, edge- and face-neighbors. The
       output array 'expanded' will contain all items from 'elems' (provided
       they are in 'search_set') plus their neighbors. The neighbor search can
       be limited to the optional search set. The complexity is linear in the
       sum of the sizes of 'elems' and 'search_set'. */
   void NeighborExpand(const Array<int> &elems,
                       Array<int> &expanded,
                       const Array<int> *search_set = NULL);


   void CollectEdgeVertices(int v0, int v1, Array<int> &indices);
   void CollectTriFaceVertices(int v0, int v1, int v2, Array<int> &indices);
   void CollectQuadFaceVertices(int v0, int v1, int v2, int v3,
                                Array<int> &indices);
   void BuildElementToVertexTable();

   void UpdateElementToVertexTable()
   {
      if (element_vertex.Size() < 0) { BuildElementToVertexTable(); }
   }

   int GetVertexRootCoord(int elem, RefCoord coord[3]) const;
   void CollectIncidentElements(int elem, const RefCoord coord[3],
                                Array<int> &list) const;

   /** Return elements neighboring to a local vertex of element 'elem'. Only
       elements from within the same refinement tree ('cousins') are returned.
       Complexity is proportional to the depth of elem's refinement tree. */
   void FindVertexCousins(int elem, int local, Array<int> &cousins) const;


   // coarse/fine transformations

   struct Point
   {
      int dim;
      real_t coord[3];

      Point() { dim = 0; }

      Point(const Point &) = default;

      Point(real_t x)
      { dim = 1; coord[0] = x; }

      Point(real_t x, real_t y)
      { dim = 2; coord[0] = x; coord[1] = y; }

      Point(real_t x, real_t y, real_t z)
      { dim = 3; coord[0] = x; coord[1] = y; coord[2] = z; }

      Point(const Point& p0, const Point& p1, real_t s = 0.5)
      {
         dim = p0.dim;
         for (int i = 0; i < dim; i++)
         {
            coord[i] = ((1.0 - s) * p0.coord[i]) + (s * p1.coord[i]);
         }
      }

      Point(const Point& p0, const Point& p1, const Point& p2, const Point& p3)
      {
         dim = p0.dim;
         MFEM_ASSERT(p1.dim == dim && p2.dim == dim && p3.dim == dim, "");
         for (int i = 0; i < dim; i++)
         {
            coord[i] = (p0.coord[i] + p1.coord[i] + p2.coord[i] + p3.coord[i])
                       * 0.25;
         }
      }

      Point& operator=(const Point& src)
      {
         dim = src.dim;
         for (int i = 0; i < dim; i++) { coord[i] = src.coord[i]; }
         return *this;
      }
   };

   /** @brief The PointMatrix stores the coordinates of the slave face using the
       master face coordinate as reference.

       In 2D, the point matrix has the orientation of the parent edge, so its
       columns need to be flipped when applying it, see
       ApplyLocalSlaveTransformation.

       In 3D, the orientation part of Elem2Inf is encoded in the point matrix.

       The following transformation gives the relation between the reference
       quad face coordinates (xi, eta) in [0,1]^2, and the fine quad face
       coordinates (x, y):
         x = a0*(1-xi)*(1-eta) + a1*xi*(1-eta) + a2*xi*eta + a3*(1-xi)*eta
         y = b0*(1-xi)*(1-eta) + b1*xi*(1-eta) + b2*xi*eta + b3*(1-xi)*eta
   */
   struct PointMatrix
   {
      int np;
      Point points[MaxElemNodes];

      PointMatrix() : np(0) {}

      PointMatrix(const Point& p0, const Point& p1)
      { np = 2; points[0] = p0; points[1] = p1; }

      PointMatrix(const Point& p0, const Point& p1, const Point& p2)
      { np = 3; points[0] = p0; points[1] = p1; points[2] = p2; }

      PointMatrix(const Point& p0, const Point& p1, const Point& p2, const Point& p3)
      { np = 4; points[0] = p0; points[1] = p1; points[2] = p2; points[3] = p3; }

      PointMatrix(const Point& p0, const Point& p1, const Point& p2,
                  const Point& p3, const Point& p4)
      {
         np = 5;
         points[0] = p0; points[1] = p1; points[2] = p2;
         points[3] = p3; points[4] = p4;
      }
      PointMatrix(const Point& p0, const Point& p1, const Point& p2,
                  const Point& p3, const Point& p4, const Point& p5)
      {
         np = 6;
         points[0] = p0; points[1] = p1; points[2] = p2;
         points[3] = p3; points[4] = p4; points[5] = p5;
      }
      PointMatrix(const Point& p0, const Point& p1, const Point& p2,
                  const Point& p3, const Point& p4, const Point& p5,
                  const Point& p6, const Point& p7)
      {
         np = 8;
         points[0] = p0; points[1] = p1; points[2] = p2; points[3] = p3;
         points[4] = p4; points[5] = p5; points[6] = p6; points[7] = p7;
      }

      Point& operator()(int i) { return points[i]; }
      const Point& operator()(int i) const { return points[i]; }

      bool operator==(const PointMatrix &pm) const;

      void GetMatrix(DenseMatrix& point_matrix) const;
   };

   static PointMatrix pm_seg_identity;
   static PointMatrix pm_tri_identity;
   static PointMatrix pm_quad_identity;
   static PointMatrix pm_tet_identity;
   static PointMatrix pm_prism_identity;
   static PointMatrix pm_pyramid_identity;
   static PointMatrix pm_hex_identity;

   static const PointMatrix& GetGeomIdentity(Geometry::Type geom);

   void GetPointMatrix(Geometry::Type geom, const char* ref_path,
                       DenseMatrix& matrix) const;

   using RefPathMap = std::map<std::string, int>;

   void TraverseRefinements(int elem, int coarse_index,
                            std::string &ref_path, RefPathMap &map) const;

   /// storage for data returned by Get[De]RefinementTransforms()
   mutable CoarseFineTransformations transforms;

   /// state of leaf_elements before Refine(), set by MarkCoarseLevel()
   Array<int> coarse_elements;

   void InitDerefTransforms();
   void SetDerefMatrixCodes(int parent, Array<int> &fine_coarse);

   // vertex temporary data, used by GetMeshComponents
   struct TmpVertex
   {
      bool valid, visited;
      real_t pos[3];
      TmpVertex() : valid(false), visited(false) {}
   };

   mutable TmpVertex* tmp_vertex;

   const real_t *CalcVertexPos(int node) const;


   // utility

   int GetEdgeMaster(int node) const;

<<<<<<< HEAD
   void FindFaceNodes(int face, int node[4]) const;

   /// Return directed scale in (0,1).
   inline real_t GetScale(real_t s, bool reverse) const
   { return reverse ? 1.0 - s : s; }

=======
>>>>>>> 899a96b7
   /**
    * @brief Return the number of splits of this edge that have occurred in the
    * NCMesh. If zero, this means the segment is not the master of any other
    * segments.
    *
    * @param vn1 The first vertex making up the segment
    * @param vn2 The second vertex making up the segment
    * @return int The depth of splits of this segment that are present in the
    * mesh.
    */
   int EdgeSplitLevel(int vn1, int vn2) const;
   /**
    * @brief Return the number of splits of this triangle that have occurred in
    * the NCMesh. If zero, this means the triangle is neither split, nor the
    * master of a split face.
    *
    * @param vn1 The first vertex making up the triangle
    * @param vn2 The second vertex making up the triangle
    * @param vn3 The third vertex making up the triangle
    * @return int The depth of splits of this triangle that are present in the
    * mesh.
    */
   int TriFaceSplitLevel(int vn1, int vn2, int vn3) const;
   /**
    * @brief Computes the number of horizontal and vertical splits of this quad
    * that have occurred in the NCMesh. If zero, this means the quad is not the
    * master of any other quad.
    *
    * @param vn1 The first vertex making up the quad
    * @param vn2 The second vertex making up the quad
    * @param vn3 The third vertex making up the quad
    * @param vn4 The fourth vertex making up the quad
    * @param h_level The number of "horizontal" splits of the quad
    * @param v_level The number of "vertical" splits of the quad
    */
   void QuadFaceSplitLevel(int vn1, int vn2, int vn3, int vn4,
                           int& h_level, int& v_level) const;
   /**
    * @brief Returns the total number of splits of this quad that have occurred
    * in the NCMesh. If zero, this means the quad is not the master of any other
    * quad.
    * @details This is a convenience wrapper that sums the horizontal and
    * vertical levels from the full method.
    *
    * @param vn1 The first vertex making up the quad
    * @param vn2 The second vertex making up the quad
    * @param vn3 The third vertex making up the quad
    * @param vn4 The fourth vertex making up the quad
    * @return int The depth of splits of this triangle that are present in the
    * mesh. NB: An isotropic refinement has a level of 2, one horizontal split,
    * followed by a vertical split.
    */
   int QuadFaceSplitLevel(int vn1, int vn2, int vn3, int vn4) const;

   void CountSplits(int elem, int splits[3]) const;
   void GetLimitRefinements(Array<Refinement> &refinements, int max_level);

   // Checker helpers

   static void CheckSupportedGeom(Geometry::Type geom)
   {
      MFEM_VERIFY(geom == Geometry::SEGMENT ||
                  geom == Geometry::TRIANGLE || geom == Geometry::SQUARE ||
                  geom == Geometry::CUBE || geom == Geometry::PRISM ||
                  geom == Geometry::PYRAMID || geom == Geometry::TETRAHEDRON,
                  "Element type " << geom << " is not supported by NCMesh.");
   }


   // I/O

   /// Print the "vertex_parents" section of the mesh file.
   int PrintVertexParents(std::ostream *out) const;
   /// Load the vertex parent hierarchy from a mesh file.
   void LoadVertexParents(std::istream &input);

   /** Print the "boundary" section of the mesh file. If out == NULL, only
       return the number of boundary elements. */
   int PrintBoundary(std::ostream *out) const;
   /// Load the "boundary" section of the mesh file.
   void LoadBoundary(std::istream &input);

   /// Print the "coordinates" section of the mesh file.
   void PrintCoordinates(std::ostream &out) const;
   /// Load the "coordinates" section of the mesh file.
   void LoadCoordinates(std::istream &input);

   /// Count root elements and initialize root_state.
   void InitRootElements();
   /// Return the index of the last top-level node plus one.
   int CountTopLevelNodes() const;
   /// Return true if all root_states are zero.
   bool ZeroRootStates() const;

   /// Load the element refinement hierarchy from a legacy mesh file.
   void LoadCoarseElements(std::istream &input);
   void CopyElements(int elem, const BlockArray<Element> &tmp_elements);
   /// Load the deprecated MFEM mesh v1.1 format for backward compatibility.
   void LoadLegacyFormat(std::istream &input, int &curved, int &is_nc);

   // geometry

   /// This holds in one place the constants about the geometries we support
   struct GeomInfo
   {
      int nv, ne, nf;   // number of: vertices, edges, faces
      int edges[MaxElemEdges][2]; // edge vertices (up to 12 edges)
      int faces[MaxElemFaces][4];  // face vertices (up to 6 faces)
      int nfv[MaxElemFaces];       // number of face vertices

      bool initialized;
      GeomInfo() : initialized(false) {}
      GeomInfo(Geometry::Type geom) : GeomInfo() { InitGeom(geom); }
      void InitGeom(Geometry::Type geom);
   };

   static GeomInfo GI[Geometry::NumGeom];

#ifdef MFEM_DEBUG
public:
   void DebugLeafOrder(std::ostream &out) const;
   void DebugDump(std::ostream &out) const;
#endif

   friend class ParNCMesh; // for ParNCMesh::ElementSet
   friend struct MatrixMap;
   friend struct PointMatrixHash;
   friend class NCSubMesh; // for faces, nodes
   friend class ParNCSubMesh; // for faces, nodes
};

}

#endif<|MERGE_RESOLUTION|>--- conflicted
+++ resolved
@@ -29,7 +29,6 @@
 namespace mfem
 {
 
-<<<<<<< HEAD
 /** Represents the index of an element to refine, plus a refinement type.
     The refinement type is needed for anisotropic refinement of quads and hexes.
     Bits 0,1 and 2 of 'ref_type' specify whether the element should be split
@@ -38,12 +37,6 @@
     default 0.5 meaning bisection. This linear scale parameter defines the
     position of the refinement between the beginning (0) and end (1) of the
     reference element in each direction. */
-=======
-/** Represents the index of an element to refine, plus a refinement type. The
-    refinement type is needed for anisotropic refinement of quads and hexes.
-    Bits 0,1 and 2 of 'ref_type' specify whether the element should be split in
-    the X, Y and Z directions, respectively (Z is ignored for quads). */
->>>>>>> 899a96b7
 struct Refinement
 {
    int index; ///< Mesh element number
@@ -623,12 +616,9 @@
    // primary data
    HashTable<Node> nodes; // associative container holding all Nodes
    HashTable<Face> faces; // associative container holding all Faces
-<<<<<<< HEAD
 
    bool using_scaling = false; // Whether Node::scale is being used
 
-=======
->>>>>>> 899a96b7
    BlockArray<Element> elements; // storage for all Elements
    Array<int> free_element_ids;  // unused element ids - indices into 'elements'
 public:
@@ -803,16 +793,11 @@
 
    Table derefinements; ///< possible derefinements, see GetDerefinementTable
 
-<<<<<<< HEAD
+
    /** Refine the element @a elem with the refinement @a ref_type
        (c.f. Refinement::enum) and scale in each direction. */
    void RefineElement(int elem, char ref_type, real_t scale_x = 0.5,
                       real_t scale_y = 0.5, real_t scale_z = 0.5);
-=======
-   /** Refine the element @a elem with the refinement @a ref_type (c.f.
-       Refinement::enum) */
-   void RefineElement(int elem, char ref_type);
->>>>>>> 899a96b7
 
    /// Derefine the element @a elem, does nothing on leaf elements.
    void DerefineElement(int elem);
@@ -1229,15 +1214,10 @@
 
    int GetEdgeMaster(int node) const;
 
-<<<<<<< HEAD
-   void FindFaceNodes(int face, int node[4]) const;
-
    /// Return directed scale in (0,1).
    inline real_t GetScale(real_t s, bool reverse) const
    { return reverse ? 1.0 - s : s; }
 
-=======
->>>>>>> 899a96b7
    /**
     * @brief Return the number of splits of this edge that have occurred in the
     * NCMesh. If zero, this means the segment is not the master of any other
