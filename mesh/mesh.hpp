// Copyright (c) 2010-2024, Lawrence Livermore National Security, LLC. Produced
// at the Lawrence Livermore National Laboratory. All Rights reserved. See files
// LICENSE and NOTICE for details. LLNL-CODE-806117.
//
// This file is part of the MFEM library. For more information and source code
// availability visit https://mfem.org.
//
// MFEM is free software; you can redistribute it and/or modify it under the
// terms of the BSD-3 license. We welcome feedback and contributions, see file
// CONTRIBUTING.md for details.

#ifndef MFEM_MESH
#define MFEM_MESH

#include "../config/config.hpp"
#include "../general/stable3d.hpp"
#include "../general/globals.hpp"
#include "attribute_sets.hpp"
#include "triangle.hpp"
#include "tetrahedron.hpp"
#include "vertex.hpp"
#include "vtk.hpp"
#include "ncmesh.hpp"
#include "../fem/eltrans.hpp"
#include "../fem/coefficient.hpp"
#include "../general/zstr.hpp"
#ifdef MFEM_USE_ADIOS2
#include "../general/adios2stream.hpp"
#endif
#include <iostream>
#include <array>
#include <map>
#include <memory>

namespace mfem
{

class GeometricFactors;
class FaceGeometricFactors;
class KnotVector;
class NURBSExtension;
class FiniteElementSpace;
class GridFunction;
struct Refinement;

/** An enum type to specify if interior or boundary faces are desired. */
enum class FaceType : bool {Interior, Boundary};

#ifdef MFEM_USE_MPI
class ParMesh;
class ParNCMesh;
#endif

/// Mesh data type
class Mesh
{
   friend class NCMesh;
   friend class NURBSExtension;
#ifdef MFEM_USE_MPI
   friend class ParMesh;
   friend class ParNCMesh;
#endif
#ifdef MFEM_USE_ADIOS2
   friend class adios2stream;
#endif

protected:
   int Dim;
   int spaceDim;

   int NumOfVertices, NumOfElements, NumOfBdrElements;
   int NumOfEdges, NumOfFaces;
   /** These variables store the number of Interior and Boundary faces. Calling
       fes->GetMesh()->GetNBE() doesn't return the expected value in 3D because
       periodic meshes in 3D have some of their faces marked as boundary for
       visualization purpose in GLVis. */
   mutable int nbInteriorFaces, nbBoundaryFaces;

   // see MeshGenerator(); global in parallel
   int meshgen;
   // sum of (1 << geom) for all geom of all dimensions; local in parallel
   int mesh_geoms;

   // Counter for Mesh transformations: refinement, derefinement, rebalancing.
   // Used for checking during Update operations on objects depending on the
   // Mesh, such as FiniteElementSpace, GridFunction, etc.
   long sequence;

   /// Counter for geometric factor invalidation
   long nodes_sequence;

   Array<Element *> elements;
   // Vertices are only at the corners of elements, where you would expect them
   // in the lowest-order mesh. In some cases, e.g. in a Mesh that defines the
   // patch topology for a NURBS mesh (see LoadPatchTopo()) the vertices may be
   // empty while NumOfVertices is positive.
   Array<Vertex> vertices;
   Array<Element *> boundary;
   Array<Element *> faces;

   /** @brief This structure stores the low level information necessary to
       interpret the configuration of elements on a specific face. This
       information can be accessed using methods like GetFaceElements(),
       GetFaceInfos(), FaceIsInterior(), etc.

       For accessing higher level deciphered information look at
       Mesh::FaceInformation, and its accessor Mesh::GetFaceInformation().

       Each face contains information on the indices, local reference faces,
       orientations, and potential nonconformity for the two neighboring
       elements on a face.
       Each face can either be an interior, boundary, or shared interior face.
       Each interior face is shared by two elements referred as Elem1 and Elem2.
       For boundary faces only the information on Elem1 is relevant.
       Shared interior faces correspond to faces where Elem1 and Elem2 are
       distributed on different MPI ranks.
       Regarding conformity, three cases are distinguished, conforming faces,
       nonconforming slave faces, and nonconforming master faces. Master and
       slave referring to the coarse and fine elements respectively on a
       nonconforming face.
       Nonconforming slave faces always have the slave element as Elem1 and
       the master element as Elem2. On the other side, nonconforming master
       faces always have the master element as Elem1, and one of the slave
       element as Elem2. Except for ghost nonconforming slave faces, where
       Elem1 is the master side and Elem2 is the slave side.

       The indices of Elem1 and Elem2 can be indirectly extracted from
       FaceInfo::Elem1No and FaceInfo::Elem2No, read the note below for special
       cases on the index of Elem2.

       The local face identifiers are deciphered from FaceInfo::Elem1Inf and
       FaceInfo::Elem2Inf through the formula: LocalFaceIndex = ElemInf/64,
       the semantic of the computed local face identifier can be found in
       fem/geom.cpp. The local face identifier corresponds to an index
       in the Constants<Geometry>::Edges arrays for 2D element geometries, and
       to an index in the Constants<Geometry>::FaceVert arrays for 3D element
       geometries.

       The orientation of each element relative to a face is obtained through
       the formula: Orientation = ElemInf%64, the semantic of the orientation
       can also be found in fem/geom.cpp. The orientation corresponds to
       an index in the Constants<Geometry>::Orient arrays, providing the
       sequence of vertices identifying the orientation of an edge/face. By
       convention the orientation of Elem1 is always set to 0, serving as the
       reference orientation. The orientation of Elem2 relatively to Elem1 is
       therefore determined just by using the orientation of Elem2. An important
       special case is the one of nonconforming faces, the orientation should
       be composed with the PointMatrix, which also contains orientation
       information. A special treatment should be done for 2D, the orientation
       in the PointMatrix is not included, therefore when applying the
       PointMatrix transformation, the PointMatrix should be flipped, except for
       shared nonconforming slave faces where the transformation can be applied
       as is.

       Another special case is the case of shared nonconforming faces. Ghost
       faces use a different design based on so called "ghost" faces.
       Ghost faces, as their name suggest are very well hidden, and they
       usually have a separate interface from "standard" faces.
   */
   struct FaceInfo
   {
      // Inf = 64 * LocalFaceIndex + FaceOrientation
      int Elem1No, Elem2No, Elem1Inf, Elem2Inf;
      int NCFace; /* -1 if this is a regular conforming/boundary face;
                     index into 'nc_faces_info' if >= 0. */
   };
   // NOTE: in NC meshes, master faces have Elem2No == -1. Slave faces on the
   // other hand have Elem2No and Elem2Inf set to the master face's element and
   // its local face number.
   //
   // A local face is one generated from a local element and has index i in
   // faces_info such that i < GetNumFaces(). Also, Elem1No always refers to the
   // element (slave or master, in the nonconforming case) that generated the
   // face.
   // Classification of a local (non-ghost) face based on its FaceInfo:
   // - Elem2No >= 0 --> local interior face; can be either:
   //    - NCFace == -1 --> conforming face, or
   //    - NCFace >= 0 --> nonconforming slave face; Elem2No is the index of
   //      the master volume element; Elem2Inf%64 is 0, see the note in
   //      Mesh::GenerateNCFaceInfo().
   // - Elem2No < 0 --> local "boundary" face; can be one of:
   //    - NCFace == -1 --> conforming face; can be either:
   //       - Elem2Inf < 0 --> true boundary face (no element on side 2)
   //       - Elem2Inf >= 0 --> shared face where element 2 is a face-neighbor
   //         element with index -1-Elem2No. This state is initialized by
   //         ParMesh::ExchangeFaceNbrData().
   //    - NCFace >= 0 --> nonconforming face; can be one of:
   //       - Elem2Inf < 0 --> master nonconforming face, interior or shared;
   //         In this case, Elem2No is -1; see GenerateNCFaceInfo().
   //       - Elem2Inf >= 0 --> shared slave nonconforming face where element 2
   //         is the master face-neighbor element with index -1-Elem2No; see
   //         ParNCMesh::GetFaceNeighbors().
   //
   // A ghost face is a nonconforming face that is generated by a non-local,
   // i.e. ghost, element. A ghost face has index i in faces_info such that
   // i >= GetNumFaces().
   // Classification of a ghost (non-local) face based on its FaceInfo:
   // - Elem1No == -1 --> master ghost face? These ghost faces also have:
   //   Elem2No == -1, Elem1Inf == Elem2Inf == -1, and NCFace == -1.
   // - Elem1No >= 0 --> slave ghost face; Elem1No is the index of the local
   //   master side element, i.e. side 1 IS NOT the side that generated the
   //   face. Elem2No is < 0 and -1-Elem2No is the index of the ghost
   //   face-neighbor element that generated this slave ghost face. In this
   //   case, Elem2Inf >= 0 and NCFace >= 0.
   // Relevant methods: GenerateFaces(), GenerateNCFaceInfo(),
   //                   ParNCMesh::GetFaceNeighbors(),
   //                   ParMesh::ExchangeFaceNbrData()

   struct NCFaceInfo
   {
      bool Slave; // true if this is a slave face, false if master face
      int MasterFace; // if Slave, this is the index of the master face
      // If not Slave, 'MasterFace' is the local face index of this master face
      // as a face in the unique adjacent element.
      const DenseMatrix* PointMatrix; // if Slave, position within master face
      // (NOTE: PointMatrix points to a matrix owned by NCMesh.)

      NCFaceInfo() = default;

      NCFaceInfo(bool slave, int master, const DenseMatrix* pm)
         : Slave(slave), MasterFace(master), PointMatrix(pm) {}
   };

   Array<FaceInfo> faces_info;
   Array<NCFaceInfo> nc_faces_info;

   Table *el_to_edge;
   Table *el_to_face;
   Table *el_to_el;
   Array<int> be_to_face; // faces = vertices (1D), edges (2D), faces (3D)

   Table *bel_to_edge;    // for 3D only

   // Note that the following tables are owned by this class and should not be
   // deleted by the caller. Of these three tables, only face_edge and
   // edge_vertex are returned by access functions.
   mutable Table *face_to_elem;  // Used by FindFaceNeighbors, not returned.
   mutable Table *face_edge;     // Returned by GetFaceEdgeTable().
   mutable Table *edge_vertex;   // Returned by GetEdgeVertexTable().

   IsoparametricTransformation Transformation, Transformation2;
   IsoparametricTransformation BdrTransformation;
   IsoparametricTransformation FaceTransformation, EdgeTransformation;
   FaceElementTransformations FaceElemTr;

   // refinement embeddings for forward compatibility with NCMesh
   mutable CoarseFineTransformations CoarseFineTr;

   // Nodes are only active for higher order meshes, and share locations with
   // the vertices, plus all the higher- order control points within the
   // element and along the edges and on the faces.
   GridFunction *Nodes;
   int own_nodes;

   static const int vtk_quadratic_tet[10];
   static const int vtk_quadratic_pyramid[13];
   static const int vtk_quadratic_wedge[18];
   static const int vtk_quadratic_hex[27];

#ifdef MFEM_USE_MEMALLOC
   friend class Tetrahedron;
   MemAlloc <Tetrahedron, 1024> TetMemory;
#endif

   // used during NC mesh initialization only
   Array<Triple<int, int, int> > tmp_vertex_parents;

public:
   typedef Geometry::Constants<Geometry::SEGMENT>     seg_t;
   typedef Geometry::Constants<Geometry::TRIANGLE>    tri_t;
   typedef Geometry::Constants<Geometry::SQUARE>      quad_t;
   typedef Geometry::Constants<Geometry::TETRAHEDRON> tet_t;
   typedef Geometry::Constants<Geometry::CUBE>        hex_t;
   typedef Geometry::Constants<Geometry::PRISM>       pri_t;
   typedef Geometry::Constants<Geometry::PYRAMID>     pyr_t;

   enum Operation { NONE, REFINE, DEREFINE, REBALANCE };

   /// A list of all unique element attributes used by the Mesh.
   Array<int> attributes;
   /// A list of all unique boundary attributes used by the Mesh.
   Array<int> bdr_attributes;

   /// Named sets of element attributes
   AttributeSets attribute_sets;

   /// Named sets of boundary element attributes
   AttributeSets bdr_attribute_sets;

   NURBSExtension *NURBSext; ///< Optional NURBS mesh extension.
   NCMesh *ncmesh;           ///< Optional nonconforming mesh extension.
   Array<GeometricFactors*> geom_factors; ///< Optional geometric factors.
   Array<FaceGeometricFactors*> face_geom_factors; /**< Optional face geometric
                                                        factors. */

   // Global parameter that can be used to control the removal of unused
   // vertices performed when reading a mesh in MFEM format. The default value
   // (true) is set in mesh_readers.cpp.
   static bool remove_unused_vertices;

protected:
   Operation last_operation;

   void Init();
   void InitTables();
   void SetEmpty();  // Init all data members with empty values
   void DestroyTables();
   void DeleteTables() { DestroyTables(); InitTables(); }
   void DestroyPointers(); // Delete data specifically allocated by class Mesh.
   void Destroy();         // Delete all owned data.
   void ResetLazyData();

   Element *ReadElementWithoutAttr(std::istream &input);
   static void PrintElementWithoutAttr(const Element *el, std::ostream &os);

   Element *ReadElement(std::istream &input);
   static void PrintElement(const Element *el, std::ostream &os);

   // Readers for different mesh formats, used in the Load() method.
   // The implementations of these methods are in mesh_readers.cpp.
   void ReadMFEMMesh(std::istream &input, int version, int &curved);
   void ReadLineMesh(std::istream &input);
   void ReadNetgen2DMesh(std::istream &input, int &curved);
   void ReadNetgen3DMesh(std::istream &input);
   void ReadTrueGridMesh(std::istream &input);
   void CreateVTKMesh(const Vector &points, const Array<int> &cell_data,
                      const Array<int> &cell_offsets,
                      const Array<int> &cell_types,
                      const Array<int> &cell_attributes,
                      int &curved, int &read_gf, bool &finalize_topo);
   void ReadVTKMesh(std::istream &input, int &curved, int &read_gf,
                    bool &finalize_topo);
   void ReadXML_VTKMesh(std::istream &input, int &curved, int &read_gf,
                        bool &finalize_topo, const std::string &xml_prefix="");
   void ReadNURBSMesh(std::istream &input, int &curved, int &read_gf,
                      bool spacing=false);
   void ReadInlineMesh(std::istream &input, bool generate_edges = false);
   void ReadGmshMesh(std::istream &input, int &curved, int &read_gf);

   /* Note NetCDF (optional library) is used for reading cubit files */
#ifdef MFEM_USE_NETCDF
   /// @brief Load a mesh from a Genesis file.
   void ReadCubit(const std::string &filename, int &curved, int &read_gf);
#endif

   /// Determine the mesh generator bitmask #meshgen, see MeshGenerator().
   /** Also, initializes #mesh_geoms. */
   void SetMeshGen();

   /// Return the length of the segment from node i to node j.
   real_t GetLength(int i, int j) const;

   void MarkForRefinement();
   void MarkTriMeshForRefinement();
   void GetEdgeOrdering(const DSTable &v_to_v, Array<int> &order);
   virtual void MarkTetMeshForRefinement(const DSTable &v_to_v);

   // Methods used to prepare and apply permutation of the mesh nodes assuming
   // that the mesh elements may be rotated (e.g. to mark triangle or tet edges
   // for refinement) between the two calls - PrepareNodeReorder() and
   // DoNodeReorder(). The latter method assumes that the 'faces' have not been
   // updated after the element rotations.
   void PrepareNodeReorder(DSTable **old_v_to_v, Table **old_elem_vert);
   void DoNodeReorder(DSTable *old_v_to_v, Table *old_elem_vert);

   STable3D *GetFacesTable();
   STable3D *GetElementToFaceTable(int ret_ftbl = 0);

   /** Red refinement. Element with index i is refined. The default
       red refinement for now is Uniform. */
   void RedRefinement(int i, const DSTable &v_to_v,
                      int *edge1, int *edge2, int *middle)
   { UniformRefinement(i, v_to_v, edge1, edge2, middle); }

   /** Green refinement. Element with index i is refined. The default
       refinement for now is Bisection. */
   void GreenRefinement(int i, const DSTable &v_to_v,
                        int *edge1, int *edge2, int *middle)
   { Bisection(i, v_to_v, edge1, edge2, middle); }

   /// Bisect a triangle: element with index @a i is bisected.
   void Bisection(int i, const DSTable &, int *, int *, int *);

   /// Bisect a tetrahedron: element with index @a i is bisected.
   void Bisection(int i, HashTable<Hashed2> &);

   /// Bisect a boundary triangle: boundary element with index @a i is bisected.
   void BdrBisection(int i, const HashTable<Hashed2> &);

   /** Uniform Refinement. Element with index i is refined uniformly. */
   void UniformRefinement(int i, const DSTable &, int *, int *, int *);

   /** @brief Averages the vertices with given @a indexes and saves the result
       in #vertices[result]. */
   void AverageVertices(const int *indexes, int n, int result);

   void InitRefinementTransforms();
   int FindCoarseElement(int i);

   /** @brief Update the nodes of a curved mesh after the topological part of a
       Mesh::Operation, such as refinement, has been performed. */
   /** If Nodes GridFunction is defined, i.e. not NULL, this method calls
       NodesUpdated().

       @note Unlike the similarly named public method NodesUpdated() this
       method modifies the mesh nodes (if they exist) and calls NodesUpdated().
   */
   void UpdateNodes();

   /// Helper to set vertex coordinates given a high-order curvature function.
   void SetVerticesFromNodes(const GridFunction *nodes);

   void UniformRefinement2D_base(bool update_nodes = true);

   /// Refine a mixed 2D mesh uniformly.
   virtual void UniformRefinement2D() { UniformRefinement2D_base(); }

   /* If @a f2qf is not NULL, adds all quadrilateral faces to @a f2qf which
      represents a "face-to-quad-face" index map. When all faces are quads, the
      array @a f2qf is kept empty since it is not needed. */
   void UniformRefinement3D_base(Array<int> *f2qf = NULL,
                                 DSTable *v_to_v_p = NULL,
                                 bool update_nodes = true);

   /// Refine a mixed 3D mesh uniformly.
   virtual void UniformRefinement3D() { UniformRefinement3D_base(); }

   /// This function is not public anymore. Use GeneralRefinement instead.
   virtual void LocalRefinement(const Array<int> &marked_el, int type = 3);

   /// This function is not public anymore. Use GeneralRefinement instead.
   virtual void NonconformingRefinement(const Array<Refinement> &refinements,
                                        int nc_limit = 0);

   /// NC version of GeneralDerefinement.
   virtual bool NonconformingDerefinement(Array<real_t> &elem_error,
                                          real_t threshold, int nc_limit = 0,
                                          int op = 1);
   /// Derefinement helper.
   real_t AggregateError(const Array<real_t> &elem_error,
                         const int *fine, int nfine, int op);

   /// Read NURBS patch/macro-element mesh
   void LoadPatchTopo(std::istream &input, Array<int> &edge_to_knot);

   void UpdateNURBS();

   /** @brief Write the beginning of a NURBS mesh to @a os, specifying the NURBS
       patch topology. Optional file comments can be provided in @a comments.

       @param[in] os  Output stream to which to write.
       @param[in] e_to_k  Map from edge to signed knotvector indices.
       @param[in] version NURBS mesh version number times 10 (e.g. 11 for v1.1).
       @param[in] comment Optional comment string, written after version line.
   */
   void PrintTopo(std::ostream &os, const Array<int> &e_to_k,
                  const int version,
                  const std::string &comment = "") const;

   /// Used in GetFaceElementTransformations (...)
   void GetLocalPtToSegTransformation(IsoparametricTransformation &,
                                      int i) const;
   void GetLocalSegToTriTransformation(IsoparametricTransformation &loc,
                                       int i) const;
   void GetLocalSegToQuadTransformation(IsoparametricTransformation &loc,
                                        int i) const;
   void GetLocalTriToTetTransformation(IsoparametricTransformation &loc,
                                       int i) const;
   void GetLocalTriToWdgTransformation(IsoparametricTransformation &loc,
                                       int i) const;
   void GetLocalTriToPyrTransformation(IsoparametricTransformation &loc,
                                       int i) const;
   void GetLocalQuadToHexTransformation(IsoparametricTransformation &loc,
                                        int i) const;
   void GetLocalQuadToWdgTransformation(IsoparametricTransformation &loc,
                                        int i) const;
   void GetLocalQuadToPyrTransformation(IsoparametricTransformation &loc,
                                        int i) const;

   /** Used in GetFaceElementTransformations to account for the fact that a
       slave face occupies only a portion of its master face. */
   void ApplyLocalSlaveTransformation(FaceElementTransformations &FT,
                                      const FaceInfo &fi, bool is_ghost) const;

   bool IsSlaveFace(const FaceInfo &fi) const;

   /// Returns the orientation of "test" relative to "base"
   static int GetTriOrientation(const int *base, const int *test);

   /// Returns the orientation of "base" relative to "test"
   /// In other words: GetTriOrientation(test, base) should equal
   /// InvertTriOrientation(GetTriOrientation(base, test))
   static int InvertTriOrientation(int ori);

   /// Returns the orientation of "c" relative to "a" by composing
   /// previously computed orientations relative to an intermediate
   /// set "b".
   static int ComposeTriOrientations(int ori_a_b, int ori_b_c);

   /// Returns the orientation of "test" relative to "base"
   static int GetQuadOrientation(const int *base, const int *test);

   /// Returns the orientation of "base" relative to "test"
   /// In other words: GetQuadOrientation(test, base) should equal
   /// InvertQuadOrientation(GetQuadOrientation(base, test))
   static int InvertQuadOrientation(int ori);

   /// Returns the orientation of "c" relative to "a" by composing
   /// previously computed orientations relative to an intermediate
   /// set "b".
   static int ComposeQuadOrientations(int ori_a_b, int ori_b_c);

   /// Returns the orientation of "test" relative to "base"
   static int GetTetOrientation(const int *base, const int *test);

   static void GetElementArrayEdgeTable(const Array<Element*> &elem_array,
                                        const DSTable &v_to_v,
                                        Table &el_to_edge);

   /** Return element to edge table and the indices for the boundary edges.
       The entries in the table are ordered according to the order of the
       nodes in the elements. For example, if T is the element to edge table
       T(i, 0) gives the index of edge in element i that connects vertex 0
       to vertex 1, etc. Returns the number of the edges. */
   int GetElementToEdgeTable(Table &);

   /// Used in GenerateFaces()
   void AddPointFaceElement(int lf, int gf, int el);

   void AddSegmentFaceElement (int lf, int gf, int el, int v0, int v1);

   void AddTriangleFaceElement (int lf, int gf, int el,
                                int v0, int v1, int v2);

   void AddQuadFaceElement (int lf, int gf, int el,
                            int v0, int v1, int v2, int v3);
   /** For a serial Mesh, return true if the face is interior. For a parallel
       ParMesh return true if the face is interior or shared. In parallel, this
       method only works if the face neighbor data is exchanged. */
   bool FaceIsTrueInterior(int FaceNo) const
   {
      return FaceIsInterior(FaceNo) || (faces_info[FaceNo].Elem2Inf >= 0);
   }

   void FreeElement(Element *E);

   void GenerateFaces();
   void GenerateNCFaceInfo();

   /// Begin construction of a mesh
   void InitMesh(int Dim_, int spaceDim_, int NVert, int NElem, int NBdrElem);

   // Used in the methods FinalizeXXXMesh() and FinalizeTopology()
   void FinalizeCheck();

   void Loader(std::istream &input, int generate_edges = 0,
               std::string parse_tag = "");

<<<<<<< HEAD
   // If NURBS mesh, write NURBS format. If NCMesh, write mfem v1.1 format.
   // If section_delimiter is empty, write mfem v1.0 format. Otherwise, write
   // mfem v1.2 format with the given section_delimiter at the end.
   void Printer(std::ostream &out = mfem::out,
                const std::string &section_delimiter = "") const;

   /** Creates mesh for the parallelepiped [0,sx]x[0,sy]x[0,sz], divided into
       nx*ny*nz hexahedra if type=HEXAHEDRON or into 6*nx*ny*nz tetrahedrons if
       type=TETRAHEDRON. The parameter @a sfc_ordering controls how the elements
       (when type=HEXAHEDRON) are ordered: true - use space-filling curve
       ordering, or false - use lexicographic ordering. */
=======
   /** If NURBS mesh, write NURBS format. If NCMesh, write mfem v1.1 format.
       If section_delimiter is empty, write mfem v1.0 format. Otherwise, write
       mfem v1.2 format with the given section_delimiter at the end.
       If @a comments is non-empty, it will be printed after the first line of
       the file, and each line should begin with '#'. */
   void Printer(std::ostream &os = mfem::out,
                std::string section_delimiter = "",
                const std::string &comments = "") const;

   /// @brief Creates a mesh for the parallelepiped [0,sx]x[0,sy]x[0,sz],
   /// divided into nx*ny*nz hexahedra if @a type = HEXAHEDRON or into
   /// 6*nx*ny*nz tetrahedrons if @a type = TETRAHEDRON.
   ///
   /// The parameter @a sfc_ordering controls how the elements
   /// (when @a type = HEXAHEDRON) are ordered: true - use space-filling curve
   /// ordering, or false - use lexicographic ordering.
>>>>>>> 7e8fc14b
   void Make3D(int nx, int ny, int nz, Element::Type type,
               real_t sx, real_t sy, real_t sz, bool sfc_ordering);

   /// @brief Creates a mesh for the parallelepiped [0,sx]x[0,sy]x[0,sz],
   /// divided into nx*ny*nz*24 tetrahedrons.
   ///
   /// The mesh is generated by taking nx*ny*nz hexahedra and splitting each
   /// hexahedron into 24 tetrahedrons. Each face of the hexahedron is split
   /// into 4 triangles (face edges are connected to a face-centered point),
   /// and the triangles are connected to a hex-centered point.
   void Make3D24TetsFromHex(int nx, int ny, int nz,
                            real_t sx, real_t sy, real_t sz);

   /// @brief Creates mesh for the rectangle [0,sx]x[0,sy], divided into nx*ny*4
   /// triangles.
   ///
   /// The mesh is generated by taking nx*ny quadrilaterals and splitting each
   /// quadrilateral into 4 triangles by connecting the vertices to a
   /// quad-centered point.
   void Make2D4TrisFromQuad(int nx, int ny, real_t sx, real_t sy);

   /// @brief Creates mesh for the rectangle [0,sx]x[0,sy], divided into nx*ny*5
   /// quadrilaterals.
   ///
   /// The mesh is generated by taking nx*ny quadrilaterals and splitting
   /// each quadrilateral into 5 quadrilaterals. Each quadrilateral is projected
   /// inwards and connected to the original quadrilateral.
   void Make2D5QuadsFromQuad(int nx, int ny, real_t sx, real_t sy);

   /// @brief Creates mesh for the rectangle [0,sx]x[0,sy], divided into nx*ny
   /// quadrilaterals if @a type = QUADRILATERAL or into 2*nx*ny triangles if
   /// @a type = TRIANGLE.
   ///
   /// If generate_edges = 0 (default) edges are not generated, if 1 edges are
   /// generated. The parameter @a sfc_ordering controls how the elements (when
   /// @a type = QUADRILATERAL) are ordered: true - use space-filling curve
   /// ordering, or false - use lexicographic ordering.
   void Make2D(int nx, int ny, Element::Type type, real_t sx, real_t sy,
               bool generate_edges, bool sfc_ordering);

   /// @a brief Creates a 1D mesh for the interval [0,sx] divided into n equal
   /// intervals.
   void Make1D(int n, real_t sx = 1.0);

   /// Internal function used in Mesh::MakeRefined
   void MakeRefined_(Mesh &orig_mesh, const Array<int> &ref_factors,
                     int ref_type);

   /// Initialize vertices/elements/boundary/tables from a nonconforming mesh.
   void InitFromNCMesh(const NCMesh &ncmesh);

   /// Create from a nonconforming mesh.
   explicit Mesh(const NCMesh &ncmesh);

   // used in GetElementData() and GetBdrElementData()
   void GetElementData(const Array<Element*> &elem_array, int geom,
                       Array<int> &elem_vtx, Array<int> &attr) const;

   // Internal helper used in MakeSimplicial (and ParMesh::MakeSimplicial).
   void MakeSimplicial_(const Mesh &orig_mesh, int *vglobal);

public:

   /// @anchor mfem_Mesh_ctors
   /// @name Standard Mesh constructors and related methods
   ///
   /// These constructors and assignment operators accept mesh information in
   /// a variety of common forms. For more specialized constructors see
   /// @ref mfem_Mesh_named_ctors "Named mesh constructors".
   /// @{
   Mesh() : attribute_sets(attributes), bdr_attribute_sets(bdr_attributes)
   { SetEmpty(); }

   /** Copy constructor. Performs a deep copy of (almost) all data, so that the
       source mesh can be modified (e.g. deleted, refined) without affecting the
       new mesh. If 'copy_nodes' is false, use a shallow (pointer) copy for the
       nodes, if present. */
   explicit Mesh(const Mesh &mesh, bool copy_nodes = true);

   /// Move constructor, useful for using a Mesh as a function return value.
   Mesh(Mesh &&mesh);

   /// Move assignment operator.
   Mesh& operator=(Mesh &&mesh);

   /// Explicitly delete the copy assignment operator.
   Mesh& operator=(const Mesh &mesh) = delete;

   /// Construct a Mesh from the given primary data.
   /** The array @a vertices is used as external data, i.e. the Mesh does not
       copy the data and will not delete the pointer.

       The data from the other arrays is copied into the internal Mesh data
       structures.

       This method calls the method FinalizeTopology(). The method Finalize()
       may be called after this constructor and after optionally setting the
       Mesh nodes. */
   Mesh(real_t *vertices, int num_vertices,
        int *element_indices, Geometry::Type element_type,
        int *element_attributes, int num_elements,
        int *boundary_indices, Geometry::Type boundary_type,
        int *boundary_attributes, int num_boundary_elements,
        int dimension, int space_dimension = -1);

   /** @anchor mfem_Mesh_init_ctor
       @brief _Init_ constructor: begin the construction of a Mesh object.

       Construct a shell of a mesh object allocating space to store pointers to
       the vertices, elements, and boundary elements. The vertices and elements
       themselves can later be added using methods from the
       @ref mfem_Mesh_construction "Mesh construction" group. */
   Mesh(int Dim_, int NVert, int NElem, int NBdrElem = 0, int spaceDim_ = -1)
      : attribute_sets(attributes), bdr_attribute_sets(bdr_attributes)
   {
      if (spaceDim_ == -1) { spaceDim_ = Dim_; }
      InitMesh(Dim_, spaceDim_, NVert, NElem, NBdrElem);
   }

   /** Creates mesh by reading a file in MFEM, Netgen, or VTK format. If
       generate_edges = 0 (default) edges are not generated, if 1 edges are
       generated. See also @a Mesh::LoadFromFile. See @a Mesh::Finalize for the
       meaning of @a refine. */
   explicit Mesh(const std::string &filename, int generate_edges = 0,
                 int refine = 1, bool fix_orientation = true);

   /** Creates mesh by reading data stream in MFEM, Netgen, or VTK format. If
       generate_edges = 0 (default) edges are not generated, if 1 edges are
       generated. */
   explicit Mesh(std::istream &input, int generate_edges = 0, int refine = 1,
                 bool fix_orientation = true);

   /// Create a disjoint mesh from the given mesh array
   ///
   /// @note Data is copied from the meshes in @a mesh_array.
   Mesh(Mesh *mesh_array[], int num_pieces);

   /** This is similar to the mesh constructor with the same arguments, but here
       the current mesh is destroyed and another one created based on the data
       stream again given in MFEM, Netgen, or VTK format. If generate_edges = 0
       (default) edges are not generated, if 1 edges are generated. */
   /// \see mfem::ifgzstream() for on-the-fly decompression of compressed ascii
   /// inputs.
   virtual void Load(std::istream &input, int generate_edges = 0,
                     int refine = 1, bool fix_orientation = true)
   {
      Loader(input, generate_edges);
      Finalize(refine, fix_orientation);
   }

   /// Swaps internal data with another mesh. By default, non-geometry members
   /// like 'ncmesh' and 'NURBSExt' are only swapped when 'non_geometry' is set.
   void Swap(Mesh& other, bool non_geometry);

   /// Clear the contents of the Mesh.
   void Clear() { Destroy(); SetEmpty(); }

   /// Destroys Mesh.
   virtual ~Mesh() { DestroyPointers(); }

   /// @}

   /** @anchor mfem_Mesh_named_ctors @name Named mesh constructors.

        Each of these constructors uses the move constructor, and can be used as
        the right-hand side of an assignment when creating new meshes. For more
        general mesh constructors see
        @ref mfem_Mesh_ctors "Standard mesh constructors".*/
   ///@{

   /** Creates mesh by reading a file in MFEM, Netgen, or VTK format. If
       generate_edges = 0 (default) edges are not generated, if 1 edges are
       generated.

       @note @a filename is not cached by the Mesh object and can be
       safely deleted following this function call.
   */
   static Mesh LoadFromFile(const std::string &filename,
                            int generate_edges = 0, int refine = 1,
                            bool fix_orientation = true);

   /// Creates 1D mesh, divided into n equal intervals.
   static Mesh MakeCartesian1D(int n, real_t sx = 1.0);

   /// @brief Creates mesh for the rectangle [0,sx]x[0,sy], divided into nx*ny
   /// quadrilaterals if @a type = QUADRILATERAL or into 2*nx*ny triangles if
   /// @a type = TRIANGLE.
   ///
   /// If generate_edges = 0 (default) edges are not generated, if 1 edges are
   /// generated. The parameter @a sfc_ordering controls how the elements (when
   /// @a type = QUADRILATERAL) are ordered: true - use space-filling curve
   /// ordering, or false - use lexicographic ordering.
   static Mesh MakeCartesian2D(
      int nx, int ny, Element::Type type, bool generate_edges = false,
      real_t sx = 1.0, real_t sy = 1.0, bool sfc_ordering = true);

   /// @brief Creates a mesh for the parallelepiped [0,sx]x[0,sy]x[0,sz],
   /// divided into nx*ny*nz hexahedra if @a type = HEXAHEDRON or into
   /// 6*nx*ny*nz tetrahedrons if @a type = TETRAHEDRON.
   ///
   /// The parameter @a sfc_ordering controls how the elements
   /// (when @a type = HEXAHEDRON) are ordered: true - use space-filling curve
   /// ordering, or false - use lexicographic ordering.
   static Mesh MakeCartesian3D(
      int nx, int ny, int nz, Element::Type type,
      real_t sx = 1.0, real_t sy = 1.0, real_t sz = 1.0,
      bool sfc_ordering = true);

   /// @brief Creates a mesh for the parallelepiped [0,sx]x[0,sy]x[0,sz],
   /// divided into nx*ny*nz*24 tetrahedrons.
   ///
   /// The mesh is generated by taking nx*ny*nz hexahedra and splitting each
   /// hexahedron into 24 tetrahedrons. Each face of the hexahedron is split
   /// into 4 triangles (face edges are connected to a face-centered point),
   /// and the triangles are connected to a hex-centered point.
   static Mesh MakeCartesian3DWith24TetsPerHex(int nx, int ny, int nz,
                                               real_t sx = 1.0, real_t sy = 1.0,
                                               real_t sz = 1.0);

   /// @brief Creates mesh for the rectangle [0,sx]x[0,sy], divided into nx*ny*4
   /// triangles.
   ///
   /// The mesh is generated by taking nx*ny quadrilaterals and splitting each
   /// quadrilateral into 4 triangles by connecting the vertices to a
   /// quad-centered point.
   static Mesh MakeCartesian2DWith4TrisPerQuad(int nx, int ny, real_t sx = 1.0,
                                               real_t sy = 1.0);

   /// @brief Creates mesh for the rectangle [0,sx]x[0,sy], divided into nx*ny*5
   /// quadrilaterals.
   ///
   /// The mesh is generated by taking nx*ny quadrilaterals and splitting
   /// each quadrilateral into 5 quadrilaterals. Each quadrilateral is projected
   /// inwards and connected to the original quadrilateral.
   static Mesh MakeCartesian2DWith5QuadsPerQuad(int nx, int ny, real_t sx = 1.0,
                                                real_t sy = 1.0);


   /// Create a refined (by any factor) version of @a orig_mesh.
   /** @param[in] orig_mesh  The starting coarse mesh.
       @param[in] ref_factor The refinement factor, an integer > 1.
       @param[in] ref_type   Specify the positions of the new vertices. The
                             options are BasisType::ClosedUniform or
                             BasisType::GaussLobatto.

       The refinement data which can be accessed with GetRefinementTransforms()
       is set to reflect the performed refinements.

       @note The constructed Mesh is straight-sided. */
   static Mesh MakeRefined(Mesh &orig_mesh, int ref_factor, int ref_type);

   /// Create a refined mesh, where each element of the original mesh may be
   /// refined by a different factor.
   /** @param[in] orig_mesh   The starting coarse mesh.
       @param[in] ref_factors An array of integers whose size is the number of
                              elements of @a orig_mesh. The @a ith element of
                              @a orig_mesh is refined by refinement factor
                              @a ref_factors[i].
       @param[in] ref_type    Specify the positions of the new vertices. The
                              options are BasisType::ClosedUniform or
                              BasisType::GaussLobatto.

       The refinement data which can be accessed with GetRefinementTransforms()
       is set to reflect the performed refinements.

       @note The constructed Mesh is straight-sided. */
   /// refined @a ref_factors[i] times in each dimension.
   static Mesh MakeRefined(Mesh &orig_mesh, const Array<int> &ref_factors,
                           int ref_type);

   /** Create a mesh by splitting each element of @a orig_mesh into simplices.
       Quadrilaterals are split into two triangles, prisms are split into
       3 tetrahedra, and hexahedra are split into either 5 or 6 tetrahedra
       depending on the configuration.
       @warning The curvature of the original mesh is not carried over to the
       new mesh. Periodic meshes are not supported. */
   static Mesh MakeSimplicial(const Mesh &orig_mesh);

   /// Create a periodic mesh by identifying vertices of @a orig_mesh.
   /** Each vertex @a i will be mapped to vertex @a v2v[i], such that all
       vertices that are coincident under the periodic mapping get mapped to
       the same index. The mapping @a v2v can be generated from translation
       vectors using Mesh::CreatePeriodicVertexMapping.
       @note MFEM requires that each edge of the resulting mesh be uniquely
       identifiable by a pair of distinct vertices. As a consequence, periodic
       boundaries must be separated by at least two interior vertices.
       @note The resulting mesh uses a discontinuous nodal function, see
       SetCurvature() for further details. */
   static Mesh MakePeriodic(const Mesh &orig_mesh, const std::vector<int> &v2v);

   ///@}

   /** @anchor mfem_Mesh_construction
       @name Methods for piecewise Mesh construction.

       These methods are intended to be used with the @ref mfem_Mesh_init_ctor
       "init constructor". */
   ///@{

   /// @note The returned object should be deleted by the caller.
   Element *NewElement(int geom);

   int AddVertex(real_t x, real_t y = 0.0, real_t z = 0.0);
   int AddVertex(const real_t *coords);
   int AddVertex(const Vector &coords);
   /// Mark vertex @a i as nonconforming, with parent vertices @a p1 and @a p2.
   void AddVertexParents(int i, int p1, int p2);
   /// Adds a vertex at the mean center of the @a nverts vertex indices given
   /// by @a vi.
   int AddVertexAtMeanCenter(const int *vi, const int nverts, int dim = 3);

   /// Adds a segment to the mesh given by 2 vertices @a v1 and @a v2.
   int AddSegment(int v1, int v2, int attr = 1);
   /// Adds a segment to the mesh given by 2 vertices @a vi.
   int AddSegment(const int *vi, int attr = 1);

   /// Adds a triangle to the mesh given by 3 vertices @a v1 through @a v3.
   int AddTriangle(int v1, int v2, int v3, int attr = 1);
   /// Adds a triangle to the mesh given by 3 vertices @a vi.
   int AddTriangle(const int *vi, int attr = 1);
   /// Adds a triangle to the mesh given by 3 vertices @a vi.
   int AddTri(const int *vi, int attr = 1) { return AddTriangle(vi, attr); }

   /// Adds a quadrilateral to the mesh given by 4 vertices @a v1 through @a v4.
   int AddQuad(int v1, int v2, int v3, int v4, int attr = 1);
   /// Adds a quadrilateral to the mesh given by 4 vertices @a vi.
   int AddQuad(const int *vi, int attr = 1);

   /// Adds a tetrahedron to the mesh given by 4 vertices @a v1 through @a v4.
   int AddTet(int v1, int v2, int v3, int v4, int attr = 1);
   /// Adds a tetrahedron to the mesh given by 4 vertices @a vi.
   int AddTet(const int *vi, int attr = 1);

   /// Adds a wedge to the mesh given by 6 vertices @a v1 through @a v6.
   int AddWedge(int v1, int v2, int v3, int v4, int v5, int v6, int attr = 1);
   /// Adds a wedge to the mesh given by 6 vertices @a vi.
   int AddWedge(const int *vi, int attr = 1);

   /// Adds a pyramid to the mesh given by 5 vertices @a v1 through @a v5.
   int AddPyramid(int v1, int v2, int v3, int v4, int v5, int attr = 1);
   /// Adds a pyramid to the mesh given by 5 vertices @a vi.
   int AddPyramid(const int *vi, int attr = 1);

   /// Adds a hexahedron to the mesh given by 8 vertices @a v1 through @a v8.
   int AddHex(int v1, int v2, int v3, int v4, int v5, int v6, int v7, int v8,
              int attr = 1);
   /// Adds a hexahedron to the mesh given by 8 vertices @a vi.
   int AddHex(const int *vi, int attr = 1);
   /// @brief Adds 6 tetrahedrons to the mesh by splitting a hexahedron given by
   /// 8 vertices @a vi.
   void AddHexAsTets(const int *vi, int attr = 1);
   /// @brief Adds 2 wedges to the mesh by splitting a hexahedron given by
   /// 8 vertices @a vi.
   void AddHexAsWedges(const int *vi, int attr = 1);
   /// @brief Adds 6 pyramids to the mesh by splitting a hexahedron given by
   /// 8 vertices @a vi.
   void AddHexAsPyramids(const int *vi, int attr = 1);

   /// @brief Adds 24 tetrahedrons to the mesh by splitting a hexahedron.
   ///
   /// @a vi are the 8 vertices of the hexahedron, @a hex_face_verts has the
   /// map from the 4 vertices of each face of the hexahedron to the index
   /// of the point created at the center of the face, and @a attr is the
   /// attribute of the new elements. See @a Make3D24TetsFromHex for usage.
   void AddHexAs24TetsWithPoints(int *vi,
                                 std::map<std::array<int, 4>, int>
                                 &hex_face_verts,
                                 int attr = 1);

   /// @brief Adds 4 triangles to the mesh by splitting a quadrilateral given by
   /// 4 vertices @a vi.
   ///
   /// @a attr is the attribute of the new elements. See @a Make2D4TrisFromQuad
   /// for usage.
   void AddQuadAs4TrisWithPoints(int *vi, int attr = 1);

   /// @brief Adds 5 quadrilaterals to the mesh by splitting a quadrilateral
   /// given by 4 vertices @a vi.
   ///
   /// @a attr is the attribute of the new elements. See @a Make2D5QuadsFromQuad
   /// for usage.
   void AddQuadAs5QuadsWithPoints(int *vi, int attr = 1);

   /// The parameter @a elem should be allocated using the NewElement() method
   /// @note Ownership of @a elem will pass to the Mesh object
   int AddElement(Element *elem);
   /// The parameter @a elem should be allocated using the NewElement() method
   /// @note Ownership of @a elem will pass to the Mesh object
   int AddBdrElement(Element *elem);

   int AddBdrSegment(int v1, int v2, int attr = 1);
   int AddBdrSegment(const int *vi, int attr = 1);

   int AddBdrTriangle(int v1, int v2, int v3, int attr = 1);
   int AddBdrTriangle(const int *vi, int attr = 1);

   int AddBdrQuad(int v1, int v2, int v3, int v4, int attr = 1);
   int AddBdrQuad(const int *vi, int attr = 1);
   void AddBdrQuadAsTriangles(const int *vi, int attr = 1);

   int AddBdrPoint(int v, int attr = 1);

   virtual void GenerateBoundaryElements();
   /// Finalize the construction of a triangular Mesh.
   void FinalizeTriMesh(int generate_edges = 0, int refine = 0,
                        bool fix_orientation = true);
   /// Finalize the construction of a quadrilateral Mesh.
   void FinalizeQuadMesh(int generate_edges = 0, int refine = 0,
                         bool fix_orientation = true);
   /// Finalize the construction of a tetrahedral Mesh.
   void FinalizeTetMesh(int generate_edges = 0, int refine = 0,
                        bool fix_orientation = true);
   /// Finalize the construction of a wedge Mesh.
   void FinalizeWedgeMesh(int generate_edges = 0, int refine = 0,
                          bool fix_orientation = true);
   /// Finalize the construction of a hexahedral Mesh.
   void FinalizeHexMesh(int generate_edges = 0, int refine = 0,
                        bool fix_orientation = true);
   /// Finalize the construction of any type of Mesh.
   /** This method calls FinalizeTopology() and Finalize(). */
   void FinalizeMesh(int refine = 0, bool fix_orientation = true);

   ///@}

   /// @name Mesh consistency methods
   /// @{

   /** @brief Finalize the construction of the secondary topology (connectivity)
       data of a Mesh. */
   /** This method does not require any actual coordinate data (either vertex
       coordinates for linear meshes or node coordinates for meshes with nodes)
       to be available. However, the data generated by this method is generally
       required by the FiniteElementSpace class.

       After calling this method, setting the Mesh vertices or nodes, it may be
       appropriate to call the method Finalize(). */
   void FinalizeTopology(bool generate_bdr = true);

   /// Finalize the construction of a general Mesh.
   /** This method will:
       - check and optionally fix the orientation of regular elements
       - check and fix the orientation of boundary elements
       - assume that #vertices are defined, if #Nodes == NULL
       - assume that #Nodes are defined, if #Nodes != NULL.
       @param[in] refine  If true, prepare the Mesh for conforming refinement of
                          triangular or tetrahedral meshes.
       @param[in] fix_orientation
                          If true, fix the orientation of inverted mesh elements
                          by permuting their vertices.

       Before calling this method, call FinalizeTopology() and ensure that the
       Mesh vertices or nodes are set. */
   virtual void Finalize(bool refine = false, bool fix_orientation = false);

   /// @brief Determine the sets of unique attribute values in domain and
   /// boundary elements.
   ///
   /// Separately scan the domain and boundary elements to generate unique,
   /// sorted sets of the element attribute values present in the mesh and
   /// store these in the Mesh::attributes and Mesh::bdr_attributes arrays.
   virtual void SetAttributes();

   /// Check (and optionally attempt to fix) the orientation of the elements
   /** @param[in] fix_it  If `true`, attempt to fix the orientations of some
                          elements: triangles, quads, and tets.
       @return The number of elements with wrong orientation.

       @note For meshes with nodes (e.g. high-order or periodic meshes), fixing
       the element orientations may require additional permutation of the nodal
       GridFunction of the mesh which is not performed by this method. Instead,
       the method Finalize() should be used with the parameter
       @a fix_orientation set to `true`.

       @note This method performs a simple check if an element is inverted, e.g.
       for most elements types, it checks if the Jacobian of the mapping from
       the reference element is non-negative at the center of the element. */
   int CheckElementOrientation(bool fix_it = true);

   /// Check the orientation of the boundary elements
   /** @return The number of boundary elements with wrong orientation. */
   int CheckBdrElementOrientation(bool fix_it = true);

   /** This method modifies a tetrahedral mesh so that Nedelec spaces of order
       greater than 1 can be defined on the mesh. Specifically, we
       1) rotate all tets in the mesh so that the vertices {v0, v1, v2, v3}
       satisfy: v0 < v1 < min(v2, v3).
       2) rotate all boundary triangles so that the vertices {v0, v1, v2}
       satisfy: v0 < min(v1, v2).

       @note Refinement does not work after a call to this method! */
   MFEM_DEPRECATED virtual void ReorientTetMesh();

   /// Remove unused vertices and rebuild mesh connectivity.
   void RemoveUnusedVertices();

   /** Remove boundary elements that lie in the interior of the mesh, i.e. that
       have two adjacent faces in 3D, or edges in 2D. */
   void RemoveInternalBoundaries();

   /// @}

   /// @name Element ordering methods
   /// @{

   /** This is our integration with the Gecko library. The method finds an
       element ordering that will increase memory coherency by putting elements
       that are in physical proximity closer in memory. It can also be used to
       obtain a space-filling curve ordering for ParNCMesh partitioning.
       @param[out] ordering Output element ordering.
       @param iterations Total number of V cycles. The ordering may improve with
       more iterations. The best iteration is returned at the end.
       @param window Initial window size. This determines the number of
       permutations tested at each multigrid level and strongly influences the
       quality of the result, but the cost of increasing 'window' is exponential.
       @param period The window size is incremented every 'period' iterations.
       @param seed Seed for initial random ordering (0 = skip random reorder).
       @param verbose Print the progress of the optimization to mfem::out.
       @param time_limit Optional time limit for the optimization, in seconds.
       When reached, ordering from the best iteration so far is returned
       (0 = no limit).
       @return The final edge product cost of the ordering. The function may be
       called in an external loop with different seeds, and the best ordering can
       then be retained. */
   real_t GetGeckoElementOrdering(Array<int> &ordering,
                                  int iterations = 4, int window = 4,
                                  int period = 2, int seed = 0,
                                  bool verbose = false, real_t time_limit = 0);

   /** Return an ordering of the elements that approximately follows the Hilbert
       curve. The method performs a spatial (Hilbert) sort on the centers of all
       elements and returns the resulting sequence, which can then be passed to
       ReorderElements. This is a cheap alternative to GetGeckoElementOrdering.*/
   void GetHilbertElementOrdering(Array<int> &ordering);

   /** Rebuilds the mesh with a different order of elements. For each element i,
       the array ordering[i] contains its desired new index. Note that the method
       reorders vertices, edges and faces along with the elements. */
   void ReorderElements(const Array<int> &ordering, bool reorder_vertices = true);

   /// @}

   /// @anchor mfem_Mesh_deprecated_ctors @name Deprecated mesh constructors
   ///
   /// These constructors have been deprecated in favor of
   /// @ref mfem_Mesh_named_ctors "Named mesh constructors".
   /// @{

   /// Deprecated: see @a MakeCartesian3D.
   MFEM_DEPRECATED
   Mesh(int nx, int ny, int nz, Element::Type type, bool generate_edges = false,
        real_t sx = 1.0, real_t sy = 1.0, real_t sz = 1.0,
        bool sfc_ordering = true)
      : attribute_sets(attributes), bdr_attribute_sets(bdr_attributes)
   {
      Make3D(nx, ny, nz, type, sx, sy, sz, sfc_ordering);
      Finalize(true); // refine = true
   }

   /// Deprecated: see @a MakeCartesian2D.
   MFEM_DEPRECATED
   Mesh(int nx, int ny, Element::Type type, bool generate_edges = false,
        real_t sx = 1.0, real_t sy = 1.0, bool sfc_ordering = true)
      : attribute_sets(attributes), bdr_attribute_sets(bdr_attributes)
   {
      Make2D(nx, ny, type, sx, sy, generate_edges, sfc_ordering);
      Finalize(true); // refine = true
   }

   /// Deprecated: see @a MakeCartesian1D.
   MFEM_DEPRECATED
   explicit Mesh(int n, real_t sx = 1.0)
      : attribute_sets(attributes), bdr_attribute_sets(bdr_attributes)
   {
      Make1D(n, sx);
      // Finalize(); // reminder: not needed
   }

   /// Deprecated: see @a MakeRefined.
   MFEM_DEPRECATED
   Mesh(Mesh *orig_mesh, int ref_factor, int ref_type);

   /// @}

   /// @name Information about the mesh as a whole
   /// @{

   /// @brief Dimension of the reference space used within the elements
   int Dimension() const { return Dim; }

   /// @brief Dimension of the physical space containing the mesh
   int SpaceDimension() const { return spaceDim; }

   /// Equals 1 + num_holes - num_loops
   inline int EulerNumber() const
   { return NumOfVertices - NumOfEdges + NumOfFaces - NumOfElements; }
   /// Equals 1 - num_holes
   inline int EulerNumber2D() const
   { return NumOfVertices - NumOfEdges + NumOfElements; }

   /** @brief Get the mesh generator/type.

       The purpose of this is to be able to quickly tell what type of elements
       one has in the mesh. Examination of this bitmask along with knowledge
       of the mesh dimension can be used to identify which element types are
       present.

       @return A bitmask:
       - bit 0 - simplices are present in the mesh (triangles, tets),
       - bit 1 - tensor product elements are present in the mesh (quads, hexes),
       - bit 2 - the mesh has wedge elements.
       - bit 3 - the mesh has pyramid elements.

       In parallel, the result takes into account elements on all processors.
   */
   inline int MeshGenerator() const { return meshgen; }

   /// Checks if the mesh has boundary elements
   virtual bool HasBoundaryElements() const { return (NumOfBdrElements > 0); }

   /** @brief Return true iff the given @a geom is encountered in the mesh.
       Geometries of dimensions lower than Dimension() are counted as well. */
   bool HasGeometry(Geometry::Type geom) const
   { return mesh_geoms & (1 << geom); }

   /** @brief Return the number of geometries of the given dimension present in
       the mesh. */
   /** For a parallel mesh only the local geometries are counted. */
   int GetNumGeometries(int dim) const;

   /// Return all element geometries of the given dimension present in the mesh.
   /** For a parallel mesh only the local geometries are returned.

       The returned geometries are sorted. */
   void GetGeometries(int dim, Array<Geometry::Type> &el_geoms) const;

   /// Returns the minimum and maximum corners of the mesh bounding box.
   /** For high-order meshes, the geometry is first refined @a ref times. */
   void GetBoundingBox(Vector &min, Vector &max, int ref = 2);

   void GetCharacteristics(real_t &h_min, real_t &h_max,
                           real_t &kappa_min, real_t &kappa_max,
                           Vector *Vh = NULL, Vector *Vk = NULL);

   /// @}

   /// @name Information concerning numbers of mesh entities
   /// @{

   /** @brief Returns number of vertices.  Vertices are only at the corners of
       elements, where you would expect them in the lowest-order mesh. */
   inline int GetNV() const { return NumOfVertices; }

   /// Returns number of elements.
   inline int GetNE() const { return NumOfElements; }

   /// Returns number of boundary elements.
   inline int GetNBE() const { return NumOfBdrElements; }

   /// Return the number of edges.
   inline int GetNEdges() const { return NumOfEdges; }

   /// Return the number of faces in a 3D mesh.
   inline int GetNFaces() const { return NumOfFaces; }

   /// Return the number of faces (3D), edges (2D) or vertices (1D).
   int GetNumFaces() const;

   /** @brief Return the number of faces (3D), edges (2D) or vertices (1D)
       including ghost faces. */
   int GetNumFacesWithGhost() const;

   /** @brief Returns the number of faces according to the requested type, does
       not count master nonconforming faces.

       If type==Boundary returns only the number of true boundary faces
       contrary to GetNBE() that returns all "boundary" elements which may
       include actual interior faces.
       Similarly, if type==Interior, only the true interior faces are counted
       excluding all master nonconforming faces. */
   virtual int GetNFbyType(FaceType type) const;

   /// Return the total (global) number of elements.
   long long GetGlobalNE() const { return ReduceInt(NumOfElements); }

   /// @}

   /// @name Access to individual mesh entities
   /// @{

   /// @brief Return pointer to vertex i's coordinates.
   /// @warning For high-order meshes (when #Nodes != NULL) vertices may not be
   /// updated and should not be used!
   const real_t *GetVertex(int i) const { return vertices[i](); }

   /// @brief Return pointer to vertex i's coordinates.
   ///
   /// @warning For high-order meshes (when Nodes != NULL) vertices may not
   /// being updated and should not be used!
   ///
   /// @note The pointer returned by this function can be used to
   /// alter vertex locations but the pointer itself should not be
   /// changed by the caller.
   real_t *GetVertex(int i) { return vertices[i](); }

   /// @brief Return pointer to the i'th element object
   ///
   /// The index @a i should be in the range [0, Mesh::GetNE())
   ///
   /// In parallel, @a i is the local element index which is in the
   /// same range mentioned above.
   const Element *GetElement(int i) const { return elements[i]; }

   /// @brief Return pointer to the i'th element object
   ///
   /// @note Provides read/write access to the i'th element object so
   /// that element attributes or connectivity can be adjusted. However,
   /// the Element object itself should not be deleted by the caller.
   Element *GetElement(int i) { return elements[i]; }

   /// @brief Return pointer to the i'th boundary element object
   ///
   /// The index @a i should be in the range [0, Mesh::GetNBE())
   ///
   /// In parallel, @a i is the local boundary element index which is
   /// in the same range mentioned above.
   const Element *GetBdrElement(int i) const { return boundary[i]; }

   /// @brief Return pointer to the i'th boundary element object
   ///
   /// @note Provides read/write access to the i'th boundary element object so
   /// that boundary attributes or connectivity can be adjusted. However,
   /// the Element object itself should not be deleted by the caller.
   Element *GetBdrElement(int i) { return boundary[i]; }

   /// @brief Return pointer to the i'th face element object
   ///
   /// The index @a i should be in the range [0, Mesh::GetNFaces())
   const Element *GetFace(int i) const { return faces[i]; }

   /// @}

   /// @name Access to groups of mesh entities
   /// @{

   const Element* const *GetElementsArray() const
   { return elements.GetData(); }

   void GetElementData(int geom, Array<int> &elem_vtx, Array<int> &attr) const
   { GetElementData(elements, geom, elem_vtx, attr); }

   void GetBdrElementData(int geom, Array<int> &bdr_elem_vtx,
                          Array<int> &bdr_attr) const
   { GetElementData(boundary, geom, bdr_elem_vtx, bdr_attr); }

   /// @}

   /// @name Access information concerning individual mesh entites
   /// @{

   /// Return the attribute of element i.
   int GetAttribute(int i) const { return elements[i]->GetAttribute(); }

   /// Set the attribute of element i.
   void SetAttribute(int i, int attr) { elements[i]->SetAttribute(attr); }

   /// Return the attribute of boundary element i.
   int GetBdrAttribute(int i) const { return boundary[i]->GetAttribute(); }

   /// Set the attribute of boundary element i.
   void SetBdrAttribute(int i, int attr) { boundary[i]->SetAttribute(attr); }

   /// Return the attribute of patch i, for a NURBS mesh.
   int GetPatchAttribute(int i) const;

   /// Set the attribute of patch i, for a NURBS mesh.
   void SetPatchAttribute(int i, int attr);

   /// Return the attribute of patch boundary element i, for a NURBS mesh.
   int GetPatchBdrAttribute(int i) const;

   /// Set the attribute of patch boundary element i, for a NURBS mesh.
   void SetPatchBdrAttribute(int i, int attr);

   /// Returns the type of element i.
   Element::Type GetElementType(int i) const;

   /// Returns the type of boundary element i.
   Element::Type GetBdrElementType(int i) const;

   /// Deprecated in favor of Mesh::GetFaceGeometry
   MFEM_DEPRECATED Geometry::Type GetFaceGeometryType(int Face) const
   { return GetFaceGeometry(Face); }

   Element::Type  GetFaceElementType(int Face) const;

   /// Return the Geometry::Type associated with face @a i.
   Geometry::Type GetFaceGeometry(int i) const;

   Geometry::Type GetElementGeometry(int i) const
   {
      return elements[i]->GetGeometryType();
   }

   Geometry::Type GetBdrElementGeometry(int i) const
   {
      return boundary[i]->GetGeometryType();
   }

   /// Deprecated in favor of Mesh::GetFaceGeometry
   MFEM_DEPRECATED Geometry::Type GetFaceBaseGeometry(int i) const
   { return GetFaceGeometry(i); }

   Geometry::Type GetElementBaseGeometry(int i) const
   { return GetElementGeometry(i); }

   Geometry::Type GetBdrElementBaseGeometry(int i) const
   { return GetBdrElementGeometry(i); }

   /// Return true if the given face is interior. @sa FaceIsTrueInterior().
   bool FaceIsInterior(int FaceNo) const
   {
      return (faces_info[FaceNo].Elem2No >= 0);
   }

   /** @brief Get the size of the i-th element relative to the perfect
       reference element. */
   real_t GetElementSize(int i, int type = 0);

   real_t GetElementSize(int i, const Vector &dir);

   real_t GetElementSize(ElementTransformation *T, int type = 0) const;

   real_t GetElementVolume(int i);

   void GetElementCenter(int i, Vector &center);

   /** Compute the Jacobian of the transformation from the perfect
       reference element at the given integration point (defaults to the
       center of the element if no integration point is specified) */
   void GetElementJacobian(int i, DenseMatrix &J,
                           const IntegrationPoint *ip = NULL);

   /// @}

   /// List of mesh geometries stored as Array<Geometry::Type>.
   class GeometryList : public Array<Geometry::Type>
   {
   protected:
      Geometry::Type geom_buf[Geometry::NumGeom];
   public:
      /// Construct a GeometryList of all element geometries in @a mesh.
      GeometryList(const Mesh &mesh)
         : Array<Geometry::Type>(geom_buf, Geometry::NumGeom)
      { mesh.GetGeometries(mesh.Dimension(), *this); }
      /** @brief Construct a GeometryList of all geometries of dimension @a dim
          in @a mesh. */
      GeometryList(const Mesh &mesh, int dim)
         : Array<Geometry::Type>(geom_buf, Geometry::NumGeom)
      { mesh.GetGeometries(dim, *this); }
   };

   /// @name Access connectivity for individual mesh entites
   /// @{

   /// Returns the indices of the vertices of element i.
   void GetElementVertices(int i, Array<int> &v) const
   { elements[i]->GetVertices(v); }

   /// Returns the indices of the vertices of boundary element i.
   void GetBdrElementVertices(int i, Array<int> &v) const
   { boundary[i]->GetVertices(v); }

   /// Return the indices and the orientations of all edges of element i.
   void GetElementEdges(int i, Array<int> &edges, Array<int> &cor) const;

   /// Return the indices and the orientations of all edges of bdr element i.
   void GetBdrElementEdges(int i, Array<int> &edges, Array<int> &cor) const;

   /** Return the indices and the orientations of all edges of face i.
       Works for both 2D (face=edge) and 3D faces. */
   void GetFaceEdges(int i, Array<int> &edges, Array<int> &o) const;

   /// Returns the indices of the vertices of face i.
   void GetFaceVertices(int i, Array<int> &vert) const
   {
      if (Dim == 1)
      {
         vert.SetSize(1); vert[0] = i;
      }
      else
      {
         faces[i]->GetVertices(vert);
      }
   }

   /// Returns the indices of the vertices of edge i.
   void GetEdgeVertices(int i, Array<int> &vert) const;

   /// Return the indices and the orientations of all faces of element i.
   void GetElementFaces(int i, Array<int> &faces, Array<int> &ori) const;

   /** @brief Returns the sorted, unique indices of elements sharing a face with
       element @a elem, including @a elem. */
   Array<int> FindFaceNeighbors(const int elem) const;

   /** Return the index and the orientation of the vertex of bdr element i. (1D)
       Return the index and the orientation of the edge of bdr element i. (2D)
       Return the index and the orientation of the face of bdr element i. (3D)

       In 2D, the returned edge orientation is 0 or 1, not +/-1 as returned by
       GetElementEdges/GetBdrElementEdges. */
   void GetBdrElementFace(int i, int *f, int *o) const;

   /** @brief For the given boundary element, bdr_el, return its adjacent
       element and its info, i.e. 64*local_bdr_index+bdr_orientation.

       The returned bdr_orientation is that of the boundary element relative to
       the respective face element.

       @sa GetBdrElementAdjacentElement2() */
   void GetBdrElementAdjacentElement(int bdr_el, int &el, int &info) const;

   /** @brief Deprecated.

       For the given boundary element, bdr_el, return its adjacent element and
       its info, i.e. 64*local_bdr_index+inverse_bdr_orientation.

       The returned inverse_bdr_orientation is the inverse of the orientation of
       the boundary element relative to the respective face element. In other
       words this is the orientation of the face element relative to the
       boundary element.

       @warning This only differs from GetBdrElementAdjacentElement by returning
       the face info with inverted orientation. It does @b not return
       information corresponding to a second adjacent face. This function is
       deprecated, use Geometry::GetInverseOrientation, Mesh::EncodeFaceInfo,
       Mesh::DecodeFaceInfoOrientation, and Mesh::DecodeFaceInfoLocalIndex
       instead.

       @sa GetBdrElementAdjacentElement() */
   MFEM_DEPRECATED
   void GetBdrElementAdjacentElement2(int bdr_el, int &el, int &info) const;

   /// @brief Return the local face (codimension-1) index for the given boundary
   /// element index.
   int GetBdrElementFaceIndex(int be_idx) const { return be_to_face[be_idx]; }

   /// Deprecated in favor of GetBdrElementFaceIndex().
   MFEM_DEPRECATED int GetBdrFace(int i) const { return GetBdrElementFaceIndex(i); }

   /** Return the vertex index of boundary element i. (1D)
       Return the edge index of boundary element i. (2D)
       Return the face index of boundary element i. (3D)

       Deprecated in favor of GetBdrElementFaceIndex(). */
   MFEM_DEPRECATED int GetBdrElementEdgeIndex(int i) const { return GetBdrElementFaceIndex(i); }

   /// @}

   /// @name Access connectivity data
   /// @{

   /// @note The returned Table should be deleted by the caller
   Table *GetVertexToElementTable();

   /// Return the "face"-element Table. Here "face" refers to face (3D),
   /// edge (2D), or vertex (1D).
   ///
   /// @note The returned Table should be deleted by the caller.
   Table *GetFaceToElementTable() const;

   /// Returns the face-to-edge Table (3D)
   ///
   /// @note The returned object should NOT be deleted by the caller.
   Table *GetFaceEdgeTable() const;

   /// Returns the edge-to-vertex Table (3D)
   ///
   /// @note The returned object should NOT be deleted by the caller.
   Table *GetEdgeVertexTable() const;

   /** Return vertex to vertex table. The connections stored in the table
    are from smaller to bigger vertex index, i.e. if i<j and (i, j) is
    in the table, then (j, i) is not stored.

    @note This data is not stored internally as a Table. The Table passed as
    an argument is populated using the EdgeVertex Table (see GetEdgeVertexTable)
    if available or the element connectivity.
   */
   void GetVertexToVertexTable(DSTable &) const;

   const Table &ElementToElementTable();

   const Table &ElementToFaceTable() const;

   const Table &ElementToEdgeTable() const;

   Array<int> GetFaceToBdrElMap() const;

   ///@}

   /// @brief Return FiniteElement for reference element of the specified type
   ///
   /// @note The returned object is a pointer to a global object and should not
   /// be deleted by the caller.
   static FiniteElement *GetTransformationFEforElementType(Element::Type);

   /** @brief For the vertex (1D), edge (2D), or face (3D) of a boundary element
       with the orientation @a o, return the transformation of the boundary
       element integration point @ ip to the face element. In 2D, the
       the orientation is 0 or 1 as returned by GetBdrElementFace, not +/-1.
       Supports both internal and external boundaries. */
   static IntegrationPoint TransformBdrElementToFace(Geometry::Type geom, int o,
                                                     const IntegrationPoint &ip);

   /// @anchor mfem_Mesh_elem_trans
   /// @name Access the coordinate transformation for individual elements
   ///
   /// See also the methods related to
   /// @ref mfem_Mesh_geom_factors "Geometric Factors" for accessing
   /// information cached at quadrature points.
   /// @{

   /// @brief Builds the transformation defining the i-th element in @a ElTr.
   /// @a ElTr must be allocated in advance and will be owned by the caller.
   ///
   /// @note The provided pointer must not be NULL. In the future this should be
   /// changed to a reference parameter consistent with
   /// GetFaceElementTransformations.
   void GetElementTransformation(int i,
                                 IsoparametricTransformation *ElTr) const;

   /// @brief Returns a pointer to the transformation defining the i-th element.
   ///
   /// @note The returned object is owned by the class and is shared, i.e.,
   /// calling this function resets pointers obtained from previous calls.
   /// Also, this pointer should NOT be deleted by the caller.
   ElementTransformation *GetElementTransformation(int i);

   /// @brief Builds the transformation defining the i-th element in @a ElTr
   /// assuming position of the vertices/nodes are given by @a nodes.
   /// @a ElTr must be allocated in advance and will be owned by the caller.
   ///
   /// @note The provided pointer must not be NULL. In the future this should be
   /// changed to a reference parameter consistent with
   /// GetFaceElementTransformations.
   void GetElementTransformation(int i, const Vector &nodes,
                                 IsoparametricTransformation *ElTr) const;

   /// @brief Returns a pointer to the transformation defining the i-th boundary
   /// element.
   ///
   /// @note The returned object is owned by the class and is shared, i.e.,
   /// calling this function resets pointers obtained from previous calls.
   /// Also, the returned object should NOT be deleted by the caller.
   ElementTransformation *GetBdrElementTransformation(int i);

   /// @brief Builds the transformation defining the i-th boundary element in
   /// @a ElTr. @a ElTr must be allocated in advance and will be owned by the
   /// caller.
   ///
   /// @note The provided pointer must not be NULL. In the future this should be
   /// changed to a reference parameter consistent with
   /// GetFaceElementTransformations.
   void GetBdrElementTransformation(int i,
                                    IsoparametricTransformation *ElTr) const;

   /// @brief Returns a pointer to the transformation defining the given face
   /// element.
   ///
   /// @note The returned object is owned by the class and is shared, i.e.,
   /// calling this function resets pointers obtained from previous calls. Also,
   /// the returned object should NOT be deleted by the caller.
   ElementTransformation *GetFaceTransformation(int FaceNo);

   /// @brief Builds the transformation defining the i-th face element in
   /// @a FTr. @a FTr must be allocated in advance and will be owned by the
   /// caller.
   ///
   /// @note The provided pointer must not be NULL. In the future this should be
   /// changed to a reference parameter consistent with
   /// GetFaceElementTransformations.
   void GetFaceTransformation(int i, IsoparametricTransformation *FTr) const;

   /** @brief A helper method that constructs a transformation from the
       reference space of a face to the reference space of an element. */
   /** The local index of the face as a face in the element and its orientation
       are given by the input parameter @a info, as @a info = 64*loc_face_idx +
       loc_face_orientation. */
   void GetLocalFaceTransformation(int face_type, int elem_type,
                                   IsoparametricTransformation &Transf,
                                   int info) const;

   /// @brief Builds the transformation defining the i-th edge element in
   /// @a EdTr. @a EdTr must be allocated in advance and will be owned by the
   /// caller.
   ///
   /// @note The provided pointer must not be NULL. In the future this should be
   /// changed to a reference parameter consistent with
   /// GetFaceElementTransformations.
   void GetEdgeTransformation(int i, IsoparametricTransformation *EdTr) const;

   /// @brief Returns a pointer to the transformation defining the given edge
   /// element.
   ///
   /// @note The returned object is owned by the class and is shared, i.e.,
   /// calling this function resets pointers obtained from previous calls.
   /// Also, the returned object should NOT be deleted by the caller.
   ElementTransformation *GetEdgeTransformation(int EdgeNo);

   /// Returns (a pointer to an object containing) the following data:
   ///
   /// 1) Elem1No - the index of the first element that contains this face this
   ///    is the element that has the same outward unit normal vector as the
   ///    face;
   ///
   /// 2) Elem2No - the index of the second element that contains this face this
   ///    element has outward unit normal vector as the face multiplied with -1;
   ///
   /// 3) Elem1, Elem2 - pointers to the ElementTransformation's of the first
   ///    and the second element respectively;
   ///
   /// 4) Face - pointer to the ElementTransformation of the face;
   ///
   /// 5) Loc1, Loc2 - IntegrationPointTransformation's mapping the face
   ///    coordinate system to the element coordinate system (both in their
   ///    reference elements). Used to transform IntegrationPoints from face to
   ///    element. More formally, let:
   ///       TL1, TL2 be the transformations represented by Loc1, Loc2,
   ///       TE1, TE2 - the transformations represented by Elem1, Elem2,
   ///       TF - the transformation represented by Face, then
   ///       TF(x) = TE1(TL1(x)) = TE2(TL2(x)) for all x in the reference face.
   ///
   /// 6) FaceGeom - the base geometry for the face.
   ///
   /// The mask specifies which fields in the structure to return:
   ///    mask & 1 - Elem1, mask & 2 - Elem2
   ///    mask & 4 - Loc1, mask & 8 - Loc2, mask & 16 - Face.
   /// These mask values are defined in the ConfigMasks enum type as part of the
   /// FaceElementTransformations class in fem/eltrans.hpp.
   ///
   /// @note The returned object is owned by the class and is shared, i.e.,
   /// calling this function resets pointers obtained from previous calls.
   /// Also, this pointer should NOT be deleted by the caller.
   virtual FaceElementTransformations *
   GetFaceElementTransformations(int FaceNo, int mask = 31);

   /// @brief Variant of GetFaceElementTransformations using a user allocated
   /// FaceElementTransformations object.
   virtual void GetFaceElementTransformations(int FaceNo,
                                              FaceElementTransformations &FElTr,
                                              IsoparametricTransformation &ElTr1,
                                              IsoparametricTransformation &ElTr2,
                                              int mask = 31) const;

   /// @brief See GetFaceElementTransformations().
   ///
   /// @note The returned object is owned by the class and is shared, i.e.,
   /// calling this function resets pointers obtained from previous calls.
   /// Also, this pointer should NOT be deleted by the caller.
   FaceElementTransformations *GetInteriorFaceTransformations(int FaceNo);

   /// @brief Variant of GetInteriorFaceTransformations using a user allocated
   /// FaceElementTransformations object.
   void GetInteriorFaceTransformations(int FaceNo,
                                       FaceElementTransformations &FElTr,
                                       IsoparametricTransformation &ElTr1,
                                       IsoparametricTransformation &ElTr2) const;

   /// @brief Builds the transformation defining the given boundary face.
   ///
   /// @note The returned object is owned by the class and is shared, i.e.,
   /// calling this function resets pointers obtained from previous calls.
   /// Also, this pointer should NOT be deleted by the caller.
   FaceElementTransformations *GetBdrFaceTransformations(int BdrElemNo);

   /// @brief Variant of GetBdrFaceTransformations using a user allocated
   /// FaceElementTransformations object.
   void GetBdrFaceTransformations(int BdrElemNo,
                                  FaceElementTransformations &FElTr,
                                  IsoparametricTransformation &ElTr1,
                                  IsoparametricTransformation &ElTr2) const;

   /// @}

   /// @anchor mfem_Mesh_geom_factors
   /// @name Access the coordinate transformation at quadrature points
   ///
   /// See also methods related to
   /// @ref mfem_Mesh_elem_trans "Element-wise coordinate transformation".
   /// @{

   /** @brief Return the mesh geometric factors corresponding to the given
       integration rule.

       The IntegrationRule used with GetGeometricFactors needs to remain valid
       until the internally stored GeometricFactors objects are destroyed (by
       calling Mesh::DeleteGeometricFactors(), Mesh::NodesUpdated(), or the Mesh
       destructor).

       If the device MemoryType parameter @a d_mt is specified, then the
       returned object will use that type unless it was previously allocated
       with a different type.

       The returned pointer points to an internal object that may be invalidated
       by mesh operations such as refinement, vertex/node movement, etc. Since
       not all such modifications can be tracked by the Mesh class (e.g. when
       using the pointer returned by GetNodes() to change the nodes) one needs
       to account for such changes by calling the method NodesUpdated() which,
       in particular, will call DeleteGeometricFactors(). */
   const GeometricFactors* GetGeometricFactors(
      const IntegrationRule& ir,
      const int flags,
      MemoryType d_mt = MemoryType::DEFAULT);

   /** @brief Return the mesh geometric factors for the faces corresponding
       to the given integration rule.

       The IntegrationRule used with GetFaceGeometricFactors needs to remain
       valid until the internally stored FaceGeometricFactors objects are
       destroyed (by either calling Mesh::DeleteGeometricFactors(),
       Mesh::NodesUpdated(), or the Mesh destructor).

       If the device MemoryType parameter @a d_mt is specified, then the
       returned object will use that type unless it was previously allocated
       with a different type.

       The returned pointer points to an internal object that may be invalidated
       by mesh operations such as refinement, vertex/node movement, etc. Since
       not all such modifications can be tracked by the Mesh class (e.g. when
       using the pointer returned by GetNodes() to change the nodes) one needs
       to account for such changes by calling the method NodesUpdated() which,
       in particular, will call DeleteGeometricFactors(). */
   const FaceGeometricFactors* GetFaceGeometricFactors(
      const IntegrationRule& ir,
      const int flags,
      FaceType type,
      MemoryType d_mt = MemoryType::DEFAULT);

   /// Destroy all GeometricFactors stored by the Mesh.
   /** This method can be used to force recomputation of the GeometricFactors,
       for example, after the mesh nodes are modified externally.

       @note In general, the preferred method for resetting the GeometricFactors
       should be to call NodesUpdated(). */
   void DeleteGeometricFactors();

   /// @}

   /** This enumerated type describes the three main face topologies:
       - Boundary, for faces on the boundary of the computational domain,
       - Conforming, for conforming faces interior to the computational domain,
       - Nonconforming, for nonconforming faces interior to the computational
         domain. */
   enum class FaceTopology { Boundary,
                             Conforming,
                             Nonconforming,
                             NA
                           };

   /** This enumerated type describes the location of the two elements sharing a
       face, Local meaning that the element is local to the MPI rank, FaceNbr
       meaning that the element is distributed on a different MPI rank, this
       typically means that methods with FaceNbr should be used to access the
       relevant information, e.g., ParFiniteElementSpace::GetFaceNbrElementVDofs.
    */
   enum class ElementLocation { Local, FaceNbr, NA };

   /** This enumerated type describes the topological relation of an element to
       a face:
       - Coincident meaning that the element's face is topologically equal to
         the mesh face.
       - Superset meaning that the element's face is topologically coarser than
         the mesh face, i.e., the element's face contains the mesh face.
       - Subset meaning that the element's face is topologically finer than the
         mesh face, i.e., the element's face is contained in the mesh face.
       Superset and Subset are only relevant for nonconforming faces.
       Master nonconforming faces have a conforming element on one side, and a
       fine element on the other side. Slave nonconforming faces have a
       conforming element on one side, and a coarse element on the other side.
    */
   enum class ElementConformity { Coincident, Superset, Subset, NA };

   /** This enumerated type describes the corresponding FaceInfo internal
       representation (encoded cases), c.f. FaceInfo's documentation:
       Classification of a local (non-ghost) face based on its FaceInfo:
         - Elem2No >= 0 --> local interior face; can be either:
            - NCFace == -1 --> LocalConforming,
            - NCFace >= 0 --> LocalSlaveNonconforming,
         - Elem2No < 0 --> local "boundary" face; can be one of:
            - NCFace == -1 --> conforming face; can be either:
               - Elem2Inf < 0 --> Boundary,
               - Elem2Inf >= 0 --> SharedConforming,
            - NCFace >= 0 --> nonconforming face; can be one of:
               - Elem2Inf < 0 --> MasterNonconforming (shared or not shared),
               - Elem2Inf >= 0 --> SharedSlaveNonconforming.
       Classification of a ghost (non-local) face based on its FaceInfo:
         - Elem1No == -1 --> GhostMaster (includes other unused ghost faces),
         - Elem1No >= 0 --> GhostSlave.
    */
   enum class FaceInfoTag { Boundary,
                            LocalConforming,
                            LocalSlaveNonconforming,
                            SharedConforming,
                            SharedSlaveNonconforming,
                            MasterNonconforming,
                            GhostSlave,
                            GhostMaster
                          };

   /** @brief This structure is used as a human readable output format that
       deciphers the information contained in Mesh::FaceInfo when using the
       Mesh::GetFaceInformation() method.

       The element indices in this structure don't need further processing,
       contrary to the ones obtained through Mesh::GetFacesElements and can
       directly be used, e.g., Elem1 and Elem2 indices.
       Likewise the orientations for Elem1 and Elem2 already take into account
       special cases and can be used as is.
   */
   struct FaceInformation
   {
      FaceTopology topology;

      struct
      {
         ElementLocation location;
         ElementConformity conformity;
         int index;
         int local_face_id;
         int orientation;
      } element[2];

      FaceInfoTag tag;
      int ncface;
      const DenseMatrix* point_matrix;

      /** @brief Return true if the face is a local interior face which is NOT
          a master nonconforming face. */
      bool IsLocal() const
      {
         return element[1].location == Mesh::ElementLocation::Local;
      }

      /** @brief Return true if the face is a shared interior face which is NOT
          a master nonconforming face. */
      bool IsShared() const
      {
         return element[1].location == Mesh::ElementLocation::FaceNbr;
      }

      /** @brief return true if the face is an interior face to the computation
          domain, either a local or shared interior face (not a boundary face)
          which is NOT a master nonconforming face.
       */
      bool IsInterior() const
      {
         return topology == FaceTopology::Conforming ||
                topology == FaceTopology::Nonconforming;
      }

      /** @brief Return true if the face is a boundary face. */
      bool IsBoundary() const
      {
         return topology == FaceTopology::Boundary;
      }

      /// @brief Return true if the face is of the same type as @a type.
      bool IsOfFaceType(FaceType type) const
      {
         switch (type)
         {
            case FaceType::Interior:
               return IsInterior();
            case FaceType::Boundary:
               return IsBoundary();
            default:
               return false;
         }
      }

      /// @brief Return true if the face is a conforming face.
      bool IsConforming() const
      {
         return topology == FaceTopology::Conforming;
      }

      /// @brief Return true if the face is a nonconforming fine face.
      bool IsNonconformingFine() const
      {
         return topology == FaceTopology::Nonconforming &&
                (element[0].conformity == ElementConformity::Superset ||
                 element[1].conformity == ElementConformity::Superset);
      }

      /// @brief Return true if the face is a nonconforming coarse face.
      /** Note that ghost nonconforming master faces cannot be clearly
          identified as such with the currently available information, so this
          method will return false for such faces. */
      bool IsNonconformingCoarse() const
      {
         return topology == FaceTopology::Nonconforming &&
                element[1].conformity == ElementConformity::Subset;
      }

      /// @brief cast operator from FaceInformation to FaceInfo.
      operator Mesh::FaceInfo() const;
   };

   /// Given a "face info int", return the face orientation. @sa FaceInfo.
   static int DecodeFaceInfoOrientation(int info) { return info%64; }

   /// Given a "face info int", return the local face index. @sa FaceInfo.
   static int DecodeFaceInfoLocalIndex(int info) { return info/64; }

   /// @brief Given @a local_face_index and @a orientation, return the
   /// corresponding encoded "face info int". @sa FaceInfo.
   static int EncodeFaceInfo(int local_face_index, int orientation)
   { return orientation + local_face_index*64; }

   /// @name More advanced entity information access methods
   /// @{

   /* Return point matrix of element i of dimension Dim X #v, where for every
      vertex we give its coordinates in space of dimension Dim. */
   void GetPointMatrix(int i, DenseMatrix &pointmat) const;

   /* Return point matrix of boundary element i of dimension Dim X #v, where for
      every vertex we give its coordinates in space of dimension Dim. */
   void GetBdrPointMatrix(int i, DenseMatrix &pointmat) const;

   /** This method aims to provide face information in a deciphered format, i.e.
       Mesh::FaceInformation, compared to the raw encoded information returned
       by Mesh::GetFaceElements() and Mesh::GetFaceInfos(). */
   FaceInformation GetFaceInformation(int f) const;

   void GetFaceElements (int Face, int *Elem1, int *Elem2) const;
   void GetFaceInfos (int Face, int *Inf1, int *Inf2) const;
   void GetFaceInfos (int Face, int *Inf1, int *Inf2, int *NCFace) const;

   /// @}

   /// @name Methods related to mesh partitioning
   /// @{

   /// @note The returned array should be deleted by the caller.
   int *CartesianPartitioning(int nxyz[]);
   /// @note The returned array should be deleted by the caller.
   int *GeneratePartitioning(int nparts, int part_method = 1);
   /// @todo This method needs a proper description
   void CheckPartitioning(int *partitioning_);

   /// @}

   /// @anchor mfem_Mesh_trans
   /// @name Methods related to accessing/altering mesh coordinates
   ///
   /// See also @ref mfem_Mesh_gf_nodes "Coordinates as a GridFunction".
   /// @{

   // Vertices are only at the corners of elements, where you would expect them
   // in the lowest-order mesh.
   void MoveVertices(const Vector &displacements);
   void GetVertices(Vector &vert_coord) const;
   void SetVertices(const Vector &vert_coord);

   /** @brief Set the internal Vertex array to point to the given @a vertices
       array without assuming ownership of the pointer. */
   /** If @a zerocopy is `true`, the vertices must be given as an array of 3
       doubles per vertex. If @a zerocopy is `false` then the current Vertex
       data is first copied to the @a vertices array. */
   void ChangeVertexDataOwnership(real_t *vertices, int len_vertices,
                                  bool zerocopy = false);

   // Nodes are only active for higher order meshes, and share locations with
   // the vertices, plus all the higher- order control points within the element
   // and along the edges and on the faces.
   void GetNode(int i, real_t *coord) const;
   void SetNode(int i, const real_t *coord);

   // Node operations for curved mesh.
   // They call the corresponding '...Vertices' method if the
   // mesh is not curved (i.e. Nodes == NULL).
   void MoveNodes(const Vector &displacements);
   void GetNodes(Vector &node_coord) const;
   /// Updates the vertex/node locations. Invokes NodesUpdated().
   void SetNodes(const Vector &node_coord);

   void ScaleSubdomains (real_t sf);
   void ScaleElements (real_t sf);

   void Transform(void (*f)(const Vector&, Vector&));
   void Transform(VectorCoefficient &deformation);

   /** @brief This function should be called after the mesh node coordinates
       have been updated externally, e.g. by modifying the internal nodal
       GridFunction returned by GetNodes(). */
   /** It deletes internal quantities derived from the node coordinates,
       such as the (Face)GeometricFactors.

       @note Unlike the similarly named protected method UpdateNodes() this
       method does not modify the nodes. */
   void NodesUpdated() { DeleteGeometricFactors(); }

   /// @}

   /// @anchor mfem_Mesh_gf_nodes
   /// @name Methods related to nodal coordinates stored as a GridFunction
   ///
   /// See also @ref mfem_Mesh_trans "Mesh Transformations".
   /// @{

   /// @brief Return a pointer to the internal node GridFunction (may be NULL).
   ///
   /// If the mesh is straight-sided (low-order), it may not have a GridFunction
   /// for the nodes, in which case this function returns NULL. To ensure that
   /// the nodal GridFunction exists, first call EnsureNodes().
   /// @sa SetCurvature().
   ///
   /// @note The returned object should NOT be deleted by the caller.
   GridFunction *GetNodes() { return Nodes; }
   const GridFunction *GetNodes() const { return Nodes; }
   /// Return the mesh nodes ownership flag.
   bool OwnsNodes() const { return own_nodes; }
   /// Set the mesh nodes ownership flag.
   void SetNodesOwner(bool nodes_owner) { own_nodes = nodes_owner; }
   /// Replace the internal node GridFunction with the given GridFunction.
   /** Invokes NodesUpdated(). */
   void NewNodes(GridFunction &nodes, bool make_owner = false);
   /** @brief Swap the internal node GridFunction pointer and ownership flag
       members with the given ones. */
   /** Invokes NodesUpdated(). */
   void SwapNodes(GridFunction *&nodes, int &own_nodes_);

   /// Return the mesh nodes/vertices projected on the given GridFunction.
   void GetNodes(GridFunction &nodes) const;
   /** Replace the internal node GridFunction with a new GridFunction defined
       on the given FiniteElementSpace. The new node coordinates are projected
       (derived) from the current nodes/vertices. */
   virtual void SetNodalFESpace(FiniteElementSpace *nfes);
   /** Replace the internal node GridFunction with the given GridFunction. The
       given GridFunction is updated with node coordinates projected (derived)
       from the current nodes/vertices. */
   void SetNodalGridFunction(GridFunction *nodes, bool make_owner = false);
   /** Return the FiniteElementSpace on which the current mesh nodes are
       defined or NULL if the mesh does not have nodes. */
   const FiniteElementSpace *GetNodalFESpace() const;
   /** @brief Make sure that the mesh has valid nodes, i.e. its geometry is
       described by a vector finite element grid function (even if it is a
       low-order mesh with straight edges).

       @sa GetNodes(). */
   void EnsureNodes();

   /// Set the curvature of the mesh nodes using the given polynomial degree.
   /** Creates a nodal GridFunction if one doesn't already exist.

       @param[in]  order       Polynomial degree of the nodal FE space. If this
                               value is <= 0 then the method will remove the
                               nodal GridFunction and the Mesh will use the
                               vertices array instead; the other arguments are
                               ignored in this case.
       @param[in]  discont     Whether to use a discontinuous or continuous
                               finite element space (continuous is default).
       @param[in]  space_dim   The space dimension (optional).
       @param[in]  ordering    The Ordering of the finite element space
                               (Ordering::byVDIM is the default). */
   virtual void SetCurvature(int order, bool discont = false, int space_dim = -1,
                             int ordering = 1);

   /// @}

   /// @name Methods related to mesh refinement
   /// @{

   /// Refine all mesh elements.
   /** @param[in] ref_algo %Refinement algorithm. Currently used only for pure
       tetrahedral meshes. If set to zero (default), a tet mesh will be refined
       using algorithm A, that produces elements with better quality compared to
       algorithm B used when the parameter is non-zero.

       For tetrahedral meshes, after using algorithm A, the mesh cannot be
       refined locally using methods like GeneralRefinement() unless it is
       re-finalized using Finalize() with the parameter @a refine set to true.
       Note that calling Finalize() in this way will generally invalidate any
       FiniteElementSpace%s and GridFunction%s defined on the mesh. */
   void UniformRefinement(int ref_algo = 0);

   /** @brief Refine NURBS mesh, with an optional refinement factor, generally
       anisotropic.

       @param[in] rf  Optional refinement factor. If scalar, the factor is used
                      for all dimensions. If an array, factors can be specified
                      for each dimension. The factor multiplies the number of
                      elements in each dimension. Some factors can be 1.
       @param[in] tol NURBS geometry deviation tolerance, cf. Algorithm A5.8 of
                      "The NURBS Book", 2nd ed, Piegl and Tiller. */
   virtual void NURBSUniformRefinement(int rf = 2, real_t tol = 1.0e-12);
   virtual void NURBSUniformRefinement(const Array<int> &rf, real_t tol=1.e-12);

   /// Coarsening for a NURBS mesh, with an optional coarsening factor @a cf > 1
   /// which divides the number of elements in each dimension.
   void NURBSCoarsening(int cf = 2, real_t tol = 1.0e-12);

   /** Refine selected mesh elements. Refinement type can be specified for each
       element. The function can do conforming refinement of triangles and
       tetrahedra and nonconforming refinement (i.e., with hanging-nodes) of
       triangles, quadrilaterals and hexahedra. If 'nonconforming' = -1,
       suitable refinement method is selected automatically (namely, conforming
       refinement for triangles). Use nonconforming = 0/1 to force the method.
       For nonconforming refinements, nc_limit optionally specifies the maximum
       level of hanging nodes (unlimited by default). */
   void GeneralRefinement(const Array<Refinement> &refinements,
                          int nonconforming = -1, int nc_limit = 0);

   /** Simplified version of GeneralRefinement taking a simple list of elements
       to refine, without refinement types. */
   void GeneralRefinement(const Array<int> &el_to_refine,
                          int nonconforming = -1, int nc_limit = 0);

   /// Refine each element with given probability. Uses GeneralRefinement.
   void RandomRefinement(real_t prob, bool aniso = false,
                         int nonconforming = -1, int nc_limit = 0);

   /// Refine elements sharing the specified vertex. Uses GeneralRefinement.
   void RefineAtVertex(const Vertex& vert,
                       real_t eps = 0.0, int nonconforming = -1);

   /** Refine element i if elem_error[i] > threshold, for all i.
       Returns true if at least one element was refined, false otherwise. */
   bool RefineByError(const Array<real_t> &elem_error, real_t threshold,
                      int nonconforming = -1, int nc_limit = 0);

   /** Refine element i if elem_error(i) > threshold, for all i.
       Returns true if at least one element was refined, false otherwise. */
   bool RefineByError(const Vector &elem_error, real_t threshold,
                      int nonconforming = -1, int nc_limit = 0);

   /** Derefine the mesh based on an error measure associated with each
       element. A derefinement is performed if the sum of errors of its fine
       elements is smaller than 'threshold'. If 'nc_limit' > 0, derefinements
       that would increase the maximum level of hanging nodes of the mesh are
       skipped. Returns true if the mesh changed, false otherwise. */
   bool DerefineByError(Array<real_t> &elem_error, real_t threshold,
                        int nc_limit = 0, int op = 1);

   /// Same as DerefineByError for an error vector.
   bool DerefineByError(const Vector &elem_error, real_t threshold,
                        int nc_limit = 0, int op = 1);

   /** Make sure that a quad/hex mesh is considered to be nonconforming (i.e.,
       has an associated NCMesh object). Simplex meshes can be both conforming
       (default) or nonconforming. */
   void EnsureNCMesh(bool simplices_nonconforming = false);

   bool Conforming() const { return ncmesh == NULL; }
   bool Nonconforming() const { return ncmesh != NULL; }

   /** Return fine element transformations following a mesh refinement.
       Space uses this to construct a global interpolation matrix. */
   const CoarseFineTransformations &GetRefinementTransforms() const;

   /// Return type of last modification of the mesh.
   Operation GetLastOperation() const { return last_operation; }

   /** Return update counter. The counter starts at zero and is incremented
       each time refinement, derefinement, or rebalancing method is called.
       It is used for checking proper sequence of Space:: and GridFunction::
       Update() calls. */
   long GetSequence() const { return sequence; }

   /// @brief Return the nodes update counter.
   ///
   /// This counter starts at zero, and is incremented every time the geometric
   /// factors must be recomputed (e.g. on calls to Mesh::Transform,
   /// Mesh::NodesUpdated, etc.)
   long GetNodesSequence() const { return nodes_sequence; }

   /// @}

   ///@{ @name NURBS mesh refinement methods
   /** Refine a NURBS mesh with the knots specified in the file named @a ref_file.
       The file has the number of knot vectors on the first line. It is the same
       number of knot vectors specified in the NURBS mesh in the section edges. Then
       for each knot vector specified in the section edges (with the same ordering),
       a line describes (in this order): 1) an integer giving the number of knots
       inserted, 2) the knots inserted as a double. The advantage of this method
       is that it is possible to specifically refine a coarse NURBS mesh without
       changing the mesh file itself. Examples in miniapps/nurbs/meshes. */
<<<<<<< HEAD
   void RefineNURBSFromFile(const std::string &ref_file);
   void KnotInsert(Array<KnotVector *> &kv);
   void KnotInsert(Array<Vector *> &kv);
=======
   void RefineNURBSFromFile(std::string ref_file);

   /// For NURBS meshes, insert the new knots in @a kv, for each direction.
   void KnotInsert(Array<KnotVector*> &kv);

   /// For NURBS meshes, insert the knots in @a kv, for each direction.
   void KnotInsert(Array<Vector*> &kv);

   /// For NURBS meshes, remove the knots in @a kv, for each direction.
   void KnotRemove(Array<Vector*> &kv);

>>>>>>> 7e8fc14b
   /* For each knot vector:
         new_degree = max(old_degree, min(old_degree + rel_degree, degree)). */
   void DegreeElevate(int rel_degree, int degree = 16);
   ///@}

   /// @name Print/Save/Export methods
   /// @{

   /// Print the mesh to the given stream using Netgen/Truegrid format.
   virtual void PrintXG(std::ostream &os = mfem::out) const;

   /// Print the mesh to the given stream using the default MFEM mesh format.
   /// \see mfem::ofgzstream() for on-the-fly compression of ascii outputs. If
   /// @a comments is non-empty, it will be printed after the first line of the
   /// file, and each line should begin with '#'.
   virtual void Print(std::ostream &os = mfem::out,
                      const std::string &comments = "") const
   { Printer(os, "", comments); }

   /// Save the mesh to a file using Mesh::Print. The given @a precision will be
   /// used for ASCII output.
   virtual void Save(const std::string &fname, int precision=16) const;

   /// Print the mesh to the given stream using the adios2 bp format
#ifdef MFEM_USE_ADIOS2
   virtual void Print(adios2stream &os) const;
#endif
   /// Print the mesh in VTK format (linear and quadratic meshes only).
   /// \see mfem::ofgzstream() for on-the-fly compression of ascii outputs
   void PrintVTK(std::ostream &os);
   /** Print the mesh in VTK format. The parameter ref > 0 specifies an element
       subdivision number (useful for high order fields and curved meshes).
       If the optional field_data is set, we also add a FIELD section in the
       beginning of the file with additional dataset information. */
   /// \see mfem::ofgzstream() for on-the-fly compression of ascii outputs
   void PrintVTK(std::ostream &os, int ref, int field_data=0);
   /** Print the mesh in VTU format. The parameter ref > 0 specifies an element
       subdivision number (useful for high order fields and curved meshes).
       If @a bdr_elements is true, then output (only) the boundary elements,
       otherwise output only the non-boundary elements. */
   void PrintVTU(std::ostream &os,
                 int ref=1,
                 VTKFormat format=VTKFormat::ASCII,
                 bool high_order_output=false,
                 int compression_level=0,
                 bool bdr_elements=false);
   /** Print the mesh in VTU format with file name fname. */
   virtual void PrintVTU(const std::string &fname,
                         VTKFormat format=VTKFormat::ASCII,
                         bool high_order_output=false,
                         int compression_level=0,
                         bool bdr=false);
   /** Print the boundary elements of the mesh in VTU format, and output the
       boundary attributes as a data array (useful for boundary conditions). */
   void PrintBdrVTU(const std::string &fname,
                    VTKFormat format=VTKFormat::ASCII,
                    bool high_order_output=false,
                    int compression_level=0);

   /** @brief Prints the mesh with boundary elements given by the boundary of
       the subdomains, so that the boundary of subdomain i has boundary
       attribute i+1. */
   /// \see mfem::ofgzstream() for on-the-fly compression of ascii outputs
   void PrintWithPartitioning (int *partitioning,
                               std::ostream &os, int elem_attr = 0) const;

   void PrintElementsWithPartitioning (int *partitioning,
                                       std::ostream &os,
                                       int interior_faces = 0);

   /// Print set of disjoint surfaces:
   /*!
    * If Aface_face(i,j) != 0, print face j as a boundary
    * element with attribute i+1.
    */
   void PrintSurfaces(const Table &Aface_face, std::ostream &os) const;

   /// Auxiliary method used by PrintCharacteristics().
   /** It is also used in the `mesh-explorer` miniapp. */
   static void PrintElementsByGeometry(int dim,
                                       const Array<int> &num_elems_by_geom,
                                       std::ostream &os);

   /** @brief Compute and print mesh characteristics such as number of vertices,
       number of elements, number of boundary elements, minimal and maximal
       element sizes, minimal and maximal element aspect ratios, etc. */
   /** If @a Vh or @a Vk are not NULL, return the element sizes and aspect
       ratios for all elements in the given Vector%s. */
   void PrintCharacteristics(Vector *Vh = NULL, Vector *Vk = NULL,
                             std::ostream &os = mfem::out);

   /** @brief In serial, this method calls PrintCharacteristics(). In parallel,
       additional information about the parallel decomposition is also printed.
   */
   virtual void PrintInfo(std::ostream &os = mfem::out)
   {
      PrintCharacteristics(NULL, NULL, os);
   }

#ifdef MFEM_DEBUG
   /// Output an NCMesh-compatible debug dump.
   void DebugDump(std::ostream &os) const;
#endif

   /// @}

   /// @name Miscellaneous or undocumented methods
   /// @{

   /// @brief Creates a mapping @a v2v from the vertex indices of the mesh such
   /// that coincident vertices under the given @a translations are identified.
   /** Each Vector in @a translations should be of size @a sdim (the spatial
       dimension of the mesh). Two vertices are considered coincident if the
       translated coordinates of one vertex are within the given tolerance (@a
       tol, relative to the mesh diameter) of the coordinates of the other
       vertex.
       @warning This algorithm does not scale well with the number of boundary
       vertices in the mesh, and may run slowly on very large meshes. */
   std::vector<int> CreatePeriodicVertexMapping(
      const std::vector<Vector> &translations, real_t tol = 1e-8) const;

   /** @brief Find the ids of the elements that contain the given points, and
       their corresponding reference coordinates.

       The DenseMatrix @a point_mat describes the given points - one point for
       each column; it should have SpaceDimension() rows.

       The InverseElementTransformation object, @a inv_trans, is used to attempt
       the element transformation inversion. If NULL pointer is given, the
       method will use a default constructed InverseElementTransformation. Note
       that the algorithms in the base class InverseElementTransformation can be
       completely overwritten by deriving custom classes that override the
       Transform() method.

       If no element is found for the i-th point, elem_ids[i] is set to -1.

       In the ParMesh implementation, the @a point_mat is expected to be the
       same on all ranks. If the i-th point is found by multiple ranks, only one
       of them will mark that point as found, i.e. set its elem_ids[i] to a
       non-negative number; the other ranks will set their elem_ids[i] to -2 to
       indicate that the point was found but assigned to another rank.

       @returns The total number of points that were found.

       @note This method is not 100 percent reliable, i.e. it is not guaranteed
       to find a point, even if it lies inside a mesh element. */
   virtual int FindPoints(DenseMatrix& point_mat, Array<int>& elem_ids,
                          Array<IntegrationPoint>& ips, bool warn = true,
                          InverseElementTransformation *inv_trans = NULL);

   /** @brief Computes geometric parameters associated with a Jacobian matrix
       in 2D/3D. These parameters are
       (1) Area/Volume,
       (2) Aspect-ratio (1 in 2D, and 2 non-dimensional and 2 dimensional
                         parameters in 3D. Dimensional parameters are used
                         for target construction in TMOP),
       (3) skewness (1 in 2D and 3 in 3D), and finally
       (4) orientation (1 in 2D and 3 in 3D).
    */
   void GetGeometricParametersFromJacobian(const DenseMatrix &J,
                                           real_t &volume,
                                           Vector &aspr,
                                           Vector &skew,
                                           Vector &ori) const;

   /// Utility function: sum integers from all processors (Allreduce).
   virtual long long ReduceInt(int value) const { return value; }

   /// @todo This method needs a proper description
   void GetElementColoring(Array<int> &colors, int el0 = 0);

   /// @todo This method needs a proper description
   void MesquiteSmooth(const int mesquite_option = 0);

   /// @todo This method needs a proper description
   void CheckDisplacements(const Vector &displacements, real_t &tmax);

   /// @}
};

/** Overload operator<< for std::ostream and Mesh; valid also for the derived
    class ParMesh */
std::ostream &operator<<(std::ostream &os, const Mesh &mesh);

/// @brief Print function for Mesh::FaceInformation.
std::ostream& operator<<(std::ostream &os, const Mesh::FaceInformation& info);


/** @brief Class containing a minimal description of a part (a subset of the
    elements) of a Mesh and its connectivity to other parts.

    The main purpose of this class is to facilitate the partitioning of serial
    meshes (in serial, i.e. on one processor) and save the parts in parallel
    MFEM mesh format.

    Another potential futrure purpose of this class could be to facilitate
    exchange of MeshParts between MPI ranks for repartitioning purposes. It can
    also potentially be used to implement parallel mesh I/O functions with
    partitionings that have number of parts different from the number of MPI
    tasks.

    @note Parts of NURBS or non-conforming meshes cannot be fully described by
    this class alone with its current data members. Such extensions may be added
    in the future.
*/
class MeshPart
{
protected:
   struct Entity { int geom; int num_verts; const int *verts; };
   struct EntityHelper
   {
      int dim, num_entities;
      int geom_offsets[Geometry::NumGeom+1];
      typedef const Array<int> entity_to_vertex_type[Geometry::NumGeom];
      entity_to_vertex_type &entity_to_vertex;

      EntityHelper(int dim_,
                   const Array<int> (&entity_to_vertex_)[Geometry::NumGeom]);
      Entity FindEntity(int bytype_entity_id);
   };

public:
   /// Reference space dimension of the elements
   int dimension;

   /// Dimension of the physical space into which the MeshPart is embedded.
   int space_dimension;

   /// Number of vertices
   int num_vertices;

   /// Number of elements with reference space dimension equal to 'dimension'.
   int num_elements;

   /** @brief Number of boundary elements with reference space dimension equal
       to 'dimension'-1. */
   int num_bdr_elements;

   /**
      Each 'entity_to_vertex[geom]' describes the entities of Geometry::Type
      'geom' in terms of their vertices. The number of entities of type 'geom'
      is:

          num_entities[geom] = size('entity_to_vertex[geom]')/num_vertices[geom]

      The number of all elements, 'num_elements', is:

          'num_elements' = sum_{dim[geom]=='dimension'} num_entities[geom]

      and the number of all boundary elements, 'num_bdr_elements' is:

          'num_bdr_elements' = sum_{dim[geom]=='dimension'-1} num_entities[geom]

      Note that 'entity_to_vertex' does NOT describe all "faces" in the mesh
      part (i.e. all 'dimension'-1 entities) but only the boundary elements.
      Also, note that lower dimesional entities ('dimension'-2 and lower) are
      NOT described by the respective array, i.e. the array will be empty.
   */
   Array<int> entity_to_vertex[Geometry::NumGeom];

   /** @brief Store the refinement flags for tetraheral elements. If all tets
       have zero refinement flags then this array is empty, i.e. has size 0. */
   Array<int> tet_refine_flags;

   /**
      Terminology: "by-type" element/boundary ordering: ordered by
      Geometry::Type and within each Geometry::Type 'geom' ordered as in
      'entity_to_vertex[geom]'.

      Optional re-ordering of the elements that will be used by (Par)Mesh
      objects constructed from this MeshPart. This array maps "natural" element
      ids (used by the Mesh/ParMesh objects) to "by-type" element ids (see
      above):

          "by-type" element id = element_map["natural" element id]

      The size of the array is either 'num_elements' or 0 when no re-ordering is
      needed (then "by-type" id == "natural" id).
   */
   Array<int> element_map;

   /// Optional re-ordering for the boundary elements, similar to 'element_map'.
   Array<int> boundary_map;

   /**
      Element attributes. Ordered using the "natural" element ordering defined
      by the array 'element_map'. The size of this array is 'num_elements'.
   */
   Array<int> attributes;

   /**
      Boundary element attributes. Ordered using the "natural" boundary element
      ordering defined by the array 'boundary_map'. The size of this array is
      'num_bdr_elements'.
   */
   Array<int> bdr_attributes;

   /**
      Optional vertex coordinates. The size of the array is either

          size = 'space_dimension' * 'num_vertices'

      or 0 when the vertex coordinates are not used, i.e. when the MeshPart uses
      a nodal GridFunction to describe its location in physical space. This
      array uses Ordering::byVDIM: "X0,Y0,Z0, X1,Y1,Z1, ...".
   */
   Array<real_t> vertex_coordinates;

   /**
      Optional serial Mesh object constructed on demand using the method
      GetMesh(). One use case for it is when one wants to construct FE spaces
      and GridFunction%s on the MeshPart for saving or MPI communication.
   */
   std::unique_ptr<Mesh> mesh;

   /**
      Nodal FE space defined on 'mesh' used by the GridFunction 'nodes'. Uses
      the FE collection from the global nodal FE space.
   */
   std::unique_ptr<FiniteElementSpace> nodal_fes;

   /**
      'nodes': pointer to a GridFunction describing the physical location of the
      MeshPart. Used for describing high-order and periodic meshes. This
      GridFunction is defined on the FE space 'nodal_fes' which, in turn, is
      defined on the Mesh 'mesh'.
   */
   std::unique_ptr<GridFunction> nodes;

   /** @name Connectivity to other MeshPart objects */
   ///@{

   /// Total number of MeshParts
   int num_parts;

   /** @brief Index of the part described by this MeshPart:
       0 <= 'my_part_id' < 'num_parts' */
   int my_part_id;

   /**
      A group G is a subset of the set { 0, 1, ..., 'num_parts'-1 } for which
      there is a mesh entity E (of any dimension) in the global mesh such that
      G is the set of the parts assigned (by the partitioning array) to the
      elements adjacent to E. The MeshPart describes only the "neighbor" groups,
      i.e. the groups that contain 'my_part_id'. The Table 'my_groups' defines
      the "neighbor" groups in terms of their part ids. In other words, it maps
      "neighbor" group ids to a (sorted) list of part ids. In particular, the
      number of "neighbor" groups is given by 'my_groups.Size()'. The "local"
      group { 'my_part_id' } has index 0 in 'my_groups'.
   */
   Table my_groups;

   /**
      Shared entities for this MeshPart are mesh entities of all dimensions less
      than 'dimension' that are generated by the elements of this MeshPart and
      at least one other MeshPart.

      The Table 'group_shared_entity_to_vertex[geom]' defines, for each group,
      the shared entities of Geometry::Type 'geom'. Each row (corresponding to a
      "neighbor" group, as defined by 'my_groups') in the Table defines the
      shared entities in a way similar to the arrays 'entity_to_vertex[geom]'.
      The "local" group (with index 0) does not have any shared entities, so the
      0-th row in the Table is always empty.

      IMPORTANT: the descriptions of the groups in this MeshPart must match
      their descriptions in all neighboring MeshParts. This includes the
      ordering of the shared entities within the group, as well as the vertex
      ordering of each shared entity.
   */
   Table group_shared_entity_to_vertex[Geometry::NumGeom];

   ///@}

   /** @brief Write the MeshPart to a stream using the parallel format
       "MFEM mesh v1.2". */
   void Print(std::ostream &os) const;

   /** @brief Construct a serial Mesh object from the MeshPart.

       The nodes of 'mesh' are NOT initialized by this method, however, the
       nodal FE space and nodal GridFunction can be created and then attached to
       the 'mesh'. The Mesh is constructed only if 'mesh' is empty, otherwise
       the method simply returns the object held by 'mesh'.
   */
   Mesh &GetMesh();
};


/** @brief Class that allows serial meshes to be partitioned into MeshPart
    objects, typically one MeshPart at a time, which can then be used to write
    the local mesh in parallel MFEM mesh format.

    Sample usage of this class: partition a serial mesh and save it in parallel
    MFEM format:
    \code
       // The array 'partitioning' can be obtained e.g. from
       // mesh->GeneratePartitioning():
       void usage1(Mesh *mesh, int num_parts, int *partitioning)
       {
          MeshPartitioner partitioner(*mesh, num_parts, partitioning);
          MeshPart mesh_part;
          for (int i = 0; i < num_parts; i++)
          {
             partitioner.ExtractPart(i, mesh_part);
             ofstream omesh(MakeParFilename("my-mesh.", i));
             mesh_part.Print(omesh);
          }
       }
    \endcode

    This class can also be used to partition a mesh and GridFunction(s) and save
    them in parallel:
    \code
       // The array 'partitioning' can be obtained e.g. from
       // mesh->GeneratePartitioning():
       void usage2(Mesh *mesh, int num_parts, int *partitioning,
                   GridFunction *gf)
       {
          MeshPartitioner partitioner(*mesh, num_parts, partitioning);
          MeshPart mesh_part;
          for (int i = 0; i < num_parts; i++)
          {
             partitioner.ExtractPart(i, mesh_part);
             ofstream omesh(MakeParFilename("my-mesh.", i));
             mesh_part.Print(omesh);
             auto lfes = partitioner.ExtractFESpace(mesh_part, *gf->FESpace());
             auto lgf = partitioner.ExtractGridFunction(mesh_part, *gf, *lfes);
             ofstream ofield(MakeParFilename("my-field.", i));
             lgf->Save(ofield);
          }
       }
    \endcode
*/
class MeshPartitioner
{
protected:
   Mesh &mesh;
   Array<int> partitioning;
   Table part_to_element;
   Table part_to_boundary;
   Table edge_to_element;
   Table vertex_to_element;

public:
   /** @brief Construct a MeshPartitioner.

       @param[in] mesh_         Mesh to be partitioned into MeshPart%s.
       @param[in] num_parts_    Number of parts to partition the mesh into.
       @param[in] partitioning_ Partitioning array: for every element in the
                                mesh gives the partition it belongs to; if NULL,
                                partitioning will be generated internally by
                                calling Mesh::GeneratePartitioning().
       @param[in] part_method   Partitioning method to be used in the call to
                                Mesh::GeneratePartitioning() when the provided
                                input partitioning is NULL.
   */
   MeshPartitioner(Mesh &mesh_, int num_parts_, int *partitioning_ = NULL,
                   int part_method = 1);

   /** @brief Construct a MeshPart corresponding to the given @a part_id.

       @param[in]  part_id    Partition index to extract; valid values are in
                              the range [0, num_parts).
       @param[out] mesh_part  Output MeshPart object; its contents is
                              overwritten, while potentially reusing existing
                              dynamic memory allocations.
   */
   void ExtractPart(int part_id, MeshPart &mesh_part) const;

   /** @brief Construct a local version of the given FiniteElementSpace
       @a global_fespace corresponding to the given @a mesh_part.

       @param[in,out] mesh_part       MeshPart on which to construct the local
                                      FiniteElementSpace; this object is
                                      generally modified by this call since it
                                      calls mesh_part.GetMesh() to ensure the
                                      local mesh is constructed.
       @param[in]     global_fespace  The global FiniteElementSpace that should
                                      be restricted to the @a mesh_part.

       @returns A FiniteElementSpace pointer stored in a unique_ptr. The
                returned local FiniteElementSpace is built on the Mesh object
                contained in @a mesh_part (MeshPart::mesh) and it reuses the
                FiniteElementCollection of the @a global_fespace.
   */
   std::unique_ptr<FiniteElementSpace>
   ExtractFESpace(MeshPart &mesh_part,
                  const FiniteElementSpace &global_fespace) const;

   /** @brief Construct a local version of the given GridFunction, @a global_gf,
       corresponding to the given @a mesh_part. The respective data is copied
       from @a global_gf to the returned local GridFunction.

       @param[in]      mesh_part      MeshPart on which to construct the local
                                      GridFunction.
       @param[in]      global_gf      The global GridFunction that should be
                                      restricted to the @a mesh_part.
       @param[in,out]  local_fespace  The local FiniteElementSpace corresponding
                                      to @a mesh_part, e.g. constructed by the
                                      method ExtractFESpace().

       @returns A GridFunction pointer stored in a unique_ptr. The returned
                local GridFunction is initialized with data appropriately copied
                from @a global_gf.
   */
   std::unique_ptr<GridFunction>
   ExtractGridFunction(const MeshPart &mesh_part,
                       const GridFunction &global_gf,
                       FiniteElementSpace &local_fespace) const;
};


/** @brief Structure for storing mesh geometric factors: coordinates, Jacobians,
    and determinants of the Jacobians. */
/** Typically objects of this type are constructed and owned by objects of class
    Mesh. See Mesh::GetGeometricFactors(). */
class GeometricFactors
{
private:
   void Compute(const GridFunction &nodes,
                MemoryType d_mt = MemoryType::DEFAULT);

public:
   const Mesh *mesh;
   const IntegrationRule *IntRule;
   int computed_factors;

   enum FactorFlags
   {
      COORDINATES  = 1 << 0,
      JACOBIANS    = 1 << 1,
      DETERMINANTS = 1 << 2,
   };

   GeometricFactors(const Mesh *mesh, const IntegrationRule &ir, int flags,
                    MemoryType d_mt = MemoryType::DEFAULT);

   GeometricFactors(const GridFunction &nodes, const IntegrationRule &ir,
                    int flags,
                    MemoryType d_mt = MemoryType::DEFAULT);

   /// Mapped (physical) coordinates of all quadrature points.
   /** This array uses a column-major layout with dimensions (NQ x SDIM x NE)
       where
       - NQ = number of quadrature points per element,
       - SDIM = space dimension of the mesh = mesh.SpaceDimension(), and
       - NE = number of elements in the mesh. */
   Vector X;

   /// Jacobians of the element transformations at all quadrature points.
   /** This array uses a column-major layout with dimensions (NQ x SDIM x DIM x
       NE) where
       - NQ = number of quadrature points per element,
       - SDIM = space dimension of the mesh = mesh.SpaceDimension(),
       - DIM = dimension of the mesh = mesh.Dimension(), and
       - NE = number of elements in the mesh. */
   Vector J;

   /// Determinants of the Jacobians at all quadrature points.
   /** This array uses a column-major layout with dimensions (NQ x NE) where
       - NQ = number of quadrature points per element, and
       - NE = number of elements in the mesh. */
   Vector detJ;
};


/** @brief Structure for storing face geometric factors: coordinates, Jacobians,
    determinants of the Jacobians, and normal vectors. */
/** Typically objects of this type are constructed and owned by objects of class
    Mesh. See Mesh::GetFaceGeometricFactors(). */
class FaceGeometricFactors
{
public:
   const Mesh *mesh;
   const IntegrationRule *IntRule;
   int computed_factors;
   FaceType type;

   enum FactorFlags
   {
      COORDINATES  = 1 << 0,
      JACOBIANS    = 1 << 1,
      DETERMINANTS = 1 << 2,
      NORMALS      = 1 << 3,
   };

   FaceGeometricFactors(const Mesh *mesh, const IntegrationRule &ir, int flags,
                        FaceType type, MemoryType d_mt = MemoryType::DEFAULT);

   /// Mapped (physical) coordinates of all quadrature points.
   /** This array uses a column-major layout with dimensions (NQ x SDIM x NF)
       where
       - NQ = number of quadrature points per face,
       - SDIM = space dimension of the mesh = mesh.SpaceDimension(), and
       - NF = number of faces in the mesh. */
   Vector X;

   /// Jacobians of the element transformations at all quadrature points.
   /** This array uses a column-major layout with dimensions (NQ x SDIM x DIM x
       NF) where
       - NQ = number of quadrature points per face,
       - SDIM = space dimension of the mesh = mesh.SpaceDimension(),
       - DIM = dimension of the mesh = mesh.Dimension(), and
       - NF = number of faces in the mesh. */
   Vector J;

   /// Determinants of the Jacobians at all quadrature points.
   /** This array uses a column-major layout with dimensions (NQ x NF) where
       - NQ = number of quadrature points per face, and
       - NF = number of faces in the mesh. */
   Vector detJ;

   /// Normals at all quadrature points.
   /** This array uses a column-major layout with dimensions (NQ x DIM x NF) where
       - NQ = number of quadrature points per face,
       - SDIM = space dimension of the mesh = mesh.SpaceDimension(), and
       - NF = number of faces in the mesh. */
   Vector normal;
};


/// Class used to extrude the nodes of a mesh
class NodeExtrudeCoefficient : public VectorCoefficient
{
private:
   int n, layer;
   real_t p[2], s;
   Vector tip;
public:
   NodeExtrudeCoefficient(const int dim, const int n_, const real_t s_);
   void SetLayer(const int l) { layer = l; }
   using VectorCoefficient::Eval;
   virtual void Eval(Vector &V, ElementTransformation &T,
                     const IntegrationPoint &ip);
   virtual ~NodeExtrudeCoefficient() { }
};


/// Extrude a 1D mesh
Mesh *Extrude1D(Mesh *mesh, const int ny, const real_t sy,
                const bool closed = false);

/// Extrude a 2D mesh
Mesh *Extrude2D(Mesh *mesh, const int nz, const real_t sz);

// shift cyclically 3 integers left-to-right
inline void ShiftRight(int &a, int &b, int &c)
{
   int t = a;
   a = c;  c = b;  b = t;
}

}

#endif<|MERGE_RESOLUTION|>--- conflicted
+++ resolved
@@ -556,26 +556,13 @@
    void Loader(std::istream &input, int generate_edges = 0,
                std::string parse_tag = "");
 
-<<<<<<< HEAD
-   // If NURBS mesh, write NURBS format. If NCMesh, write mfem v1.1 format.
-   // If section_delimiter is empty, write mfem v1.0 format. Otherwise, write
-   // mfem v1.2 format with the given section_delimiter at the end.
-   void Printer(std::ostream &out = mfem::out,
-                const std::string &section_delimiter = "") const;
-
-   /** Creates mesh for the parallelepiped [0,sx]x[0,sy]x[0,sz], divided into
-       nx*ny*nz hexahedra if type=HEXAHEDRON or into 6*nx*ny*nz tetrahedrons if
-       type=TETRAHEDRON. The parameter @a sfc_ordering controls how the elements
-       (when type=HEXAHEDRON) are ordered: true - use space-filling curve
-       ordering, or false - use lexicographic ordering. */
-=======
    /** If NURBS mesh, write NURBS format. If NCMesh, write mfem v1.1 format.
        If section_delimiter is empty, write mfem v1.0 format. Otherwise, write
        mfem v1.2 format with the given section_delimiter at the end.
        If @a comments is non-empty, it will be printed after the first line of
        the file, and each line should begin with '#'. */
    void Printer(std::ostream &os = mfem::out,
-                std::string section_delimiter = "",
+                const std::string &section_delimiter = "",
                 const std::string &comments = "") const;
 
    /// @brief Creates a mesh for the parallelepiped [0,sx]x[0,sy]x[0,sz],
@@ -585,7 +572,6 @@
    /// The parameter @a sfc_ordering controls how the elements
    /// (when @a type = HEXAHEDRON) are ordered: true - use space-filling curve
    /// ordering, or false - use lexicographic ordering.
->>>>>>> 7e8fc14b
    void Make3D(int nx, int ny, int nz, Element::Type type,
                real_t sx, real_t sy, real_t sz, bool sfc_ordering);
 
@@ -2275,12 +2261,7 @@
        inserted, 2) the knots inserted as a double. The advantage of this method
        is that it is possible to specifically refine a coarse NURBS mesh without
        changing the mesh file itself. Examples in miniapps/nurbs/meshes. */
-<<<<<<< HEAD
    void RefineNURBSFromFile(const std::string &ref_file);
-   void KnotInsert(Array<KnotVector *> &kv);
-   void KnotInsert(Array<Vector *> &kv);
-=======
-   void RefineNURBSFromFile(std::string ref_file);
 
    /// For NURBS meshes, insert the new knots in @a kv, for each direction.
    void KnotInsert(Array<KnotVector*> &kv);
@@ -2291,7 +2272,6 @@
    /// For NURBS meshes, remove the knots in @a kv, for each direction.
    void KnotRemove(Array<Vector*> &kv);
 
->>>>>>> 7e8fc14b
    /* For each knot vector:
          new_degree = max(old_degree, min(old_degree + rel_degree, degree)). */
    void DegreeElevate(int rel_degree, int degree = 16);
