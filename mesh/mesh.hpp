// Copyright (c) 2010-2025, Lawrence Livermore National Security, LLC. Produced
// at the Lawrence Livermore National Laboratory. All Rights reserved. See files
// LICENSE and NOTICE for details. LLNL-CODE-806117.
//
// This file is part of the MFEM library. For more information and source code
// availability visit https://mfem.org.
//
// MFEM is free software; you can redistribute it and/or modify it under the
// terms of the BSD-3 license. We welcome feedback and contributions, see file
// CONTRIBUTING.md for details.

#ifndef MFEM_MESH
#define MFEM_MESH

#include "../config/config.hpp"
#include "../general/stable3d.hpp"
#include "../general/globals.hpp"
#include "attribute_sets.hpp"
#include "triangle.hpp"
#include "tetrahedron.hpp"
#include "vertex.hpp"
#include "vtk.hpp"
#include "ncmesh.hpp"
#include "../fem/eltrans.hpp"
#include "../fem/coefficient.hpp"
#include "../general/zstr.hpp"
#ifdef MFEM_USE_ADIOS2
#include "../general/adios2stream.hpp"
#endif
#include <iostream>
#include <array>
#include <map>
#include <vector>
#include <memory>

namespace mfem
{

class GeometricFactors;
class FaceGeometricFactors;
class KnotVector;
class NURBSPatch;
class NURBSExtension;
class FiniteElementSpace;
class GridFunction;
struct Refinement;

/** An enum type to specify if interior or boundary faces are desired. */
enum class FaceType : bool {Interior, Boundary};

#ifdef MFEM_USE_MPI
class ParMesh;
class ParNCMesh;
#endif

#ifdef MFEM_USE_NETCDF
namespace cubit
{
class CubitBlock;
}
#endif

/// Mesh data type
class Mesh
{
   friend class NCMesh;
   friend class NURBSExtension;
#ifdef MFEM_USE_MPI
   friend class ParMesh;
   friend class ParNCMesh;
#endif
#ifdef MFEM_USE_ADIOS2
   friend class adios2stream;
#endif

protected:
   int Dim;
   int spaceDim;

   int NumOfVertices, NumOfElements, NumOfBdrElements;
   int NumOfEdges, NumOfFaces;
   /** These variables store the number of Interior and Boundary faces. Calling
       fes->GetMesh()->GetNBE() doesn't return the expected value in 3D because
       periodic meshes in 3D have some of their faces marked as boundary for
       visualization purpose in GLVis. */
   mutable int nbInteriorFaces, nbBoundaryFaces;

   // see MeshGenerator(); global in parallel
   int meshgen;
   // sum of (1 << geom) for all geom of all dimensions; local in parallel
   int mesh_geoms;

   // Counter for Mesh transformations: refinement, derefinement, rebalancing.
   // Used for checking during Update operations on objects depending on the
   // Mesh, such as FiniteElementSpace, GridFunction, etc.
   long sequence;

   /// Counter for geometric factor invalidation
   long nodes_sequence;

   Array<Element *> elements;
   // Vertices are only at the corners of elements, where you would expect them
   // in the lowest-order mesh. In some cases, e.g. in a Mesh that defines the
   // patch topology for a NURBS mesh (see LoadPatchTopo()) the vertices may be
   // empty while NumOfVertices is positive.
   Array<Vertex> vertices;
   Array<Element *> boundary;
   Array<Element *> faces;

   /// internal cache for element attributes
   mutable Array<int> elem_attrs_cache;
   /// internal cache for boundary element attributes
   mutable Array<int> bdr_attrs_cache;

   /** @brief This structure stores the low level information necessary to
       interpret the configuration of elements on a specific face. This
       information can be accessed using methods like GetFaceElements(),
       GetFaceInfos(), FaceIsInterior(), etc.

       For accessing higher level deciphered information look at
       Mesh::FaceInformation, and its accessor Mesh::GetFaceInformation().

       Each face contains information on the indices, local reference faces,
       orientations, and potential nonconformity for the two neighboring
       elements on a face.
       Each face can either be an interior, boundary, or shared interior face.
       Each interior face is shared by two elements referred as Elem1 and Elem2.
       For boundary faces only the information on Elem1 is relevant.
       Shared interior faces correspond to faces where Elem1 and Elem2 are
       distributed on different MPI ranks.
       Regarding conformity, three cases are distinguished, conforming faces,
       nonconforming slave faces, and nonconforming master faces. Master and
       slave referring to the coarse and fine elements respectively on a
       nonconforming face.
       Nonconforming slave faces always have the slave element as Elem1 and
       the master element as Elem2. On the other side, nonconforming master
       faces always have the master element as Elem1, and one of the slave
       element as Elem2. Except for ghost nonconforming slave faces, where
       Elem1 is the master side and Elem2 is the slave side.

       The indices of Elem1 and Elem2 can be indirectly extracted from
       FaceInfo::Elem1No and FaceInfo::Elem2No, read the note below for special
       cases on the index of Elem2.

       The local face identifiers are deciphered from FaceInfo::Elem1Inf and
       FaceInfo::Elem2Inf through the formula: LocalFaceIndex = ElemInf/64,
       the semantic of the computed local face identifier can be found in
       fem/geom.cpp. The local face identifier corresponds to an index
       in the Constants<Geometry>::Edges arrays for 2D element geometries, and
       to an index in the Constants<Geometry>::FaceVert arrays for 3D element
       geometries.

       The orientation of each element relative to a face is obtained through
       the formula: Orientation = ElemInf%64, the semantic of the orientation
       can also be found in fem/geom.cpp. The orientation corresponds to
       an index in the Constants<Geometry>::Orient arrays, providing the
       sequence of vertices identifying the orientation of an edge/face. By
       convention the orientation of Elem1 is always set to 0, serving as the
       reference orientation. The orientation of Elem2 relatively to Elem1 is
       therefore determined just by using the orientation of Elem2. An important
       special case is the one of nonconforming faces, the orientation should
       be composed with the PointMatrix, which also contains orientation
       information. A special treatment should be done for 2D, the orientation
       in the PointMatrix is not included, therefore when applying the
       PointMatrix transformation, the PointMatrix should be flipped, except for
       shared nonconforming slave faces where the transformation can be applied
       as is.

       Another special case is the case of shared nonconforming faces. Ghost
       faces use a different design based on so called "ghost" faces.
       Ghost faces, as their name suggest are very well hidden, and they
       usually have a separate interface from "standard" faces.
   */
   struct FaceInfo
   {
      // Inf = 64 * LocalFaceIndex + FaceOrientation
      int Elem1No, Elem2No, Elem1Inf, Elem2Inf;
      int NCFace; /* -1 if this is a regular conforming/boundary face;
                     index into 'nc_faces_info' if >= 0. */
   };
   // NOTE: in NC meshes, master faces have Elem2No == -1. Slave faces on the
   // other hand have Elem2No and Elem2Inf set to the master face's element and
   // its local face number.
   //
   // A local face is one generated from a local element and has index i in
   // faces_info such that i < GetNumFaces(). Also, Elem1No always refers to the
   // element (slave or master, in the nonconforming case) that generated the
   // face.
   // Classification of a local (non-ghost) face based on its FaceInfo:
   // - Elem2No >= 0 --> local interior face; can be either:
   //    - NCFace == -1 --> conforming face, or
   //    - NCFace >= 0 --> nonconforming slave face; Elem2No is the index of
   //      the master volume element; Elem2Inf%64 is 0, see the note in
   //      Mesh::GenerateNCFaceInfo().
   // - Elem2No < 0 --> local "boundary" face; can be one of:
   //    - NCFace == -1 --> conforming face; can be either:
   //       - Elem2Inf < 0 --> true boundary face (no element on side 2)
   //       - Elem2Inf >= 0 --> shared face where element 2 is a face-neighbor
   //         element with index -1-Elem2No. This state is initialized by
   //         ParMesh::ExchangeFaceNbrData().
   //    - NCFace >= 0 --> nonconforming face; can be one of:
   //       - Elem2Inf < 0 --> master nonconforming face, interior or shared;
   //         In this case, Elem2No is -1; see GenerateNCFaceInfo().
   //       - Elem2Inf >= 0 --> shared slave nonconforming face where element 2
   //         is the master face-neighbor element with index -1-Elem2No; see
   //         ParNCMesh::GetFaceNeighbors().
   //
   // A ghost face is a nonconforming face that is generated by a non-local,
   // i.e. ghost, element. A ghost face has index i in faces_info such that
   // i >= GetNumFaces().
   // Classification of a ghost (non-local) face based on its FaceInfo:
   // - Elem1No == -1 --> master ghost face? These ghost faces also have:
   //   Elem2No == -1, Elem1Inf == Elem2Inf == -1, and NCFace == -1.
   // - Elem1No >= 0 --> slave ghost face; Elem1No is the index of the local
   //   master side element, i.e. side 1 IS NOT the side that generated the
   //   face. Elem2No is < 0 and -1-Elem2No is the index of the ghost
   //   face-neighbor element that generated this slave ghost face. In this
   //   case, Elem2Inf >= 0 and NCFace >= 0.
   // Relevant methods: GenerateFaces(), GenerateNCFaceInfo(),
   //                   ParNCMesh::GetFaceNeighbors(),
   //                   ParMesh::ExchangeFaceNbrData()

   struct NCFaceInfo
   {
      bool Slave; // true if this is a slave face, false if master face
      int MasterFace; // if Slave, this is the index of the master face
      // If not Slave, 'MasterFace' is the local face index of this master face
      // as a face in the unique adjacent element.
      const DenseMatrix* PointMatrix; // if Slave, position within master face
      // (NOTE: PointMatrix points to a matrix owned by NCMesh.)

      NCFaceInfo() = default;

      NCFaceInfo(bool slave, int master, const DenseMatrix* pm)
         : Slave(slave), MasterFace(master), PointMatrix(pm) {}
   };

   Array<FaceInfo> faces_info;
   Array<NCFaceInfo> nc_faces_info;

   Table *el_to_edge;
   Table *el_to_face;
   Table *el_to_el;
   Array<int> be_to_face; // faces = vertices (1D), edges (2D), faces (3D)

   Table *bel_to_edge;    // for 3D only

   // Note that the following tables are owned by this class and should not be
   // deleted by the caller. Of these three tables, only face_edge and
   // edge_vertex are returned by access functions.
   mutable Table *face_to_elem;  // Used by FindFaceNeighbors, not returned.
   mutable Table *face_edge;     // Returned by GetFaceEdgeTable().
   mutable Table *edge_vertex;   // Returned by GetEdgeVertexTable().

   IsoparametricTransformation Transformation, Transformation2;
   IsoparametricTransformation BdrTransformation;
   IsoparametricTransformation FaceTransformation, EdgeTransformation;
   FaceElementTransformations FaceElemTr;

   // refinement embeddings for forward compatibility with NCMesh
   mutable CoarseFineTransformations CoarseFineTr;

   // Nodes are only active for higher order meshes, and share locations with
   // the vertices, plus all the higher- order control points within the
   // element and along the edges and on the faces.
   GridFunction *Nodes;
   int own_nodes;

   static const int vtk_quadratic_tet[10];
   static const int vtk_quadratic_pyramid[13];
   static const int vtk_quadratic_wedge[18];
   static const int vtk_quadratic_hex[27];

#ifdef MFEM_USE_MEMALLOC
   friend class Tetrahedron;
   MemAlloc <Tetrahedron, 1024> TetMemory;
#endif

   // used during NC mesh initialization only
   Array<Triple<int, int, int> > tmp_vertex_parents;
   /// cache for FaceIndices(ftype)
   mutable Array<int> face_indices[2];
   /// cache for FaceIndices(ftype)
   mutable std::unordered_map<int, int> inv_face_indices[2];

   /// compute face_indices[ftype] and inv_face_indices[type]
   void ComputeFaceInfo(FaceType ftype) const;

public:
   typedef Geometry::Constants<Geometry::SEGMENT>     seg_t;
   typedef Geometry::Constants<Geometry::TRIANGLE>    tri_t;
   typedef Geometry::Constants<Geometry::SQUARE>      quad_t;
   typedef Geometry::Constants<Geometry::TETRAHEDRON> tet_t;
   typedef Geometry::Constants<Geometry::CUBE>        hex_t;
   typedef Geometry::Constants<Geometry::PRISM>       pri_t;
   typedef Geometry::Constants<Geometry::PYRAMID>     pyr_t;

   enum Operation { NONE, REFINE, DEREFINE, REBALANCE };

   /// A list of all unique element attributes used by the Mesh.
   Array<int> attributes;
   /// A list of all unique boundary attributes used by the Mesh.
   Array<int> bdr_attributes;

   /// Named sets of element attributes
   AttributeSets attribute_sets;

   /// Named sets of boundary element attributes
   AttributeSets bdr_attribute_sets;

   NURBSExtension *NURBSext; ///< Optional NURBS mesh extension.
   NCMesh *ncmesh;           ///< Optional nonconforming mesh extension.
   Array<GeometricFactors*> geom_factors; ///< Optional geometric factors.
   Array<FaceGeometricFactors*> face_geom_factors; /**< Optional face geometric
                                                        factors. */

   // Global parameter that can be used to control the removal of unused
   // vertices performed when reading a mesh in MFEM format. The default value
   // (true) is set in mesh_readers.cpp.
   static bool remove_unused_vertices;

   /// Map from boundary or interior face indices to mesh face indices.
   const Array<int>& GetFaceIndices(FaceType ftype) const;
   /// Inverse of the map FaceIndices(ftype)
   const std::unordered_map<int, int>& GetInvFaceIndices(FaceType ftype) const;

protected:
   Operation last_operation;

   void Init();
   void InitTables();
   void SetEmpty();  // Init all data members with empty values
   void DestroyTables();
   void DeleteTables() { DestroyTables(); InitTables(); }
   void DestroyPointers(); // Delete data specifically allocated by class Mesh.
   void Destroy();         // Delete all owned data.
   void ResetLazyData();

   Element *ReadElementWithoutAttr(std::istream &input);
   static void PrintElementWithoutAttr(const Element *el, std::ostream &os);

   Element *ReadElement(std::istream &input);
   static void PrintElement(const Element *el, std::ostream &os);

   // Readers for different mesh formats, used in the Load() method.
   // The implementations of these methods are in mesh_readers.cpp.
   void ReadMFEMMesh(std::istream &input, int version, int &curved);
   void ReadLineMesh(std::istream &input);
   void ReadNetgen2DMesh(std::istream &input, int &curved);
   void ReadNetgen3DMesh(std::istream &input);
   void ReadTrueGridMesh(std::istream &input);
   void CreateVTKMesh(const Vector &points, const Array<int> &cell_data,
                      const Array<int> &cell_offsets,
                      const Array<int> &cell_types,
                      const Array<int> &cell_attributes,
                      int &curved, int &read_gf, bool &finalize_topo);
   void ReadVTKMesh(std::istream &input, int &curved, int &read_gf,
                    bool &finalize_topo);
   void ReadXML_VTKMesh(std::istream &input, int &curved, int &read_gf,
                        bool &finalize_topo, const std::string &xml_prefix="");
   void ReadNURBSMesh(std::istream &input, int &curved, int &read_gf,
                      bool spacing=false);
   void ReadInlineMesh(std::istream &input, bool generate_edges = false);
   void ReadGmshMesh(std::istream &input, int &curved, int &read_gf);

   /* Note NetCDF (optional library) is used for reading cubit files */
#ifdef MFEM_USE_NETCDF
   /// @brief Load a mesh from a Genesis file.
   void ReadCubit(const std::string &filename, int &curved, int &read_gf);

   /// @brief Called internally in ReadCubit. This method creates the vertices.
   void BuildCubitVertices(const std::vector<int> & unique_vertex_ids,
                           const std::vector<double> & coordx, const std::vector<double> & coordy,
                           const std::vector<double> & coordz);

   /// @brief Called internally in ReadCubit. This method builds the mesh elements.
   void BuildCubitElements(const int num_elements,
                           const cubit::CubitBlock * blocks,
                           const std::vector<int> & block_ids,
                           const std::map<int, std::vector<int>> & element_ids_for_block_id,
                           const std::map<int, std::vector<int>> & node_ids_for_element_id,
                           const std::map<int, int> & cubit_to_mfem_vertex_map);

   /// @brief Called internally in ReadCubit. This method adds the mesh boundary elements.
   void BuildCubitBoundaries(
      const cubit::CubitBlock * blocks,
      const std::vector<int> & boundary_ids,
      const std::map<int, std::vector<int>> & element_ids_for_boundary_id,
      const std::map<int, std::vector<std::vector<int>>> & node_ids_for_boundary_id,
      const std::map<int, std::vector<int>> & side_ids_for_boundary_id,
      const std::map<int, int> & block_id_for_element_id,
      const std::map<int, int> & cubit_to_mfem_vertex_map);
#endif

   /// Determine the mesh generator bitmask #meshgen, see MeshGenerator().
   /** Also, initializes #mesh_geoms. */
   void SetMeshGen();

   /// Return the length of the segment from node i to node j.
   real_t GetLength(int i, int j) const;

   void MarkForRefinement();
   void MarkTriMeshForRefinement();
   void GetEdgeOrdering(const DSTable &v_to_v, Array<int> &order);
   virtual void MarkTetMeshForRefinement(const DSTable &v_to_v);

   // Methods used to prepare and apply permutation of the mesh nodes assuming
   // that the mesh elements may be rotated (e.g. to mark triangle or tet edges
   // for refinement) between the two calls - PrepareNodeReorder() and
   // DoNodeReorder(). The latter method assumes that the 'faces' have not been
   // updated after the element rotations.
   void PrepareNodeReorder(DSTable **old_v_to_v, Table **old_elem_vert);
   void DoNodeReorder(DSTable *old_v_to_v, Table *old_elem_vert);

   STable3D *GetFacesTable();
   STable3D *GetElementToFaceTable(int ret_ftbl = 0);

   /** Red refinement. Element with index i is refined. The default
       red refinement for now is Uniform. */
   void RedRefinement(int i, const DSTable &v_to_v,
                      int *edge1, int *edge2, int *middle)
   { UniformRefinement(i, v_to_v, edge1, edge2, middle); }

   /** Green refinement. Element with index i is refined. The default
       refinement for now is Bisection. */
   void GreenRefinement(int i, const DSTable &v_to_v,
                        int *edge1, int *edge2, int *middle)
   { Bisection(i, v_to_v, edge1, edge2, middle); }

   /// Bisect a triangle: element with index @a i is bisected.
   void Bisection(int i, const DSTable &, int *, int *, int *);

   /// Bisect a tetrahedron: element with index @a i is bisected.
   void Bisection(int i, HashTable<Hashed2> &);

   /// Bisect a boundary triangle: boundary element with index @a i is bisected.
   void BdrBisection(int i, const HashTable<Hashed2> &);

   /** Uniform Refinement. Element with index i is refined uniformly. */
   void UniformRefinement(int i, const DSTable &, int *, int *, int *);

   /** @brief Averages the vertices with given @a indexes and saves the result
       in #vertices[result]. */
   void AverageVertices(const int *indexes, int n, int result);

   void InitRefinementTransforms();
   int FindCoarseElement(int i);

   /** @brief Update the nodes of a curved mesh after the topological part of a
       Mesh::Operation, such as refinement, has been performed. */
   /** If Nodes GridFunction is defined, i.e. not NULL, this method calls
       NodesUpdated().

       @note Unlike the similarly named public method NodesUpdated() this
       method modifies the mesh nodes (if they exist) and calls NodesUpdated().
   */
   void UpdateNodes();

   /// Helper to set vertex coordinates given a high-order curvature function.
   void SetVerticesFromNodes(const GridFunction *nodes);

   void UniformRefinement2D_base(bool update_nodes = true);

   /// Refine a mixed 2D mesh uniformly.
   virtual void UniformRefinement2D() { UniformRefinement2D_base(); }

   /* If @a f2qf is not NULL, adds all quadrilateral faces to @a f2qf which
      represents a "face-to-quad-face" index map. When all faces are quads, the
      array @a f2qf is kept empty since it is not needed. */
   void UniformRefinement3D_base(Array<int> *f2qf = NULL,
                                 DSTable *v_to_v_p = NULL,
                                 bool update_nodes = true);

   /// Refine a mixed 3D mesh uniformly.
   virtual void UniformRefinement3D() { UniformRefinement3D_base(); }

   /// This function is not public anymore. Use GeneralRefinement instead.
   virtual void LocalRefinement(const Array<int> &marked_el, int type = 3);

   /// This function is not public anymore. Use GeneralRefinement instead.
   virtual void NonconformingRefinement(const Array<Refinement> &refinements,
                                        int nc_limit = 0);

   /// NC version of GeneralDerefinement.
   virtual bool NonconformingDerefinement(Array<real_t> &elem_error,
                                          real_t threshold, int nc_limit = 0,
                                          int op = 1);
   /// Derefinement helper.
   real_t AggregateError(const Array<real_t> &elem_error,
                         const int *fine, int nfine, int op);

   /// Read NURBS patch/macro-element mesh
   void LoadPatchTopo(std::istream &input, Array<int> &edge_to_ukv);

   void UpdateNURBS();

   /** @brief Write the beginning of a NURBS mesh to @a os, specifying the NURBS
       patch topology. Optional file comments can be provided in @a comments.

       @param[in] os  Output stream to which to write.
       @param[in] e_to_k  Map from edge to signed knotvector indices.
       @param[in] version NURBS mesh version number times 10 (e.g. 11 for v1.1).
       @param[in] comment Optional comment string, written after version line.
   */
   void PrintTopo(std::ostream &os, const Array<int> &e_to_k,
                  const int version,
                  const std::string &comment = "") const;

   /// Used in GetFaceElementTransformations (...)
   void GetLocalPtToSegTransformation(IsoparametricTransformation &,
                                      int i) const;
   void GetLocalSegToTriTransformation(IsoparametricTransformation &loc,
                                       int i) const;
   void GetLocalSegToQuadTransformation(IsoparametricTransformation &loc,
                                        int i) const;
   void GetLocalTriToTetTransformation(IsoparametricTransformation &loc,
                                       int i) const;
   void GetLocalTriToWdgTransformation(IsoparametricTransformation &loc,
                                       int i) const;
   void GetLocalTriToPyrTransformation(IsoparametricTransformation &loc,
                                       int i) const;
   void GetLocalQuadToHexTransformation(IsoparametricTransformation &loc,
                                        int i) const;
   void GetLocalQuadToWdgTransformation(IsoparametricTransformation &loc,
                                        int i) const;
   void GetLocalQuadToPyrTransformation(IsoparametricTransformation &loc,
                                        int i) const;

   /** Used in GetFaceElementTransformations to account for the fact that a
       slave face occupies only a portion of its master face. */
   void ApplyLocalSlaveTransformation(FaceElementTransformations &FT,
                                      const FaceInfo &fi, bool is_ghost) const;

   bool IsSlaveFace(const FaceInfo &fi) const;

   /// Returns the orientation of "test" relative to "base"
   static int GetTriOrientation(const int *base, const int *test);

   /// Returns the orientation of "base" relative to "test"
   /// In other words: GetTriOrientation(test, base) should equal
   /// InvertTriOrientation(GetTriOrientation(base, test))
   static int InvertTriOrientation(int ori);

   /// Returns the orientation of "c" relative to "a" by composing
   /// previously computed orientations relative to an intermediate
   /// set "b".
   static int ComposeTriOrientations(int ori_a_b, int ori_b_c);

   /// Returns the orientation of "test" relative to "base"
   static int GetQuadOrientation(const int *base, const int *test);

   /// Returns the orientation of "base" relative to "test"
   /// In other words: GetQuadOrientation(test, base) should equal
   /// InvertQuadOrientation(GetQuadOrientation(base, test))
   static int InvertQuadOrientation(int ori);

   /// Returns the orientation of "c" relative to "a" by composing
   /// previously computed orientations relative to an intermediate
   /// set "b".
   static int ComposeQuadOrientations(int ori_a_b, int ori_b_c);

   /// Returns the orientation of "test" relative to "base"
   static int GetTetOrientation(const int *base, const int *test);

   static void GetElementArrayEdgeTable(const Array<Element*> &elem_array,
                                        const DSTable &v_to_v,
                                        Table &el_to_edge);

   /** Return element to edge table and the indices for the boundary edges.
       The entries in the table are ordered according to the order of the
       nodes in the elements. For example, if T is the element to edge table
       T(i, 0) gives the index of edge in element i that connects vertex 0
       to vertex 1, etc. Returns the number of the edges. */
   int GetElementToEdgeTable(Table &);

   /// Used in GenerateFaces()
   void AddPointFaceElement(int lf, int gf, int el);

   void AddSegmentFaceElement (int lf, int gf, int el, int v0, int v1);

   void AddTriangleFaceElement (int lf, int gf, int el,
                                int v0, int v1, int v2);

   void AddQuadFaceElement (int lf, int gf, int el,
                            int v0, int v1, int v2, int v3);
   /** For a serial Mesh, return true if the face is interior. For a parallel
       ParMesh return true if the face is interior or shared. In parallel, this
       method only works if the face neighbor data is exchanged. */
   bool FaceIsTrueInterior(int FaceNo) const
   {
      return FaceIsInterior(FaceNo) || (faces_info[FaceNo].Elem2Inf >= 0);
   }

   void FreeElement(Element *E);

   void GenerateFaces();
   void GenerateNCFaceInfo();

   /// Begin construction of a mesh
   void InitMesh(int Dim_, int spaceDim_, int NVert, int NElem, int NBdrElem);

   // Used in the methods FinalizeXXXMesh() and FinalizeTopology()
   void FinalizeCheck();

   void Loader(std::istream &input, int generate_edges = 0,
               std::string parse_tag = "");

   /** @brief If NURBS mesh, write NURBS format. If NCMesh, write mfem v1.1
       format. If section_delimiter is empty, write mfem v1.0 format. Otherwise,
       write mfem v1.2 format with the given section_delimiter at the end.

       If @a comments is non-empty, it will be printed after the first line of
       the file, and each line should begin with '#'. */
   void Printer(std::ostream &os = mfem::out,
                std::string section_delimiter = "",
                const std::string &comments = "") const;

   /// @brief Creates a mesh for the parallelepiped [0,sx]x[0,sy]x[0,sz],
   /// divided into nx*ny*nz hexahedra if @a type = HEXAHEDRON or into
   /// 6*nx*ny*nz tetrahedrons if @a type = TETRAHEDRON.
   ///
   /// The parameter @a sfc_ordering controls how the elements
   /// (when @a type = HEXAHEDRON) are ordered: true - use space-filling curve
   /// ordering, or false - use lexicographic ordering.
   void Make3D(int nx, int ny, int nz, Element::Type type,
               real_t sx, real_t sy, real_t sz, bool sfc_ordering);

   /// @brief Creates a mesh for the parallelepiped [0,sx]x[0,sy]x[0,sz],
   /// divided into nx*ny*nz*24 tetrahedrons.
   ///
   /// The mesh is generated by taking nx*ny*nz hexahedra and splitting each
   /// hexahedron into 24 tetrahedrons. Each face of the hexahedron is split
   /// into 4 triangles (face edges are connected to a face-centered point),
   /// and the triangles are connected to a hex-centered point.
   void Make3D24TetsFromHex(int nx, int ny, int nz,
                            real_t sx, real_t sy, real_t sz);

   /// @brief Creates mesh for the rectangle [0,sx]x[0,sy], divided into nx*ny*4
   /// triangles.
   ///
   /// The mesh is generated by taking nx*ny quadrilaterals and splitting each
   /// quadrilateral into 4 triangles by connecting the vertices to a
   /// quad-centered point.
   void Make2D4TrisFromQuad(int nx, int ny, real_t sx, real_t sy);

   /// @brief Creates mesh for the rectangle [0,sx]x[0,sy], divided into nx*ny*5
   /// quadrilaterals.
   ///
   /// The mesh is generated by taking nx*ny quadrilaterals and splitting
   /// each quadrilateral into 5 quadrilaterals. Each quadrilateral is projected
   /// inwards and connected to the original quadrilateral.
   void Make2D5QuadsFromQuad(int nx, int ny, real_t sx, real_t sy);

   /// @brief Creates mesh for the rectangle [0,sx]x[0,sy], divided into nx*ny
   /// quadrilaterals if @a type = QUADRILATERAL or into 2*nx*ny triangles if
   /// @a type = TRIANGLE.
   ///
   /// If generate_edges = 0 (default) edges are not generated, if 1 edges are
   /// generated. The parameter @a sfc_ordering controls how the elements (when
   /// @a type = QUADRILATERAL) are ordered: true - use space-filling curve
   /// ordering, or false - use lexicographic ordering.
   void Make2D(int nx, int ny, Element::Type type, real_t sx, real_t sy,
               bool generate_edges, bool sfc_ordering);

   /// @a brief Creates a 1D mesh for the interval [0,sx] divided into n equal
   /// intervals.
   void Make1D(int n, real_t sx = 1.0);

   /// Internal function used in Mesh::MakeRefined
   void MakeRefined_(Mesh &orig_mesh, const Array<int> &ref_factors,
                     int ref_type);

   /// Initialize vertices/elements/boundary/tables from a nonconforming mesh.
   void InitFromNCMesh(const NCMesh &ncmesh);

   /// Create from a nonconforming mesh.
   explicit Mesh(const NCMesh &ncmesh);

   // used in GetElementData() and GetBdrElementData()
   void GetElementData(const Array<Element*> &elem_array, int geom,
                       Array<int> &elem_vtx, Array<int> &attr) const;

   // Internal helper used in MakeSimplicial (and ParMesh::MakeSimplicial).

   /**
    * @brief Internal helper user in MakeSimplicial (and
    * ParMesh::MakeSimplicial). Optional return is used in assembling a higher
    * order mesh.
    * @details The construction of the higher order nodes must be separated out
    * because the
    *
    * @param orig_mesh The mesh from to create the simplices
    * @param vglobal An optional global ordering of vertices. Necessary for
    * parallel splitting.
    * @return Array<int> parent elements from the orig_mesh for each split
    * element
    */
   Array<int> MakeSimplicial_(const Mesh &orig_mesh, int *vglobal);

   /**
    * @brief Helper function for constructing higher order nodes from a mesh
    *   transformed into simplices. Only to be called as part of MakeSimplicial
    *   or ParMesh::MakeSimplicial.
    *
    * @param orig_mesh The mesh that was used to transform this mesh into
    * simplices.
    * @param parent_elements parent_elements[i] gives the element in orig_mesh
    *   split to give element i.
    */
   void MakeHigherOrderSimplicial_(const Mesh &orig_mesh,
                                   const Array<int> &parent_elements);
public:

   /// @anchor mfem_Mesh_ctors
   /// @name Standard Mesh constructors and related methods
   ///
   /// These constructors and assignment operators accept mesh information in
   /// a variety of common forms. For more specialized constructors see
   /// @ref mfem_Mesh_named_ctors "Named mesh constructors".
   /// @{
   Mesh() : attribute_sets(attributes), bdr_attribute_sets(bdr_attributes)
   { SetEmpty(); }

   /** Copy constructor. Performs a deep copy of (almost) all data, so that the
       source mesh can be modified (e.g. deleted, refined) without affecting the
       new mesh. If 'copy_nodes' is false, use a shallow (pointer) copy for the
       nodes, if present. */
   explicit Mesh(const Mesh &mesh, bool copy_nodes = true);

   /// Move constructor, useful for using a Mesh as a function return value.
   Mesh(Mesh &&mesh);

   /// Move assignment operator.
   Mesh& operator=(Mesh &&mesh);

   /// Explicitly delete the copy assignment operator.
   Mesh& operator=(const Mesh &mesh) = delete;

   /// Construct a Mesh from the given primary data.
   /** The array @a vertices is used as external data, i.e. the Mesh does not
       copy the data and will not delete the pointer.

       The data from the other arrays is copied into the internal Mesh data
       structures.

       This method calls the method FinalizeTopology(). The method Finalize()
       may be called after this constructor and after optionally setting the
       Mesh nodes. */
   Mesh(real_t *vertices, int num_vertices,
        int *element_indices, Geometry::Type element_type,
        int *element_attributes, int num_elements,
        int *boundary_indices, Geometry::Type boundary_type,
        int *boundary_attributes, int num_boundary_elements,
        int dimension, int space_dimension = -1);

   /** @anchor mfem_Mesh_init_ctor
       @brief _Init_ constructor: begin the construction of a Mesh object.

       Construct a shell of a mesh object allocating space to store pointers to
       the vertices, elements, and boundary elements. The vertices and elements
       themselves can later be added using methods from the
       @ref mfem_Mesh_construction "Mesh construction" group. */
   Mesh(int Dim_, int NVert, int NElem, int NBdrElem = 0, int spaceDim_ = -1)
      : attribute_sets(attributes), bdr_attribute_sets(bdr_attributes)
   {
      if (spaceDim_ == -1) { spaceDim_ = Dim_; }
      InitMesh(Dim_, spaceDim_, NVert, NElem, NBdrElem);
   }

   /** Creates mesh by reading a file in MFEM, Netgen, or VTK format. If
       generate_edges = 0 (default) edges are not generated, if 1 edges are
       generated. See also @a Mesh::LoadFromFile. See @a Mesh::Finalize for the
       meaning of @a refine. */
   explicit Mesh(const std::string &filename, int generate_edges = 0,
                 int refine = 1, bool fix_orientation = true);

   /** Creates mesh by reading data stream in MFEM, Netgen, or VTK format. If
       generate_edges = 0 (default) edges are not generated, if 1 edges are
       generated. */
   explicit Mesh(std::istream &input, int generate_edges = 0, int refine = 1,
                 bool fix_orientation = true);

   /// Create a disjoint mesh from the given mesh array
   ///
   /// @note Data is copied from the meshes in @a mesh_array.
   Mesh(Mesh *mesh_array[], int num_pieces);

   /** This is similar to the mesh constructor with the same arguments, but here
       the current mesh is destroyed and another one created based on the data
       stream again given in MFEM, Netgen, or VTK format. If generate_edges = 0
       (default) edges are not generated, if 1 edges are generated. */
   /// \see mfem::ifgzstream() for on-the-fly decompression of compressed ascii
   /// inputs.
   virtual void Load(std::istream &input, int generate_edges = 0,
                     int refine = 1, bool fix_orientation = true)
   {
      Loader(input, generate_edges);
      Finalize(refine, fix_orientation);
   }

   /// Swaps internal data with another mesh. By default, non-geometry members
   /// like 'ncmesh' and 'NURBSExt' are only swapped when 'non_geometry' is set.
   void Swap(Mesh& other, bool non_geometry);

   /// Clear the contents of the Mesh.
   void Clear() { Destroy(); SetEmpty(); }

   /// Destroys Mesh.
   virtual ~Mesh() { DestroyPointers(); }

   /** Get the edge to unique knotvector map used by NURBS patch topology meshes
       Various index maps are defined using the following indices:

       edge:   Edge index in the patch topology mesh
       pkv:    Patch knotvector index, equivalent to (p * dim + d) where
               p is the patch index, dim is the topological dimension of
               the patch, and d is the local dimension
       rpkv:   Root patch knotvector index; the lowest index pkv for all
               equivalent pkv.
       ukv:    (signed) Unique knotvector index. Equivalent to rpkv reordered
               from 0 to N-1, where N is the number of unique knotvectors +
               sign, which indicates the orientation of the edge.
       @param[in,out] edge_to_ukv Array<int> Map from edge index to (signed)
                                  unique knotvector index. Will be resized
                                  to the number of edges.
       @param[in,out] ukv_to_rpkv Array<int> Map from (unsigned) unique
                                  knotvector index to the (unsigned) root
                                  patch knotvector index. Will be resized
                                  to the number of unique knotvectors.
   */
   void GetEdgeToUniqueKnotvector(Array<int> &edge_to_ukv,
                                  Array<int> &ukv_to_rpkv) const;

   /// @}

   /** @anchor mfem_Mesh_named_ctors @name Named mesh constructors.

        Each of these constructors uses the move constructor, and can be used as
        the right-hand side of an assignment when creating new meshes. For more
        general mesh constructors see
        @ref mfem_Mesh_ctors "Standard mesh constructors".*/
   ///@{

   /** Creates mesh by reading a file in MFEM, Netgen, or VTK format. If
       generate_edges = 0 (default) edges are not generated, if 1 edges are
       generated.

       @note @a filename is not cached by the Mesh object and can be
       safely deleted following this function call.
   */
   static Mesh LoadFromFile(const std::string &filename,
                            int generate_edges = 0, int refine = 1,
                            bool fix_orientation = true);

   /// Creates 1D mesh, divided into n equal intervals.
   static Mesh MakeCartesian1D(int n, real_t sx = 1.0);

   /// @brief Creates mesh for the rectangle [0,sx]x[0,sy], divided into nx*ny
   /// quadrilaterals if @a type = QUADRILATERAL or into 2*nx*ny triangles if
   /// @a type = TRIANGLE.
   ///
   /// If generate_edges = 0 (default) edges are not generated, if 1 edges are
   /// generated. The parameter @a sfc_ordering controls how the elements (when
   /// @a type = QUADRILATERAL) are ordered: true - use space-filling curve
   /// ordering, or false - use lexicographic ordering.
   static Mesh MakeCartesian2D(
      int nx, int ny, Element::Type type, bool generate_edges = false,
      real_t sx = 1.0, real_t sy = 1.0, bool sfc_ordering = true);

   /// @brief Creates a mesh for the parallelepiped [0,sx]x[0,sy]x[0,sz],
   /// divided into nx*ny*nz hexahedra if @a type = HEXAHEDRON or into
   /// 6*nx*ny*nz tetrahedrons if @a type = TETRAHEDRON.
   ///
   /// The parameter @a sfc_ordering controls how the elements
   /// (when @a type = HEXAHEDRON) are ordered: true - use space-filling curve
   /// ordering, or false - use lexicographic ordering.
   static Mesh MakeCartesian3D(
      int nx, int ny, int nz, Element::Type type,
      real_t sx = 1.0, real_t sy = 1.0, real_t sz = 1.0,
      bool sfc_ordering = true);

   /// @brief Creates a mesh for the parallelepiped [0,sx]x[0,sy]x[0,sz],
   /// divided into nx*ny*nz*24 tetrahedrons.
   ///
   /// The mesh is generated by taking nx*ny*nz hexahedra and splitting each
   /// hexahedron into 24 tetrahedrons. Each face of the hexahedron is split
   /// into 4 triangles (face edges are connected to a face-centered point),
   /// and the triangles are connected to a hex-centered point.
   static Mesh MakeCartesian3DWith24TetsPerHex(int nx, int ny, int nz,
                                               real_t sx = 1.0, real_t sy = 1.0,
                                               real_t sz = 1.0);

   /// @brief Creates mesh for the rectangle [0,sx]x[0,sy], divided into nx*ny*4
   /// triangles.
   ///
   /// The mesh is generated by taking nx*ny quadrilaterals and splitting each
   /// quadrilateral into 4 triangles by connecting the vertices to a
   /// quad-centered point.
   static Mesh MakeCartesian2DWith4TrisPerQuad(int nx, int ny, real_t sx = 1.0,
                                               real_t sy = 1.0);

   /// @brief Creates mesh for the rectangle [0,sx]x[0,sy], divided into nx*ny*5
   /// quadrilaterals.
   ///
   /// The mesh is generated by taking nx*ny quadrilaterals and splitting
   /// each quadrilateral into 5 quadrilaterals. Each quadrilateral is projected
   /// inwards and connected to the original quadrilateral.
   static Mesh MakeCartesian2DWith5QuadsPerQuad(int nx, int ny, real_t sx = 1.0,
                                                real_t sy = 1.0);


   /// Create a refined (by any factor) version of @a orig_mesh.
   /** @param[in] orig_mesh  The starting coarse mesh.
       @param[in] ref_factor The refinement factor, an integer > 1.
       @param[in] ref_type   Specify the positions of the new vertices. The
                             options are BasisType::ClosedUniform or
                             BasisType::GaussLobatto.

       The refinement data which can be accessed with GetRefinementTransforms()
       is set to reflect the performed refinements.

       @note The constructed Mesh is straight-sided. */
   static Mesh MakeRefined(Mesh &orig_mesh, int ref_factor, int ref_type);

   /// Create a refined mesh, where each element of the original mesh may be
   /// refined by a different factor.
   /** @param[in] orig_mesh   The starting coarse mesh.
       @param[in] ref_factors An array of integers whose size is the number of
                              elements of @a orig_mesh. The @a ith element of
                              @a orig_mesh is refined by refinement factor
                              @a ref_factors[i].
       @param[in] ref_type    Specify the positions of the new vertices. The
                              options are BasisType::ClosedUniform or
                              BasisType::GaussLobatto.

       The refinement data which can be accessed with GetRefinementTransforms()
       is set to reflect the performed refinements.

       @note The constructed Mesh is straight-sided. */
   /// refined @a ref_factors[i] times in each dimension.
   static Mesh MakeRefined(Mesh &orig_mesh, const Array<int> &ref_factors,
                           int ref_type);

   /** Create a mesh by splitting each element of @a orig_mesh into simplices.
       Quadrilaterals are split into two triangles, prisms are split into
       3 tetrahedra, and hexahedra are split into either 5 or 6 tetrahedra
       depending on the configuration.
       @warning The curvature of the original mesh is not carried over to the
       new mesh. Periodic meshes are not supported. */
   static Mesh MakeSimplicial(const Mesh &orig_mesh);

   /// Create a periodic mesh by identifying vertices of @a orig_mesh.
   /** Each vertex @a i will be mapped to vertex @a v2v[i], such that all
       vertices that are coincident under the periodic mapping get mapped to
       the same index. The mapping @a v2v can be generated from translation
       vectors using Mesh::CreatePeriodicVertexMapping.
       @note MFEM requires that each edge of the resulting mesh be uniquely
       identifiable by a pair of distinct vertices. As a consequence, periodic
       boundaries must be separated by at least two interior vertices.
       @note The resulting mesh uses a discontinuous nodal function, see
       SetCurvature() for further details. */
   static Mesh MakePeriodic(const Mesh &orig_mesh, const std::vector<int> &v2v);

   ///@}

   /// Construct a Mesh from a NURBSExtension
   explicit Mesh( const NURBSExtension& ext );

   /** @anchor mfem_Mesh_construction
       @name Methods for piecewise Mesh construction.

       These methods are intended to be used with the @ref mfem_Mesh_init_ctor
       "init constructor". */
   ///@{

   /// @note The returned object should be deleted by the caller.
   Element *NewElement(int geom);

   int AddVertex(real_t x, real_t y = 0.0, real_t z = 0.0);
   int AddVertex(const real_t *coords);
   int AddVertex(const Vector &coords);
   /// Mark vertex @a i as nonconforming, with parent vertices @a p1 and @a p2.
   void AddVertexParents(int i, int p1, int p2);
   /// Adds a vertex at the mean center of the @a nverts vertex indices given
   /// by @a vi.
   int AddVertexAtMeanCenter(const int *vi, const int nverts, int dim = 3);

   /// Adds a segment to the mesh given by 2 vertices @a v1 and @a v2.
   int AddSegment(int v1, int v2, int attr = 1);
   /// Adds a segment to the mesh given by 2 vertices @a vi.
   int AddSegment(const int *vi, int attr = 1);

   /// Adds a triangle to the mesh given by 3 vertices @a v1 through @a v3.
   int AddTriangle(int v1, int v2, int v3, int attr = 1);
   /// Adds a triangle to the mesh given by 3 vertices @a vi.
   int AddTriangle(const int *vi, int attr = 1);
   /// Adds a triangle to the mesh given by 3 vertices @a vi.
   int AddTri(const int *vi, int attr = 1) { return AddTriangle(vi, attr); }

   /// Adds a quadrilateral to the mesh given by 4 vertices @a v1 through @a v4.
   int AddQuad(int v1, int v2, int v3, int v4, int attr = 1);
   /// Adds a quadrilateral to the mesh given by 4 vertices @a vi.
   int AddQuad(const int *vi, int attr = 1);

   /// Adds a tetrahedron to the mesh given by 4 vertices @a v1 through @a v4.
   int AddTet(int v1, int v2, int v3, int v4, int attr = 1);
   /// Adds a tetrahedron to the mesh given by 4 vertices @a vi.
   int AddTet(const int *vi, int attr = 1);

   /// Adds a wedge to the mesh given by 6 vertices @a v1 through @a v6.
   int AddWedge(int v1, int v2, int v3, int v4, int v5, int v6, int attr = 1);
   /// Adds a wedge to the mesh given by 6 vertices @a vi.
   int AddWedge(const int *vi, int attr = 1);

   /// Adds a pyramid to the mesh given by 5 vertices @a v1 through @a v5.
   int AddPyramid(int v1, int v2, int v3, int v4, int v5, int attr = 1);
   /// Adds a pyramid to the mesh given by 5 vertices @a vi.
   int AddPyramid(const int *vi, int attr = 1);

   /// Adds a hexahedron to the mesh given by 8 vertices @a v1 through @a v8.
   int AddHex(int v1, int v2, int v3, int v4, int v5, int v6, int v7, int v8,
              int attr = 1);
   /// Adds a hexahedron to the mesh given by 8 vertices @a vi.
   int AddHex(const int *vi, int attr = 1);
   /// @brief Adds 6 tetrahedrons to the mesh by splitting a hexahedron given by
   /// 8 vertices @a vi.
   void AddHexAsTets(const int *vi, int attr = 1);
   /// @brief Adds 2 wedges to the mesh by splitting a hexahedron given by
   /// 8 vertices @a vi.
   void AddHexAsWedges(const int *vi, int attr = 1);
   /// @brief Adds 6 pyramids to the mesh by splitting a hexahedron given by
   /// 8 vertices @a vi.
   void AddHexAsPyramids(const int *vi, int attr = 1);

   /// @brief Adds 24 tetrahedrons to the mesh by splitting a hexahedron.
   ///
   /// @a vi are the 8 vertices of the hexahedron, @a hex_face_verts has the
   /// map from the 4 vertices of each face of the hexahedron to the index
   /// of the point created at the center of the face, and @a attr is the
   /// attribute of the new elements. See @a Make3D24TetsFromHex for usage.
   void AddHexAs24TetsWithPoints(int *vi,
                                 std::map<std::array<int, 4>, int>
                                 &hex_face_verts,
                                 int attr = 1);

   /// @brief Adds 4 triangles to the mesh by splitting a quadrilateral given by
   /// 4 vertices @a vi.
   ///
   /// @a attr is the attribute of the new elements. See @a Make2D4TrisFromQuad
   /// for usage.
   void AddQuadAs4TrisWithPoints(int *vi, int attr = 1);

   /// @brief Adds 5 quadrilaterals to the mesh by splitting a quadrilateral
   /// given by 4 vertices @a vi.
   ///
   /// @a attr is the attribute of the new elements. See @a Make2D5QuadsFromQuad
   /// for usage.
   void AddQuadAs5QuadsWithPoints(int *vi, int attr = 1);

   /// The parameter @a elem should be allocated using the NewElement() method
   /// @note Ownership of @a elem will pass to the Mesh object
   int AddElement(Element *elem);
   /// The parameter @a elem should be allocated using the NewElement() method
   /// @note Ownership of @a elem will pass to the Mesh object
   int AddBdrElement(Element *elem);

   /**
    * @brief Add an array of boundary elements to the mesh, along with map from
    * the elements to their faces
    * @param[in] bdr_elems The set of boundary element pointers, ownership of
    * the pointers will be transferred to the Mesh object
    * @param[in] be_to_face The map from the boundary element index to the face
    * index
    */
   void AddBdrElements(Array<Element *> &bdr_elems,
                       const Array<int> &be_to_face);

   int AddBdrSegment(int v1, int v2, int attr = 1);
   int AddBdrSegment(const int *vi, int attr = 1);

   int AddBdrTriangle(int v1, int v2, int v3, int attr = 1);
   int AddBdrTriangle(const int *vi, int attr = 1);

   int AddBdrQuad(int v1, int v2, int v3, int v4, int attr = 1);
   int AddBdrQuad(const int *vi, int attr = 1);
   void AddBdrQuadAsTriangles(const int *vi, int attr = 1);

   int AddBdrPoint(int v, int attr = 1);

   virtual void GenerateBoundaryElements();
   /// Finalize the construction of a triangular Mesh.
   void FinalizeTriMesh(int generate_edges = 0, int refine = 0,
                        bool fix_orientation = true);
   /// Finalize the construction of a quadrilateral Mesh.
   void FinalizeQuadMesh(int generate_edges = 0, int refine = 0,
                         bool fix_orientation = true);
   /// Finalize the construction of a tetrahedral Mesh.
   void FinalizeTetMesh(int generate_edges = 0, int refine = 0,
                        bool fix_orientation = true);
   /// Finalize the construction of a wedge Mesh.
   void FinalizeWedgeMesh(int generate_edges = 0, int refine = 0,
                          bool fix_orientation = true);
   /// Finalize the construction of a hexahedral Mesh.
   void FinalizeHexMesh(int generate_edges = 0, int refine = 0,
                        bool fix_orientation = true);
   /// Finalize the construction of any type of Mesh.
   /** This method calls FinalizeTopology() and Finalize(). */
   void FinalizeMesh(int refine = 0, bool fix_orientation = true);

   ///@}

   /// @name Mesh consistency methods
   /// @{

   /** @brief Finalize the construction of the secondary topology (connectivity)
       data of a Mesh. */
   /** This method does not require any actual coordinate data (either vertex
       coordinates for linear meshes or node coordinates for meshes with nodes)
       to be available. However, the data generated by this method is generally
       required by the FiniteElementSpace class.

       After calling this method, setting the Mesh vertices or nodes, it may be
       appropriate to call the method Finalize(). */
   void FinalizeTopology(bool generate_bdr = true);

   /// Finalize the construction of a general Mesh.
   /** This method will:
       - check and optionally fix the orientation of regular elements
       - check and fix the orientation of boundary elements
       - assume that #vertices are defined, if #Nodes == NULL
       - assume that #Nodes are defined, if #Nodes != NULL.
       @param[in] refine  If true, prepare the Mesh for conforming refinement of
                          triangular or tetrahedral meshes.
       @param[in] fix_orientation
                          If true, fix the orientation of inverted mesh elements
                          by permuting their vertices.

       Before calling this method, call FinalizeTopology() and ensure that the
       Mesh vertices or nodes are set. */
   virtual void Finalize(bool refine = false, bool fix_orientation = false);

   /// @brief Determine the sets of unique attribute values in domain if @a
<<<<<<< HEAD
   /// elem_attrs_change and boundary elements if @a bdr_attrs_changed.
=======
   /// elem_attrs_changed and boundary elements if @a bdr_attrs_changed.
>>>>>>> 7c8b5b3a
   ///
   /// Separately scan the domain and boundary elements to generate unique,
   /// sorted sets of the element attribute values present in the mesh and
   /// store these in the Mesh::attributes and Mesh::bdr_attributes arrays.
   virtual void SetAttributes(bool elem_attrs_changed = true,
                              bool bdr_attrs_changed = true);

   /// Check (and optionally attempt to fix) the orientation of the elements
   /** @param[in] fix_it  If `true`, attempt to fix the orientations of some
                          elements: triangles, quads, and tets.
       @return The number of elements with wrong orientation.

       @note For meshes with nodes (e.g. high-order or periodic meshes), fixing
       the element orientations may require additional permutation of the nodal
       GridFunction of the mesh which is not performed by this method. Instead,
       the method Finalize() should be used with the parameter
       @a fix_orientation set to `true`.

       @note This method performs a simple check if an element is inverted, e.g.
       for most elements types, it checks if the Jacobian of the mapping from
       the reference element is non-negative at the center of the element. */
   int CheckElementOrientation(bool fix_it = true);

   /// Check the orientation of the boundary elements
   /** @return The number of boundary elements with wrong orientation. */
   int CheckBdrElementOrientation(bool fix_it = true);

   /** This method modifies a tetrahedral mesh so that Nedelec spaces of order
       greater than 1 can be defined on the mesh. Specifically, we
       1) rotate all tets in the mesh so that the vertices {v0, v1, v2, v3}
       satisfy: v0 < v1 < min(v2, v3).
       2) rotate all boundary triangles so that the vertices {v0, v1, v2}
       satisfy: v0 < min(v1, v2).

       @note Refinement does not work after a call to this method! */
   MFEM_DEPRECATED virtual void ReorientTetMesh();

   /// Remove unused vertices and rebuild mesh connectivity.
   void RemoveUnusedVertices();

   /** Remove boundary elements that lie in the interior of the mesh, i.e. that
       have two adjacent faces in 3D, or edges in 2D. */
   void RemoveInternalBoundaries();

   /**
    * @brief Clear the boundary element to edge map.
    */
   void DeleteBoundaryElementToEdge()
   {
      delete bel_to_edge;
      bel_to_edge = nullptr;
   }

   /// @}

   /// @name Element ordering methods
   /// @{

   /** This is our integration with the Gecko library. The method finds an
       element ordering that will increase memory coherency by putting elements
       that are in physical proximity closer in memory. It can also be used to
       obtain a space-filling curve ordering for ParNCMesh partitioning.
       @param[out] ordering Output element ordering.
       @param iterations Total number of V cycles. The ordering may improve with
       more iterations. The best iteration is returned at the end.
       @param window Initial window size. This determines the number of
       permutations tested at each multigrid level and strongly influences the
       quality of the result, but the cost of increasing 'window' is exponential.
       @param period The window size is incremented every 'period' iterations.
       @param seed Seed for initial random ordering (0 = skip random reorder).
       @param verbose Print the progress of the optimization to mfem::out.
       @param time_limit Optional time limit for the optimization, in seconds.
       When reached, ordering from the best iteration so far is returned
       (0 = no limit).
       @return The final edge product cost of the ordering. The function may be
       called in an external loop with different seeds, and the best ordering can
       then be retained. */
   real_t GetGeckoElementOrdering(Array<int> &ordering,
                                  int iterations = 4, int window = 4,
                                  int period = 2, int seed = 0,
                                  bool verbose = false, real_t time_limit = 0);

   /** Return an ordering of the elements that approximately follows the Hilbert
       curve. The method performs a spatial (Hilbert) sort on the centers of all
       elements and returns the resulting sequence, which can then be passed to
       ReorderElements. This is a cheap alternative to GetGeckoElementOrdering.*/
   void GetHilbertElementOrdering(Array<int> &ordering);

   /** Rebuilds the mesh with a different order of elements. For each element i,
       the array ordering[i] contains its desired new index. Note that the method
       reorders vertices, edges and faces along with the elements. */
   void ReorderElements(const Array<int> &ordering, bool reorder_vertices = true);

   /// @}

   /// @anchor mfem_Mesh_deprecated_ctors @name Deprecated mesh constructors
   ///
   /// These constructors have been deprecated in favor of
   /// @ref mfem_Mesh_named_ctors "Named mesh constructors".
   /// @{

   /// Deprecated: see @a MakeCartesian3D.
   MFEM_DEPRECATED
   Mesh(int nx, int ny, int nz, Element::Type type, bool generate_edges = false,
        real_t sx = 1.0, real_t sy = 1.0, real_t sz = 1.0,
        bool sfc_ordering = true)
      : attribute_sets(attributes), bdr_attribute_sets(bdr_attributes)
   {
      Make3D(nx, ny, nz, type, sx, sy, sz, sfc_ordering);
      Finalize(true); // refine = true
   }

   /// Deprecated: see @a MakeCartesian2D.
   MFEM_DEPRECATED
   Mesh(int nx, int ny, Element::Type type, bool generate_edges = false,
        real_t sx = 1.0, real_t sy = 1.0, bool sfc_ordering = true)
      : attribute_sets(attributes), bdr_attribute_sets(bdr_attributes)
   {
      Make2D(nx, ny, type, sx, sy, generate_edges, sfc_ordering);
      Finalize(true); // refine = true
   }

   /// Deprecated: see @a MakeCartesian1D.
   MFEM_DEPRECATED
   explicit Mesh(int n, real_t sx = 1.0)
      : attribute_sets(attributes), bdr_attribute_sets(bdr_attributes)
   {
      Make1D(n, sx);
      // Finalize(); // reminder: not needed
   }

   /// Deprecated: see @a MakeRefined.
   MFEM_DEPRECATED
   Mesh(Mesh *orig_mesh, int ref_factor, int ref_type);

   /// @}

   /// @name Information about the mesh as a whole
   /// @{

   /// @brief Dimension of the reference space used within the elements
   int Dimension() const { return Dim; }

   /// @brief Dimension of the physical space containing the mesh
   int SpaceDimension() const { return spaceDim; }

   /// Equals 1 + num_holes - num_loops
   inline int EulerNumber() const
   { return NumOfVertices - NumOfEdges + NumOfFaces - NumOfElements; }
   /// Equals 1 - num_holes
   inline int EulerNumber2D() const
   { return NumOfVertices - NumOfEdges + NumOfElements; }

   /** @brief Get the mesh generator/type.

       The purpose of this is to be able to quickly tell what type of elements
       one has in the mesh. Examination of this bitmask along with knowledge
       of the mesh dimension can be used to identify which element types are
       present.

       @return A bitmask:
       - bit 0 - simplices are present in the mesh (segments, triangles, tets),
       - bit 1 - tensor product elements are present in the mesh (quads, hexes),
       - bit 2 - the mesh has wedge elements.
       - bit 3 - the mesh has pyramid elements.

       In parallel, the result takes into account elements on all processors.
   */
   inline int MeshGenerator() const { return meshgen; }

   /// Checks if the mesh has boundary elements
   virtual bool HasBoundaryElements() const { return (NumOfBdrElements > 0); }

   /** @brief Return true iff the given @a geom is encountered in the mesh.
       Geometries of dimensions lower than Dimension() are counted as well. */
   bool HasGeometry(Geometry::Type geom) const
   { return mesh_geoms & (1 << geom); }

   /** @brief Return the number of geometries of the given dimension present in
       the mesh. */
   /** For a parallel mesh only the local geometries are counted. */
   int GetNumGeometries(int dim) const;

   /// Return all element geometries of the given dimension present in the mesh.
   /** For a parallel mesh only the local geometries are returned.

       The returned geometries are sorted. */
   void GetGeometries(int dim, Array<Geometry::Type> &el_geoms) const;

   /// Returns the minimum and maximum corners of the mesh bounding box.
   /** For high-order meshes, the geometry is first refined @a ref times. */
   void GetBoundingBox(Vector &min, Vector &max, int ref = 2);

   void GetCharacteristics(real_t &h_min, real_t &h_max,
                           real_t &kappa_min, real_t &kappa_max,
                           Vector *Vh = NULL, Vector *Vk = NULL);

   /// @}

   /// @name Information concerning numbers of mesh entities
   /// @{

   /** @brief Returns number of vertices.  Vertices are only at the corners of
       elements, where you would expect them in the lowest-order mesh. */
   inline int GetNV() const { return NumOfVertices; }

   /// Returns number of elements.
   inline int GetNE() const { return NumOfElements; }

   /// Returns number of boundary elements.
   inline int GetNBE() const { return NumOfBdrElements; }

   /// Return the number of edges.
   inline int GetNEdges() const { return NumOfEdges; }

   /// Return the number of faces in a 3D mesh.
   inline int GetNFaces() const { return NumOfFaces; }

   /// Return the number of faces (3D), edges (2D) or vertices (1D).
   int GetNumFaces() const;

   /** @brief Return the number of faces (3D), edges (2D) or vertices (1D)
       including ghost faces. */
   int GetNumFacesWithGhost() const;

   /** @brief Returns the number of faces according to the requested type, does
       not count master nonconforming faces.

       If type==Boundary returns only the number of true boundary faces
       contrary to GetNBE() that returns all "boundary" elements which may
       include actual interior faces.
       Similarly, if type==Interior, only the true interior faces are counted
       excluding all master nonconforming faces. */
   virtual int GetNFbyType(FaceType type) const;

   /// Return the total (global) number of elements.
   long long GetGlobalNE() const { return ReduceInt(NumOfElements); }

   /// @}

   /// @name Access to individual mesh entities
   /// @{

   /// @brief Return pointer to vertex i's coordinates.
   /// @warning For high-order meshes (when #Nodes != NULL) vertices may not be
   /// updated and should not be used!
   const real_t *GetVertex(int i) const { return vertices[i](); }

   /// @brief Return pointer to vertex i's coordinates.
   ///
   /// @warning For high-order meshes (when Nodes != NULL) vertices may not
   /// being updated and should not be used!
   ///
   /// @note The pointer returned by this function can be used to
   /// alter vertex locations but the pointer itself should not be
   /// changed by the caller.
   real_t *GetVertex(int i) { return vertices[i](); }

   /// @brief Return pointer to the i'th element object
   ///
   /// The index @a i should be in the range [0, Mesh::GetNE())
   ///
   /// In parallel, @a i is the local element index which is in the
   /// same range mentioned above.
   const Element *GetElement(int i) const { return elements[i]; }

   /// @brief Return pointer to the i'th element object
   ///
   /// @note Provides read/write access to the i'th element object so
   /// that element attributes or connectivity can be adjusted. However,
   /// the Element object itself should not be deleted by the caller.
   Element *GetElement(int i) { return elements[i]; }

   /// @brief Return pointer to the i'th boundary element object
   ///
   /// The index @a i should be in the range [0, Mesh::GetNBE())
   ///
   /// In parallel, @a i is the local boundary element index which is
   /// in the same range mentioned above.
   const Element *GetBdrElement(int i) const { return boundary[i]; }

   /// @brief Return pointer to the i'th boundary element object
   ///
   /// @note Provides read/write access to the i'th boundary element object so
   /// that boundary attributes or connectivity can be adjusted. However,
   /// the Element object itself should not be deleted by the caller.
   Element *GetBdrElement(int i) { return boundary[i]; }

   /// @brief Return pointer to the i'th face element object
   ///
   /// The index @a i should be in the range [0, Mesh::GetNFaces())
   const Element *GetFace(int i) const { return faces[i]; }

   /// @}

   /// @name Access to groups of mesh entities
   /// @{

   const Element* const *GetElementsArray() const
   { return elements.GetData(); }

   void GetElementData(int geom, Array<int> &elem_vtx, Array<int> &attr) const
   { GetElementData(elements, geom, elem_vtx, attr); }

   void GetBdrElementData(int geom, Array<int> &bdr_elem_vtx,
                          Array<int> &bdr_attr) const
   { GetElementData(boundary, geom, bdr_elem_vtx, bdr_attr); }

   /// @}

   /// @name Access information concerning individual mesh entites
   /// @{

   /// Return the attribute of element i.
   int GetAttribute(int i) const { return elements[i]->GetAttribute(); }

   /// Set the attribute of element i.
   void SetAttribute(int i, int attr);

   /// Return the attribute of boundary element i.
   int GetBdrAttribute(int i) const { return boundary[i]->GetAttribute(); }

   /// Set the attribute of boundary element i.
   void SetBdrAttribute(int i, int attr) { boundary[i]->SetAttribute(attr); }

   /// Return the attribute of patch i, for a NURBS mesh.
   int GetPatchAttribute(int i) const;

   /// Set the attribute of patch i, for a NURBS mesh.
   void SetPatchAttribute(int i, int attr);

   /// Return the attribute of patch boundary element i, for a NURBS mesh.
   int GetPatchBdrAttribute(int i) const;

   /// Set the attribute of patch boundary element i, for a NURBS mesh.
   void SetPatchBdrAttribute(int i, int attr);

   /** Returns a deep copy of all patches. This method is not const
       as it first sets the patches in NURBSext using control points
       defined by Nodes. Caller gets ownership of the returned object,
       and is responsible for deletion.*/
   void GetNURBSPatches(Array<NURBSPatch*> &patches);

   /// Returns the type of element i.
   Element::Type GetElementType(int i) const;

   /// Returns the type of boundary element i.
   Element::Type GetBdrElementType(int i) const;

   /// Deprecated in favor of Mesh::GetFaceGeometry
   MFEM_DEPRECATED Geometry::Type GetFaceGeometryType(int Face) const
   { return GetFaceGeometry(Face); }

   Element::Type  GetFaceElementType(int Face) const;

   /// Return the Geometry::Type associated with face @a i.
   Geometry::Type GetFaceGeometry(int i) const;

   /// @brief If the local mesh is not empty, return GetFaceGeometry(0);
   /// otherwise return a typical face geometry present in the global mesh.
   ///
   /// Note that in mixed meshes or meshes with prism or pyramid elements, there
   /// will be more than one face geometry.
   Geometry::Type GetTypicalFaceGeometry() const;

   Geometry::Type GetElementGeometry(int i) const
   {
      return elements[i]->GetGeometryType();
   }

   /** @brief If the local mesh is not empty, return GetElementGeometry(0);
       otherwise, return a typical Geometry present in the global mesh.

       This method can be used to replace calls like GetElementGeometry(0) in
       order to handle empty local meshes better. */
   Geometry::Type GetTypicalElementGeometry() const;

   Geometry::Type GetBdrElementGeometry(int i) const
   {
      return boundary[i]->GetGeometryType();
   }

   /// Deprecated in favor of Mesh::GetFaceGeometry
   MFEM_DEPRECATED Geometry::Type GetFaceBaseGeometry(int i) const
   { return GetFaceGeometry(i); }

   Geometry::Type GetElementBaseGeometry(int i) const
   { return GetElementGeometry(i); }

   Geometry::Type GetBdrElementBaseGeometry(int i) const
   { return GetBdrElementGeometry(i); }

   /// Return true if the given face is interior. @sa FaceIsTrueInterior().
   bool FaceIsInterior(int FaceNo) const
   {
      return (faces_info[FaceNo].Elem2No >= 0);
   }

   /** @brief Get the size of the i-th element relative to the perfect
       reference element. */
   real_t GetElementSize(int i, int type = 0);

   real_t GetElementSize(int i, const Vector &dir);

   real_t GetElementSize(ElementTransformation *T, int type = 0) const;

   real_t GetElementVolume(int i);

   void GetElementCenter(int i, Vector &center);

   /** Compute the Jacobian of the transformation from the perfect
       reference element at the given integration point (defaults to the
       center of the element if no integration point is specified) */
   void GetElementJacobian(int i, DenseMatrix &J,
                           const IntegrationPoint *ip = NULL);

   /// @}

   /// List of mesh geometries stored as Array<Geometry::Type>.
   class GeometryList : public Array<Geometry::Type>
   {
   protected:
      Geometry::Type geom_buf[Geometry::NumGeom];
   public:
      /// Construct a GeometryList of all element geometries in @a mesh.
      GeometryList(const Mesh &mesh)
         : Array<Geometry::Type>(geom_buf, Geometry::NumGeom)
      { mesh.GetGeometries(mesh.Dimension(), *this); }
      /** @brief Construct a GeometryList of all geometries of dimension @a dim
          in @a mesh. */
      GeometryList(const Mesh &mesh, int dim)
         : Array<Geometry::Type>(geom_buf, Geometry::NumGeom)
      { mesh.GetGeometries(dim, *this); }
   };

   /// @name Access connectivity for individual mesh entites
   /// @{

   /// Returns the indices of the vertices of element i.
   void GetElementVertices(int i, Array<int> &v) const
   { elements[i]->GetVertices(v); }

   /// Returns the indices of the vertices of boundary element i.
   void GetBdrElementVertices(int i, Array<int> &v) const
   { boundary[i]->GetVertices(v); }

   /// Return the indices and the orientations of all edges of element i.
   void GetElementEdges(int i, Array<int> &edges, Array<int> &cor) const;

   /// Return the indices and the orientations of all edges of bdr element i.
   void GetBdrElementEdges(int i, Array<int> &edges, Array<int> &cor) const;

   /** Return the indices and the orientations of all edges of face i.
       Works for both 2D (face=edge) and 3D faces. */
   void GetFaceEdges(int i, Array<int> &edges, Array<int> &o) const;

   /// Returns the indices of the vertices of face i.
   void GetFaceVertices(int i, Array<int> &vert) const
   {
      if (Dim == 1)
      {
         vert.SetSize(1); vert[0] = i;
      }
      else
      {
         faces[i]->GetVertices(vert);
      }
   }

   /// Returns the indices of the vertices of edge i.
   void GetEdgeVertices(int i, Array<int> &vert) const;

   /// Return the indices and the orientations of all faces of element i.
   void GetElementFaces(int i, Array<int> &faces, Array<int> &ori) const;

   /** @brief Returns the sorted, unique indices of elements sharing a face with
       element @a elem, including @a elem. */
   Array<int> FindFaceNeighbors(const int elem) const;

   /** Return the index and the orientation of the vertex of bdr element i. (1D)
       Return the index and the orientation of the edge of bdr element i. (2D)
       Return the index and the orientation of the face of bdr element i. (3D)

       In 2D, the returned edge orientation is 0 or 1, not +/-1 as returned by
       GetElementEdges/GetBdrElementEdges. */
   void GetBdrElementFace(int i, int *f, int *o) const;

   /** @brief For the given boundary element, bdr_el, return its adjacent
       element and its info, i.e. 64*local_bdr_index+bdr_orientation.

       The returned bdr_orientation is that of the boundary element relative to
       the respective face element.

       @sa GetBdrElementAdjacentElement2() */
   void GetBdrElementAdjacentElement(int bdr_el, int &el, int &info) const;

   /** @brief Deprecated.

       For the given boundary element, bdr_el, return its adjacent element and
       its info, i.e. 64*local_bdr_index+inverse_bdr_orientation.

       The returned inverse_bdr_orientation is the inverse of the orientation of
       the boundary element relative to the respective face element. In other
       words this is the orientation of the face element relative to the
       boundary element.

       @warning This only differs from GetBdrElementAdjacentElement by returning
       the face info with inverted orientation. It does @b not return
       information corresponding to a second adjacent face. This function is
       deprecated, use Geometry::GetInverseOrientation, Mesh::EncodeFaceInfo,
       Mesh::DecodeFaceInfoOrientation, and Mesh::DecodeFaceInfoLocalIndex
       instead.

       @sa GetBdrElementAdjacentElement() */
   MFEM_DEPRECATED
   void GetBdrElementAdjacentElement2(int bdr_el, int &el, int &info) const;

   /// @brief Return the local face (codimension-1) index for the given boundary
   /// element index.
   int GetBdrElementFaceIndex(int be_idx) const { return be_to_face[be_idx]; }

   /// Deprecated in favor of GetBdrElementFaceIndex().
   MFEM_DEPRECATED int GetBdrFace(int i) const { return GetBdrElementFaceIndex(i); }

   /** Return the vertex index of boundary element i. (1D)
       Return the edge index of boundary element i. (2D)
       Return the face index of boundary element i. (3D)

       Deprecated in favor of GetBdrElementFaceIndex(). */
   MFEM_DEPRECATED int GetBdrElementEdgeIndex(int i) const { return GetBdrElementFaceIndex(i); }

   /// @}

   /// @name Access connectivity data
   /// @{

   /// @note The returned Table should be deleted by the caller
   Table *GetVertexToElementTable();

   /// @note The returned Table should be deleted by the caller
   Table *GetVertexToBdrElementTable();

   /// Return the "face"-element Table. Here "face" refers to face (3D),
   /// edge (2D), or vertex (1D).
   ///
   /// @note The returned Table should be deleted by the caller.
   Table *GetFaceToElementTable() const;

   /// Returns the face-to-edge Table (3D)
   ///
   /// @note The returned object should NOT be deleted by the caller.
   Table *GetFaceEdgeTable() const;

   /// Returns the edge-to-vertex Table (3D)
   ///
   /// @note The returned object should NOT be deleted by the caller.
   Table *GetEdgeVertexTable() const;

   /** Return vertex to vertex table. The connections stored in the table
    are from smaller to bigger vertex index, i.e. if i<j and (i, j) is
    in the table, then (j, i) is not stored.

    @note This data is not stored internally as a Table. The Table passed as
    an argument is populated using the EdgeVertex Table (see GetEdgeVertexTable)
    if available or the element connectivity.
   */
   void GetVertexToVertexTable(DSTable &) const;

   const Table &ElementToElementTable();

   const Table &ElementToFaceTable() const;

   const Table &ElementToEdgeTable() const;

   Array<int> GetFaceToBdrElMap() const;

   ///@}

   /// @brief Return FiniteElement for reference element of the specified type
   ///
   /// @note The returned object is a pointer to a global object and should not
   /// be deleted by the caller.
   static FiniteElement *GetTransformationFEforElementType(Element::Type);

   /** @brief For the vertex (1D), edge (2D), or face (3D) of a boundary element
       with the orientation @a o, return the transformation of the boundary
       element integration point @ ip to the face element. In 2D, the
       the orientation is 0 or 1 as returned by GetBdrElementFace, not +/-1.
       Supports both internal and external boundaries. */
   static IntegrationPoint TransformBdrElementToFace(Geometry::Type geom, int o,
                                                     const IntegrationPoint &ip);

   /// @anchor mfem_Mesh_elem_trans
   /// @name Access the coordinate transformation for individual elements
   ///
   /// See also the methods related to
   /// @ref mfem_Mesh_geom_factors "Geometric Factors" for accessing
   /// information cached at quadrature points.
   /// @{

   /// @brief Builds the transformation defining the i-th element in @a ElTr.
   /// @a ElTr must be allocated in advance and will be owned by the caller.
   ///
   /// @note The provided pointer must not be NULL. In the future this should be
   /// changed to a reference parameter consistent with
   /// GetFaceElementTransformations.
   void GetElementTransformation(int i,
                                 IsoparametricTransformation *ElTr) const;

   /// @brief Returns a pointer to the transformation defining the i-th element.
   ///
   /// @note The returned object is owned by the class and is shared, i.e.,
   /// calling this function resets pointers obtained from previous calls.
   /// Also, this pointer should @b not be deleted by the caller.
   ElementTransformation *GetElementTransformation(int i);

   /// @brief If the local mesh is not empty return GetElementTransformation(0);
   /// otherwise, return the identity transformation for a typical geometry in
   /// the mesh and a typical finite element in the nodal finite element space
   /// (if present).
   ///
   /// This method can be used to replace calls like GetElementTransformation(0)
   /// in order to handle empty local meshes better.
   ///
   /// @note The returned object is owned by the class and is shared, i.e.,
   /// calling this function resets pointers obtained from previous calls. Also,
   /// this pointer should @b not be deleted by the caller.
   ElementTransformation *GetTypicalElementTransformation();

   /// @brief Builds the transformation defining the i-th element in @a ElTr
   /// assuming position of the vertices/nodes are given by @a nodes.
   /// @a ElTr must be allocated in advance and will be owned by the caller.
   ///
   /// @note The provided pointer must not be NULL. In the future this should be
   /// changed to a reference parameter consistent with
   /// GetFaceElementTransformations.
   void GetElementTransformation(int i, const Vector &nodes,
                                 IsoparametricTransformation *ElTr) const;

   /// @brief Returns a pointer to the transformation defining the i-th boundary
   /// element.
   ///
   /// @note The returned object is owned by the class and is shared, i.e.,
   /// calling this function resets pointers obtained from previous calls.
   /// Also, the returned object should NOT be deleted by the caller.
   ElementTransformation *GetBdrElementTransformation(int i);

   /// @brief Builds the transformation defining the i-th boundary element in
   /// @a ElTr. @a ElTr must be allocated in advance and will be owned by the
   /// caller.
   ///
   /// @note The provided pointer must not be NULL. In the future this should be
   /// changed to a reference parameter consistent with
   /// GetFaceElementTransformations.
   void GetBdrElementTransformation(int i,
                                    IsoparametricTransformation *ElTr) const;

   /// @brief Returns a pointer to the transformation defining the given face
   /// element.
   ///
   /// @note The returned object is owned by the class and is shared, i.e.,
   /// calling this function resets pointers obtained from previous calls. Also,
   /// the returned object should NOT be deleted by the caller.
   ElementTransformation *GetFaceTransformation(int FaceNo);

   /// @brief Builds the transformation defining the i-th face element in
   /// @a FTr. @a FTr must be allocated in advance and will be owned by the
   /// caller.
   ///
   /// @note The provided pointer must not be NULL. In the future this should be
   /// changed to a reference parameter consistent with
   /// GetFaceElementTransformations.
   void GetFaceTransformation(int i, IsoparametricTransformation *FTr) const;

   /** @brief A helper method that constructs a transformation from the
       reference space of a face to the reference space of an element. */
   /** The local index of the face as a face in the element and its orientation
       are given by the input parameter @a info, as @a info = 64*loc_face_idx +
       loc_face_orientation. */
   void GetLocalFaceTransformation(int face_type, int elem_type,
                                   IsoparametricTransformation &Transf,
                                   int info) const;

   /// @brief Builds the transformation defining the i-th edge element in
   /// @a EdTr. @a EdTr must be allocated in advance and will be owned by the
   /// caller.
   ///
   /// @note The provided pointer must not be NULL. In the future this should be
   /// changed to a reference parameter consistent with
   /// GetFaceElementTransformations.
   void GetEdgeTransformation(int i, IsoparametricTransformation *EdTr) const;

   /// @brief Returns a pointer to the transformation defining the given edge
   /// element.
   ///
   /// @note The returned object is owned by the class and is shared, i.e.,
   /// calling this function resets pointers obtained from previous calls.
   /// Also, the returned object should NOT be deleted by the caller.
   ElementTransformation *GetEdgeTransformation(int EdgeNo);

   /// Returns (a pointer to an object containing) the following data:
   ///
   /// 1) Elem1No - the index of the first element that contains this face this
   ///    is the element that has the same outward unit normal vector as the
   ///    face;
   ///
   /// 2) Elem2No - the index of the second element that contains this face this
   ///    element has outward unit normal vector as the face multiplied with -1;
   ///
   /// 3) Elem1, Elem2 - pointers to the ElementTransformation's of the first
   ///    and the second element respectively;
   ///
   /// 4) Face - pointer to the ElementTransformation of the face;
   ///
   /// 5) Loc1, Loc2 - IntegrationPointTransformation's mapping the face
   ///    coordinate system to the element coordinate system (both in their
   ///    reference elements). Used to transform IntegrationPoints from face to
   ///    element. More formally, let:
   ///       TL1, TL2 be the transformations represented by Loc1, Loc2,
   ///       TE1, TE2 - the transformations represented by Elem1, Elem2,
   ///       TF - the transformation represented by Face, then
   ///       TF(x) = TE1(TL1(x)) = TE2(TL2(x)) for all x in the reference face.
   ///
   /// 6) FaceGeom - the base geometry for the face.
   ///
   /// The mask specifies which fields in the structure to return:
   ///    mask & 1 - Elem1, mask & 2 - Elem2
   ///    mask & 4 - Loc1, mask & 8 - Loc2, mask & 16 - Face.
   /// These mask values are defined in the ConfigMasks enum type as part of the
   /// FaceElementTransformations class in fem/eltrans.hpp.
   ///
   /// @note The returned object is owned by the class and is shared, i.e.,
   /// calling this function resets pointers obtained from previous calls.
   /// Also, this pointer should NOT be deleted by the caller.
   virtual FaceElementTransformations *
   GetFaceElementTransformations(int FaceNo, int mask = 31);

   /// @brief Variant of GetFaceElementTransformations using a user allocated
   /// FaceElementTransformations object.
   virtual void GetFaceElementTransformations(int FaceNo,
                                              FaceElementTransformations &FElTr,
                                              IsoparametricTransformation &ElTr1,
                                              IsoparametricTransformation &ElTr2,
                                              int mask = 31) const;

   /// @brief See GetFaceElementTransformations().
   ///
   /// @note The returned object is owned by the class and is shared, i.e.,
   /// calling this function resets pointers obtained from previous calls.
   /// Also, this pointer should NOT be deleted by the caller.
   FaceElementTransformations *GetInteriorFaceTransformations(int FaceNo);

   /// @brief Variant of GetInteriorFaceTransformations using a user allocated
   /// FaceElementTransformations object.
   void GetInteriorFaceTransformations(int FaceNo,
                                       FaceElementTransformations &FElTr,
                                       IsoparametricTransformation &ElTr1,
                                       IsoparametricTransformation &ElTr2) const;

   /// @brief Builds the transformation defining the given boundary face.
   ///
   /// @note The returned object is owned by the class and is shared, i.e.,
   /// calling this function resets pointers obtained from previous calls.
   /// Also, this pointer should NOT be deleted by the caller.
   FaceElementTransformations *GetBdrFaceTransformations(int BdrElemNo);

   /// @brief Variant of GetBdrFaceTransformations using a user allocated
   /// FaceElementTransformations object.
   void GetBdrFaceTransformations(int BdrElemNo,
                                  FaceElementTransformations &FElTr,
                                  IsoparametricTransformation &ElTr1,
                                  IsoparametricTransformation &ElTr2) const;

   /// @}

   /// @anchor mfem_Mesh_geom_factors
   /// @name Access the coordinate transformation at quadrature points
   ///
   /// See also methods related to
   /// @ref mfem_Mesh_elem_trans "Element-wise coordinate transformation".
   /// @{

   /** @brief Return the mesh geometric factors corresponding to the given
       integration rule.

       The IntegrationRule used with GetGeometricFactors needs to remain valid
       until the internally stored GeometricFactors objects are destroyed (by
       calling Mesh::DeleteGeometricFactors(), Mesh::NodesUpdated(), or the Mesh
       destructor).

       If the device MemoryType parameter @a d_mt is specified, then the
       returned object will use that type unless it was previously allocated
       with a different type.

       The returned pointer points to an internal object that may be invalidated
       by mesh operations such as refinement, vertex/node movement, etc. Since
       not all such modifications can be tracked by the Mesh class (e.g. when
       using the pointer returned by GetNodes() to change the nodes) one needs
       to account for such changes by calling the method NodesUpdated() which,
       in particular, will call DeleteGeometricFactors(). */
   const GeometricFactors* GetGeometricFactors(
      const IntegrationRule& ir,
      const int flags,
      MemoryType d_mt = MemoryType::DEFAULT);

   /** @brief Return the mesh geometric factors for the faces corresponding
       to the given integration rule.

       The IntegrationRule used with GetFaceGeometricFactors needs to remain
       valid until the internally stored FaceGeometricFactors objects are
       destroyed (by either calling Mesh::DeleteGeometricFactors(),
       Mesh::NodesUpdated(), or the Mesh destructor).

       If the device MemoryType parameter @a d_mt is specified, then the
       returned object will use that type unless it was previously allocated
       with a different type.

       The returned pointer points to an internal object that may be invalidated
       by mesh operations such as refinement, vertex/node movement, etc. Since
       not all such modifications can be tracked by the Mesh class (e.g. when
       using the pointer returned by GetNodes() to change the nodes) one needs
       to account for such changes by calling the method NodesUpdated() which,
       in particular, will call DeleteGeometricFactors(). */
   const FaceGeometricFactors* GetFaceGeometricFactors(
      const IntegrationRule& ir,
      const int flags,
      FaceType type,
      MemoryType d_mt = MemoryType::DEFAULT);

   /// Destroy all GeometricFactors stored by the Mesh.
   /** This method can be used to force recomputation of the GeometricFactors,
       for example, after the mesh nodes are modified externally.

       @note In general, the preferred method for resetting the GeometricFactors
       should be to call NodesUpdated(). */
   void DeleteGeometricFactors();

   /// @}

   /** This enumerated type describes the three main face topologies:
       - Boundary, for faces on the boundary of the computational domain,
       - Conforming, for conforming faces interior to the computational domain,
       - Nonconforming, for nonconforming faces interior to the computational
         domain. */
   enum class FaceTopology { Boundary,
                             Conforming,
                             Nonconforming,
                             NA
                           };

   /** This enumerated type describes the location of the two elements sharing a
       face, Local meaning that the element is local to the MPI rank, FaceNbr
       meaning that the element is distributed on a different MPI rank, this
       typically means that methods with FaceNbr should be used to access the
       relevant information, e.g., ParFiniteElementSpace::GetFaceNbrElementVDofs.
    */
   enum class ElementLocation { Local, FaceNbr, NA };

   /** This enumerated type describes the topological relation of an element to
       a face:
       - Coincident meaning that the element's face is topologically equal to
         the mesh face.
       - Superset meaning that the element's face is topologically coarser than
         the mesh face, i.e., the element's face contains the mesh face.
       - Subset meaning that the element's face is topologically finer than the
         mesh face, i.e., the element's face is contained in the mesh face.
       Superset and Subset are only relevant for nonconforming faces.
       Master nonconforming faces have a conforming element on one side, and a
       fine element on the other side. Slave nonconforming faces have a
       conforming element on one side, and a coarse element on the other side.
    */
   enum class ElementConformity { Coincident, Superset, Subset, NA };

   /** This enumerated type describes the corresponding FaceInfo internal
       representation (encoded cases), c.f. FaceInfo's documentation:
       Classification of a local (non-ghost) face based on its FaceInfo:
         - Elem2No >= 0 --> local interior face; can be either:
            - NCFace == -1 --> LocalConforming,
            - NCFace >= 0 --> LocalSlaveNonconforming,
         - Elem2No < 0 --> local "boundary" face; can be one of:
            - NCFace == -1 --> conforming face; can be either:
               - Elem2Inf < 0 --> Boundary,
               - Elem2Inf >= 0 --> SharedConforming,
            - NCFace >= 0 --> nonconforming face; can be one of:
               - Elem2Inf < 0 --> MasterNonconforming (shared or not shared),
               - Elem2Inf >= 0 --> SharedSlaveNonconforming.
       Classification of a ghost (non-local) face based on its FaceInfo:
         - Elem1No == -1 --> GhostMaster (includes other unused ghost faces),
         - Elem1No >= 0 --> GhostSlave.
    */
   enum class FaceInfoTag { Boundary,
                            LocalConforming,
                            LocalSlaveNonconforming,
                            SharedConforming,
                            SharedSlaveNonconforming,
                            MasterNonconforming,
                            GhostSlave,
                            GhostMaster
                          };

   /** @brief This structure is used as a human readable output format that
       deciphers the information contained in Mesh::FaceInfo when using the
       Mesh::GetFaceInformation() method.

       The element indices in this structure don't need further processing,
       contrary to the ones obtained through Mesh::GetFacesElements and can
       directly be used, e.g., Elem1 and Elem2 indices.
       Likewise the orientations for Elem1 and Elem2 already take into account
       special cases and can be used as is.
   */
   struct FaceInformation
   {
      FaceTopology topology;

      struct
      {
         ElementLocation location;
         ElementConformity conformity;
         int index;
         int local_face_id;
         int orientation;
      } element[2];

      FaceInfoTag tag;
      int ncface;
      const DenseMatrix* point_matrix;

      /** @brief Return true if the face is a local interior face which is NOT
          a master nonconforming face. */
      bool IsLocal() const
      {
         return element[1].location == Mesh::ElementLocation::Local;
      }

      /** @brief Return true if the face is a shared interior face which is NOT
          a master nonconforming face. */
      bool IsShared() const
      {
         return element[1].location == Mesh::ElementLocation::FaceNbr;
      }

      /** @brief return true if the face is an interior face to the computation
          domain, either a local or shared interior face (not a boundary face)
          which is NOT a master nonconforming face.
       */
      bool IsInterior() const
      {
         return topology == FaceTopology::Conforming ||
                topology == FaceTopology::Nonconforming;
      }

      /** @brief Return true if the face is a boundary face. */
      bool IsBoundary() const
      {
         return topology == FaceTopology::Boundary;
      }

      /// @brief Return true if the face is of the same type as @a type.
      bool IsOfFaceType(FaceType type) const
      {
         switch (type)
         {
            case FaceType::Interior:
               return IsInterior();
            case FaceType::Boundary:
               return IsBoundary();
            default:
               return false;
         }
      }

      /// @brief Return true if the face is a conforming face.
      bool IsConforming() const
      {
         return topology == FaceTopology::Conforming;
      }

      /// @brief Return true if the face is a nonconforming fine face.
      bool IsNonconformingFine() const
      {
         return topology == FaceTopology::Nonconforming &&
                (element[0].conformity == ElementConformity::Superset ||
                 element[1].conformity == ElementConformity::Superset);
      }

      /// @brief Return true if the face is a nonconforming coarse face.
      /** Note that ghost nonconforming master faces cannot be clearly
          identified as such with the currently available information, so this
          method will return false for such faces. */
      bool IsNonconformingCoarse() const
      {
         return topology == FaceTopology::Nonconforming &&
                element[1].conformity == ElementConformity::Subset;
      }

      /// @brief cast operator from FaceInformation to FaceInfo.
      operator Mesh::FaceInfo() const;
   };

   /// Given a "face info int", return the face orientation. @sa FaceInfo.
   static int DecodeFaceInfoOrientation(int info) { return info%64; }

   /// Given a "face info int", return the local face index. @sa FaceInfo.
   static int DecodeFaceInfoLocalIndex(int info) { return info/64; }

   /// @brief Given @a local_face_index and @a orientation, return the
   /// corresponding encoded "face info int". @sa FaceInfo.
   static int EncodeFaceInfo(int local_face_index, int orientation)
   { return orientation + local_face_index*64; }

   /// @name More advanced entity information access methods
   /// @{

   /* Return point matrix of element i of dimension Dim X #v, where for every
      vertex we give its coordinates in space of dimension Dim. */
   void GetPointMatrix(int i, DenseMatrix &pointmat) const;

   /* Return point matrix of boundary element i of dimension Dim X #v, where for
      every vertex we give its coordinates in space of dimension Dim. */
   void GetBdrPointMatrix(int i, DenseMatrix &pointmat) const;

   /** This method aims to provide face information in a deciphered format, i.e.
       Mesh::FaceInformation, compared to the raw encoded information returned
       by Mesh::GetFaceElements() and Mesh::GetFaceInfos(). */
   FaceInformation GetFaceInformation(int f) const;

   void GetFaceElements (int Face, int *Elem1, int *Elem2) const;
   void GetFaceInfos (int Face, int *Inf1, int *Inf2) const;
   void GetFaceInfos (int Face, int *Inf1, int *Inf2, int *NCFace) const;

   /// @brief Populate a marker array identifying exterior faces
   ///
   /// @param[in,out] face_marker Resized if necessary to the number of
   ///                            local faces. The array entries will be
   ///                            zero for interior faces and 1 for exterior
   ///                            faces.
   virtual void GetExteriorFaceMarker(Array<int> &face_marker) const;

   /// @brief Unmark boundary attributes of internal boundaries
   ///
   /// @param[in,out] bdr_marker Array of length bdr_attributes.Max().
   ///                           Entries associated with internal boundaries
   ///                           will be set to zero. Other entries will remain
   ///                           unchanged.
   /// @param[in]     excl       Only unmark entries which exclusively contain
   ///                           internal faces [default: true].
   virtual void UnmarkInternalBoundaries(Array<int> &bdr_marker,
                                         bool excl = true) const;

   /// @brief Unmark boundary attributes in the named set
   ///
   /// @param[in]     set_name   Name of a named boundary attribute set.
   /// @param[in,out] bdr_marker Array of length bdr_attributes.Max().
   ///                           Entries associated with the named set will be
   ///                           set to zero. Other entries will remain
   ///                           unchanged.
   virtual void UnmarkNamedBoundaries(const std::string &set_name,
                                      Array<int> &bdr_marker) const;

   /// @brief Mark boundary attributes of external boundaries
   ///
   /// @param[in,out] bdr_marker Array of length bdr_attributes.Max().
   ///                           Entries associated with external boundaries
   ///                           will be set to one. Other entries will remain
   ///                           unchanged.
   /// @param[in]     excl       Only mark entries which exclusively contain
   ///                           external faces [default: true].
   virtual void MarkExternalBoundaries(Array<int> &bdr_marker,
                                       bool excl = true) const;

   /// @brief Mark boundary attributes in the named set
   ///
   /// @param[in]     set_name   Name of a named boundary attribute set.
   /// @param[in,out] bdr_marker Array of length bdr_attributes.Max().
   ///                           Entries associated with the named set will be
   ///                           set to one. Other entries will remain
   ///                           unchanged.
   virtual void MarkNamedBoundaries(const std::string &set_name,
                                    Array<int> &bdr_marker) const;

   /// @}

   /// @name Methods related to mesh partitioning
   /// @{

   /// @note The returned array should be deleted by the caller.
   int *CartesianPartitioning(int nxyz[]);
   /// @note The returned array should be deleted by the caller.
   int *GeneratePartitioning(int nparts, int part_method = 1);
   /// @todo This method needs a proper description
   void CheckPartitioning(int *partitioning_);

   /// @}

   /// @anchor mfem_Mesh_trans
   /// @name Methods related to accessing/altering mesh coordinates
   ///
   /// See also @ref mfem_Mesh_gf_nodes "Coordinates as a GridFunction".
   /// @{

   // Vertices are only at the corners of elements, where you would expect them
   // in the lowest-order mesh.
   void MoveVertices(const Vector &displacements);
   void GetVertices(Vector &vert_coord) const;
   void SetVertices(const Vector &vert_coord);

   /** @brief Set the internal Vertex array to point to the given @a vertices
       array without assuming ownership of the pointer. */
   /** If @a zerocopy is `true`, the vertices must be given as an array of 3
       doubles per vertex. If @a zerocopy is `false` then the current Vertex
       data is first copied to the @a vertices array. */
   void ChangeVertexDataOwnership(real_t *vertices, int len_vertices,
                                  bool zerocopy = false);

   // Nodes are only active for higher order meshes, and share locations with
   // the vertices, plus all the higher- order control points within the element
   // and along the edges and on the faces.
   void GetNode(int i, real_t *coord) const;
   void SetNode(int i, const real_t *coord);

   // Node operations for curved mesh.
   // They call the corresponding '...Vertices' method if the
   // mesh is not curved (i.e. Nodes == NULL).
   void MoveNodes(const Vector &displacements);
   void GetNodes(Vector &node_coord) const;
   /// Updates the vertex/node locations. Invokes NodesUpdated().
   void SetNodes(const Vector &node_coord);

   void ScaleSubdomains (real_t sf);
   void ScaleElements (real_t sf);

   void Transform(std::function<void(const Vector &, Vector&)> f);
   void Transform(VectorCoefficient &deformation);

   /** @brief This function should be called after the mesh node coordinates
       have been updated externally, e.g. by modifying the internal nodal
       GridFunction returned by GetNodes(). */
   /** It deletes internal quantities derived from the node coordinates,
       such as the (Face)GeometricFactors.

       @note Unlike the similarly named protected method UpdateNodes() this
       method does not modify the nodes. */
   void NodesUpdated() { DeleteGeometricFactors(); }

   /// @brief Returns the attributes for all elements in this mesh. The i'th
   /// entry of the array is the attribute of the i'th element of the mesh.
   ///
   /// The returned array points to an internal object that may be invalidated
   /// by mesh operations such as refinement or any element attributes are
   /// modified. Since not all such modifications can be tracked by the Mesh
   /// class (e.g. if a user calls GetElement() then changes the element
   /// attribute directly), one needs to account for such changes by calling the
   /// method SetAttributes().
   const Array<int>& GetElementAttributes() const;

   /// @brief Returns the attributes for all boundary elements in this mesh.
   ///
   /// The face restriction will give "face E-vectors" on the boundary that
   /// are numbered in the order of the faces of mesh. This numbering will be
   /// different than the numbering of the boundary elements. We compute
   /// mappings so that the array `bdr_attributes[i]` gives the boundary
   /// attribute of the `i`th boundary face in the mesh face order.
   ///
   /// The returned array points to an internal object that may be invalidated
   /// by mesh operations such as refinement or any element attributes are
   /// modified. Since not all such modifications can be tracked by the Mesh
   /// class (e.g. if a user calls GetElement() then changes the element
   /// attribute directly), one needs to account for such changes by calling the
   /// method SetAttributes().
   const Array<int>& GetBdrElementAttributes() const;

   /// @}

   /// @anchor mfem_Mesh_gf_nodes
   /// @name Methods related to nodal coordinates stored as a GridFunction
   ///
   /// See also @ref mfem_Mesh_trans "Mesh Transformations".
   /// @{

   /// @brief Return a pointer to the internal node GridFunction (may be NULL).
   ///
   /// If the mesh is straight-sided (low-order), it may not have a GridFunction
   /// for the nodes, in which case this function returns NULL. To ensure that
   /// the nodal GridFunction exists, first call EnsureNodes().
   /// @sa SetCurvature().
   ///
   /// @note The returned object should NOT be deleted by the caller.
   GridFunction *GetNodes() { return Nodes; }
   const GridFunction *GetNodes() const { return Nodes; }
   /// Return the mesh nodes ownership flag.
   bool OwnsNodes() const { return own_nodes; }
   /// Set the mesh nodes ownership flag.
   void SetNodesOwner(bool nodes_owner) { own_nodes = nodes_owner; }
   /// Replace the internal node GridFunction with the given GridFunction.
   /** Invokes NodesUpdated(). */
   void NewNodes(GridFunction &nodes, bool make_owner = false);
   /** @brief Swap the internal node GridFunction pointer and ownership flag
       members with the given ones. */
   /** Invokes NodesUpdated(). */
   void SwapNodes(GridFunction *&nodes, int &own_nodes_);

   /// Return the mesh nodes/vertices projected on the given GridFunction.
   void GetNodes(GridFunction &nodes) const;
   /** Replace the internal node GridFunction with a new GridFunction defined
       on the given FiniteElementSpace. The new node coordinates are projected
       (derived) from the current nodes/vertices. */
   virtual void SetNodalFESpace(FiniteElementSpace *nfes);
   /** Replace the internal node GridFunction with the given GridFunction. The
       given GridFunction is updated with node coordinates projected (derived)
       from the current nodes/vertices. */
   void SetNodalGridFunction(GridFunction *nodes, bool make_owner = false);
   /** Return the FiniteElementSpace on which the current mesh nodes are
       defined or NULL if the mesh does not have nodes. */
   const FiniteElementSpace *GetNodalFESpace() const;
   /** @brief Make sure that the mesh has valid nodes, i.e. its geometry is
       described by a vector finite element grid function (even if it is a
       low-order mesh with straight edges).

       @sa GetNodes(). */
   void EnsureNodes();

   /// Set the curvature of the mesh nodes using the given polynomial degree.
   /** Creates a nodal GridFunction if one doesn't already exist.

       @param[in]  order       Polynomial degree of the nodal FE space. If this
                               value is <= 0 then the method will remove the
                               nodal GridFunction and the Mesh will use the
                               vertices array instead; the other arguments are
                               ignored in this case.
       @param[in]  discont     Whether to use a discontinuous or continuous
                               finite element space (continuous is default).
       @param[in]  space_dim   The space dimension (optional).
       @param[in]  ordering    The Ordering of the finite element space
                               (Ordering::byVDIM is the default). */
   virtual void SetCurvature(int order, bool discont = false, int space_dim = -1,
                             int ordering = 1);

   /// @}

   /// @name Methods related to mesh refinement
   /// @{

   /// Refine all mesh elements.
   /** @param[in] ref_algo %Refinement algorithm. Currently used only for pure
       tetrahedral meshes. If set to zero (default), a tet mesh will be refined
       using algorithm A, that produces elements with better quality compared to
       algorithm B used when the parameter is non-zero.

       For tetrahedral meshes, after using algorithm A, the mesh cannot be
       refined locally using methods like GeneralRefinement() unless it is
       re-finalized using Finalize() with the parameter @a refine set to true.
       Note that calling Finalize() in this way will generally invalidate any
       FiniteElementSpace%s and GridFunction%s defined on the mesh. */
   void UniformRefinement(int ref_algo = 0);

   /** @brief Refine NURBS mesh, with an optional refinement factor, generally
       anisotropic.

       @param[in] rf  Optional refinement factor. If scalar, the factor is used
                      for all dimensions. If an array, factors can be specified
                      for each dimension. The factor multiplies the number of
                      elements in each dimension. Some factors can be 1.
       @param[in] tol NURBS geometry deviation tolerance, cf. Algorithm A5.8 of
                      "The NURBS Book", 2nd ed, Piegl and Tiller. */
   virtual void NURBSUniformRefinement(int rf = 2, real_t tol = 1.0e-12);
   virtual void NURBSUniformRefinement(const Array<int> &rf, real_t tol=1.e-12);

   /// Coarsening for a NURBS mesh, with an optional coarsening factor @a cf > 1
   /// which divides the number of elements in each dimension.
   void NURBSCoarsening(int cf = 2, real_t tol = 1.0e-12);

   /** Refine selected mesh elements. Refinement type can be specified for each
       element. The function can do conforming refinement of triangles and
       tetrahedra and nonconforming refinement (i.e., with hanging-nodes) of
       triangles, quadrilaterals and hexahedra. If 'nonconforming' = -1,
       suitable refinement method is selected automatically (namely, conforming
       refinement for triangles). Use nonconforming = 0/1 to force the method.
       For nonconforming refinements, nc_limit optionally specifies the maximum
       level of hanging nodes (unlimited by default). */
   void GeneralRefinement(const Array<Refinement> &refinements,
                          int nonconforming = -1, int nc_limit = 0);

   /** Simplified version of GeneralRefinement taking a simple list of elements
       to refine, without refinement types. */
   void GeneralRefinement(const Array<int> &el_to_refine,
                          int nonconforming = -1, int nc_limit = 0);

   /// Refine each element with given probability. Uses GeneralRefinement.
   void RandomRefinement(real_t prob, bool aniso = false,
                         int nonconforming = -1, int nc_limit = 0);

   /// Refine elements sharing the specified vertex. Uses GeneralRefinement.
   void RefineAtVertex(const Vertex& vert,
                       real_t eps = 0.0, int nonconforming = -1);

   /** Refine element i if elem_error[i] > threshold, for all i.
       Returns true if at least one element was refined, false otherwise. */
   bool RefineByError(const Array<real_t> &elem_error, real_t threshold,
                      int nonconforming = -1, int nc_limit = 0);

   /** Refine element i if elem_error(i) > threshold, for all i.
       Returns true if at least one element was refined, false otherwise. */
   bool RefineByError(const Vector &elem_error, real_t threshold,
                      int nonconforming = -1, int nc_limit = 0);

   /** Derefine the mesh based on an error measure associated with each
       element. A derefinement is performed if the sum of errors of its fine
       elements is smaller than 'threshold'. If 'nc_limit' > 0, derefinements
       that would increase the maximum level of hanging nodes of the mesh are
       skipped. Returns true if the mesh changed, false otherwise. */
   bool DerefineByError(Array<real_t> &elem_error, real_t threshold,
                        int nc_limit = 0, int op = 1);

   /// Same as DerefineByError for an error vector.
   bool DerefineByError(const Vector &elem_error, real_t threshold,
                        int nc_limit = 0, int op = 1);

   /** Make sure that a quad/hex mesh is considered to be nonconforming (i.e.,
       has an associated NCMesh object). Simplex meshes can be both conforming
       (default) or nonconforming. */
   void EnsureNCMesh(bool simplices_nonconforming = false);

   /// Return a bool indicating whether this mesh is conforming.
   bool Conforming() const { return ncmesh == NULL; }
   /// Return a bool indicating whether this mesh is nonconforming.
   bool Nonconforming() const { return ncmesh != NULL; }

   /** Designate this mesh for output as "NC mesh v1.1", meaning it is
       nonconforming with nonuniform refinement spacings. */
   void SetScaledNCMesh()
   {
      ncmesh->using_scaling = true;
   }

   /** Return fine element transformations following a mesh refinement.
       Space uses this to construct a global interpolation matrix. */
   const CoarseFineTransformations &GetRefinementTransforms() const;

   /// Return type of last modification of the mesh.
   Operation GetLastOperation() const { return last_operation; }

   /** Return update counter. The counter starts at zero and is incremented
       each time refinement, derefinement, or rebalancing method is called.
       It is used for checking proper sequence of Space:: and GridFunction::
       Update() calls. */
   long GetSequence() const { return sequence; }

   /// @brief Return the nodes update counter.
   ///
   /// This counter starts at zero, and is incremented every time the geometric
   /// factors must be recomputed (e.g. on calls to Mesh::Transform,
   /// Mesh::NodesUpdated, etc.)
   long GetNodesSequence() const { return nodes_sequence; }

   /// @}

   ///@{ @name NURBS mesh refinement methods
   /** Refine a NURBS mesh with the knots specified in the file named @a ref_file.
       The file has the number of knot vectors on the first line. It is the same
       number of knot vectors specified in the NURBS mesh in the section edges. Then
       for each knot vector specified in the section edges (with the same ordering),
       a line describes (in this order): 1) an integer giving the number of knots
       inserted, 2) the knots inserted as a double. The advantage of this method
       is that it is possible to specifically refine a coarse NURBS mesh without
       changing the mesh file itself. Examples in miniapps/nurbs/meshes. */
   void RefineNURBSFromFile(std::string ref_file);

   /// For NURBS meshes, insert the new knots in @a kv, for each direction.
   void KnotInsert(Array<KnotVector*> &kv);

   /// For NURBS meshes, insert the knots in @a kv, for each direction.
   void KnotInsert(Array<Vector*> &kv);

   /// For NURBS meshes, remove the knots in @a kv, for each direction.
   void KnotRemove(Array<Vector*> &kv);

   /* For each knot vector:
         new_degree = max(old_degree, min(old_degree + rel_degree, degree)). */
   void DegreeElevate(int rel_degree, int degree = 16);
   ///@}

   /// @name Print/Save/Export methods
   /// @{

   /// Print the mesh to the given stream using Netgen/Truegrid format.
   virtual void PrintXG(std::ostream &os = mfem::out) const;

   /** @brief Print the mesh to the given stream using the default MFEM mesh
       format.

       \see mfem::ofgzstream() for on-the-fly compression of ascii outputs. If
       @a comments is non-empty, it will be printed after the first line of the
       file, and each line should begin with '#'. */
   virtual void Print(std::ostream &os = mfem::out,
                      const std::string &comments = "") const
   { Printer(os, "", comments); }

   /// Save the mesh to a file using Mesh::Print. The given @a precision will be
   /// used for ASCII output.
   virtual void Save(const std::string &fname, int precision=16) const;

   /// Print the mesh to the given stream using the adios2 bp format
#ifdef MFEM_USE_ADIOS2
   virtual void Print(adios2stream &os) const;
#endif
   /// Print the mesh in VTK format (linear and quadratic meshes only).
   /// \see mfem::ofgzstream() for on-the-fly compression of ascii outputs
   void PrintVTK(std::ostream &os);
   /** Print the mesh in VTK format. The parameter ref > 0 specifies an element
       subdivision number (useful for high order fields and curved meshes).
       If the optional field_data is set, we also add a FIELD section in the
       beginning of the file with additional dataset information. */
   /// \see mfem::ofgzstream() for on-the-fly compression of ascii outputs
   void PrintVTK(std::ostream &os, int ref, int field_data=0);
   /** Print the mesh in VTU format. The parameter ref > 0 specifies an element
       subdivision number (useful for high order fields and curved meshes).
       If @a bdr_elements is true, then output (only) the boundary elements,
       otherwise output only the non-boundary elements. */
   void PrintVTU(std::ostream &os,
                 int ref=1,
                 VTKFormat format=VTKFormat::ASCII,
                 bool high_order_output=false,
                 int compression_level=0,
                 bool bdr_elements=false);
   /** Print the mesh in VTU format with file name fname. */
   virtual void PrintVTU(std::string fname,
                         VTKFormat format=VTKFormat::ASCII,
                         bool high_order_output=false,
                         int compression_level=0,
                         bool bdr=false);
   /** Print the boundary elements of the mesh in VTU format, and output the
       boundary attributes as a data array (useful for boundary conditions). */
   void PrintBdrVTU(std::string fname,
                    VTKFormat format=VTKFormat::ASCII,
                    bool high_order_output=false,
                    int compression_level=0);

#ifdef MFEM_USE_HDF5
   /// @brief Save the Mesh in %VTKHDF format.
   void SaveVTKHDF(const std::string &fname, bool high_order=true);
#endif

#ifdef MFEM_USE_NETCDF
   /// @brief Export a mesh to an Exodus II file.
   void PrintExodusII(const std::string &fpath);
#endif

   /** @brief Prints the mesh with boundary elements given by the boundary of
       the subdomains, so that the boundary of subdomain i has boundary
       attribute i+1. */
   /// \see mfem::ofgzstream() for on-the-fly compression of ascii outputs
   void PrintWithPartitioning (int *partitioning,
                               std::ostream &os, int elem_attr = 0) const;

   void PrintElementsWithPartitioning (int *partitioning,
                                       std::ostream &os,
                                       int interior_faces = 0);

   /// Print set of disjoint surfaces:
   /*!
    * If Aface_face(i,j) != 0, print face j as a boundary
    * element with attribute i+1.
    */
   void PrintSurfaces(const Table &Aface_face, std::ostream &os) const;

   /// Auxiliary method used by PrintCharacteristics().
   /** It is also used in the `mesh-explorer` miniapp. */
   static void PrintElementsByGeometry(int dim,
                                       const Array<int> &num_elems_by_geom,
                                       std::ostream &os);

   /** @brief Compute and print mesh characteristics such as number of vertices,
       number of elements, number of boundary elements, minimal and maximal
       element sizes, minimal and maximal element aspect ratios, etc. */
   /** If @a Vh or @a Vk are not NULL, return the element sizes and aspect
       ratios for all elements in the given Vector%s. */
   void PrintCharacteristics(Vector *Vh = NULL, Vector *Vk = NULL,
                             std::ostream &os = mfem::out);

   /** @brief In serial, this method calls PrintCharacteristics(). In parallel,
       additional information about the parallel decomposition is also printed.
   */
   virtual void PrintInfo(std::ostream &os = mfem::out)
   {
      PrintCharacteristics(NULL, NULL, os);
   }

#ifdef MFEM_DEBUG
   /// Output an NCMesh-compatible debug dump.
   void DebugDump(std::ostream &os) const;
#endif

   /// @}

   /// @name Miscellaneous or undocumented methods
   /// @{

   /// @brief Creates a mapping @a v2v from the vertex indices of the mesh such
   /// that coincident vertices under the given @a translations are identified.
   /** Each Vector in @a translations should be of size @a sdim (the spatial
       dimension of the mesh). Two vertices are considered coincident if the
       translated coordinates of one vertex are within the given tolerance (@a
       tol, relative to the mesh diameter) of the coordinates of the other
       vertex.
       @warning This algorithm does not scale well with the number of boundary
       vertices in the mesh, and may run slowly on very large meshes. */
   std::vector<int> CreatePeriodicVertexMapping(
      const std::vector<Vector> &translations, real_t tol = 1e-8) const;

   /** @brief Find the ids of the elements that contain the given points, and
       their corresponding reference coordinates.

       The DenseMatrix @a point_mat describes the given points - one point for
       each column; it should have SpaceDimension() rows.

       The InverseElementTransformation object, @a inv_trans, is used to attempt
       the element transformation inversion. If NULL pointer is given, the
       method will use a default constructed InverseElementTransformation. Note
       that the algorithms in the base class InverseElementTransformation can be
       completely overwritten by deriving custom classes that override the
       Transform() method.

       If no element is found for the i-th point, elem_ids[i] is set to -1.

       In the ParMesh implementation, the @a point_mat is expected to be the
       same on all ranks. If the i-th point is found by multiple ranks, only one
       of them will mark that point as found, i.e. set its elem_ids[i] to a
       non-negative number; the other ranks will set their elem_ids[i] to -2 to
       indicate that the point was found but assigned to another rank.

       @returns The total number of points that were found.

       @note This method is not 100 percent reliable, i.e. it is not guaranteed
       to find a point, even if it lies inside a mesh element. */
   virtual int FindPoints(DenseMatrix& point_mat, Array<int>& elem_ids,
                          Array<IntegrationPoint>& ips, bool warn = true,
                          InverseElementTransformation *inv_trans = NULL);

   /** @brief Computes geometric parameters associated with a Jacobian matrix
       in 2D/3D. These parameters are
       (1) Area/Volume,
       (2) Aspect-ratio (1 in 2D, and 2 non-dimensional and 2 dimensional
                         parameters in 3D. Dimensional parameters are used
                         for target construction in TMOP),
       (3) skewness (1 in 2D and 3 in 3D), and finally
       (4) orientation (1 in 2D and 3 in 3D).
    */
   void GetGeometricParametersFromJacobian(const DenseMatrix &J,
                                           real_t &volume,
                                           Vector &aspr,
                                           Vector &skew,
                                           Vector &ori) const;

   /// Utility function: sum integers from all processors (Allreduce).
   virtual long long ReduceInt(int value) const { return value; }

   /// @todo This method needs a proper description
   void GetElementColoring(Array<int> &colors, int el0 = 0);

   /// @todo This method needs a proper description
   void CheckDisplacements(const Vector &displacements, real_t &tmax);

   /// @}
};

/** Overload operator<< for std::ostream and Mesh; valid also for the derived
    class ParMesh */
std::ostream &operator<<(std::ostream &os, const Mesh &mesh);

/// @brief Print function for Mesh::FaceInformation.
std::ostream& operator<<(std::ostream &os, const Mesh::FaceInformation& info);


/** @brief Class containing a minimal description of a part (a subset of the
    elements) of a Mesh and its connectivity to other parts.

    The main purpose of this class is to facilitate the partitioning of serial
    meshes (in serial, i.e. on one processor) and save the parts in parallel
    MFEM mesh format.

    Another potential futrure purpose of this class could be to facilitate
    exchange of MeshParts between MPI ranks for repartitioning purposes. It can
    also potentially be used to implement parallel mesh I/O functions with
    partitionings that have number of parts different from the number of MPI
    tasks.

    @note Parts of NURBS or non-conforming meshes cannot be fully described by
    this class alone with its current data members. Such extensions may be added
    in the future.
*/
class MeshPart
{
protected:
   struct Entity { int geom; int num_verts; const int *verts; };
   struct EntityHelper
   {
      int dim, num_entities;
      int geom_offsets[Geometry::NumGeom+1];
      typedef const Array<int> entity_to_vertex_type[Geometry::NumGeom];
      entity_to_vertex_type &entity_to_vertex;

      EntityHelper(int dim_,
                   const Array<int> (&entity_to_vertex_)[Geometry::NumGeom]);
      Entity FindEntity(int bytype_entity_id);
   };

public:
   /// Reference space dimension of the elements
   int dimension;

   /// Dimension of the physical space into which the MeshPart is embedded.
   int space_dimension;

   /// Number of vertices
   int num_vertices;

   /// Number of elements with reference space dimension equal to 'dimension'.
   int num_elements;

   /** @brief Number of boundary elements with reference space dimension equal
       to 'dimension'-1. */
   int num_bdr_elements;

   /**
      Each 'entity_to_vertex[geom]' describes the entities of Geometry::Type
      'geom' in terms of their vertices. The number of entities of type 'geom'
      is:

          num_entities[geom] = size('entity_to_vertex[geom]')/num_vertices[geom]

      The number of all elements, 'num_elements', is:

          'num_elements' = sum_{dim[geom]=='dimension'} num_entities[geom]

      and the number of all boundary elements, 'num_bdr_elements' is:

          'num_bdr_elements' = sum_{dim[geom]=='dimension'-1} num_entities[geom]

      Note that 'entity_to_vertex' does NOT describe all "faces" in the mesh
      part (i.e. all 'dimension'-1 entities) but only the boundary elements.
      Also, note that lower dimesional entities ('dimension'-2 and lower) are
      NOT described by the respective array, i.e. the array will be empty.
   */
   Array<int> entity_to_vertex[Geometry::NumGeom];

   /** @brief Store the refinement flags for tetraheral elements. If all tets
       have zero refinement flags then this array is empty, i.e. has size 0. */
   Array<int> tet_refine_flags;

   /**
      Terminology: "by-type" element/boundary ordering: ordered by
      Geometry::Type and within each Geometry::Type 'geom' ordered as in
      'entity_to_vertex[geom]'.

      Optional re-ordering of the elements that will be used by (Par)Mesh
      objects constructed from this MeshPart. This array maps "natural" element
      ids (used by the Mesh/ParMesh objects) to "by-type" element ids (see
      above):

          "by-type" element id = element_map["natural" element id]

      The size of the array is either 'num_elements' or 0 when no re-ordering is
      needed (then "by-type" id == "natural" id).
   */
   Array<int> element_map;

   /// Optional re-ordering for the boundary elements, similar to 'element_map'.
   Array<int> boundary_map;

   /**
      Element attributes. Ordered using the "natural" element ordering defined
      by the array 'element_map'. The size of this array is 'num_elements'.
   */
   Array<int> attributes;

   /**
      Boundary element attributes. Ordered using the "natural" boundary element
      ordering defined by the array 'boundary_map'. The size of this array is
      'num_bdr_elements'.
   */
   Array<int> bdr_attributes;

   /**
      Optional vertex coordinates. The size of the array is either

          size = 'space_dimension' * 'num_vertices'

      or 0 when the vertex coordinates are not used, i.e. when the MeshPart uses
      a nodal GridFunction to describe its location in physical space. This
      array uses Ordering::byVDIM: "X0,Y0,Z0, X1,Y1,Z1, ...".
   */
   Array<real_t> vertex_coordinates;

   /**
      Optional serial Mesh object constructed on demand using the method
      GetMesh(). One use case for it is when one wants to construct FE spaces
      and GridFunction%s on the MeshPart for saving or MPI communication.
   */
   std::unique_ptr<Mesh> mesh;

   /**
      Nodal FE space defined on 'mesh' used by the GridFunction 'nodes'. Uses
      the FE collection from the global nodal FE space.
   */
   std::unique_ptr<FiniteElementSpace> nodal_fes;

   /**
      'nodes': pointer to a GridFunction describing the physical location of the
      MeshPart. Used for describing high-order and periodic meshes. This
      GridFunction is defined on the FE space 'nodal_fes' which, in turn, is
      defined on the Mesh 'mesh'.
   */
   std::unique_ptr<GridFunction> nodes;

   /** @name Connectivity to other MeshPart objects */
   ///@{

   /// Total number of MeshParts
   int num_parts;

   /** @brief Index of the part described by this MeshPart:
       0 <= 'my_part_id' < 'num_parts' */
   int my_part_id;

   /**
      A group G is a subset of the set { 0, 1, ..., 'num_parts'-1 } for which
      there is a mesh entity E (of any dimension) in the global mesh such that
      G is the set of the parts assigned (by the partitioning array) to the
      elements adjacent to E. The MeshPart describes only the "neighbor" groups,
      i.e. the groups that contain 'my_part_id'. The Table 'my_groups' defines
      the "neighbor" groups in terms of their part ids. In other words, it maps
      "neighbor" group ids to a (sorted) list of part ids. In particular, the
      number of "neighbor" groups is given by 'my_groups.Size()'. The "local"
      group { 'my_part_id' } has index 0 in 'my_groups'.
   */
   Table my_groups;

   /**
      Shared entities for this MeshPart are mesh entities of all dimensions less
      than 'dimension' that are generated by the elements of this MeshPart and
      at least one other MeshPart.

      The Table 'group_shared_entity_to_vertex[geom]' defines, for each group,
      the shared entities of Geometry::Type 'geom'. Each row (corresponding to a
      "neighbor" group, as defined by 'my_groups') in the Table defines the
      shared entities in a way similar to the arrays 'entity_to_vertex[geom]'.
      The "local" group (with index 0) does not have any shared entities, so the
      0-th row in the Table is always empty.

      IMPORTANT: the descriptions of the groups in this MeshPart must match
      their descriptions in all neighboring MeshParts. This includes the
      ordering of the shared entities within the group, as well as the vertex
      ordering of each shared entity.
   */
   Table group_shared_entity_to_vertex[Geometry::NumGeom];

   ///@}

   /** @brief Write the MeshPart to a stream using the parallel format
       "MFEM mesh v1.2". */
   void Print(std::ostream &os) const;

   /** @brief Construct a serial Mesh object from the MeshPart.

       The nodes of 'mesh' are NOT initialized by this method, however, the
       nodal FE space and nodal GridFunction can be created and then attached to
       the 'mesh'. The Mesh is constructed only if 'mesh' is empty, otherwise
       the method simply returns the object held by 'mesh'.
   */
   Mesh &GetMesh();
};


/** @brief Class that allows serial meshes to be partitioned into MeshPart
    objects, typically one MeshPart at a time, which can then be used to write
    the local mesh in parallel MFEM mesh format.

    Sample usage of this class: partition a serial mesh and save it in parallel
    MFEM format:
    \code
       // The array 'partitioning' can be obtained e.g. from
       // mesh->GeneratePartitioning():
       void usage1(Mesh *mesh, int num_parts, int *partitioning)
       {
          MeshPartitioner partitioner(*mesh, num_parts, partitioning);
          MeshPart mesh_part;
          for (int i = 0; i < num_parts; i++)
          {
             partitioner.ExtractPart(i, mesh_part);
             ofstream omesh(MakeParFilename("my-mesh.", i));
             mesh_part.Print(omesh);
          }
       }
    \endcode

    This class can also be used to partition a mesh and GridFunction(s) and save
    them in parallel:
    \code
       // The array 'partitioning' can be obtained e.g. from
       // mesh->GeneratePartitioning():
       void usage2(Mesh *mesh, int num_parts, int *partitioning,
                   GridFunction *gf)
       {
          MeshPartitioner partitioner(*mesh, num_parts, partitioning);
          MeshPart mesh_part;
          for (int i = 0; i < num_parts; i++)
          {
             partitioner.ExtractPart(i, mesh_part);
             ofstream omesh(MakeParFilename("my-mesh.", i));
             mesh_part.Print(omesh);
             auto lfes = partitioner.ExtractFESpace(mesh_part, *gf->FESpace());
             auto lgf = partitioner.ExtractGridFunction(mesh_part, *gf, *lfes);
             ofstream ofield(MakeParFilename("my-field.", i));
             lgf->Save(ofield);
          }
       }
    \endcode
*/
class MeshPartitioner
{
protected:
   Mesh &mesh;
   Array<int> partitioning;
   Table part_to_element;
   Table part_to_boundary;
   Table edge_to_element;
   Table vertex_to_element;

public:
   /** @brief Construct a MeshPartitioner.

       @param[in] mesh_         Mesh to be partitioned into MeshPart%s.
       @param[in] num_parts_    Number of parts to partition the mesh into.
       @param[in] partitioning_ Partitioning array: for every element in the
                                mesh gives the partition it belongs to; if NULL,
                                partitioning will be generated internally by
                                calling Mesh::GeneratePartitioning().
       @param[in] part_method   Partitioning method to be used in the call to
                                Mesh::GeneratePartitioning() when the provided
                                input partitioning is NULL.
   */
   MeshPartitioner(Mesh &mesh_, int num_parts_,
                   const int *partitioning_ = nullptr, int part_method = 1);

   /** @brief Construct a MeshPart corresponding to the given @a part_id.

       @param[in]  part_id    Partition index to extract; valid values are in
                              the range [0, num_parts).
       @param[out] mesh_part  Output MeshPart object; its contents is
                              overwritten, while potentially reusing existing
                              dynamic memory allocations.
   */
   void ExtractPart(int part_id, MeshPart &mesh_part) const;

   /** @brief Construct a local version of the given FiniteElementSpace
       @a global_fespace corresponding to the given @a mesh_part.

       @param[in,out] mesh_part       MeshPart on which to construct the local
                                      FiniteElementSpace; this object is
                                      generally modified by this call since it
                                      calls mesh_part.GetMesh() to ensure the
                                      local mesh is constructed.
       @param[in]     global_fespace  The global FiniteElementSpace that should
                                      be restricted to the @a mesh_part.

       @returns A FiniteElementSpace pointer stored in a unique_ptr. The
                returned local FiniteElementSpace is built on the Mesh object
                contained in @a mesh_part (MeshPart::mesh) and it reuses the
                FiniteElementCollection of the @a global_fespace.
   */
   std::unique_ptr<FiniteElementSpace>
   ExtractFESpace(MeshPart &mesh_part,
                  const FiniteElementSpace &global_fespace) const;

   /** @brief Construct a local version of the given GridFunction, @a global_gf,
       corresponding to the given @a mesh_part. The respective data is copied
       from @a global_gf to the returned local GridFunction.

       @param[in]      mesh_part      MeshPart on which to construct the local
                                      GridFunction.
       @param[in]      global_gf      The global GridFunction that should be
                                      restricted to the @a mesh_part.
       @param[in,out]  local_fespace  The local FiniteElementSpace corresponding
                                      to @a mesh_part, e.g. constructed by the
                                      method ExtractFESpace().

       @returns A GridFunction pointer stored in a unique_ptr. The returned
                local GridFunction is initialized with data appropriately copied
                from @a global_gf.
   */
   std::unique_ptr<GridFunction>
   ExtractGridFunction(const MeshPart &mesh_part,
                       const GridFunction &global_gf,
                       FiniteElementSpace &local_fespace) const;
};


/** @brief Structure for storing mesh geometric factors: coordinates, Jacobians,
    and determinants of the Jacobians. */
/** Typically objects of this type are constructed and owned by objects of class
    Mesh. See Mesh::GetGeometricFactors(). */
class GeometricFactors
{
private:
   void Compute(const GridFunction &nodes,
                MemoryType d_mt = MemoryType::DEFAULT);

public:
   const Mesh *mesh;
   const IntegrationRule *IntRule;
   int computed_factors;

   enum FactorFlags
   {
      COORDINATES  = 1 << 0,
      JACOBIANS    = 1 << 1,
      DETERMINANTS = 1 << 2,
   };

   GeometricFactors(const Mesh *mesh, const IntegrationRule &ir, int flags,
                    MemoryType d_mt = MemoryType::DEFAULT);

   GeometricFactors(const GridFunction &nodes, const IntegrationRule &ir,
                    int flags,
                    MemoryType d_mt = MemoryType::DEFAULT);

   /// Mapped (physical) coordinates of all quadrature points.
   /** This array uses a column-major layout with dimensions (NQ x SDIM x NE)
       where
       - NQ = number of quadrature points per element,
       - SDIM = space dimension of the mesh = mesh.SpaceDimension(), and
       - NE = number of elements in the mesh. */
   Vector X;

   /// Jacobians of the element transformations at all quadrature points.
   /** This array uses a column-major layout with dimensions (NQ x SDIM x DIM x
       NE) where
       - NQ = number of quadrature points per element,
       - SDIM = space dimension of the mesh = mesh.SpaceDimension(),
       - DIM = dimension of the mesh = mesh.Dimension(), and
       - NE = number of elements in the mesh. */
   Vector J;

   /// Determinants of the Jacobians at all quadrature points.
   /** This array uses a column-major layout with dimensions (NQ x NE) where
       - NQ = number of quadrature points per element, and
       - NE = number of elements in the mesh. */
   Vector detJ;
};


/** @brief Structure for storing face geometric factors: coordinates, Jacobians,
    determinants of the Jacobians, and normal vectors. */
/** Typically objects of this type are constructed and owned by objects of class
    Mesh. See Mesh::GetFaceGeometricFactors(). */
class FaceGeometricFactors
{
public:
   const Mesh *mesh;
   const IntegrationRule *IntRule;
   int computed_factors;
   FaceType type;

   enum FactorFlags
   {
      COORDINATES  = 1 << 0,
      JACOBIANS    = 1 << 1,
      DETERMINANTS = 1 << 2,
      NORMALS      = 1 << 3,
   };

   FaceGeometricFactors(const Mesh *mesh, const IntegrationRule &ir, int flags,
                        FaceType type, MemoryType d_mt = MemoryType::DEFAULT);

   /// Mapped (physical) coordinates of all quadrature points.
   /** This array uses a column-major layout with dimensions (NQ x SDIM x NF)
       where
       - NQ = number of quadrature points per face,
       - SDIM = space dimension of the mesh = mesh.SpaceDimension(), and
       - NF = number of faces in the mesh. */
   Vector X;

   /// Jacobians of the element transformations at all quadrature points.
   /** This array uses a column-major layout with dimensions (NQ x SDIM x
       (DIM-1) x NF) where
       - NQ = number of quadrature points per face,
       - SDIM = space dimension of the mesh = mesh.SpaceDimension(),
       - DIM = dimension of the mesh = mesh.Dimension(), and
       - NF = number of faces in the mesh. */
   Vector J;

   /// Determinants of the Jacobians at all quadrature points.
   /** This array uses a column-major layout with dimensions (NQ x NF) where
       - NQ = number of quadrature points per face, and
       - NF = number of faces in the mesh. */
   Vector detJ;

   /// Normals at all quadrature points.
   /** This array uses a column-major layout with dimensions (NQ x DIM x NF) where
       - NQ = number of quadrature points per face,
       - SDIM = space dimension of the mesh = mesh.SpaceDimension(), and
       - NF = number of faces in the mesh. */
   Vector normal;
};


/// Class used to extrude the nodes of a mesh
class NodeExtrudeCoefficient : public VectorCoefficient
{
private:
   int n, layer;
   real_t p[2], s;
   Vector tip;
public:
   NodeExtrudeCoefficient(const int dim, const int n_, const real_t s_);
   void SetLayer(const int l) { layer = l; }
   using VectorCoefficient::Eval;
   void Eval(Vector &V, ElementTransformation &T,
             const IntegrationPoint &ip) override;
   virtual ~NodeExtrudeCoefficient() { }
};


/// Extrude a 1D mesh
Mesh *Extrude1D(Mesh *mesh, const int ny, const real_t sy,
                const bool closed = false);

/// Extrude a 2D mesh
Mesh *Extrude2D(Mesh *mesh, const int nz, const real_t sz);

// shift cyclically 3 integers left-to-right
inline void ShiftRight(int &a, int &b, int &c)
{
   int t = a;
   a = c;  c = b;  b = t;
}

}

#endif<|MERGE_RESOLUTION|>--- conflicted
+++ resolved
@@ -1140,11 +1140,7 @@
    virtual void Finalize(bool refine = false, bool fix_orientation = false);
 
    /// @brief Determine the sets of unique attribute values in domain if @a
-<<<<<<< HEAD
-   /// elem_attrs_change and boundary elements if @a bdr_attrs_changed.
-=======
    /// elem_attrs_changed and boundary elements if @a bdr_attrs_changed.
->>>>>>> 7c8b5b3a
    ///
    /// Separately scan the domain and boundary elements to generate unique,
    /// sorted sets of the element attribute values present in the mesh and
