--- conflicted
+++ resolved
@@ -556,23 +556,6 @@
    void Make3D(int nx, int ny, int nz, Element::Type type,
                double sx, double sy, double sz, bool sfc_ordering);
 
-<<<<<<< HEAD
-   void MakeTetMeshFromHex(int nx, int ny, int nz,
-                           double sx, double sy, double sz,
-                           int type);
-   void MakeTriMeshFromQuad(int nx, int ny,
-                            double sx, double sy);
-
-   void Make5QuadMeshFromQuad(int nx, int ny,
-                              double sx, double sy);
-
-   /** Creates mesh for the rectangle [0,sx]x[0,sy], divided into nx*ny
-       quadrilaterals if type = QUADRILATERAL or into 2*nx*ny triangles if
-       type = TRIANGLE. If generate_edges = 0 (default) edges are not generated,
-       if 1 edges are generated. The parameter @a sfc_ordering controls how the
-       elements (when type=QUADRILATERAL) are ordered: true - use space-filling
-       curve ordering, or false - use lexicographic ordering. */
-=======
    /// @brief Creates a mesh for the parallelepiped [0,sx]x[0,sy]x[0,sz],
    /// divided into nx*ny*nz*24 tetrahedrons.
    ///
@@ -607,7 +590,7 @@
    /// generated. The parameter @a sfc_ordering controls how the elements (when
    /// @a type = QUADRILATERAL) are ordered: true - use space-filling curve
    /// ordering, or false - use lexicographic ordering.
->>>>>>> 75df4ad3
+
    void Make2D(int nx, int ny, Element::Type type, double sx, double sy,
                bool generate_edges, bool sfc_ordering);
 
@@ -777,17 +760,6 @@
       double sx = 1.0, double sy = 1.0, double sz = 1.0,
       bool sfc_ordering = true);
 
-<<<<<<< HEAD
-   static Mesh MakeHexTo24or12TetMesh(
-      int nx, int ny, int nz,
-      double sx = 1.0, double sy = 1.0, double sz = 1.0, int type = 2);
-
-   static Mesh MakeQuadTo4TriMesh(int nx = 1, int ny = 1, double sx = 1.0,
-                                  double sy = 1.0);
-
-   static Mesh MakeQuadTo5QuadMesh(int nx = 1, int ny = 1, double sx = 1.0,
-                                   double sy = 1.0);
-=======
    /// @brief Creates a mesh for the parallelepiped [0,sx]x[0,sy]x[0,sz],
    /// divided into nx*ny*nz*24 tetrahedrons.
    ///
@@ -816,8 +788,6 @@
    /// inwards and connected to the original quadrilateral.
    static Mesh MakeCartesian2DWith5QuadsPerQuad(int nx, int ny, double sx = 1.0,
                                                 double sy = 1.0);
-
->>>>>>> 75df4ad3
 
    /// Create a refined (by any factor) version of @a orig_mesh.
    /** @param[in] orig_mesh  The starting coarse mesh.
@@ -937,10 +907,6 @@
    /// @brief Adds 6 pyramids to the mesh by splitting a hexahedron given by
    /// 8 vertices @a vi.
    void AddHexAsPyramids(const int *vi, int attr = 1);
-   void AddHexAs24TetsWithPoints(int *vi, int attr = 1);
-   void AddHexAs12TetsWithPoints(int *vi, int attr = 1);
-   void AddQuadAs4TrisWithPoints(int *vi, int attr = 1);
-   void AddQuadAs5QuadsWithPoints(int *vi, int attr = 1);
 
    /// @brief Adds 24 tetrahedrons to the mesh by splitting a hexahedron.
    ///
