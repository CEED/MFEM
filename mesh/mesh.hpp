--- conflicted
+++ resolved
@@ -1528,16 +1528,7 @@
    /// @note The returned object should NOT be deleted by the caller.
    FaceElementTransformations *GetBdrFaceTransformations (int BdrElemNo);
 
-<<<<<<< HEAD
-   /* HDG */
-   void GetEdgeToBdrFace(Array<int> &Edge_to_Be);
-
-   /// Return the local face index for the given boundary face.
-   int GetBdrFace(int BdrElemNo) const;
-=======
    /// @}
->>>>>>> 25b98cc8
-
    /// @anchor mfem_Mesh_geom_factors
    /// @name Access the coordinate transformation at quadrature points
    ///
