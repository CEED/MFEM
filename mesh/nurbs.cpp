--- conflicted
+++ resolved
@@ -45,7 +45,6 @@
    knot = -1.;
 }
 
-<<<<<<< HEAD
 KnotVector::KnotVector(int order, const Vector &k)
 {
    Order = order;
@@ -91,7 +90,8 @@
 
    NumOfControlPoints = knot.Size() - Order - 1;
    GetElements();
-=======
+}
+
 KnotVector::KnotVector(int order, const Vector& intervals,
                        const Array<int>& continuity )
 {
@@ -133,7 +133,6 @@
          ++NumOfElements;
       }
    }
->>>>>>> 5bb00767
 }
 
 KnotVector &KnotVector::operator=(const KnotVector &kv)
