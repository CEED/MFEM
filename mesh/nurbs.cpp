// Copyright (c) 2010-2025, Lawrence Livermore National Security, LLC. Produced
// at the Lawrence Livermore National Laboratory. All Rights reserved. See files
// LICENSE and NOTICE for details. LLNL-CODE-806117.
//
// This file is part of the MFEM library. For more information and source code
// availability visit https://mfem.org.
//
// MFEM is free software; you can redistribute it and/or modify it under the
// terms of the BSD-3 license. We welcome feedback and contributions, see file
// CONTRIBUTING.md for details.

#include "mesh_headers.hpp"
#include "../fem/fem.hpp"
#include "../general/text.hpp"

#include <fstream>
#include <algorithm>
#if defined(_MSC_VER) && (_MSC_VER < 1800)
#include <float.h>
#define copysign _copysign
#endif

namespace mfem
{

using namespace std;

const int KnotVector::MaxOrder = 10;

KnotVector::KnotVector(istream &input)
{
   input >> Order >> NumOfControlPoints;

   knot.Load(input, NumOfControlPoints + Order + 1);
   GetElements();
}

KnotVector::KnotVector(int order, int NCP)
{
   Order = order;
   NumOfControlPoints = NCP;
   knot.SetSize(NumOfControlPoints + Order + 1);
   NumOfElements = 0;

   knot = -1.;
}

KnotVector::KnotVector(int order, const Vector& intervals,
                       const Array<int>& continuity )
{
   // NOTE: This may need to be generalized to support periodicity
   // in the future.
   MFEM_ASSERT(continuity.Size() == (intervals.Size() + 1),
               "Incompatible sizes of continuity and intervals.");
   Order = order;
   const int num_knots = Order * continuity.Size() - continuity.Sum();
   // Some continuities may still be invalid; this assert only avoids
   // passing a negative num_knots to Vector::SetSize().
   MFEM_ASSERT(num_knots >= 0, "Invalid continuity vector for order.");
   NumOfControlPoints = num_knots - Order - 1;
   knot.SetSize(num_knots);
   real_t accum = 0.0;
   int iknot = 0;
   for (int i = 0; i < continuity.Size(); ++i)
   {
      const int multiplicity = Order - continuity[i];
      MFEM_ASSERT(multiplicity >= 1 && multiplicity <= Order+1,
                  "Invalid knot multiplicity for order.");
      for (int j = 0; j < multiplicity; ++j)
      {
         knot[iknot] = accum;
         ++iknot;
      }
      if (i < intervals.Size()) { accum += intervals[i]; }
   }
   // Assert that there are enough knots to provide a complete basis over all
   // the elements in the knot vector.
   MFEM_ASSERT(knot.Size() >= (2*(Order+1)),
               "Insufficient number of knots to define NURBS.");
   // Calculate the number of elements provided by the knot vector
   NumOfElements = 0;
   for (int i = 0; i < GetNKS(); ++i)
   {
      if (isElement(i))
      {
         ++NumOfElements;
      }
   }
}

KnotVector &KnotVector::operator=(const KnotVector &kv)
{
   Order = kv.Order;
   NumOfControlPoints = kv.NumOfControlPoints;
   NumOfElements = kv.NumOfElements;
   knot = kv.knot;
   coarse = kv.coarse;
   if (kv.spacing) { spacing = kv.spacing->Clone(); }

   return *this;
}

KnotVector *KnotVector::DegreeElevate(int t) const
{
   if (t < 0)
   {
      mfem_error("KnotVector::DegreeElevate :\n"
                 " Parent KnotVector order higher than child");
   }

   const int nOrder = Order + t;
   KnotVector *newkv = new KnotVector(nOrder, GetNCP() + t);

   for (int i = 0; i <= nOrder; i++)
   {
      (*newkv)[i] = knot(0);
   }
   for (int i = nOrder + 1; i < newkv->GetNCP(); i++)
   {
      (*newkv)[i] = knot(i - t);
   }
   for (int i = 0; i <= nOrder; i++)
   {
      (*newkv)[newkv->GetNCP() + i] = knot(knot.Size()-1);
   }

   newkv->GetElements();

   return newkv;
}

void KnotVector::UniformRefinement(Vector &new_knots, int rf) const
{
   MFEM_VERIFY(rf > 1, "Refinement factor must be at least 2.");

   const real_t h = 1.0 / ((real_t) rf);

   new_knots.SetSize(NumOfElements * (rf - 1));
   int j = 0;
   for (int i = 0; i < knot.Size()-1; i++)
   {
      if (knot(i) != knot(i+1))
      {
         for (int m = 1; m < rf; ++m)
         {
            new_knots(j) = ((1.0 - (m * h)) * knot(i)) + (m * h * knot(i+1));
            j++;
         }
      }
   }
}

int KnotVector::GetCoarseningFactor() const
{
   if (spacing)
   {
      if (spacing->Nested())
      {
         return 1;
      }
      else
      {
         return spacing->Size();   // Coarsen only if non-nested
      }
   }
   else
   {
      return 1;
   }
}

Vector KnotVector::GetFineKnots(const int cf) const
{
   Vector fine;
   if (cf < 2) { return fine; }

   const int cne = NumOfElements / cf;  // Coarse number of elements
   MFEM_VERIFY(cne > 0 && cne * cf == NumOfElements, "Invalid coarsening factor");

   fine.SetSize(cne * (cf - 1));

   int fcnt = 0;
   int i = Order;
   real_t kprev = knot(Order);
   int ifine0 = 0;
   for (int c=0; c<cne; ++c)  // Loop over coarse elements
   {
      int cnt = 0;
      while (cnt < cf)
      {
         i++;
         if (knot(i) != kprev)
         {
            kprev = knot(i);
            cnt++;
            if (cnt < cf)
            {
               if (fcnt == 0) { ifine0 = i; }
               fine[fcnt] = knot(i);
               fcnt++;
            }
         }
      }
   }

   MFEM_VERIFY(fcnt == fine.Size(), "");

   // Find the multiplicity of each fine knot
   Array<int> mlt(fine.Size());
   mlt = 1;

   for (int j=ifine0+1, ifine=0; j<knot.Size(); ++j)
   {
      if (knot(j) == fine(ifine))
      {
         mlt[ifine]++;
      }
      else
      {
         ifine++;
         if (ifine == fine.Size()) { break; }
      }
   }

   Vector mfine(mlt.Sum());

   MFEM_VERIFY(mlt.Sum() == fine.Size() * mlt[0], "");

   for (i=0; i<fine.Size(); ++i)
   {
      for (int j=0; j<mlt[0]; ++j)
      {
         mfine[(fine.Size() * j) + i] = fine[i];
      }
   }

   return mfine;
}

void KnotVector::Refinement(Vector &new_knots, int rf) const
{
   MFEM_VERIFY(rf > 1, "Refinement factor must be at least 2.");

   if (spacing)
   {
      spacing->ScaleParameters(1.0 / ((real_t) rf));
      spacing->SetSize(rf * NumOfElements);

      Vector s;
      spacing->EvalAll(s);

      new_knots.SetSize(s.Size() - NumOfElements);

      const real_t k0 = knot(0);
      const real_t k1 = knot(knot.Size() - 1);

      Array<int> span0(NumOfElements + 1);
      span0[0] = 0;

      int j = 1;
      for (int i = 0; i < knot.Size() - 1; i++)
      {
         if (knot(i) != knot(i+1))
         {
            span0[j] = i+1;
            j++;
         }
      }

      MFEM_VERIFY(j == NumOfElements + 1, "Incorrect number of knot spans");

      real_t s0 = 0.0;

      int os = 0;
      int os1 = 0;
      for (int i=0; i<NumOfElements; ++i)
      {
         // Note that existing coarse knots are not modified here according to
         // the spacing formula, because modifying them will not produce a
         // correctly spaced mesh without also updating control points. Here, we
         // only define new knots according to the spacing formula. Non-nested
         // refinement should be done by using a single element per patch and
         // a sufficiently large refinement factor to produce the desired mesh
         // with only one refinement.

         s0 += s[os];

         for (j = 0; j < rf - 1; ++j)
         {
            // Define a new knot between the coarse knots
            new_knots(os1 + j) = ((1.0 - s0) * k0) + (s0 * k1);
            s0 += s[os + j + 1];
         }

         os += rf;
         os1 += rf - 1;
      }
   }
   else
   {
      UniformRefinement(new_knots, rf);
   }
}

void KnotVector::GetElements()
{
   NumOfElements = 0;
   for (int i = Order; i < NumOfControlPoints; i++)
   {
      if (knot(i) != knot(i+1))
      {
         NumOfElements++;
      }
   }
}

void KnotVector::Flip()
{
   real_t apb = knot(0) + knot(knot.Size()-1);

   int ns = (NumOfControlPoints - Order)/2;
   for (int i = 1; i <= ns; i++)
   {
      real_t tmp = apb - knot(Order + i);
      knot(Order + i) = apb - knot(NumOfControlPoints - i);
      knot(NumOfControlPoints - i) = tmp;
   }

   if (spacing) { spacing->Flip(); }
}

void KnotVector::Print(std::ostream &os) const
{
   os << Order << ' ' << NumOfControlPoints << ' ';
   knot.Print(os, knot.Size());
}

void KnotVector::PrintFunctions(std::ostream &os, int samples) const
{
   MFEM_VERIFY(GetNE(), "Elements not counted. Use GetElements().");

   Vector shape(Order+1);

   real_t x, dx = 1.0/real_t (samples - 1);

   /* @a cnt is a counter including elements between repeated knots if
      present. This is required for usage of CalcShape. */
   int cnt = 0;

   for (int e = 0; e < GetNE(); e++, cnt++)
   {
      // Avoid printing shapes between repeated knots
      if (!isElement(cnt)) { e--; continue; }

      for (int j = 0; j <samples; j++)
      {
         x = j*dx;
         os << x + e;

         CalcShape(shape, cnt, x);
         for (int d = 0; d < Order+1; d++) { os<<"\t"<<shape[d]; }

         CalcDShape(shape, cnt, x);
         for (int d = 0; d < Order+1; d++) { os<<"\t"<<shape[d]; }

         CalcD2Shape(shape, cnt, x);
         for (int d = 0; d < Order+1; d++) { os<<"\t"<<shape[d]; }
         os << endl;
      }
   }
}

// Routine from "The NURBS book" - 2nd ed - Piegl and Tiller
// Algorithm A2.2 p. 70
void KnotVector::CalcShape(Vector &shape, int i, real_t xi) const
{
   MFEM_ASSERT(Order <= MaxOrder, "Order > MaxOrder!");

   int    p = Order;
   int    ip = (i >= 0) ? (i + p) : (-1 - i + p);
   real_t u = getKnotLocation((i >= 0) ? xi : 1. - xi, ip), saved, tmp;
   real_t left[MaxOrder+1], right[MaxOrder+1];

   shape(0) = 1.;
   for (int j = 1; j <= p; ++j)
   {
      left[j]  = u - knot(ip+1-j);
      right[j] = knot(ip+j) - u;
      saved    = 0.;
      for (int r = 0; r < j; ++r)
      {
         tmp      = shape(r)/(right[r+1] + left[j-r]);
         shape(r) = saved + right[r+1]*tmp;
         saved    = left[j-r]*tmp;
      }
      shape(j) = saved;
   }
}

// Routine from "The NURBS book" - 2nd ed - Piegl and Tiller
// Algorithm A2.3 p. 72
void KnotVector::CalcDShape(Vector &grad, int i, real_t xi) const
{
   int    p = Order, rk, pk;
   int    ip = (i >= 0) ? (i + p) : (-1 - i + p);
   real_t u = getKnotLocation((i >= 0) ? xi : 1. - xi, ip), temp, saved, d;
   real_t ndu[MaxOrder+1][MaxOrder+1], left[MaxOrder+1], right[MaxOrder+1];

#ifdef MFEM_DEBUG
   if (p > MaxOrder)
   {
      mfem_error("KnotVector::CalcDShape : Order > MaxOrder!");
   }
#endif

   ndu[0][0] = 1.0;
   for (int j = 1; j <= p; j++)
   {
      left[j] = u - knot(ip-j+1);
      right[j] = knot(ip+j) - u;
      saved = 0.0;
      for (int r = 0; r < j; r++)
      {
         ndu[j][r] = right[r+1] + left[j-r];
         temp = ndu[r][j-1]/ndu[j][r];
         ndu[r][j] = saved + right[r+1]*temp;
         saved = left[j-r]*temp;
      }
      ndu[j][j] = saved;
   }

   for (int r = 0; r <= p; ++r)
   {
      d = 0.0;
      rk = r-1;
      pk = p-1;
      if (r >= 1)
      {
         d = ndu[rk][pk]/ndu[p][rk];
      }
      if (r <= pk)
      {
         d -= ndu[r][pk]/ndu[p][r];
      }
      grad(r) = d;
   }

   if (i >= 0)
   {
      grad *= p*(knot(ip+1) - knot(ip));
   }
   else
   {
      grad *= p*(knot(ip) - knot(ip+1));
   }
}

// Routine from "The NURBS book" - 2nd ed - Piegl and Tiller
// Algorithm A2.3 p. 72
void KnotVector::CalcDnShape(Vector &gradn, int n, int i, real_t xi) const
{
   int    p = Order, rk, pk, j1, j2,r,j,k;
   int    ip = (i >= 0) ? (i + p) : (-1 - i + p);
   real_t u = getKnotLocation((i >= 0) ? xi : 1. - xi, ip);
   real_t temp, saved, d;
   real_t a[2][MaxOrder+1],ndu[MaxOrder+1][MaxOrder+1], left[MaxOrder+1],
          right[MaxOrder+1];

#ifdef MFEM_DEBUG
   if (p > MaxOrder)
   {
      mfem_error("KnotVector::CalcDnShape : Order > MaxOrder!");
   }
#endif

   ndu[0][0] = 1.0;
   for (j = 1; j <= p; j++)
   {
      left[j] = u - knot(ip-j+1);
      right[j] = knot(ip+j)- u;

      saved = 0.0;
      for (r = 0; r < j; r++)
      {
         ndu[j][r] = right[r+1] + left[j-r];
         temp = ndu[r][j-1]/ndu[j][r];
         ndu[r][j] = saved + right[r+1]*temp;
         saved = left[j-r]*temp;
      }
      ndu[j][j] = saved;
   }

   for (r = 0; r <= p; r++)
   {
      int s1 = 0;
      int s2 = 1;
      a[0][0] = 1.0;
      for (k = 1; k <= n; k++)
      {
         d = 0.0;
         rk = r-k;
         pk = p-k;
         if (r >= k)
         {
            a[s2][0] = a[s1][0]/ndu[pk+1][rk];
            d = a[s2][0]*ndu[rk][pk];
         }

         if (rk >= -1)
         {
            j1 = 1;
         }
         else
         {
            j1 = -rk;
         }

         if (r-1<= pk)
         {
            j2 = k-1;
         }
         else
         {
            j2 = p-r;
         }

         for (j = j1; j <= j2; j++)
         {
            a[s2][j] = (a[s1][j] - a[s1][j-1])/ndu[pk+1][rk+j];
            d += a[s2][j]*ndu[rk+j][pk];
         }

         if (r <= pk)
         {
            a[s2][k] = - a[s1][k-1]/ndu[pk+1][r];
            d += a[s2][j]*ndu[rk+j][pk];
         }
         gradn[r] = d;
         j = s1;
         s1 = s2;
         s2 = j;
      }
   }

   if (i >= 0)
   {
      u = (knot(ip+1) - knot(ip));
   }
   else
   {
      u = (knot(ip) - knot(ip+1));
   }

   temp = p*u;
   for (k = 1; k <= n-1; k++) { temp *= (p-k)*u; }

   for (j = 0; j <= p; j++) { gradn[j] *= temp; }

}

void KnotVector::FindMaxima(Array<int> &ks, Vector &xi, Vector &u) const
{
   Vector shape(Order+1);
   Vector maxima(GetNCP());
   real_t arg1, arg2, arg, max1, max2, max;

   xi.SetSize(GetNCP());
   u.SetSize(GetNCP());
   ks.SetSize(GetNCP());
   for (int j = 0; j < GetNCP(); j++)
   {
      maxima[j] = 0;
      for (int d = 0; d < Order+1; d++)
      {
         int i = j - d;
         if (isElement(i))
         {
            arg1 = 1e-16;
            CalcShape(shape, i, arg1);
            max1 = shape[d];

            arg2 = 1-(1e-16);
            CalcShape(shape, i, arg2);
            max2 = shape[d];

            arg = (arg1 + arg2)/2;
            CalcShape(shape, i, arg);
            max = shape[d];

            while ( ( max > max1 ) || (max > max2) )
            {
               if (max1 < max2)
               {
                  max1 = max;
                  arg1 = arg;
               }
               else
               {
                  max2 = max;
                  arg2 = arg;
               }

               arg = (arg1 + arg2)/2;
               CalcShape(shape, i, arg);
               max = shape[d];
            }

            if (max > maxima[j])
            {
               maxima[j] = max;
               ks[j] = i;
               xi[j] = arg;
               u[j]  = getKnotLocation(arg, i+Order);
            }
         }
      }
   }
}

// Routine from "The NURBS book" - 2nd ed - Piegl and Tiller
// Algorithm A9.1 p. 369
void KnotVector::FindInterpolant(Array<Vector*> &x)
{
   int order = GetOrder();
   int ncp = GetNCP();

   // Find interpolation points
   Vector xi_args, u_args;
   Array<int> i_args;
   FindMaxima(i_args, xi_args, u_args);

   // Assemble collocation matrix
   Vector shape(order+1);
   DenseMatrix A(ncp,ncp);
   A = 0.0;
   for (int i = 0; i < ncp; i++)
   {
      CalcShape(shape, i_args[i], xi_args[i]);
      for (int p = 0; p < order+1; p++)
      {
         A(i,i_args[i] + p) =  shape[p];
      }
   }

   // Solve problems
   A.Invert();
   Vector tmp;
   for (int i = 0; i < x.Size(); i++)
   {
      tmp = *x[i];
      A.Mult(tmp,*x[i]);
   }
}

int KnotVector::findKnotSpan(real_t u) const
{
   int low, mid, high;

   if (u == knot(NumOfControlPoints+Order))
   {
      mid = NumOfControlPoints;
   }
   else
   {
      low = Order;
      high = NumOfControlPoints + 1;
      mid = (low + high)/2;
      while ( (u < knot(mid-1)) || (u > knot(mid)) )
      {
         if (u < knot(mid-1))
         {
            high = mid;
         }
         else
         {
            low = mid;
         }
         mid = (low + high)/2;
      }
   }
   return mid;
}

void KnotVector::Difference(const KnotVector &kv, Vector &diff) const
{
   if (Order != kv.GetOrder())
   {
      mfem_error("KnotVector::Difference :\n"
                 " Can not compare knot vectors with different orders!");
   }

   int s = kv.Size() - Size();
   if (s < 0)
   {
      kv.Difference(*this, diff);
      return;
   }

   diff.SetSize(s);

   if (s == 0) { return; }

   s = 0;
   int i = 0;
   for (int j = 0; j < kv.Size(); j++)
   {
      if (abs(knot(i) - kv[j]) < 2 * std::numeric_limits<real_t>::epsilon())
      {
         i++;
      }
      else
      {
         diff(s) = kv[j];
         s++;
      }
   }
}

KnotVector* KnotVector::FullyCoarsen()
{
   KnotVector *kvc = new KnotVector(Order, Order + 1);
   MFEM_VERIFY(kvc->Size() == 2 * (Order + 1), "");
   for (int i=0; i<Order+1; ++i)
   {
      (*kvc)[i] = 0.0;
      (*kvc)[i + Order + 1] = 1.0;
   }

   kvc->GetElements();
   if (spacing)
   {
      kvc->spacing = spacing->Clone();
      kvc->spacing->FullyCoarsen();
   }

   return kvc;
}

void NURBSPatch::init(int dim)
{
   MFEM_ASSERT(dim > 1, "NURBS patch dimension (including weight) must be "
               "greater than 1.");
   Dim = dim;
   sd = nd = -1;

   if (kv.Size() == 1)
   {
      ni = kv[0]->GetNCP();
      MFEM_ASSERT(ni > 0, "Invalid knot vector dimension.");
      nj = -1;
      nk = -1;

      data = new real_t[ni*Dim];

#ifdef MFEM_DEBUG
      for (int i = 0; i < ni*Dim; i++)
      {
         data[i] = -999.99;
      }
#endif
   }
   else if (kv.Size() == 2)
   {
      ni = kv[0]->GetNCP();
      nj = kv[1]->GetNCP();
      MFEM_ASSERT(ni > 0 && nj > 0, "Invalid knot vector dimensions.");
      nk = -1;

      data = new real_t[ni*nj*Dim];

#ifdef MFEM_DEBUG
      for (int i = 0; i < ni*nj*Dim; i++)
      {
         data[i] = -999.99;
      }
#endif
   }
   else if (kv.Size() == 3)
   {
      ni = kv[0]->GetNCP();
      nj = kv[1]->GetNCP();
      nk = kv[2]->GetNCP();
      MFEM_ASSERT(ni > 0 && nj > 0 && nk > 0,
                  "Invalid knot vector dimensions.");

      data = new real_t[ni*nj*nk*Dim];

#ifdef MFEM_DEBUG
      for (int i = 0; i < ni*nj*nk*Dim; i++)
      {
         data[i] = -999.99;
      }
#endif
   }
   else
   {
      mfem_error("NURBSPatch::init : Wrong dimension of knotvectors!");
   }
}

NURBSPatch::NURBSPatch(const NURBSPatch &orig)
   : ni(orig.ni), nj(orig.nj), nk(orig.nk), Dim(orig.Dim),
     data(NULL), kv(orig.kv.Size()), nd(orig.nd), ls(orig.ls), sd(orig.sd)
{
   // Allocate and copy data:
   const int data_size = Dim*ni*nj*((kv.Size() == 2) ? 1 : nk);
   data = new real_t[data_size];
   std::memcpy(data, orig.data, data_size*sizeof(real_t));

   // Copy the knot vectors:
   for (int i = 0; i < kv.Size(); i++)
   {
      kv[i] = new KnotVector(*orig.kv[i]);
   }
}

NURBSPatch::NURBSPatch(std::istream &input)
{
   int pdim, dim, size = 1;
   string ident;

   input >> ws >> ident >> pdim; // knotvectors
   kv.SetSize(pdim);
   for (int i = 0; i < pdim; i++)
   {
      kv[i] = new KnotVector(input);
      size *= kv[i]->GetNCP();
   }

   input >> ws >> ident >> dim; // dimension
   init(dim + 1);

   input >> ws >> ident; // controlpoints (homogeneous coordinates)
   if (ident == "controlpoints" || ident == "controlpoints_homogeneous")
   {
      for (int j = 0, i = 0; i < size; i++)
         for (int d = 0; d <= dim; d++, j++)
         {
            input >> data[j];
         }
   }
   else // "controlpoints_cartesian" (Cartesian coordinates with weight)
   {
      for (int j = 0, i = 0; i < size; i++)
      {
         for (int d = 0; d <= dim; d++)
         {
            input >> data[j+d];
         }
         for (int d = 0; d < dim; d++)
         {
            data[j+d] *= data[j+dim];
         }
         j += (dim+1);
      }
   }
}

NURBSPatch::NURBSPatch(const KnotVector *kv0, const KnotVector *kv1, int dim)
{
   kv.SetSize(2);
   kv[0] = new KnotVector(*kv0);
   kv[1] = new KnotVector(*kv1);
   init(dim);
}

NURBSPatch::NURBSPatch(const KnotVector *kv0, const KnotVector *kv1,
                       const KnotVector *kv2, int dim)
{
   kv.SetSize(3);
   kv[0] = new KnotVector(*kv0);
   kv[1] = new KnotVector(*kv1);
   kv[2] = new KnotVector(*kv2);
   init(dim);
}

NURBSPatch::NURBSPatch(Array<const KnotVector *> &kvs, int dim)
{
   kv.SetSize(kvs.Size());
   for (int i = 0; i < kv.Size(); i++)
   {
      kv[i] = new KnotVector(*kvs[i]);
   }
   init(dim);
}

NURBSPatch::NURBSPatch(NURBSPatch *parent, int dir, int Order, int NCP)
{
   kv.SetSize(parent->kv.Size());
   for (int i = 0; i < kv.Size(); i++)
      if (i != dir)
      {
         kv[i] = new KnotVector(*parent->kv[i]);
      }
      else
      {
         kv[i] = new KnotVector(Order, NCP);
      }
   init(parent->Dim);
}

void NURBSPatch::swap(NURBSPatch *np)
{
   if (data != NULL)
   {
      delete [] data;
   }

   for (int i = 0; i < kv.Size(); i++)
   {
      if (kv[i]) { delete kv[i]; }
   }

   data = np->data;
   np->kv.Copy(kv);

   ni  = np->ni;
   nj  = np->nj;
   nk  = np->nk;
   Dim = np->Dim;

   np->data = NULL;
   np->kv.SetSize(0);

   delete np;
}

NURBSPatch::~NURBSPatch()
{
   if (data != NULL)
   {
      delete [] data;
   }

   for (int i = 0; i < kv.Size(); i++)
   {
      if (kv[i]) { delete kv[i]; }
   }
}

void NURBSPatch::Print(std::ostream &os) const
{
   int size = 1;

   os << "knotvectors\n" << kv.Size() << '\n';
   for (int i = 0; i < kv.Size(); i++)
   {
      kv[i]->Print(os);
      size *= kv[i]->GetNCP();
   }

   os << "\ndimension\n" << Dim - 1
      << "\n\ncontrolpoints\n";
   for (int j = 0, i = 0; i < size; i++)
   {
      os << data[j++];
      for (int d = 1; d < Dim; d++)
      {
         os << ' ' << data[j++];
      }
      os << '\n';
   }
}

int NURBSPatch::SetLoopDirection(int dir)
{
   if (nj == -1)  // 1D case
   {
      if (dir == 0)
      {
         sd = Dim;
         nd = ni;
         ls = Dim;
         return ls;
      }
      else
      {
         mfem::err << "NURBSPatch::SetLoopDirection :\n"
                   " Direction error in 1D patch, dir = " << dir << '\n';
         mfem_error();
      }
   }
   else if (nk == -1)  // 2D case
   {
      if (dir == 0)
      {
         sd = Dim;
         nd = ni;
         ls = nj*Dim;
         return ls;
      }
      else if (dir == 1)
      {
         sd = ni*Dim;
         nd = nj;
         ls = ni*Dim;
         return ls;
      }
      else
      {
         mfem::err << "NURBSPatch::SetLoopDirection :\n"
                   " Direction error in 2D patch, dir = " << dir << '\n';
         mfem_error();
      }
   }
   else  // 3D case
   {
      if (dir == 0)
      {
         sd = Dim;
         nd = ni;
         ls = nj*nk*Dim;
         return ls;
      }
      else if (dir == 1)
      {
         sd = ni*Dim;
         nd = nj;
         ls = ni*nk*Dim;
         return ls;
      }
      else if (dir == 2)
      {
         sd = ni*nj*Dim;
         nd = nk;
         ls = ni*nj*Dim;
         return ls;
      }
      else
      {
         mfem::err << "NURBSPatch::SetLoopDirection :\n"
                   " Direction error in 3D patch, dir = " << dir << '\n';
         mfem_error();
      }
   }

   return -1;
}

void NURBSPatch::UniformRefinement(Array<int> const& rf, int multiplicity)
{
   Vector new_knots;
   for (int dir = 0; dir < kv.Size(); dir++)
   {
      if (rf[dir] != 1)
      {
         kv[dir]->Refinement(new_knots, rf[dir]);
         for (int i=0; i<multiplicity; ++i)
         {
            KnotInsert(dir, new_knots);
         }
      }
   }
}

void NURBSPatch::UniformRefinement(const std::vector<Array<int>> &rf,
                                   bool coarsened, int multiplicity)
{
   Vector new_knots;
   for (int dir = 0; dir < kv.Size(); dir++)
   {
      if (coarsened)
      {
         const int f = rf[dir].Sum();
         if (f == 1) { continue; }
         kv[dir]->Refinement(new_knots, f);
      }
      else
      {
         MFEM_VERIFY(rf[dir].IsConstant(), "");
         if (rf[dir][0] == 1) { continue; }
         kv[dir]->Refinement(new_knots, rf[dir][0]);
      }

      for (int i=0; i<multiplicity; ++i)
      {
         KnotInsert(dir, new_knots);
      }
   }
}

void NURBSPatch::UniformRefinement(int rf, int multiplicity)
{
   Array<int> rf_array(kv.Size());
   rf_array = rf;
   UniformRefinement(rf_array, multiplicity);
}

void NURBSPatch::UpdateSpacingPartitions(const Array<KnotVector*> &pkv)
{
   MFEM_VERIFY(pkv.Size() == kv.Size(), "");

   for (int dir = 0; dir < kv.Size(); dir++)
   {
      if (kv[dir]->spacing && pkv[dir]->spacing)
      {
         PiecewiseSpacingFunction *pws = dynamic_cast<PiecewiseSpacingFunction*>
                                         (kv[dir]->spacing.get());
         const PiecewiseSpacingFunction *upws =
            dynamic_cast<const PiecewiseSpacingFunction*>(pkv[dir]->spacing.get());

         MFEM_VERIFY((pws == nullptr) == (upws == nullptr), "");

         if (pws)
         {
            Array<int> s0 = pws->RelativePieceSizes();
            Array<int> s1 = upws->RelativePieceSizes();
            MFEM_ASSERT(s0.Size() == s1.Size(), "");

            Array<int> rf(s0.Size());
            for (int i=0; i<s0.Size(); ++i)
            {
               const int f = s1[i] / s0[i];
               MFEM_ASSERT(f * s0[i] == s1[i], "Inconsistent spacings");
               rf[i] = f;
            }

            pws->ScalePartition(rf, false);
         }
      }
   }
}

void NURBSPatch::Coarsen(Array<int> const& cf, real_t tol)
{
   for (int dir = 0; dir < kv.Size(); dir++)
   {
      if (!kv[dir]->coarse)
      {
         const int ne_fine = kv[dir]->GetNE();
         KnotRemove(dir, kv[dir]->GetFineKnots(cf[dir]), tol);
         kv[dir]->coarse = true;
         kv[dir]->GetElements();

         const int ne_coarse = kv[dir]->GetNE();
         MFEM_VERIFY(ne_fine == cf[dir] * ne_coarse, "");
         if (kv[dir]->spacing)
         {
            kv[dir]->spacing->SetSize(ne_coarse);
            kv[dir]->spacing->ScaleParameters((real_t) cf[dir]);
         }
      }
   }
}

void NURBSPatch::Coarsen(int cf, real_t tol)
{
   Array<int> cf_array(kv.Size());
   cf_array = cf;
   Coarsen(cf_array, tol);
}

void NURBSPatch::GetCoarseningFactors(Array<int> & f) const
{
   f.SetSize(kv.Size());
   for (int dir = 0; dir < kv.Size(); dir++)
   {
      f[dir] = kv[dir]->GetCoarseningFactor();
   }
}

void NURBSPatch::KnotInsert(Array<KnotVector *> &newkv)
{
   MFEM_ASSERT(newkv.Size() == kv.Size(), "Invalid input to KnotInsert");
   for (int dir = 0; dir < kv.Size(); dir++)
   {
      KnotInsert(dir, *newkv[dir]);
   }
}

void NURBSPatch::KnotInsert(int dir, const KnotVector &newkv)
{
   if (dir >= kv.Size() || dir < 0)
   {
      mfem_error("NURBSPatch::KnotInsert : Incorrect direction!");
   }

   int t = newkv.GetOrder() - kv[dir]->GetOrder();

   if (t > 0)
   {
      DegreeElevate(dir, t);
   }
   else if (t < 0)
   {
      mfem_error("NURBSPatch::KnotInsert : Incorrect order!");
   }

   Vector diff;
   GetKV(dir)->Difference(newkv, diff);
   if (diff.Size() > 0)
   {
      KnotInsert(dir, diff);
   }
}

void NURBSPatch::KnotInsert(Array<Vector *> &newkv)
{
   MFEM_ASSERT(newkv.Size() == kv.Size(), "Invalid input to KnotInsert");
   for (int dir = 0; dir < kv.Size(); dir++)
   {
      KnotInsert(dir, *newkv[dir]);
   }
}

void NURBSPatch::KnotRemove(Array<Vector *> &rmkv, real_t tol)
{
   for (int dir = 0; dir < kv.Size(); dir++)
   {
      KnotRemove(dir, *rmkv[dir], tol);
   }
}

void NURBSPatch::KnotRemove(int dir, const Vector &knot, real_t tol)
{
   // TODO: implement an efficient version of this!
   for (auto k : knot)
   {
      KnotRemove(dir, k, 1, tol);
   }
}

// Algorithm A5.5 from "The NURBS Book", 2nd ed, Piegl and Tiller, chapter 5.
void NURBSPatch::KnotInsert(int dir, const Vector &knot)
{
   if (knot.Size() == 0 ) { return; }

   if (dir >= kv.Size() || dir < 0)
   {
      mfem_error("NURBSPatch::KnotInsert : Invalid direction!");
   }

   NURBSPatch &oldp  = *this;
   KnotVector &oldkv = *kv[dir];

   NURBSPatch *newpatch = new NURBSPatch(this, dir, oldkv.GetOrder(),
                                         oldkv.GetNCP() + knot.Size());
   NURBSPatch &newp  = *newpatch;
   KnotVector &newkv = *newp.GetKV(dir);

   newkv.spacing = oldkv.spacing;

   int size = oldp.SetLoopDirection(dir);
   if (size != newp.SetLoopDirection(dir))
   {
      mfem_error("NURBSPatch::KnotInsert : Size mismatch!");
   }

   int rr = knot.Size() - 1;
   int a  = oldkv.findKnotSpan(knot(0))  - 1;
   int b  = oldkv.findKnotSpan(knot(rr)) - 1;
   int pl = oldkv.GetOrder();
   int ml = oldkv.GetNCP();

   for (int j = 0; j <= a; j++)
   {
      newkv[j] = oldkv[j];
   }
   for (int j = b+pl; j <= ml+pl; j++)
   {
      newkv[j+rr+1] = oldkv[j];
   }
   for (int k = 0; k <= (a-pl); k++)
   {
      for (int ll = 0; ll < size; ll++)
      {
         newp.slice(k,ll) = oldp.slice(k,ll);
      }
   }
   for (int k = (b-1); k < ml; k++)
   {
      for (int ll = 0; ll < size; ll++)
      {
         newp.slice(k+rr+1,ll) = oldp.slice(k,ll);
      }
   }

   int i = b+pl-1;
   int k = b+pl+rr;

   for (int j = rr; j >= 0; j--)
   {
      while ( (knot(j) <= oldkv[i]) && (i > a) )
      {
         newkv[k] = oldkv[i];
         for (int ll = 0; ll < size; ll++)
         {
            newp.slice(k-pl-1,ll) = oldp.slice(i-pl-1,ll);
         }

         k--;
         i--;
      }

      for (int ll = 0; ll < size; ll++)
      {
         newp.slice(k-pl-1,ll) = newp.slice(k-pl,ll);
      }

      for (int l = 1; l <= pl; l++)
      {
         int ind = k-pl+l;
         real_t alfa = newkv[k+l] - knot(j);
         if (fabs(alfa) == 0.0)
         {
            for (int ll = 0; ll < size; ll++)
            {
               newp.slice(ind-1,ll) = newp.slice(ind,ll);
            }
         }
         else
         {
            alfa = alfa/(newkv[k+l] - oldkv[i-pl+l]);
            for (int ll = 0; ll < size; ll++)
            {
               newp.slice(ind-1,ll) = alfa*newp.slice(ind-1,ll) +
                                      (1.0-alfa)*newp.slice(ind,ll);
            }
         }
      }

      newkv[k] = knot(j);
      k--;
   }

   newkv.GetElements();

   swap(newpatch);
}

// Algorithm A5.8 from "The NURBS Book", 2nd ed, Piegl and Tiller, chapter 5.
int NURBSPatch::KnotRemove(int dir, real_t knot, int ntimes, real_t tol)
{
   if (dir >= kv.Size() || dir < 0)
   {
      mfem_error("NURBSPatch::KnotRemove : Invalid direction!");
   }

   NURBSPatch &oldp  = *this;
   KnotVector &oldkv = *kv[dir];

   // Find the index of the last occurrence of the knot.
   int id = -1;
   int multiplicity = 0;
   for (int i=0; i<oldkv.Size(); ++i)
   {
      if (oldkv[i] == knot)
      {
         id = i;
         multiplicity++;
      }
   }

   MFEM_VERIFY(0 < id && id < oldkv.Size() - 1 && ntimes <= multiplicity,
               "Only interior knots of sufficient multiplicity may be removed.");

   const int p = oldkv.GetOrder();

   NURBSPatch tmpp(this, dir, p, oldkv.GetNCP());

   const int size = oldp.SetLoopDirection(dir);
   if (size != tmpp.SetLoopDirection(dir))
   {
      mfem_error("NURBSPatch::KnotRemove : Size mismatch!");
   }

   // Copy old data
   for (int k = 0; k < oldp.nd; ++k)
   {
      for (int ll = 0; ll < size; ll++)
      {
         tmpp.slice(k,ll) = oldp.slice(k,ll);
      }
   }

   const int r = id;
   const int s = multiplicity;

   int last = r - s;
   int first = r - p;

   int i = first;
   int j = last;

   Array2D<real_t> temp(last + ntimes + 1, size);

   for (int t=0; t<ntimes; ++t)
   {
      int off = first - 1;  // Difference in index between temp and P.

      for (int ll = 0; ll < size; ll++)
      {
         temp(0, ll) = oldp.slice(off, ll);
         temp(last + 1 - off, ll) = oldp.slice(last + 1, ll);
      }

      int ii = 1;
      int jj = last - off;

      while (j - i > t)
      {
         // Compute new control points for one removal step
         const real_t a_i = (knot - oldkv[i]) / (oldkv[i+p+1+t] - oldkv[i]);
         const real_t a_j = (knot - oldkv[j-t]) / (oldkv[j+p+1] - oldkv[j-t]);

         for (int ll = 0; ll < size; ll++)
         {
            temp(ii,ll) = (1.0 / a_i) * oldp.slice(i,ll) -
                          ((1.0/a_i) - 1.0) * temp(ii - 1, ll);

            temp(jj,ll) = (1.0 / (1.0 - a_j)) * (oldp.slice(j,ll) -
                                                 (a_j * temp(jj + 1, ll)));
         }

         i++;  ii++;
         j--;  jj--;
      }

      // Check whether knot is removable
      Vector diff(size);
      if (j - i < t)
      {
         for (int ll = 0; ll < size; ll++)
         {
            diff[ll] = temp(ii-1, ll) - temp(jj+1, ll);
         }
      }
      else
      {
         const real_t a_i = (knot - oldkv[i]) / (oldkv[i+p+1+t] - oldkv[i]);
         for (int ll = 0; ll < size; ll++)
            diff[ll] = oldp.slice(i,ll) - (a_i * temp(ii+t+1, ll))
                       - ((1.0 - a_i) * temp(ii-1, ll));
      }

      const real_t dist = diff.Norml2();
      if (dist >= tol)
      {
         // Removal failed. Return the number of successful removals.
         mfem::out << "Knot removal failed after " << t
                   << " successful removals" << endl;
         return t;
      }

      // Note that the new weights may not be positive.

      // Save new control points
      i = first;
      j = last;

      while (j - i > t)
      {
         for (int ll = 0; ll < size; ll++)
         {
            tmpp.slice(i,ll) = temp(i - off,ll);
            tmpp.slice(j,ll) = temp(j - off,ll);
         }
         i++;
         j--;
      }

      first--;
      last++;
   }  // End of loop (t) over ntimes.

   const int fout = ((2*r) - s - p) / 2;  // First control point out
   j = fout;
   i = j;

   for (int k=1; k<ntimes; ++k)
   {
      if (k % 2 == 1)
      {
         i++;
      }
      else
      {
         j--;
      }
   }

   NURBSPatch *newpatch = new NURBSPatch(this, dir, p,
                                         oldkv.GetNCP() - ntimes);
   NURBSPatch &newp = *newpatch;
   if (size != newp.SetLoopDirection(dir))
   {
      mfem_error("NURBSPatch::KnotRemove : Size mismatch!");
   }

   for (int k = 0; k < fout; ++k)
   {
      for (int ll = 0; ll < size; ll++)
      {
         newp.slice(k,ll) = oldp.slice(k,ll);  // Copy old data
      }
   }

   for (int k = i+1; k < oldp.nd; ++k)
   {
      for (int ll = 0; ll < size; ll++)
      {
         newp.slice(j,ll) = tmpp.slice(k,ll);  // Shift
      }

      j++;
   }

   KnotVector &newkv = *newp.GetKV(dir);
   MFEM_VERIFY(newkv.Size() == oldkv.Size() - ntimes, "");

   newkv.spacing = oldkv.spacing;
   newkv.coarse = oldkv.coarse;

   for (int k = 0; k < r - ntimes + 1; k++)
   {
      newkv[k] = oldkv[k];
   }
   for (int k = r + 1; k < oldkv.Size(); k++)
   {
      newkv[k - ntimes] = oldkv[k];
   }

   newkv.GetElements();

   swap(newpatch);

   return ntimes;
}

void NURBSPatch::DegreeElevate(int t)
{
   for (int dir = 0; dir < kv.Size(); dir++)
   {
      DegreeElevate(dir, t);
   }
}

// Routine from "The NURBS book" - 2nd ed - Piegl and Tiller
void NURBSPatch::DegreeElevate(int dir, int t)
{
   if (dir >= kv.Size() || dir < 0)
   {
      mfem_error("NURBSPatch::DegreeElevate : Incorrect direction!");
   }

   MFEM_ASSERT(t >= 0, "DegreeElevate cannot decrease the degree.");

   int i, j, k, kj, mpi, mul, mh, kind, cind, first, last;
   int r, a, b, oldr, save, s, tr, lbz, rbz, l;
   real_t inv, ua, ub, numer, alf, den, bet, gam;

   NURBSPatch &oldp  = *this;
   KnotVector &oldkv = *kv[dir];
   oldkv.GetElements();

   NURBSPatch *newpatch = new NURBSPatch(this, dir, oldkv.GetOrder() + t,
                                         oldkv.GetNCP() + oldkv.GetNE()*t);
   NURBSPatch &newp  = *newpatch;
   KnotVector &newkv = *newp.GetKV(dir);

   if (oldkv.spacing) { newkv.spacing = oldkv.spacing; }

   int size = oldp.SetLoopDirection(dir);
   if (size != newp.SetLoopDirection(dir))
   {
      mfem_error("NURBSPatch::DegreeElevate : Size mismatch!");
   }

   int p = oldkv.GetOrder();
   int n = oldkv.GetNCP()-1;

   DenseMatrix bezalfs (p+t+1, p+1);
   DenseMatrix bpts    (p+1,   size);
   DenseMatrix ebpts   (p+t+1, size);
   DenseMatrix nextbpts(p-1,   size);
   Vector      alphas  (p-1);

   int m = n + p + 1;
   int ph = p + t;
   int ph2 = ph/2;

   {
      Array2D<int> binom(ph+1, ph+1);
      for (i = 0; i <= ph; i++)
      {
         binom(i,0) = binom(i,i) = 1;
         for (j = 1; j < i; j++)
         {
            binom(i,j) = binom(i-1,j) + binom(i-1,j-1);
         }
      }

      bezalfs(0,0)  = 1.0;
      bezalfs(ph,p) = 1.0;

      for (i = 1; i <= ph2; i++)
      {
         inv = 1.0/binom(ph,i);
         mpi = min(p,i);
         for (j = max(0,i-t); j <= mpi; j++)
         {
            bezalfs(i,j) = inv*binom(p,j)*binom(t,i-j);
         }
      }
   }

   for (i = ph2+1; i < ph; i++)
   {
      mpi = min(p,i);
      for (j = max(0,i-t); j <= mpi; j++)
      {
         bezalfs(i,j) = bezalfs(ph-i,p-j);
      }
   }

   mh = ph;
   kind = ph + 1;
   r = -1;
   a = p;
   b = p + 1;
   cind = 1;
   ua = oldkv[0];
   for (l = 0; l < size; l++)
   {
      newp.slice(0,l) = oldp.slice(0,l);
   }
   for (i = 0; i <= ph; i++)
   {
      newkv[i] = ua;
   }

   for (i = 0; i <= p; i++)
   {
      for (l = 0; l < size; l++)
      {
         bpts(i,l) = oldp.slice(i,l);
      }
   }

   while (b < m)
   {
      i = b;
      while (b < m && oldkv[b] == oldkv[b+1]) { b++; }

      mul = b-i+1;

      mh = mh + mul + t;
      ub = oldkv[b];
      oldr = r;
      r = p-mul;
      if (oldr > 0) { lbz = (oldr+2)/2; }
      else { lbz = 1; }

      if (r > 0) { rbz = ph-(r+1)/2; }
      else { rbz = ph; }

      if (r > 0)
      {
         numer = ub - ua;
         for (k = p ; k > mul; k--)
         {
            alphas[k-mul-1] = numer/(oldkv[a+k]-ua);
         }

         for (j = 1; j <= r; j++)
         {
            save = r-j;
            s = mul+j;
            for (k = p; k >= s; k--)
            {
               for (l = 0; l < size; l++)
                  bpts(k,l) = (alphas[k-s]*bpts(k,l) +
                               (1.0-alphas[k-s])*bpts(k-1,l));
            }
            for (l = 0; l < size; l++)
            {
               nextbpts(save,l) = bpts(p,l);
            }
         }
      }

      for (i = lbz; i <= ph; i++)
      {
         for (l = 0; l < size; l++)
         {
            ebpts(i,l) = 0.0;
         }
         mpi = min(p,i);
         for (j = max(0,i-t); j <= mpi; j++)
         {
            for (l = 0; l < size; l++)
            {
               ebpts(i,l) += bezalfs(i,j)*bpts(j,l);
            }
         }
      }

      if (oldr > 1)
      {
         first = kind-2;
         last = kind;
         den = ub-ua;
         bet = (ub-newkv[kind-1])/den;

         for (tr = 1; tr < oldr; tr++)
         {
            i = first;
            j = last;
            kj = j-kind+1;
            while (j-i > tr)
            {
               if (i < cind)
               {
                  alf = (ub-newkv[i])/(ua-newkv[i]);
                  for (l = 0; l < size; l++)
                  {
                     newp.slice(i,l) = alf*newp.slice(i,l)-(1.0-alf)*newp.slice(i-1,l);
                  }
               }
               if (j >= lbz)
               {
                  if ((j-tr) <= (kind-ph+oldr))
                  {
                     gam = (ub-newkv[j-tr])/den;
                     for (l = 0; l < size; l++)
                     {
                        ebpts(kj,l) = gam*ebpts(kj,l) + (1.0-gam)*ebpts(kj+1,l);
                     }
                  }
                  else
                  {
                     for (l = 0; l < size; l++)
                     {
                        ebpts(kj,l) = bet*ebpts(kj,l) + (1.0-bet)*ebpts(kj+1,l);
                     }
                  }
               }
               i = i+1;
               j = j-1;
               kj = kj-1;
            }
            first--;
            last++;
         }
      }

      if (a != p)
      {
         for (i = 0; i < (ph-oldr); i++)
         {
            newkv[kind] = ua;
            kind = kind+1;
         }
      }
      for (j = lbz; j <= rbz; j++)
      {
         for (l = 0; l < size; l++)
         {
            newp.slice(cind,l) =  ebpts(j,l);
         }
         cind = cind +1;
      }

      if (b < m)
      {
         for (j = 0; j <r; j++)
            for (l = 0; l < size; l++)
            {
               bpts(j,l) = nextbpts(j,l);
            }

         for (j = r; j <= p; j++)
            for (l = 0; l < size; l++)
            {
               bpts(j,l) = oldp.slice(b-p+j,l);
            }

         a = b;
         b = b+1;
         ua = ub;
      }
      else
      {
         for (i = 0; i <= ph; i++)
         {
            newkv[kind+i] = ub;
         }
      }
   }
   newkv.GetElements();

   swap(newpatch);
}

void NURBSPatch::FlipDirection(int dir)
{
   int size = SetLoopDirection(dir);

   for (int id = 0; id < nd/2; id++)
      for (int i = 0; i < size; i++)
      {
         Swap<real_t>((*this).slice(id,i), (*this).slice(nd-1-id,i));
      }
   kv[dir]->Flip();
}

void NURBSPatch::SwapDirections(int dir1, int dir2)
{
   if (abs(dir1-dir2) == 2)
   {
      mfem_error("NURBSPatch::SwapDirections :"
                 " directions 0 and 2 are not supported!");
   }

   Array<const KnotVector *> nkv(kv);

   Swap<const KnotVector *>(nkv[dir1], nkv[dir2]);
   NURBSPatch *newpatch = new NURBSPatch(nkv, Dim);

   int size = SetLoopDirection(dir1);
   newpatch->SetLoopDirection(dir2);

   for (int id = 0; id < nd; id++)
      for (int i = 0; i < size; i++)
      {
         (*newpatch).slice(id,i) = (*this).slice(id,i);
      }

   swap(newpatch);
}

void NURBSPatch::Rotate(real_t angle, real_t n[])
{
   if (Dim == 3)
   {
      Rotate2D(angle);
   }
   else
   {
      if (n == NULL)
      {
         mfem_error("NURBSPatch::Rotate : Specify an angle for a 3D rotation.");
      }

      Rotate3D(n, angle);
   }
}

void NURBSPatch::Get2DRotationMatrix(real_t angle, DenseMatrix &T)
{
   real_t s = sin(angle);
   real_t c = cos(angle);

   T.SetSize(2);
   T(0,0) = c;
   T(0,1) = -s;
   T(1,0) = s;
   T(1,1) = c;
}

void NURBSPatch::Rotate2D(real_t angle)
{
   if (Dim != 3)
   {
      mfem_error("NURBSPatch::Rotate2D : not a NURBSPatch in 2D!");
   }

   DenseMatrix T(2);
   Vector x(2), y(NULL, 2);

   Get2DRotationMatrix(angle, T);

   int size = 1;
   for (int i = 0; i < kv.Size(); i++)
   {
      size *= kv[i]->GetNCP();
   }

   for (int i = 0; i < size; i++)
   {
      y.SetData(data + i*Dim);
      x = y;
      T.Mult(x, y);
   }
}

void NURBSPatch::Get3DRotationMatrix(real_t n[], real_t angle, real_t r,
                                     DenseMatrix &T)
{
   real_t c, s, c1;
   const real_t l2 = n[0]*n[0] + n[1]*n[1] + n[2]*n[2];
   const real_t l = sqrt(l2);

   MFEM_ASSERT(l2 > 0.0, "3D rotation axis is undefined");

   if (fabs(angle) == (real_t)(M_PI_2))
   {
      s = r*copysign(1., angle);
      c = 0.;
      c1 = -1.;
   }
   else if (fabs(angle) == (real_t)(M_PI))
   {
      s = 0.;
      c = -r;
      c1 = c - 1.;
   }
   else
   {
      s = r*sin(angle);
      c = r*cos(angle);
      c1 = c - 1.;
   }

   T.SetSize(3);

   T(0,0) =  (n[0]*n[0] + (n[1]*n[1] + n[2]*n[2])*c)/l2;
   T(0,1) = -(n[0]*n[1]*c1)/l2 - (n[2]*s)/l;
   T(0,2) = -(n[0]*n[2]*c1)/l2 + (n[1]*s)/l;
   T(1,0) = -(n[0]*n[1]*c1)/l2 + (n[2]*s)/l;
   T(1,1) =  (n[1]*n[1] + (n[0]*n[0] + n[2]*n[2])*c)/l2;
   T(1,2) = -(n[1]*n[2]*c1)/l2 - (n[0]*s)/l;
   T(2,0) = -(n[0]*n[2]*c1)/l2 - (n[1]*s)/l;
   T(2,1) = -(n[1]*n[2]*c1)/l2 + (n[0]*s)/l;
   T(2,2) =  (n[2]*n[2] + (n[0]*n[0] + n[1]*n[1])*c)/l2;
}

void NURBSPatch::Rotate3D(real_t n[], real_t angle)
{
   if (Dim != 4)
   {
      mfem_error("NURBSPatch::Rotate3D : not a NURBSPatch in 3D!");
   }

   DenseMatrix T(3);
   Vector x(3), y(NULL, 3);

   Get3DRotationMatrix(n, angle, 1., T);

   int size = 1;
   for (int i = 0; i < kv.Size(); i++)
   {
      size *= kv[i]->GetNCP();
   }

   for (int i = 0; i < size; i++)
   {
      y.SetData(data + i*Dim);
      x = y;
      T.Mult(x, y);
   }
}

int NURBSPatch::MakeUniformDegree(int degree)
{
   int maxd = degree;

   if (maxd == -1)
   {
      for (int dir = 0; dir < kv.Size(); dir++)
      {
         maxd = std::max(maxd, kv[dir]->GetOrder());
      }
   }

   for (int dir = 0; dir < kv.Size(); dir++)
   {
      if (maxd > kv[dir]->GetOrder())
      {
         DegreeElevate(dir, maxd - kv[dir]->GetOrder());
      }
   }

   return maxd;
}

NURBSPatch *Interpolate(NURBSPatch &p1, NURBSPatch &p2)
{
   if (p1.kv.Size() != p2.kv.Size() || p1.Dim != p2.Dim)
   {
      mfem_error("Interpolate(NURBSPatch &, NURBSPatch &)");
   }

   int size = 1, dim = p1.Dim;
   Array<const KnotVector *> kv(p1.kv.Size() + 1);

   for (int i = 0; i < p1.kv.Size(); i++)
   {
      if (p1.kv[i]->GetOrder() < p2.kv[i]->GetOrder())
      {
         p1.KnotInsert(i, *p2.kv[i]);
         p2.KnotInsert(i, *p1.kv[i]);
      }
      else
      {
         p2.KnotInsert(i, *p1.kv[i]);
         p1.KnotInsert(i, *p2.kv[i]);
      }
      kv[i] = p1.kv[i];
      size *= kv[i]->GetNCP();
   }

   KnotVector &nkv = *(new KnotVector(1, 2));
   nkv[0] = nkv[1] = 0.0;
   nkv[2] = nkv[3] = 1.0;
   nkv.GetElements();
   kv.Last() = &nkv;

   NURBSPatch *patch = new NURBSPatch(kv, dim);
   delete kv.Last();

   for (int i = 0; i < size; i++)
   {
      for (int d = 0; d < dim; d++)
      {
         patch->data[i*dim+d] = p1.data[i*dim+d];
         patch->data[(i+size)*dim+d] = p2.data[i*dim+d];
      }
   }

   return patch;
}

NURBSPatch *Revolve3D(NURBSPatch &patch, real_t n[], real_t ang, int times)
{
   if (patch.Dim != 4)
   {
      mfem_error("Revolve3D(NURBSPatch &, real_t [], real_t)");
   }

   int size = 1, ns;
   Array<const KnotVector *> nkv(patch.kv.Size() + 1);

   for (int i = 0; i < patch.kv.Size(); i++)
   {
      nkv[i] = patch.kv[i];
      size *= nkv[i]->GetNCP();
   }
   ns = 2*times + 1;
   KnotVector &lkv = *(new KnotVector(2, ns));
   nkv.Last() = &lkv;
   lkv[0] = lkv[1] = lkv[2] = 0.0;
   for (int i = 1; i < times; i++)
   {
      lkv[2*i+1] = lkv[2*i+2] = i;
   }
   lkv[ns] = lkv[ns+1] = lkv[ns+2] = times;
   lkv.GetElements();
   NURBSPatch *newpatch = new NURBSPatch(nkv, 4);
   delete nkv.Last();

   DenseMatrix T(3), T2(3);
   Vector u(NULL, 3), v(NULL, 3);

   NURBSPatch::Get3DRotationMatrix(n, ang, 1., T);
   real_t c = cos(ang/2);
   NURBSPatch::Get3DRotationMatrix(n, ang/2, 1./c, T2);
   T2 *= c;

   real_t *op = patch.data, *np;
   for (int i = 0; i < size; i++)
   {
      np = newpatch->data + 4*i;
      for (int j = 0; j < 4; j++)
      {
         np[j] = op[j];
      }
      for (int j = 0; j < times; j++)
      {
         u.SetData(np);
         v.SetData(np += 4*size);
         T2.Mult(u, v);
         v[3] = c*u[3];
         v.SetData(np += 4*size);
         T.Mult(u, v);
         v[3] = u[3];
      }
      op += 4;
   }

   return newpatch;
}

void NURBSPatch::SetKnotVectorsCoarse(bool c)
{
   for (int i=0; i<kv.Size(); ++i) { kv[i]->coarse = c; }
}

void NURBSPatch::FullyCoarsen(const Array2D<double> & cp, int ncp1D)
{
   // Remove interior knots
   Array<const KnotVector *> kvc(kv.Size());
   for (int dir = 0; dir < kv.Size(); dir++)
   {
      kvc[dir] = kv[dir]->FullyCoarsen();
   }

   // Copy CP
   NURBSPatch *newpatch = new NURBSPatch(kvc, Dim);
   NURBSPatch &newp = *newpatch;

   if (Dim == 4) // 3D
   {
      for (int i=0; i<ncp1D; ++i)
         for (int j=0; j<ncp1D; ++j)
            for (int k=0; k<ncp1D; ++k)
            {
               const int dof = i + (ncp1D * (j + (ncp1D * k)));
               for (int l = 0; l < Dim - 1; ++l)
               {
                  newp(i,j,k,l) = cp(dof, l);
                  newp(i,j,k,Dim-1) = 1.0;  // Assuming unit weights
               }
            }
   }
   else if (Dim == 3) // 2D
   {
      for (int i=0; i<ncp1D; ++i)
         for (int j=0; j<ncp1D; ++j)
         {
            const int dof = i + (ncp1D * j);
            for (int l=0; l<Dim - 1; ++l)
            {
               newp(i,j,l) = cp(dof, l);
               newp(i,j,Dim-1) = 1.0;  // Assuming unit weights
            }
         }
   }
   else
   {
      MFEM_ABORT("Dimension not supported in FullyCoarsen");
   }

   swap(newpatch);
}

NURBSExtension::NURBSExtension(const NURBSExtension &orig)
   : mOrder(orig.mOrder), mOrders(orig.mOrders),
     NumOfKnotVectors(orig.NumOfKnotVectors),
     NumOfVertices(orig.NumOfVertices),
     NumOfElements(orig.NumOfElements),
     NumOfBdrElements(orig.NumOfBdrElements),
     NumOfDofs(orig.NumOfDofs),
     NumOfActiveVertices(orig.NumOfActiveVertices),
     NumOfActiveElems(orig.NumOfActiveElems),
     NumOfActiveBdrElems(orig.NumOfActiveBdrElems),
     NumOfActiveDofs(orig.NumOfActiveDofs),
     activeVert(orig.activeVert),
     activeElem(orig.activeElem),
     activeBdrElem(orig.activeBdrElem),
     activeDof(orig.activeDof),
     patchTopo(new Mesh(*orig.patchTopo)),
     own_topo(true),
     edge_to_ukv(orig.edge_to_ukv),
     knotVectors(orig.knotVectors.Size()), // knotVectors are copied in the body
     knotVectorsCompr(orig.knotVectorsCompr.Size()),
     weights(orig.weights),
     d_to_d(orig.d_to_d),
     master(orig.master),
     slave(orig.slave),
     v_meshOffsets(orig.v_meshOffsets),
     e_meshOffsets(orig.e_meshOffsets),
     f_meshOffsets(orig.f_meshOffsets),
     p_meshOffsets(orig.p_meshOffsets),
     v_spaceOffsets(orig.v_spaceOffsets),
     e_spaceOffsets(orig.e_spaceOffsets),
     f_spaceOffsets(orig.f_spaceOffsets),
     p_spaceOffsets(orig.p_spaceOffsets),
     el_dof(orig.el_dof ? new Table(*orig.el_dof) : NULL),
     bel_dof(orig.bel_dof ? new Table(*orig.bel_dof) : NULL),
     el_to_patch(orig.el_to_patch),
     bel_to_patch(orig.bel_to_patch),
     el_to_IJK(orig.el_to_IJK),
     bel_to_IJK(orig.bel_to_IJK),
     patches(orig.patches.Size()), // patches are copied in the body
     num_structured_patches(orig.num_structured_patches),
     patchCP(orig.patchCP),
     kvf(orig.kvf),
     kvf_coarse(orig.kvf_coarse),
     dof2patch(orig.dof2patch)
{
   // Copy the knot vectors:
   for (int i = 0; i < knotVectors.Size(); i++)
   {
      knotVectors[i] = new KnotVector(*orig.knotVectors[i]);
   }
   CreateComprehensiveKV();

   // Copy the patches:
   for (int p = 0; p < patches.Size(); p++)
   {
      patches[p] = new NURBSPatch(*orig.patches[p]);
   }
}

NURBSExtension::NURBSExtension(std::istream &input, bool spacing)
{
   // Read topology
   patchTopo = new Mesh;
<<<<<<< HEAD
   patchTopo->LoadPatchTopo(input, edge_to_knot);

   Load(input, spacing);
}

void NURBSExtension::Load(std::istream &input, bool spacing)
{
=======
   patchTopo->LoadPatchTopo(input, edge_to_ukv);
>>>>>>> 0a5730ea
   own_topo = true;

   CheckPatches();
   // CheckBdrPatches();

   skip_comment_lines(input, '#');

   // Read knotvectors or patches
   string ident;
   input >> ws >> ident; // 'knotvectors' or 'patches'
   if (ident == "knotvectors")
   {
      input >> NumOfKnotVectors;
      knotVectors.SetSize(NumOfKnotVectors);
      for (int i = 0; i < NumOfKnotVectors; i++)
      {
         knotVectors[i] = new KnotVector(input);
      }

      if (spacing)  // Read spacing formulas for knotvectors
      {
         input >> ws >> ident; // 'spacing' or 'refinements'

         if (ident == "refinements")
         {
            ref_factors.SetSize(Dimension());
            for (int i=0; i<Dimension(); ++i)
            {
               input >> ref_factors[i];
            }

            input >> ws >> ident; // 'spacing'
         }

         if (ident == "knotvector_refinements")
         {
            kvf.resize(NumOfKnotVectors);
            for (int i=0; i<NumOfKnotVectors; ++i)
            {
               int nf;
               input >> nf;
               kvf[i].SetSize(nf);
               for (int j=0; j<nf; ++j)
               {
                  input >> kvf[i][j];
               }
            }

            input >> ws >> ident; // 'spacing'
         }

         MFEM_VERIFY(ident == "spacing",
                     "Spacing formula section missing from NURBS mesh file");

         int numSpacing = 0;
         input >> numSpacing;
         for (int j = 0; j < numSpacing; j++)
         {
            int ki, spacingType, numIntParam, numRealParam;
            input >> ki >> spacingType >> numIntParam >> numRealParam;

            MFEM_VERIFY(0 <= ki && ki < NumOfKnotVectors,
                        "Invalid knotvector index");
            MFEM_VERIFY(numIntParam >= 0 && numRealParam >= 0,
                        "Invalid number of parameters in KnotVector");

            Array<int> ipar(numIntParam);
            Vector dpar(numRealParam);

            for (int i=0; i<numIntParam; ++i)
            {
               input >> ipar[i];
            }

            for (int i=0; i<numRealParam; ++i)
            {
               input >> dpar[i];
            }

            const SpacingType s = (SpacingType) spacingType;
            knotVectors[ki]->spacing = GetSpacingFunction(s, ipar, dpar);
         }
      }
   }
   else if (ident == "patches")
   {
      patches.SetSize(GetNP());
      for (int p = 0; p < patches.Size(); p++)
      {
         skip_comment_lines(input, '#');
         patches[p] = new NURBSPatch(input);
      }

      NumOfKnotVectors = 0;
      for (int i = 0; i < patchTopo->GetNEdges(); i++)
         if (NumOfKnotVectors < KnotInd(i))
         {
            NumOfKnotVectors = KnotInd(i);
         }
      NumOfKnotVectors++;
      knotVectors.SetSize(NumOfKnotVectors);
      knotVectors = NULL;

      Array<int> edges, oedge;
      for (int p = 0; p < patches.Size(); p++)
      {
         if (Dimension() == 1)
         {
            if (knotVectors[KnotInd(p)] == NULL)
            {
               knotVectors[KnotInd(p)] =
                  new KnotVector(*patches[p]->GetKV(0));
            }
         }
         else if (Dimension() == 2)
         {
            patchTopo->GetElementEdges(p, edges, oedge);
            if (knotVectors[KnotInd(edges[0])] == NULL)
            {
               knotVectors[KnotInd(edges[0])] =
                  new KnotVector(*patches[p]->GetKV(0));
            }
            if (knotVectors[KnotInd(edges[1])] == NULL)
            {
               knotVectors[KnotInd(edges[1])] =
                  new KnotVector(*patches[p]->GetKV(1));
            }
         }
         else if (Dimension() == 3)
         {
            patchTopo->GetElementEdges(p, edges, oedge);
            if (knotVectors[KnotInd(edges[0])] == NULL)
            {
               knotVectors[KnotInd(edges[0])] =
                  new KnotVector(*patches[p]->GetKV(0));
            }
            if (knotVectors[KnotInd(edges[3])] == NULL)
            {
               knotVectors[KnotInd(edges[3])] =
                  new KnotVector(*patches[p]->GetKV(1));
            }
            if (knotVectors[KnotInd(edges[8])] == NULL)
            {
               knotVectors[KnotInd(edges[8])] =
                  new KnotVector(*patches[p]->GetKV(2));
            }
         }
      }
   }
   else
   {
      MFEM_ABORT("invalid section: " << ident);
   }

   CreateComprehensiveKV();

   SetOrdersFromKnotVectors();

   GenerateOffsets();
   CountElements();
   CountBdrElements();
   // NumOfVertices, NumOfElements, NumOfBdrElements, NumOfDofs

   skip_comment_lines(input, '#');

   // Check for a list of mesh elements
   if (patches.Size() == 0)
   {
      input >> ws >> ident;
   }
   if (patches.Size() == 0 && ident == "mesh_elements")
   {
      input >> NumOfActiveElems;
      activeElem.SetSize(GetGNE());
      activeElem = false;
      int glob_elem;
      for (int i = 0; i < NumOfActiveElems; i++)
      {
         input >> glob_elem;
         activeElem[glob_elem] = true;
      }

      skip_comment_lines(input, '#');
      input >> ws >> ident;
   }
   else
   {
      NumOfActiveElems = NumOfElements;
      activeElem.SetSize(NumOfElements);
      activeElem = true;
   }

   GenerateActiveVertices();
   InitDofMap();
   GenerateElementDofTable();
   GenerateActiveBdrElems();
   GenerateBdrElementDofTable();

   // periodic
   if (ident == "periodic")
   {
      master.Load(input);
      slave.Load(input);

      skip_comment_lines(input, '#');
      input >> ws >> ident;
   }

   if (patches.Size() == 0)
   {
      // weights
      if (ident == "weights")
      {
         weights.Load(input, GetNDof());
      }
      else // e.g. ident = "unitweights" or "autoweights"
      {
         weights.SetSize(GetNDof());
         weights = 1.0;
      }
   }

   // periodic
   ConnectBoundaries();
}

NURBSExtension::NURBSExtension(NURBSExtension *parent, int newOrder)
{
   patchTopo = parent->patchTopo;
   own_topo = false;

   parent->edge_to_ukv.Copy(edge_to_ukv);

   NumOfKnotVectors = parent->GetNKV();
   knotVectors.SetSize(NumOfKnotVectors);
   knotVectorsCompr.SetSize(parent->GetNP()*parent->Dimension());
   const Array<int> &pOrders = parent->GetOrders();
   for (int i = 0; i < NumOfKnotVectors; i++)
   {
      if (newOrder > pOrders[i])
      {
         knotVectors[i] =
            parent->GetKnotVector(i)->DegreeElevate(newOrder - pOrders[i]);
      }
      else
      {
         knotVectors[i] = new KnotVector(*parent->GetKnotVector(i));
      }
   }
   CreateComprehensiveKV();

   // copy some data from parent
   NumOfElements    = parent->NumOfElements;
   NumOfBdrElements = parent->NumOfBdrElements;

   SetOrdersFromKnotVectors();

   GenerateOffsets(); // dof offsets will be different from parent

   NumOfActiveVertices = parent->NumOfActiveVertices;
   NumOfActiveElems    = parent->NumOfActiveElems;
   NumOfActiveBdrElems = parent->NumOfActiveBdrElems;
   parent->activeVert.Copy(activeVert);
   InitDofMap();
   parent->activeElem.Copy(activeElem);
   parent->activeBdrElem.Copy(activeBdrElem);

   GenerateElementDofTable();
   GenerateBdrElementDofTable();

   weights.SetSize(GetNDof());
   weights = 1.0;

   // periodic
   parent->master.Copy(master);
   parent->slave.Copy(slave);
   ConnectBoundaries();
}

NURBSExtension::NURBSExtension(NURBSExtension *parent,
                               const Array<int> &newOrders, Mode mode)
   : mode(mode)
{
   newOrders.Copy(mOrders);
   SetOrderFromOrders();

   patchTopo = parent->patchTopo;
   own_topo = false;

   parent->edge_to_ukv.Copy(edge_to_ukv);

   NumOfKnotVectors = parent->GetNKV();
   MFEM_VERIFY(mOrders.Size() == NumOfKnotVectors, "invalid newOrders array");
   knotVectors.SetSize(NumOfKnotVectors);
   const Array<int> &pOrders = parent->GetOrders();

   for (int i = 0; i < NumOfKnotVectors; i++)
   {
      if (mOrders[i] > pOrders[i])
      {
         knotVectors[i] =
            parent->GetKnotVector(i)->DegreeElevate(mOrders[i] - pOrders[i]);
      }
      else
      {
         knotVectors[i] = new KnotVector(*parent->GetKnotVector(i));
      }
   }
   CreateComprehensiveKV();

   // copy some data from parent
   NumOfElements    = parent->NumOfElements;
   NumOfBdrElements = parent->NumOfBdrElements;

   GenerateOffsets(); // dof offsets will be different from parent

   NumOfActiveVertices = parent->NumOfActiveVertices;
   NumOfActiveElems    = parent->NumOfActiveElems;
   NumOfActiveBdrElems = parent->NumOfActiveBdrElems;
   parent->activeVert.Copy(activeVert);
   InitDofMap();
   parent->activeElem.Copy(activeElem);
   parent->activeBdrElem.Copy(activeBdrElem);

   GenerateElementDofTable();
   GenerateBdrElementDofTable();

   weights.SetSize(GetNDof());
   weights = 1.0;

   parent->master.Copy(master);
   parent->slave.Copy(slave);
   ConnectBoundaries();
}

NURBSExtension::NURBSExtension(Mesh *mesh_array[], int num_pieces)
{
   NURBSExtension *parent = mesh_array[0]->NURBSext;

   if (!parent->own_topo)
   {
      mfem_error("NURBSExtension::NURBSExtension :\n"
                 "  parent does not own the patch topology!");
   }
   patchTopo = parent->patchTopo;
   own_topo = true;
   parent->own_topo = false;

   parent->edge_to_ukv.Copy(edge_to_ukv);

   parent->GetOrders().Copy(mOrders);
   mOrder = parent->GetOrder();

   NumOfKnotVectors = parent->GetNKV();
   knotVectors.SetSize(NumOfKnotVectors);
   for (int i = 0; i < NumOfKnotVectors; i++)
   {
      knotVectors[i] = new KnotVector(*parent->GetKnotVector(i));
   }
   CreateComprehensiveKV();

   GenerateOffsets();
   CountElements();
   CountBdrElements();

   // assuming the meshes define a partitioning of all the elements
   NumOfActiveElems = NumOfElements;
   activeElem.SetSize(NumOfElements);
   activeElem = true;

   GenerateActiveVertices();
   InitDofMap();
   GenerateElementDofTable();
   GenerateActiveBdrElems();
   GenerateBdrElementDofTable();

   weights.SetSize(GetNDof());
   MergeWeights(mesh_array, num_pieces);
}

NURBSExtension::NURBSExtension(const Mesh *patch_topology,
                               const Array<const NURBSPatch*> patches_)
{
   // Basic topology checks
   MFEM_VERIFY(patches_.Size() > 0, "Must have at least one patch");
   MFEM_VERIFY(patches_.Size() == patch_topology->GetNE(),
               "Number of patches must equal number of elements in patch_topology");

   // Copy patch_topology mesh and NURBSPatch(es)
   patchTopo = new Mesh( *patch_topology );
<<<<<<< HEAD
   patchTopo->GetEdgeVertexTable();
   own_topo = 1;
   patches.Reserve(p.Size());
   Array<int> edges, oedges;
   Array<int> kvs(3);
   edge_to_knot.SetSize(patch_topology->GetNEdges());
   NumOfKnotVectors = 0;
   NumOfElements = 0;
   for (int ielem = 0; ielem < patch_topology->GetNE(); ++ielem)
=======
   patches.SetSize(patches_.Size());
   for (int p = 0; p < patches.Size(); p++)
>>>>>>> 0a5730ea
   {
      patches[p] = new NURBSPatch(*patches_[p]);
   }

   Array<int> ukv_to_rpkv;
   patchTopo->GetEdgeToUniqueKnotvector(edge_to_ukv, ukv_to_rpkv);
   own_topo = true;

   CheckPatches(); // This is checking the edge_to_ukv mapping

   // Set number of unique (not comprehensive) knot vectors
   NumOfKnotVectors = ukv_to_rpkv.Size();
   knotVectors.SetSize(NumOfKnotVectors);
   knotVectors = NULL;

   // Assign the unique knot vectors from patches
   for (int i = 0; i < NumOfKnotVectors; i++)
   {
      // pkv = p*dim + d for an arbitrarily chosen patch p,
      // in its reference direction d
      const int pkv = ukv_to_rpkv[i];
      const int p = pkv / Dimension();
      const int d = pkv % Dimension();
      knotVectors[i] = new KnotVector(*patches[p]->GetKV(d));
   }

   CreateComprehensiveKV();
   SetOrdersFromKnotVectors();

   GenerateOffsets();
   CountElements();
   CountBdrElements();

   NumOfActiveElems = NumOfElements;
   activeElem.SetSize(NumOfElements);
   activeElem = true;

   GenerateActiveVertices();
   InitDofMap();
   GenerateElementDofTable();
   GenerateActiveBdrElems();
   GenerateBdrElementDofTable();

   ConnectBoundaries();
}

NURBSExtension::~NURBSExtension()
{
   if (bel_dof) { delete bel_dof; }
   if (el_dof) { delete el_dof; }

   for (int i = 0; i < knotVectors.Size(); i++)
   {
      delete knotVectors[i];
   }

   for (int i = 0; i < knotVectorsCompr.Size(); i++)
   {
      delete knotVectorsCompr[i];
   }

   for (int i = 0; i < patches.Size(); i++)
   {
      delete patches[i];
   }

   if (own_topo)
   {
      delete patchTopo;
   }
}

void NURBSExtension::Print(std::ostream &os, const std::string &comments) const
{
   Array<int> kvSpacing;
   if (patches.Size() == 0)
   {
      for (int i = 0; i < NumOfKnotVectors; i++)
      {
         if (knotVectors[i]->spacing) { kvSpacing.Append(i); }
      }
   }

<<<<<<< HEAD
   bool writeSpacing = false;
   bool writeRefinements = false;
   if (patchTopo->ncmesh)
   {
      // Writing MFEM NURBS NC-patch mesh v1.0
      patchTopo->ncmesh->Print(os, comments, true);
      patchTopo->PrintTopoEdges(os, edge_to_knot, true);
      writeSpacing = true;
      writeRefinements = true;
   }
   else
   {
      const int version = kvSpacing.Size() > 0 ? 11 : 10;  // v1.0 or v1.1
      if (version == 11) { writeSpacing = true; }
      patchTopo->PrintTopo(os, edge_to_knot, version, comments);
   }

=======
   const int version = kvSpacing.Size() > 0 ? 11 : 10;  // v1.0 or v1.1
   patchTopo->PrintTopo(os, edge_to_ukv, version, comments);
>>>>>>> 0a5730ea
   if (patches.Size() == 0)
   {
      os << "\nknotvectors\n" << NumOfKnotVectors << '\n';
      for (int i = 0; i < NumOfKnotVectors; i++)
      {
         knotVectors[i]->Print(os);
      }

      if (writeRefinements && ref_factors.Size() > 0)
      {
         os << "\nrefinements\n";
         for (int i=0; i<ref_factors.Size(); ++i)
         {
            os << ref_factors[i];
            if (i == ref_factors.Size() - 1) { os << '\n'; }
            else { os << ' '; }
         }
      }

      if (kvf.size() > 0)
      {
         MFEM_VERIFY(kvf.size() == (size_t) NumOfKnotVectors, "");
         os << "\nknotvector_refinements\n";
         for (size_t i=0; i<kvf.size(); ++i)
         {
            if (kvf_coarse.size() > 0)
            {
               os << kvf_coarse[i].Size();
               for (int j=0; j<kvf_coarse[i].Size(); ++j)
               {
                  os << ' ' << kvf_coarse[i][j];
               }
            }
            else
            {
               os << kvf[i].Size();
               for (int j=0; j<kvf[i].Size(); ++j)
               {
                  os << ' ' << kvf[i][j];
               }
            }
            os << '\n';
         }
      }

      if (writeSpacing)
      {
         os << "\nspacing\n" << kvSpacing.Size() << '\n';
         for (auto kv : kvSpacing)
         {
            os << kv << " ";
            knotVectors[kv]->spacing->Print(os);
         }
      }

      if (NumOfActiveElems < NumOfElements)
      {
         os << "\nmesh_elements\n" << NumOfActiveElems << '\n';
         for (int i = 0; i < NumOfElements; i++)
            if (activeElem[i])
            {
               os << i << '\n';
            }
      }

      os << "\nweights\n";
      weights.Print(os, 1);
   }
   else
   {
      os << "\npatches\n";
      for (int p = 0; p < patches.Size(); p++)
      {
         os << "\n# patch " << p << "\n\n";
         patches[p]->Print(os);
      }
   }
}

void NURBSExtension::PrintCharacteristics(std::ostream &os) const
{
   os <<
      "NURBS Mesh entity sizes:\n"
      "Dimension           = " << Dimension() << "\n"
      "Unique Orders       = ";
   Array<int> unique_orders(mOrders);
   unique_orders.Sort();
   unique_orders.Unique();
   unique_orders.Print(os, unique_orders.Size());
   os <<
      "NumOfKnotVectors    = " << GetNKV() << "\n"
      "NumOfPatches        = " << GetNP() << "\n"
      "NumOfBdrPatches     = " << GetNBP() << "\n"
      "NumOfVertices       = " << GetGNV() << "\n"
      "NumOfElements       = " << GetGNE() << "\n"
      "NumOfBdrElements    = " << GetGNBE() << "\n"
      "NumOfDofs           = " << GetNTotalDof() << "\n"
      "NumOfActiveVertices = " << GetNV() << "\n"
      "NumOfActiveElems    = " << GetNE() << "\n"
      "NumOfActiveBdrElems = " << GetNBE() << "\n"
      "NumOfActiveDofs     = " << GetNDof() << '\n';
   for (int i = 0; i < NumOfKnotVectors; i++)
   {
      os << ' ' << i + 1 << ") ";
      knotVectors[i]->Print(os);
   }
   os << endl;
}

void NURBSExtension::PrintFunctions(const char *basename, int samples) const
{
   std::ofstream os;
   for (int i = 0; i < NumOfKnotVectors; i++)
   {
      std::ostringstream filename;
      filename << basename << "_" << i << ".dat";
      os.open(filename.str().c_str());
      knotVectors[i]->PrintFunctions(os,samples);
      os.close();
   }
}

void NURBSExtension::InitDofMap()
{
   master.SetSize(0);
   slave.SetSize(0);
   d_to_d.SetSize(0);
}

void NURBSExtension::ConnectBoundaries(Array<int> &bnds0, Array<int> &bnds1)
{
   bnds0.Copy(master);
   bnds1.Copy(slave);
   ConnectBoundaries();
}

void NURBSExtension::ConnectBoundaries()
{
   if (master.Size() != slave.Size())
   {
      mfem_error("NURBSExtension::ConnectBoundaries() boundary lists not of equal size");
   }
   if (master.Size() == 0 ) { return; }

   // Initialize d_to_d
   d_to_d.SetSize(NumOfDofs);
   for (int i = 0; i < NumOfDofs; i++) { d_to_d[i] = i; }

   // Connect
   for (int i = 0; i < master.Size(); i++)
   {
      int bnd0 = -1, bnd1 = -1;
      for (int b = 0; b < GetNBP(); b++)
      {
         if (master[i] == patchTopo->GetBdrAttribute(b)) { bnd0 = b; }
         if (slave[i]== patchTopo->GetBdrAttribute(b)) { bnd1  = b; }
      }
      MFEM_VERIFY(bnd0  != -1,"Bdr 0 not found");
      MFEM_VERIFY(bnd1  != -1,"Bdr 1 not found");

      if (Dimension() == 1)
      {
         ConnectBoundaries1D(bnd0, bnd1);
      }
      else if (Dimension() == 2)
      {
         ConnectBoundaries2D(bnd0, bnd1);
      }
      else
      {
         ConnectBoundaries3D(bnd0, bnd1);
      }
   }

   // Clean d_to_d
   Array<int> tmp(d_to_d.Size()+1);
   tmp = 0;

   for (int i = 0; i < d_to_d.Size(); i++)
   {
      tmp[d_to_d[i]] = 1;
   }

   int cnt = 0;
   for (int i = 0; i < tmp.Size(); i++)
   {
      if (tmp[i] == 1) { tmp[i] = cnt++; }
   }
   NumOfDofs = cnt;

   for (int i = 0; i < d_to_d.Size(); i++)
   {
      d_to_d[i] = tmp[d_to_d[i]];
   }

   // Finalize
   if (el_dof) { delete el_dof; }
   if (bel_dof) { delete bel_dof; }
   GenerateElementDofTable();
   GenerateBdrElementDofTable();
}

void NURBSExtension::ConnectBoundaries1D(int bnd0, int bnd1)
{
   NURBSPatchMap p2g0(this);
   NURBSPatchMap p2g1(this);

   int okv0[1],okv1[1];
   const KnotVector *kv0[1],*kv1[1];

   p2g0.SetBdrPatchDofMap(bnd0, kv0, okv0);
   p2g1.SetBdrPatchDofMap(bnd1, kv1, okv1);

   d_to_d[p2g0(0)] = d_to_d[p2g1(0)];
}

void NURBSExtension::ConnectBoundaries2D(int bnd0, int bnd1)
{
   NURBSPatchMap p2g0(this);
   NURBSPatchMap p2g1(this);

   int okv0[1],okv1[1];
   const KnotVector *kv0[1],*kv1[1];

   p2g0.SetBdrPatchDofMap(bnd0, kv0, okv0);
   p2g1.SetBdrPatchDofMap(bnd1, kv1, okv1);

   int nx = p2g0.nx();
   int nks0 = kv0[0]->GetNKS();

#ifdef MFEM_DEBUG
   bool compatible = true;
   if (p2g0.nx() != p2g1.nx()) { compatible = false; }
   if (kv0[0]->GetNKS() != kv1[0]->GetNKS()) { compatible = false; }
   if (kv0[0]->GetOrder() != kv1[0]->GetOrder()) { compatible = false; }

   if (!compatible)
   {
      mfem::out<<p2g0.nx()<<" "<<p2g1.nx()<<endl;
      mfem::out<<kv0[0]->GetNKS()<<" "<<kv1[0]->GetNKS()<<endl;
      mfem::out<<kv0[0]->GetOrder()<<" "<<kv1[0]->GetOrder()<<endl;
      mfem_error("NURBS boundaries not compatible");
   }
#endif

   for (int i = 0; i < nks0; i++)
   {
      if (kv0[0]->isElement(i))
      {
         if (!kv1[0]->isElement(i)) { mfem_error("isElement does not match"); }
         for (int ii = 0; ii <= kv0[0]->GetOrder(); ii++)
         {
            int ii0 = (okv0[0] >= 0) ? (i+ii) : (nx-i-ii);
            int ii1 = (okv1[0] >= 0) ? (i+ii) : (nx-i-ii);

            d_to_d[p2g0(ii0)] = d_to_d[p2g1(ii1)];
         }

      }
   }
}

void NURBSExtension::ConnectBoundaries3D(int bnd0, int bnd1)
{
   NURBSPatchMap p2g0(this);
   NURBSPatchMap p2g1(this);

   int okv0[2],okv1[2];
   const KnotVector *kv0[2],*kv1[2];

   p2g0.SetBdrPatchDofMap(bnd0, kv0, okv0);
   p2g1.SetBdrPatchDofMap(bnd1, kv1, okv1);

   int nx = p2g0.nx();
   int ny = p2g0.ny();

   int nks0 = kv0[0]->GetNKS();
   int nks1 = kv0[1]->GetNKS();

#ifdef MFEM_DEBUG
   bool compatible = true;
   if (p2g0.nx() != p2g1.nx()) { compatible = false; }
   if (p2g0.ny() != p2g1.ny()) { compatible = false; }

   if (kv0[0]->GetNKS() != kv1[0]->GetNKS()) { compatible = false; }
   if (kv0[1]->GetNKS() != kv1[1]->GetNKS()) { compatible = false; }

   if (kv0[0]->GetOrder() != kv1[0]->GetOrder()) { compatible = false; }
   if (kv0[1]->GetOrder() != kv1[1]->GetOrder()) { compatible = false; }

   if (!compatible)
   {
      mfem::out<<p2g0.nx()<<" "<<p2g1.nx()<<endl;
      mfem::out<<p2g0.ny()<<" "<<p2g1.ny()<<endl;

      mfem::out<<kv0[0]->GetNKS()<<" "<<kv1[0]->GetNKS()<<endl;
      mfem::out<<kv0[1]->GetNKS()<<" "<<kv1[1]->GetNKS()<<endl;

      mfem::out<<kv0[0]->GetOrder()<<" "<<kv1[0]->GetOrder()<<endl;
      mfem::out<<kv0[1]->GetOrder()<<" "<<kv1[1]->GetOrder()<<endl;
      mfem_error("NURBS boundaries not compatible");
   }
#endif

   for (int j = 0; j < nks1; j++)
   {
      if (kv0[1]->isElement(j))
      {
         if (!kv1[1]->isElement(j)) { mfem_error("isElement does not match #1"); }
         for (int i = 0; i < nks0; i++)
         {
            if (kv0[0]->isElement(i))
            {
               if (!kv1[0]->isElement(i)) { mfem_error("isElement does not match #0"); }
               for (int jj = 0; jj <= kv0[1]->GetOrder(); jj++)
               {
                  int jj0 = (okv0[1] >= 0) ? (j+jj) : (ny-j-jj);
                  int jj1 = (okv1[1] >= 0) ? (j+jj) : (ny-j-jj);

                  for (int ii = 0; ii <= kv0[0]->GetOrder(); ii++)
                  {
                     int ii0 = (okv0[0] >= 0) ? (i+ii) : (nx-i-ii);
                     int ii1 = (okv1[0] >= 0) ? (i+ii) : (nx-i-ii);

                     d_to_d[p2g0(ii0,jj0)] = d_to_d[p2g1(ii1,jj1)];
                  }
               }
            }
         }
      }
   }
}

void NURBSExtension::GenerateActiveVertices()
{
   int vert[8], nv, g_el, nx, ny, nz, dim = Dimension();

   NURBSPatchMap p2g(this);
   const KnotVector *kv[3];

   g_el = 0;
   activeVert.SetSize(GetGNV());
   activeVert = -1;
   for (int p = 0; p < GetNP(); p++)
   {
      p2g.SetPatchVertexMap(p, kv);

      nx = p2g.nx();
      ny = (dim >= 2) ? p2g.ny() : 1;
      nz = (dim == 3) ? p2g.nz() : 1;

      for (int k = 0; k < nz; k++)
      {
         for (int j = 0; j < ny; j++)
         {
            for (int i = 0; i < nx; i++)
            {
               if (activeElem[g_el])
               {
                  if (dim == 1)
                  {
                     vert[0] = p2g(i  );
                     vert[1] = p2g(i+1);
                     nv = 2;
                  }
                  else if (dim == 2)
                  {
                     vert[0] = p2g(i,  j  );
                     vert[1] = p2g(i+1,j  );
                     vert[2] = p2g(i+1,j+1);
                     vert[3] = p2g(i,  j+1);
                     nv = 4;
                  }
                  else
                  {
                     vert[0] = p2g(i,  j,  k);
                     vert[1] = p2g(i+1,j,  k);
                     vert[2] = p2g(i+1,j+1,k);
                     vert[3] = p2g(i,  j+1,k);

                     vert[4] = p2g(i,  j,  k+1);
                     vert[5] = p2g(i+1,j,  k+1);
                     vert[6] = p2g(i+1,j+1,k+1);
                     vert[7] = p2g(i,  j+1,k+1);
                     nv = 8;
                  }

                  for (int v = 0; v < nv; v++)
                  {
                     activeVert[vert[v]] = 1;
                  }
               }
               g_el++;
            }
         }
      }
   }

   NumOfActiveVertices = 0;
   for (int i = 0; i < GetGNV(); i++)
      if (activeVert[i] == 1)
      {
         activeVert[i] = NumOfActiveVertices++;
      }
}

void NURBSExtension::GenerateActiveBdrElems()
{
   int dim = Dimension();
   Array<KnotVector *> kv(dim);

   activeBdrElem.SetSize(GetGNBE());
   if (GetGNE() == GetNE())
   {
      activeBdrElem = true;
      NumOfActiveBdrElems = GetGNBE();
      return;
   }
   activeBdrElem = false;
   NumOfActiveBdrElems = 0;
   // the mesh will generate the actual boundary including boundary
   // elements that are not on boundary patches. we use this for
   // visualization of processor boundaries

   // TODO: generate actual boundary?
}


void NURBSExtension::MergeWeights(Mesh *mesh_array[], int num_pieces)
{
   Array<int> lelem_elem;

   for (int i = 0; i < num_pieces; i++)
   {
      NURBSExtension *lext = mesh_array[i]->NURBSext;

      lext->GetElementLocalToGlobal(lelem_elem);

      for (int lel = 0; lel < lext->GetNE(); lel++)
      {
         int gel = lelem_elem[lel];

         int nd = el_dof->RowSize(gel);
         int *gdofs = el_dof->GetRow(gel);
         int *ldofs = lext->el_dof->GetRow(lel);
         for (int j = 0; j < nd; j++)
         {
            weights(gdofs[j]) = lext->weights(ldofs[j]);
         }
      }
   }
}

void NURBSExtension::MergeGridFunctions(
   GridFunction *gf_array[], int num_pieces, GridFunction &merged)
{
   FiniteElementSpace *gfes = merged.FESpace();
   Array<int> lelem_elem, dofs;
   Vector lvec;

   for (int i = 0; i < num_pieces; i++)
   {
      FiniteElementSpace *lfes = gf_array[i]->FESpace();
      NURBSExtension *lext = lfes->GetMesh()->NURBSext;

      lext->GetElementLocalToGlobal(lelem_elem);

      for (int lel = 0; lel < lext->GetNE(); lel++)
      {
         lfes->GetElementVDofs(lel, dofs);
         gf_array[i]->GetSubVector(dofs, lvec);

         gfes->GetElementVDofs(lelem_elem[lel], dofs);
         merged.SetSubVector(dofs, lvec);
      }
   }
}

void NURBSExtension::CheckPatches()
{
   if (Dimension() == 1 ) { return; }

   Array<int> edges, oedge;

   for (int p = 0; p < GetNP(); p++)
   {
      patchTopo->GetElementEdges(p, edges, oedge);

      for (int i = 0; i < edges.Size(); i++)
      {
         edges[i] = edge_to_ukv[edges[i]];
         if (oedge[i] < 0)
         {
            edges[i] = -1 - edges[i];
         }
      }

      if ((Dimension() == 2 &&
           (edges[0] != -1 - edges[2] || edges[1] != -1 - edges[3])) ||

          (Dimension() == 3 &&
           (edges[0] != edges[2] || edges[0] != edges[4] ||
            edges[0] != edges[6] || edges[1] != edges[3] ||
            edges[1] != edges[5] || edges[1] != edges[7] ||
            edges[8] != edges[9] || edges[8] != edges[10] ||
            edges[8] != edges[11])))
      {
         mfem::err << "NURBSExtension::CheckPatch (patch = " << p
                   << ")\n  Inconsistent edge-to-knotvector mapping!";
         mfem_error();
      }
   }
}

void NURBSExtension::CheckBdrPatches()
{
   Array<int> edges;
   Array<int> oedge;

   for (int p = 0; p < GetNBP(); p++)
   {
      patchTopo->GetBdrElementEdges(p, edges, oedge);

      for (int i = 0; i < edges.Size(); i++)
      {
         edges[i] = edge_to_ukv[edges[i]];
         if (oedge[i] < 0)
         {
            edges[i] = -1 - edges[i];
         }
      }

      if ((Dimension() == 2 && (edges[0] < 0)) ||
          (Dimension() == 3 && (edges[0] < 0 || edges[1] < 0)))
      {
         mfem::err << "NURBSExtension::CheckBdrPatch (boundary patch = "
                   << p << ") : Bad orientation!\n";
         mfem_error();
      }
   }
}

void NURBSExtension::CheckKVDirection(int p, Array <int> &kvdir)
{
   // patchTopo->GetElementEdges is not yet implemented for 1D
   MFEM_VERIFY(Dimension()>1, "1D not yet implemented.");

   kvdir.SetSize(Dimension());
   kvdir = 0;

   Array<int> patchvert, edges, orient, edgevert;

   patchTopo->GetElementVertices(p, patchvert);

   patchTopo->GetElementEdges(p, edges, orient);

   // Compare the vertices of the patches with the vertices of the knotvectors of knot2dge
   // Based on the match the orientation will be a 1 or a -1
   // -1: direction is flipped
   //  1: direction is not flipped

   for (int i = 0; i < edges.Size(); i++)
   {
      // First side
      patchTopo->GetEdgeVertices(edges[i], edgevert);
      const int ks = KnotSign(edges[i]);
      if (edgevert[0] == patchvert[0]  && edgevert[1] == patchvert[1])
      {
         kvdir[0] = ks;
      }

      if (edgevert[0] == patchvert[1]  && edgevert[1] == patchvert[0])
      {
         kvdir[0] = -ks;
      }

      // Second side
      if (edgevert[0] == patchvert[0]  && edgevert[1] == patchvert[3])
      {
         kvdir[1] = ks;
      }

      if (edgevert[0] == patchvert[3]  && edgevert[1] == patchvert[0])
      {
         kvdir[1] = -ks;
      }
   }

   if (Dimension() == 3)
   {
      // Third side
      for (int i = 0; i < edges.Size(); i++)
      {
         patchTopo->GetEdgeVertices(edges[i], edgevert);
         const int ks = KnotSign(edges[i]);

         if (edgevert[0] == patchvert[0]  && edgevert[1] == patchvert[4])
         {
            kvdir[2] = ks;
         }

         if (edgevert[0] == patchvert[4]  && edgevert[1] == patchvert[0])
         {
            kvdir[2] = -ks;
         }
      }
   }

   MFEM_VERIFY(kvdir.Find(0) == -1, "Could not find direction of knotvector.");
}

void NURBSExtension::CreateComprehensiveKV()
{
   Array<int> edges, orient, kvdir;
   Array<int> e(Dimension());

   // 1D: comprehensive and unique KV are the same
   if (Dimension() == 1)
   {
      knotVectorsCompr.SetSize(GetNKV());
      for (int i = 0; i < GetNKV(); i++)
      {
         knotVectorsCompr[i] = new KnotVector(*(KnotVec(i)));
      }
      return;
   }
   else if (Dimension() == 2)
   {
      knotVectorsCompr.SetSize(GetNP()*Dimension());
      e[0] = 0;
      e[1] = 1;
   }
   else if (Dimension() == 3)
   {
      knotVectorsCompr.SetSize(GetNP()*Dimension());
      e[0] = 0;
      e[1] = 3;
      e[2] = 8;
   }

   for (int p = 0; p < GetNP(); p++)
   {
      CheckKVDirection(p, kvdir);

      patchTopo->GetElementEdges(p, edges, orient);

      for (int d = 0; d < Dimension(); d++)
      {
         // Indices in unique and comprehensive sets of the KnotVector
         int iun = edges[e[d]];
         int icomp = Dimension()*p+d;
         knotVectorsCompr[icomp] = new KnotVector(*(KnotVec(iun)));
         if (kvdir[d] == -1) { knotVectorsCompr[icomp]->Flip(); }
      }
   }

   MFEM_VERIFY(ConsistentKVSets(), "Mismatch in KnotVectors");
}

void NURBSExtension::UpdateUniqueKV()
{
   Array<int> e(Dimension());

   // 1D: comprehensive and unique KV are the same
   if (Dimension() == 1)
   {
      for (int i = 0; i < GetNKV(); i++)
      {
         *(KnotVec(i)) = *(knotVectorsCompr[i]);
      }
      return;
   }
   else if (Dimension() == 2)
   {
      e[0] = 0;
      e[1] = 1;
   }
   else if (Dimension() == 3)
   {
      e[0] = 0;
      e[1] = 3;
      e[2] = 8;
   }

   for (int p = 0; p < GetNP(); p++)
   {
      Array<int> edges, orient, kvdir;

      patchTopo->GetElementEdges(p, edges, orient);
      CheckKVDirection(p, kvdir);

      for (int d = 0; d < Dimension(); d++)
      {
         bool flip = false;
         if (kvdir[d] == -1) { flip = true; }

         // Indices in unique and comprehensive sets of the KnotVector
         int iun = edges[e[d]];
         int icomp = Dimension()*p+d;

         // Check if difference in order
         int o1 = KnotVec(iun)->GetOrder();
         int o2 = knotVectorsCompr[icomp]->GetOrder();
         int diffo = abs(o1 - o2);

         int ne1 = KnotVec(iun)->GetNE();
         int ne2 = knotVectorsCompr[icomp]->GetNE();

         if (diffo || ne1 != ne2)
         {
            // Update reduced set of knotvectors
            *(KnotVec(iun)) = *(knotVectorsCompr[icomp]);

            // Give correct direction to unique knotvector.
            if (flip) { KnotVec(iun)->Flip(); }
         }

         // Check if difference between knots
         Vector diffknot;

         if (flip) { knotVectorsCompr[icomp]->Flip(); }

         KnotVec(iun)->Difference(*(knotVectorsCompr[icomp]), diffknot);

         if (flip) { knotVectorsCompr[icomp]->Flip(); }

         if (diffknot.Size() > 0)
         {
            // Update reduced set of knotvectors
            *(KnotVec(iun)) = *(knotVectorsCompr[icomp]);

            // Give correct direction to unique knotvector.
            if (flip) {KnotVec(iun)->Flip();}
         }
      }
   }

   MFEM_VERIFY(ConsistentKVSets(), "Mismatch in KnotVectors");
}

bool NURBSExtension::ConsistentKVSets()
{
   // patchTopo->GetElementEdges is not yet implemented for 1D
   MFEM_VERIFY(Dimension() > 1, "1D not yet implemented.");

   Array<int> edges, orient, kvdir;
   Vector diff;

   Array<int> e(Dimension());

   e[0] = 0;

   if (Dimension() == 2)
   {
      e[1] = 1;
   }
   else if (Dimension() == 3)
   {
      e[1] = 3;
      e[2] = 8;
   }

   for (int p = 0; p < GetNP(); p++)
   {
      patchTopo->GetElementEdges(p, edges, orient);

      CheckKVDirection(p, kvdir);

      for (int d = 0; d < Dimension(); d++)
      {
         bool flip = false;
         if (kvdir[d] == -1) {flip = true;}

         // Indices in unique and comprehensive sets of the KnotVector
         int iun = edges[e[d]];
         int icomp = Dimension()*p+d;

         // Check if KnotVectors are of equal order
         int o1 = KnotVec(iun)->GetOrder();
         int o2 = knotVectorsCompr[icomp]->GetOrder();
         int diffo = abs(o1 - o2);

         if (diffo)
         {
            mfem::out << "\norder of knotVectorsCompr " << d << " of patch " << p;
            mfem::out << " does not agree with knotVectors " << KnotInd(iun) << "\n";
            return false;
         }

         // Check if Knotvectors have the same knots
         if (flip) {knotVectorsCompr[icomp]->Flip();}

         KnotVec(iun)->Difference(*(knotVectorsCompr[icomp]), diff);

         if (flip) {knotVectorsCompr[icomp]->Flip();}

         if (diff.Size() > 0)
         {
            mfem::out << "\nknotVectorsCompr " << d << " of patch " << p;
            mfem::out << " does not agree with knotVectors " << KnotInd(iun) << "\n";
            return false;
         }
      }
   }
   return true;
}

void NURBSExtension::GetPatchKnotVectors(int p, Array<KnotVector *> &kv)
{
   Array<int> edges, orient;

   kv.SetSize(Dimension());

   if (Dimension() == 1)
   {
      kv[0] = knotVectorsCompr[Dimension()*p];
   }
   else if (Dimension() == 2)
   {
      kv[0] = knotVectorsCompr[Dimension()*p];
      kv[1] = knotVectorsCompr[Dimension()*p + 1];
   }
   else
   {
      kv[0] = knotVectorsCompr[Dimension()*p];
      kv[1] = knotVectorsCompr[Dimension()*p + 1];
      kv[2] = knotVectorsCompr[Dimension()*p + 2];
   }
}

void NURBSExtension::GetPatchKnotVectors(int p, Array<const KnotVector *> &kv)
const
{
   kv.SetSize(Dimension());

   if (Dimension() == 1)
   {
      kv[0] = knotVectorsCompr[Dimension()*p];
   }
   else if (Dimension() == 2)
   {
      kv[0] = knotVectorsCompr[Dimension()*p];
      kv[1] = knotVectorsCompr[Dimension()*p + 1];
   }
   else
   {
      kv[0] = knotVectorsCompr[Dimension()*p];
      kv[1] = knotVectorsCompr[Dimension()*p + 1];
      kv[2] = knotVectorsCompr[Dimension()*p + 2];
   }
}

void NURBSExtension::GetBdrPatchKnotVectors(int bp, Array<KnotVector *> &kv)
{
   Array<int> edges;
   Array<int> orient;

   kv.SetSize(Dimension() - 1);

   if (Dimension() == 2)
   {
      patchTopo->GetBdrElementEdges(bp, edges, orient);
      kv[0] = KnotVec(edges[0]);
   }
   else if (Dimension() == 3)
   {
      patchTopo->GetBdrElementEdges(bp, edges, orient);
      kv[0] = KnotVec(edges[0]);
      kv[1] = KnotVec(edges[1]);
   }
}

void NURBSExtension::GetBdrPatchKnotVectors(
   int bp, Array<const KnotVector *> &kv) const
{
   Array<int> edges;
   Array<int> orient;

   kv.SetSize(Dimension() - 1);

   if (Dimension() == 2)
   {
      patchTopo->GetBdrElementEdges(bp, edges, orient);
      kv[0] = KnotVec(edges[0]);
   }
   else if (Dimension() == 3)
   {
      patchTopo->GetBdrElementEdges(bp, edges, orient);
      kv[0] = KnotVec(edges[0]);
      kv[1] = KnotVec(edges[1]);
   }
}

void NURBSExtension::SetOrderFromOrders()
{
   MFEM_VERIFY(mOrders.Size() > 0, "");
   mOrder = mOrders[0];
   for (int i = 1; i < mOrders.Size(); i++)
   {
      if (mOrders[i] != mOrder)
      {
         mOrder = NURBSFECollection::VariableOrder;
         return;
      }
   }
}

void NURBSExtension::SetOrdersFromKnotVectors()
{
   mOrders.SetSize(NumOfKnotVectors);
   for (int i = 0; i < NumOfKnotVectors; i++)
   {
      mOrders[i] = knotVectors[i]->GetOrder();
   }
   SetOrderFromOrders();
}

void NURBSExtension::GenerateOffsets()
{
   const int nv = patchTopo->GetNV();
   const int ne = patchTopo->GetNEdges();
   const int nf = patchTopo->GetNFaces();
   const int np = patchTopo->GetNE();
   int meshCounter, spaceCounter;

   Array<int> edges, orient;

   v_meshOffsets.SetSize(nv);
   e_meshOffsets.SetSize(ne);
   f_meshOffsets.SetSize(nf);
   p_meshOffsets.SetSize(np);

   v_spaceOffsets.SetSize(nv);
   e_spaceOffsets.SetSize(ne);
   f_spaceOffsets.SetSize(nf);
   p_spaceOffsets.SetSize(np);

   // Get vertex offsets
   for (meshCounter = 0; meshCounter < nv; meshCounter++)
   {
      v_meshOffsets[meshCounter]  = meshCounter;
      v_spaceOffsets[meshCounter] = meshCounter;
   }
   spaceCounter = meshCounter;

   // Get edge offsets
   for (int e = 0; e < ne; e++)
   {
      e_meshOffsets[e]  = meshCounter;
      e_spaceOffsets[e] = spaceCounter;
      meshCounter  += KnotVec(e)->GetNE() - 1;
      spaceCounter += KnotVec(e)->GetNCP() - 2;
   }

   // Get face offsets
   for (int f = 0; f < nf; f++)
   {
      f_meshOffsets[f]  = meshCounter;
      f_spaceOffsets[f] = spaceCounter;

      patchTopo->GetFaceEdges(f, edges, orient);

      meshCounter +=
         (KnotVec(edges[0])->GetNE() - 1) *
         (KnotVec(edges[1])->GetNE() - 1);
      spaceCounter +=
         (KnotVec(edges[0])->GetNCP() - 2) *
         (KnotVec(edges[1])->GetNCP() - 2);
   }

   // Get patch offsets
   GetPatchOffsets(meshCounter, spaceCounter);

   NumOfVertices = meshCounter;
   NumOfDofs     = spaceCounter;
}

void NURBSExtension::GetPatchOffsets(int &meshCounter, int &spaceCounter)
{
   const int np = patchTopo->GetNE();
   const int dim = Dimension();
   Array<int> edges, orient;
   for (int p = 0; p < np; p++)
   {
      p_meshOffsets[p]  = meshCounter;
      p_spaceOffsets[p] = spaceCounter;

      if (dim == 1)
      {
         meshCounter  += KnotVec(0)->GetNE() - 1;
         spaceCounter += KnotVec(0)->GetNCP() - 2;
      }
      else if (dim == 2)
      {
         patchTopo->GetElementEdges(p, edges, orient);
         meshCounter +=
            (KnotVec(edges[0])->GetNE() - 1) *
            (KnotVec(edges[1])->GetNE() - 1);
         spaceCounter +=
            (KnotVec(edges[0])->GetNCP() - 2) *
            (KnotVec(edges[1])->GetNCP() - 2);
      }
      else
      {
         patchTopo->GetElementEdges(p, edges, orient);
         meshCounter +=
            (KnotVec(edges[0])->GetNE() - 1) *
            (KnotVec(edges[3])->GetNE() - 1) *
            (KnotVec(edges[8])->GetNE() - 1);
         spaceCounter +=
            (KnotVec(edges[0])->GetNCP() - 2) *
            (KnotVec(edges[3])->GetNCP() - 2) *
            (KnotVec(edges[8])->GetNCP() - 2);
      }
   }
}

void NURBSExtension::CountElements()
{
   int dim = Dimension();
   Array<const KnotVector *> kv(dim);

   NumOfElements = 0;
   for (int p = 0; p < GetNP(); p++)
   {
      GetPatchKnotVectors(p, kv);

      int ne = kv[0]->GetNE();
      for (int d = 1; d < dim; d++)
      {
         ne *= kv[d]->GetNE();
      }

      NumOfElements += ne;
   }
}

void NURBSExtension::CountBdrElements()
{
   int dim = Dimension() - 1;
   Array<KnotVector *> kv(dim);

   NumOfBdrElements = 0;
   for (int p = 0; p < GetNBP(); p++)
   {
      GetBdrPatchKnotVectors(p, kv);

      int ne = 1;
      for (int d = 0; d < dim; d++)
      {
         ne *= kv[d]->GetNE();
      }

      NumOfBdrElements += ne;
   }
}

void NURBSExtension::GetElementTopo(Array<Element *> &elements) const
{
   elements.SetSize(GetNE());

   if (Dimension() == 1)
   {
      Get1DElementTopo(elements);
   }
   else if (Dimension() == 2)
   {
      Get2DElementTopo(elements);
   }
   else
   {
      Get3DElementTopo(elements);
   }
}

void NURBSExtension::Get1DElementTopo(Array<Element *> &elements) const
{
   int el = 0;
   int eg = 0;
   int ind[2];
   NURBSPatchMap p2g(this);
   const KnotVector *kv[1];

   for (int p = 0; p < GetNP(); p++)
   {
      p2g.SetPatchVertexMap(p, kv);
      int nx = p2g.nx();

      int patch_attr = patchTopo->GetAttribute(p);

      for (int i = 0; i < nx; i++)
      {
         if (activeElem[eg])
         {
            ind[0] = activeVert[p2g(i)];
            ind[1] = activeVert[p2g(i+1)];

            elements[el] = new Segment(ind, patch_attr);
            el++;
         }
         eg++;
      }
   }
}

void NURBSExtension::Get2DElementTopo(Array<Element *> &elements) const
{
   int el = 0;
   int eg = 0;
   int ind[4];
   NURBSPatchMap p2g(this);
   const KnotVector *kv[2];

   for (int p = 0; p < GetNP(); p++)
   {
      p2g.SetPatchVertexMap(p, kv);
      int nx = p2g.nx();
      int ny = p2g.ny();

      int patch_attr = patchTopo->GetAttribute(p);

      for (int j = 0; j < ny; j++)
      {
         for (int i = 0; i < nx; i++)
         {
            if (activeElem[eg])
            {
               ind[0] = activeVert[p2g(i,  j  )];
               ind[1] = activeVert[p2g(i+1,j  )];
               ind[2] = activeVert[p2g(i+1,j+1)];
               ind[3] = activeVert[p2g(i,  j+1)];

               elements[el] = new Quadrilateral(ind, patch_attr);
               el++;
            }
            eg++;
         }
      }
   }
}

void NURBSExtension::Get3DElementTopo(Array<Element *> &elements) const
{
   int el = 0;
   int eg = 0;
   int ind[8];
   NURBSPatchMap p2g(this);
   const KnotVector *kv[3];

   for (int p = 0; p < GetNP(); p++)
   {
      p2g.SetPatchVertexMap(p, kv);
      int nx = p2g.nx();
      int ny = p2g.ny();
      int nz = p2g.nz();

      int patch_attr = patchTopo->GetAttribute(p);

      for (int k = 0; k < nz; k++)
      {
         for (int j = 0; j < ny; j++)
         {
            for (int i = 0; i < nx; i++)
            {
               if (activeElem[eg])
               {
                  ind[0] = activeVert[p2g(i,  j,  k)];
                  ind[1] = activeVert[p2g(i+1,j,  k)];
                  ind[2] = activeVert[p2g(i+1,j+1,k)];
                  ind[3] = activeVert[p2g(i,  j+1,k)];

                  ind[4] = activeVert[p2g(i,  j,  k+1)];
                  ind[5] = activeVert[p2g(i+1,j,  k+1)];
                  ind[6] = activeVert[p2g(i+1,j+1,k+1)];
                  ind[7] = activeVert[p2g(i,  j+1,k+1)];

                  elements[el] = new Hexahedron(ind, patch_attr);
                  el++;
               }
               eg++;
            }
         }
      }
   }
}

void NURBSExtension::GetBdrElementTopo(Array<Element *> &boundary) const
{
   boundary.SetSize(GetNBE());

   if (Dimension() == 1)
   {
      Get1DBdrElementTopo(boundary);
   }
   else if (Dimension() == 2)
   {
      Get2DBdrElementTopo(boundary);
   }
   else
   {
      Get3DBdrElementTopo(boundary);
   }
}

void NURBSExtension::Get1DBdrElementTopo(Array<Element *> &boundary) const
{
   int g_be, l_be;
   int ind[2], okv[1];
   NURBSPatchMap p2g(this);
   const KnotVector *kv[1];

   g_be = l_be = 0;
   for (int b = 0; b < GetNBP(); b++)
   {
      p2g.SetBdrPatchVertexMap(b, kv, okv);
      int bdr_patch_attr = patchTopo->GetBdrAttribute(b);

      if (activeBdrElem[g_be])
      {
         ind[0] = activeVert[p2g[0]];
         boundary[l_be] = new Point(ind, bdr_patch_attr);
         l_be++;
      }
      g_be++;
   }
}

void NURBSExtension::Get2DBdrElementTopo(Array<Element *> &boundary) const
{
   int g_be, l_be;
   int ind[2], okv[1];
   NURBSPatchMap p2g(this);
   const KnotVector *kv[1];

   g_be = l_be = 0;
   for (int b = 0; b < GetNBP(); b++)
   {
      p2g.SetBdrPatchVertexMap(b, kv, okv);
      int nx = p2g.nx();

      int bdr_patch_attr = patchTopo->GetBdrAttribute(b);

      for (int i = 0; i < nx; i++)
      {
         if (activeBdrElem[g_be])
         {
            int i_ = (okv[0] >= 0) ? i : (nx - 1 - i);
            ind[0] = activeVert[p2g[i_  ]];
            ind[1] = activeVert[p2g[i_+1]];

            boundary[l_be] = new Segment(ind, bdr_patch_attr);
            l_be++;
         }
         g_be++;
      }
   }
}

void NURBSExtension::Get3DBdrElementTopo(Array<Element *> &boundary) const
{
   int g_be, l_be;
   int ind[4], okv[2];
   NURBSPatchMap p2g(this);
   const KnotVector *kv[2];

   g_be = l_be = 0;
   for (int b = 0; b < GetNBP(); b++)
   {
      p2g.SetBdrPatchVertexMap(b, kv, okv);
      int nx = p2g.nx();
      int ny = p2g.ny();

      int bdr_patch_attr = patchTopo->GetBdrAttribute(b);

      for (int j = 0; j < ny; j++)
      {
         int j_ = (okv[1] >= 0) ? j : (ny - 1 - j);
         for (int i = 0; i < nx; i++)
         {
            if (activeBdrElem[g_be])
            {
               int i_ = (okv[0] >= 0) ? i : (nx - 1 - i);
               ind[0] = activeVert[p2g(i_,  j_  )];
               ind[1] = activeVert[p2g(i_+1,j_  )];
               ind[2] = activeVert[p2g(i_+1,j_+1)];
               ind[3] = activeVert[p2g(i_,  j_+1)];

               boundary[l_be] = new Quadrilateral(ind, bdr_patch_attr);
               l_be++;
            }
            g_be++;
         }
      }
   }
}

void NURBSExtension::GenerateElementDofTable()
{
   activeDof.SetSize(GetNTotalDof());
   activeDof = 0;

   if (Dimension() == 1)
   {
      Generate1DElementDofTable();
   }
   else if (Dimension() == 2)
   {
      Generate2DElementDofTable();
   }
   else
   {
      Generate3DElementDofTable();
   }

   SetPatchToElements();

   NumOfActiveDofs = 0;
   for (int d = 0; d < GetNTotalDof(); d++)
      if (activeDof[d])
      {
         NumOfActiveDofs++;
         activeDof[d] = NumOfActiveDofs;
      }

   int *dof = el_dof->GetJ();
   int ndof = el_dof->Size_of_connections();
   for (int i = 0; i < ndof; i++)
   {
      dof[i] = activeDof[dof[i]] - 1;
   }
}

void NURBSExtension::Generate1DElementDofTable()
{
   int el = 0;
   int eg = 0;
   const KnotVector *kv[2];
   NURBSPatchMap p2g(this);

   Array<Connection> el_dof_list;
   el_to_patch.SetSize(NumOfActiveElems);
   el_to_IJK.SetSize(NumOfActiveElems, 2);

   for (int p = 0; p < GetNP(); p++)
   {
      p2g.SetPatchDofMap(p, kv);

      // Load dofs
      const int ord0 = kv[0]->GetOrder();
      for (int i = 0; i < kv[0]->GetNKS(); i++)
      {
         if (kv[0]->isElement(i))
         {
            if (activeElem[eg])
            {
               Connection conn(el,0);
               for (int ii = 0; ii <= ord0; ii++)
               {
                  conn.to = DofMap(p2g(i+ii));
                  activeDof[conn.to] = 1;
                  el_dof_list.Append(conn);
               }
               el_to_patch[el] = p;
               el_to_IJK(el,0) = i;

               el++;
            }
            eg++;
         }
      }
   }
   // We must NOT sort el_dof_list in this case.
   el_dof = new Table(NumOfActiveElems, el_dof_list);
}

void NURBSExtension::Generate2DElementDofTable()
{
   int el = 0;
   int eg = 0;
   const KnotVector *kv[2];
   NURBSPatchMap p2g(this);

   Array<Connection> el_dof_list;
   el_to_patch.SetSize(NumOfActiveElems);
   el_to_IJK.SetSize(NumOfActiveElems, 2);

   for (int p = 0; p < GetNP(); p++)
   {
      p2g.SetPatchDofMap(p, kv);

      // Load dofs
      const int ord0 = kv[0]->GetOrder();
      const int ord1 = kv[1]->GetOrder();
      for (int j = 0; j < kv[1]->GetNKS(); j++)
      {
         if (kv[1]->isElement(j))
         {
            for (int i = 0; i < kv[0]->GetNKS(); i++)
            {
               if (kv[0]->isElement(i))
               {
                  if (activeElem[eg])
                  {
                     Connection conn(el,0);
                     for (int jj = 0; jj <= ord1; jj++)
                     {
                        for (int ii = 0; ii <= ord0; ii++)
                        {
                           conn.to = DofMap(p2g(i+ii,j+jj));
                           activeDof[conn.to] = 1;
                           el_dof_list.Append(conn);
                        }
                     }
                     el_to_patch[el] = p;
                     el_to_IJK(el,0) = i;
                     el_to_IJK(el,1) = j;

                     el++;
                  }
                  eg++;
               }
            }
         }
      }
   }
   // We must NOT sort el_dof_list in this case.
   el_dof = new Table(NumOfActiveElems, el_dof_list);
}

void NURBSExtension::Generate3DElementDofTable()
{
   int el = 0;
   int eg = 0;
   const KnotVector *kv[3];
   NURBSPatchMap p2g(this);

   Array<Connection> el_dof_list;
   el_to_patch.SetSize(NumOfActiveElems);
   el_to_IJK.SetSize(NumOfActiveElems, 3);

   for (int p = 0; p < GetNP(); p++)
   {
      p2g.SetPatchDofMap(p, kv);

      // Load dofs
      const int ord0 = kv[0]->GetOrder();
      const int ord1 = kv[1]->GetOrder();
      const int ord2 = kv[2]->GetOrder();
      for (int k = 0; k < kv[2]->GetNKS(); k++)
      {
         if (kv[2]->isElement(k))
         {
            for (int j = 0; j < kv[1]->GetNKS(); j++)
            {
               if (kv[1]->isElement(j))
               {
                  for (int i = 0; i < kv[0]->GetNKS(); i++)
                  {
                     if (kv[0]->isElement(i))
                     {
                        if (activeElem[eg])
                        {
                           Connection conn(el,0);
                           for (int kk = 0; kk <= ord2; kk++)
                           {
                              for (int jj = 0; jj <= ord1; jj++)
                              {
                                 for (int ii = 0; ii <= ord0; ii++)
                                 {
                                    conn.to = DofMap(p2g(i+ii, j+jj, k+kk));
                                    activeDof[conn.to] = 1;
                                    el_dof_list.Append(conn);
                                 }
                              }
                           }

                           el_to_patch[el] = p;
                           el_to_IJK(el,0) = i;
                           el_to_IJK(el,1) = j;
                           el_to_IJK(el,2) = k;

                           el++;
                        }
                        eg++;
                     }
                  }
               }
            }
         }
      }
   }
   // We must NOT sort el_dof_list in this case.
   el_dof = new Table(NumOfActiveElems, el_dof_list);
}

void NURBSExtension::GetPatchDofs(const int patch, Array<int> &dofs)
{
   const KnotVector *kv[3];
   NURBSPatchMap p2g(this);

   p2g.SetPatchDofMap(patch, kv);

   if (Dimension() == 1)
   {
      const int nx = kv[0]->GetNCP();
      dofs.SetSize(nx);

      for (int i=0; i<nx; ++i)
      {
         dofs[i] = DofMap(p2g(i));
      }
   }
   else if (Dimension() == 2)
   {
      const int nx = kv[0]->GetNCP();
      const int ny = kv[1]->GetNCP();
      dofs.SetSize(nx * ny);

      for (int j=0; j<ny; ++j)
         for (int i=0; i<nx; ++i)
         {
            dofs[i + (nx * j)] = DofMap(p2g(i, j));
         }
   }
   else if (Dimension() == 3)
   {
      const int nx = kv[0]->GetNCP();
      const int ny = kv[1]->GetNCP();
      const int nz = kv[2]->GetNCP();
      dofs.SetSize(nx * ny * nz);

      for (int k=0; k<nz; ++k)
         for (int j=0; j<ny; ++j)
            for (int i=0; i<nx; ++i)
            {
               dofs[i + (nx * (j + (k * ny)))] = DofMap(p2g(i, j, k));
            }
   }
   else
   {
      MFEM_ABORT("Only 1D/2D/3D supported currently in NURBSExtension::GetPatchDofs");
   }
}

void NURBSExtension::GenerateBdrElementDofTable()
{
   if (Dimension() == 1)
   {
      Generate1DBdrElementDofTable();
   }
   else if (Dimension() == 2)
   {
      Generate2DBdrElementDofTable();
   }
   else
   {
      Generate3DBdrElementDofTable();
   }

   SetPatchToBdrElements();

   int *dof = bel_dof->GetJ();
   int ndof = bel_dof->Size_of_connections();
   for (int i = 0; i < ndof; i++)
   {
      int idx = dof[i];
      if (idx < 0)
      {
         dof[i] = -1 - (activeDof[-1-idx] - 1);
         dof[i] = -activeDof[-1-idx];
      }
      else
      {
         dof[i] = activeDof[idx] - 1;
      }
   }
}

void NURBSExtension::Generate1DBdrElementDofTable()
{
   int gbe = 0;
   int lbe = 0, okv[1];
   const KnotVector *kv[1];
   NURBSPatchMap p2g(this);

   Array<Connection> bel_dof_list;
   bel_to_patch.SetSize(NumOfActiveBdrElems);
   bel_to_IJK.SetSize(NumOfActiveBdrElems, 1);

   for (int b = 0; b < GetNBP(); b++)
   {
      p2g.SetBdrPatchDofMap(b, kv, okv);
      // Load dofs
      if (activeBdrElem[gbe])
      {
         Connection conn(lbe,0);
         conn.to = DofMap(p2g[0]);
         bel_dof_list.Append(conn);
         bel_to_patch[lbe] = b;
         bel_to_IJK(lbe,0) = 0;
         lbe++;
      }
      gbe++;
   }
   // We must NOT sort bel_dof_list in this case.
   bel_dof = new Table(NumOfActiveBdrElems, bel_dof_list);
}

void NURBSExtension::Generate2DBdrElementDofTable()
{
   int gbe = 0;
   int lbe = 0, okv[1];
   const KnotVector *kv[1];
   NURBSPatchMap p2g(this);

   Array<Connection> bel_dof_list;
   bel_to_patch.SetSize(NumOfActiveBdrElems);
   bel_to_IJK.SetSize(NumOfActiveBdrElems, 1);

   for (int b = 0; b < GetNBP(); b++)
   {
      p2g.SetBdrPatchDofMap(b, kv, okv);
      const int nx = p2g.nx(); // NCP-1
      // Load dofs
      const int nks0 = kv[0]->GetNKS();
      const int ord0 = kv[0]->GetOrder();

      bool add_dofs = true;
      int  s = 1;

      if (mode == Mode::H_DIV)
      {
         int fn = patchTopo->GetBdrElementFaceIndex(b);
         if (ord0 == mOrders.Max()) { add_dofs = false; }
         if (fn == 0) { s = -1; }
         if (fn == 2) { s = -1; }
      }
      else if (mode == Mode::H_CURL)
      {
         if (ord0 == mOrders.Max()) { add_dofs = false; }
      }

      for (int i = 0; i < nks0; i++)
      {
         if (kv[0]->isElement(i))
         {
            if (activeBdrElem[gbe])
            {
               Connection conn(lbe,0);
               if (add_dofs)
               {
                  for (int ii = 0; ii <= ord0; ii++)
                  {
                     conn.to = DofMap(p2g[(okv[0] >= 0) ? (i+ii) : (nx-i-ii)]);
                     if (s == -1) { conn.to = -1 -conn.to; }
                     bel_dof_list.Append(conn);
                  }
               }
               bel_to_patch[lbe] = b;
               bel_to_IJK(lbe,0) = (okv[0] >= 0) ? i : (-1-i);
               lbe++;
            }
            gbe++;
         }
      }
   }
   // We must NOT sort bel_dof_list in this case.
   bel_dof = new Table(NumOfActiveBdrElems, bel_dof_list);
}


void NURBSExtension::Generate3DBdrElementDofTable()
{
   int gbe = 0;
   int lbe = 0, okv[2];
   const KnotVector *kv[2];
   NURBSPatchMap p2g(this);

   Array<Connection> bel_dof_list;
   bel_to_patch.SetSize(NumOfActiveBdrElems);
   bel_to_IJK.SetSize(NumOfActiveBdrElems, 2);

   for (int b = 0; b < GetNBP(); b++)
   {
      p2g.SetBdrPatchDofMap(b, kv, okv);
      const int nx = p2g.nx(); // NCP0-1
      const int ny = p2g.ny(); // NCP1-1

      // Load dofs
      const int nks0 = kv[0]->GetNKS();
      const int ord0 = kv[0]->GetOrder();
      const int nks1 = kv[1]->GetNKS();
      const int ord1 = kv[1]->GetOrder();

      // Check if dofs are actually defined on boundary
      bool add_dofs = true;
      int  s = 1;

      if (mode == Mode::H_DIV)
      {
         int fn = patchTopo->GetBdrElementFaceIndex(b);
         if (ord0 != ord1) { add_dofs = false; }
         if (fn == 4) { s = -1; }
         if (fn == 1) { s = -1; }
         if (fn == 0) { s = -1; }
      }
      else if (mode == Mode::H_CURL)
      {
         if (ord0 == ord1) { add_dofs = false; }
      }


      for (int j = 0; j < nks1; j++)
      {
         if (kv[1]->isElement(j))
         {
            for (int i = 0; i < nks0; i++)
            {
               if (kv[0]->isElement(i))
               {
                  if (activeBdrElem[gbe])
                  {
                     Connection conn(lbe,0);
                     if (add_dofs)
                     {
                        for (int jj = 0; jj <= ord1; jj++)
                        {
                           const int jj_ = (okv[1] >= 0) ? (j+jj) : (ny-j-jj);
                           for (int ii = 0; ii <= ord0; ii++)
                           {
                              const int ii_ = (okv[0] >= 0) ? (i+ii) : (nx-i-ii);
                              conn.to = DofMap(p2g(ii_, jj_));
                              if (s == -1) { conn.to = -1 -conn.to; }
                              bel_dof_list.Append(conn);
                           }
                        }
                     }
                     bel_to_patch[lbe] = b;
                     bel_to_IJK(lbe,0) = (okv[0] >= 0) ? i : (-1-i);
                     bel_to_IJK(lbe,1) = (okv[1] >= 0) ? j : (-1-j);
                     lbe++;
                  }
                  gbe++;
               }
            }
         }
      }
   }
   // We must NOT sort bel_dof_list in this case.
   bel_dof = new Table(NumOfActiveBdrElems, bel_dof_list);
}

void NURBSExtension::GetVertexLocalToGlobal(Array<int> &lvert_vert)
{
   lvert_vert.SetSize(GetNV());
   for (int gv = 0; gv < GetGNV(); gv++)
      if (activeVert[gv] >= 0)
      {
         lvert_vert[activeVert[gv]] = gv;
      }
}

void NURBSExtension::GetElementLocalToGlobal(Array<int> &lelem_elem)
{
   lelem_elem.SetSize(GetNE());
   for (int le = 0, ge = 0; ge < GetGNE(); ge++)
      if (activeElem[ge])
      {
         lelem_elem[le++] = ge;
      }
}

void NURBSExtension::LoadFE(int i, const FiniteElement *FE) const
{
   const NURBSFiniteElement *NURBSFE =
      dynamic_cast<const NURBSFiniteElement *>(FE);

   if (NURBSFE->GetElement() != i)
   {
      Array<int> dofs;
      NURBSFE->SetIJK(el_to_IJK.GetRow(i));
      if (el_to_patch[i] != NURBSFE->GetPatch())
      {
         GetPatchKnotVectors(el_to_patch[i], NURBSFE->KnotVectors());
         NURBSFE->SetPatch(el_to_patch[i]);
         NURBSFE->SetOrder();
      }
      el_dof->GetRow(i, dofs);
      weights.GetSubVector(dofs, NURBSFE->Weights());
      NURBSFE->SetElement(i);
   }
}

void NURBSExtension::LoadBE(int i, const FiniteElement *BE) const
{
   if (Dimension() == 1) { return; }

   const NURBSFiniteElement *NURBSFE =
      dynamic_cast<const NURBSFiniteElement *>(BE);

   if (NURBSFE->GetElement() != i)
   {
      Array<int> dofs;
      NURBSFE->SetIJK(bel_to_IJK.GetRow(i));
      if (bel_to_patch[i] != NURBSFE->GetPatch())
      {
         GetBdrPatchKnotVectors(bel_to_patch[i], NURBSFE->KnotVectors());
         NURBSFE->SetPatch(bel_to_patch[i]);
         NURBSFE->SetOrder();
      }
      bel_dof->GetRow(i, dofs);
      weights.GetSubVector(dofs, NURBSFE->Weights());
      NURBSFE->SetElement(i);
   }
}

void NURBSExtension::ConvertToPatches(const Vector &Nodes)
{
   delete el_dof;
   delete bel_dof;

   if (patches.Size() == 0)
   {
      GetPatchNets(Nodes, Dimension());
   }
}

void NURBSExtension::SetCoordsFromPatches(Vector &Nodes)
{
   if (patches.Size() == 0) { return; }

   SetSolutionVector(Nodes, Dimension());
   patches.SetSize(0);
}

void NURBSExtension::SetKnotsFromPatches()
{
   if (patches.Size() == 0)
   {
      mfem_error("NURBSExtension::SetKnotsFromPatches :"
                 " No patches available!");
   }

   Array<KnotVector *> kv;

   for (int p = 0; p < patches.Size(); p++)
   {
      GetPatchKnotVectors(p, kv);

      for (int i = 0; i < kv.Size(); i++)
      {
         *kv[i] = *patches[p]->GetKV(i);
      }
   }

   UpdateUniqueKV();
   SetOrdersFromKnotVectors();

   GenerateOffsets();
   CountElements();
   CountBdrElements();

   // all elements must be active
   NumOfActiveElems = NumOfElements;
   activeElem.SetSize(NumOfElements);
   activeElem = true;

   GenerateActiveVertices();
   InitDofMap();
   GenerateElementDofTable();
   GenerateActiveBdrElems();
   GenerateBdrElementDofTable();

   ConnectBoundaries();
}

void NURBSExtension::LoadSolution(std::istream &input, GridFunction &sol) const
{
   const FiniteElementSpace *fes = sol.FESpace();
   MFEM_VERIFY(fes->GetNURBSext() == this, "");

   sol.SetSize(fes->GetVSize());

   Array<const KnotVector *> kv(Dimension());
   NURBSPatchMap p2g(this);
   const int vdim = fes->GetVDim();

   for (int p = 0; p < GetNP(); p++)
   {
      skip_comment_lines(input, '#');

      p2g.SetPatchDofMap(p, kv);
      const int nx = kv[0]->GetNCP();
      const int ny = kv[1]->GetNCP();
      const int nz = (kv.Size() == 2) ? 1 : kv[2]->GetNCP();
      for (int k = 0; k < nz; k++)
      {
         for (int j = 0; j < ny; j++)
         {
            for (int i = 0; i < nx; i++)
            {
               const int ll = (kv.Size() == 2) ? p2g(i,j) : p2g(i,j,k);
               const int l  = DofMap(ll);
               for (int vd = 0; vd < vdim; vd++)
               {
                  input >> sol(fes->DofToVDof(l,vd));
               }
            }
         }
      }
   }
}

void NURBSExtension::PrintSolution(const GridFunction &sol, std::ostream &os)
const
{
   const FiniteElementSpace *fes = sol.FESpace();
   MFEM_VERIFY(fes->GetNURBSext() == this, "");

   Array<const KnotVector *> kv(Dimension());
   NURBSPatchMap p2g(this);
   const int vdim = fes->GetVDim();

   for (int p = 0; p < GetNP(); p++)
   {
      os << "\n# patch " << p << "\n\n";

      p2g.SetPatchDofMap(p, kv);
      const int nx = kv[0]->GetNCP();
      const int ny = kv[1]->GetNCP();
      const int nz = (kv.Size() == 2) ? 1 : kv[2]->GetNCP();
      for (int k = 0; k < nz; k++)
      {
         for (int j = 0; j < ny; j++)
         {
            for (int i = 0; i < nx; i++)
            {
               const int ll = (kv.Size() == 2) ? p2g(i,j) : p2g(i,j,k);
               const int l  = DofMap(ll);
               os << sol(fes->DofToVDof(l,0));
               for (int vd = 1; vd < vdim; vd++)
               {
                  os << ' ' << sol(fes->DofToVDof(l,vd));
               }
               os << '\n';
            }
         }
      }
   }
}

void NURBSExtension::DegreeElevate(int rel_degree, int degree)
{
   for (int p = 0; p < patches.Size(); p++)
   {
      for (int dir = 0; dir < patches[p]->GetNKV(); dir++)
      {
         int oldd = patches[p]->GetKV(dir)->GetOrder();
         int newd = std::min(oldd + rel_degree, degree);
         if (newd > oldd)
         {
            patches[p]->DegreeElevate(dir, newd - oldd);
         }
      }
   }
}

NURBSExtension* NURBSExtension::GetDivExtension(int component)
{
   // Smarter routine
   if (GetNP() > 1)
   {
      mfem_error("NURBSExtension::GetDivExtension currently "
                 "only works for single patch NURBS meshes ");
   }

   Array<int> newOrders  = GetOrders();
   newOrders[component] += 1;

   return new NURBSExtension(this, newOrders, Mode::H_DIV);
}

NURBSExtension* NURBSExtension::GetCurlExtension(int component)
{
   // Smarter routine
   if (GetNP() > 1)
   {
      mfem_error("NURBSExtension::GetCurlExtension currently "
                 "only works for single patch NURBS meshes ");
   }

   Array<int> newOrders  = GetOrders();
   for (int c = 0; c < newOrders.Size(); c++) { newOrders[c]++; }
   newOrders[component] -= 1;

   return new NURBSExtension(this, newOrders, Mode::H_CURL);
}

void NURBSExtension::UniformRefinement(const Array<int> &rf)
{
   for (int p = 0; p < patches.Size(); p++)
   {
      patches[p]->UniformRefinement(rf);
   }
}

void NURBSExtension::UniformRefinement(int rf)
{
   Array<int> rf_array(Dimension());
   rf_array = rf;
   UniformRefinement(rf_array);
}

void NURBSExtension::Coarsen(const Array<int> &cf, real_t tol)
{
   // First, mark all knot vectors on all patches as not coarse. This prevents
   // coarsening the same knot vector twice.
   for (int p = 0; p < patches.Size(); p++)
   {
      patches[p]->SetKnotVectorsCoarse(false);
   }

   for (int p = 0; p < patches.Size(); p++)
   {
      patches[p]->Coarsen(cf, tol);
   }

   if (ref_factors.Size() > 0)
   {
      MFEM_VERIFY(cf.Size() == ref_factors.Size(), "");
      for (int i=0; i<cf.Size(); ++i) { ref_factors[i] /= cf[i]; }
   }
}

void NURBSExtension::FullyCoarsen()
{
   // First, mark all knot vectors on all patches as not coarse. This prevents
   // coarsening the same knot vector twice.
   for (int p = 0; p < patches.Size(); p++)
   {
      patches[p]->SetKnotVectorsCoarse(false);
   }

   const int maxOrder = mOrders.Max();

   // For degree maxOrder, there are 2*(maxOrder + 1) knots for a single element,
   // and the number of control points in each dimension is
   // 2*(maxOrder + 1) - maxOrder - 1
   const int ncp1D = maxOrder + 1;
   const int ncp = pow(ncp1D, Dimension());

   for (int p = 0; p < patches.Size(); p++)
   {
      if (p < num_structured_patches)
      {
         // Use data from patchCP
         Array2D<double> pcp(ncp, Dimension());
         for (int i=0; i<ncp; ++i)
         {
            for (int j=0; j<Dimension(); ++j) { pcp(i, j) = patchCP(p, i, j); }
         }

         patches[p]->FullyCoarsen(pcp, ncp1D);
      }
   }
}

void NURBSExtension::Coarsen(int cf, real_t tol)
{
   Array<int> cf_array(Dimension());
   cf_array = cf;
   Coarsen(cf_array, tol);
}

void NURBSExtension::GetCoarseningFactors(Array<int> & f) const
{
   f.SetSize(0);
   for (auto patch : patches)
   {
      Array<int> pf;
      patch->GetCoarseningFactors(pf);
      if (f.Size() == 0)
      {
         f = pf; // Initialize
      }
      else
      {
         MFEM_VERIFY(f.Size() == pf.Size(), "");
         for (int i=0; i<f.Size(); ++i)
         {
            if (nonconforming)
            {
               if ((f[i] == 1 && pf[i] != 1) || (pf[i] < f[i] && pf[i] != 1))
               {
                  f[i] = pf[i];
               }
            }
            else
            {
               MFEM_VERIFY(f[i] == pf[i] || f[i] == 1 || pf[i] == 1,
                           "Inconsistent patch coarsening factors");
               if (f[i] == 1 && pf[i] != 1)
               {
                  f[i] = pf[i];
               }
            }
         }
      }
   }
}

void NURBSExtension::KnotInsert(Array<KnotVector *> &kv)
{
   Array<int> edges;
   Array<int> orient;
   Array<int> kvdir;

   Array<KnotVector *> pkv(Dimension());

   for (int p = 0; p < patches.Size(); p++)
   {
      if (Dimension()==1)
      {
         pkv[0] = kv[KnotInd(p)];
      }
      else if (Dimension()==2)
      {
         patchTopo->GetElementEdges(p, edges, orient);
         pkv[0] = kv[KnotInd(edges[0])];
         pkv[1] = kv[KnotInd(edges[1])];
      }
      else if (Dimension()==3)
      {
         patchTopo->GetElementEdges(p, edges, orient);
         pkv[0] = kv[KnotInd(edges[0])];
         pkv[1] = kv[KnotInd(edges[3])];
         pkv[2] = kv[KnotInd(edges[8])];
      }

      // Check whether inserted knots should be flipped before inserting.
      // Knotvectors are stored in a different array pkvc such that the original
      // knots which are inserted are not changed.
      // We need those knots for multiple patches so they have to remain original
      CheckKVDirection(p, kvdir);

      Array<KnotVector *> pkvc(Dimension());
      for (int d = 0; d < Dimension(); d++)
      {
         pkvc[d] = new KnotVector(*(pkv[d]));

         if (kvdir[d] == -1)
         {
            pkvc[d]->Flip();
         }
      }

      patches[p]->KnotInsert(pkvc);
      for (int d = 0; d < Dimension(); d++) { delete pkvc[d]; }
   }
}

void NURBSExtension::KnotInsert(Array<Vector *> &kv)
{
   Array<int> edges;
   Array<int> orient;
   Array<int> kvdir;

   Array<Vector *> pkv(Dimension());

   for (int p = 0; p < patches.Size(); p++)
   {
      if (Dimension()==1)
      {
         pkv[0] = kv[KnotInd(p)];
      }
      else if (Dimension()==2)
      {
         patchTopo->GetElementEdges(p, edges, orient);
         pkv[0] = kv[KnotInd(edges[0])];
         pkv[1] = kv[KnotInd(edges[1])];
      }
      else if (Dimension()==3)
      {
         patchTopo->GetElementEdges(p, edges, orient);
         pkv[0] = kv[KnotInd(edges[0])];
         pkv[1] = kv[KnotInd(edges[3])];
         pkv[2] = kv[KnotInd(edges[8])];
      }

      // Check whether inserted knots should be flipped before inserting.
      // Knotvectors are stored in a different array pkvc such that the original
      // knots which are inserted are not changed.
      CheckKVDirection(p, kvdir);

      Array<Vector *> pkvc(Dimension());
      for (int d = 0; d < Dimension(); d++)
      {
         pkvc[d] = new Vector(*(pkv[d]));

         if (kvdir[d] == -1)
         {
            // Find flip point, for knotvectors that do not have the domain [0:1]
            KnotVector *kva = knotVectorsCompr[Dimension()*p+d];
            real_t apb = (*kva)[0] + (*kva)[kva->Size()-1];

            // Flip vector
            int size = pkvc[d]->Size();
            int ns = ceil(size/2.0);
            for (int j = 0; j < ns; j++)
            {
               real_t tmp = apb - pkvc[d]->Elem(j);
               pkvc[d]->Elem(j) = apb - pkvc[d]->Elem(size-1-j);
               pkvc[d]->Elem(size-1-j) = tmp;
            }
         }
      }

      patches[p]->KnotInsert(pkvc);

      for (int i = 0; i < Dimension(); i++) { delete pkvc[i]; }
   }
}

void NURBSExtension::KnotRemove(Array<Vector *> &kv, real_t tol)
{
   Array<int> edges;
   Array<int> orient;
   Array<int> kvdir;

   Array<Vector *> pkv(Dimension());

   for (int p = 0; p < patches.Size(); p++)
   {
      if (Dimension()==1)
      {
         pkv[0] = kv[KnotInd(p)];
      }
      else if (Dimension()==2)
      {
         patchTopo->GetElementEdges(p, edges, orient);
         pkv[0] = kv[KnotInd(edges[0])];
         pkv[1] = kv[KnotInd(edges[1])];
      }
      else if (Dimension()==3)
      {
         patchTopo->GetElementEdges(p, edges, orient);
         pkv[0] = kv[KnotInd(edges[0])];
         pkv[1] = kv[KnotInd(edges[3])];
         pkv[2] = kv[KnotInd(edges[8])];
      }

      // Check whether knots should be flipped before removing.
      CheckKVDirection(p, kvdir);

      Array<Vector *> pkvc(Dimension());
      for (int d = 0; d < Dimension(); d++)
      {
         pkvc[d] = new Vector(*(pkv[d]));

         if (kvdir[d] == -1)
         {
            // Find flip point, for knotvectors that do not have the domain [0:1]
            KnotVector *kva = knotVectorsCompr[Dimension()*p+d];
            real_t apb = (*kva)[0] + (*kva)[kva->Size()-1];

            // Flip vector
            int size = pkvc[d]->Size();
            int ns = ceil(size/2.0);
            for (int j = 0; j < ns; j++)
            {
               real_t tmp = apb - pkvc[d]->Elem(j);
               pkvc[d]->Elem(j) = apb - pkvc[d]->Elem(size-1-j);
               pkvc[d]->Elem(size-1-j) = tmp;
            }
         }
      }

      patches[p]->KnotRemove(pkvc, tol);

      for (int i = 0; i < Dimension(); i++) { delete pkvc[i]; }
   }
}

void NURBSExtension::GetPatchNets(const Vector &coords, int vdim)
{
   if (Dimension() == 1)
   {
      Get1DPatchNets(coords, vdim);
   }
   else if (Dimension() == 2)
   {
      Get2DPatchNets(coords, vdim);
   }
   else
   {
      Get3DPatchNets(coords, vdim);
   }
}

void NURBSExtension::Get1DPatchNets(const Vector &coords, int vdim)
{
   Array<const KnotVector *> kv(1);
   NURBSPatchMap p2g(this);

   patches.SetSize(GetNP());
   for (int p = 0; p < GetNP(); p++)
   {
      p2g.SetPatchDofMap(p, kv);
      patches[p] = new NURBSPatch(kv, vdim+1);
      NURBSPatch &Patch = *patches[p];

      for (int i = 0; i < kv[0]->GetNCP(); i++)
      {
         const int l = DofMap(p2g(i));
         for (int d = 0; d < vdim; d++)
         {
            Patch(i,d) = coords(l*vdim + d)*weights(l);
         }
         Patch(i,vdim) = weights(l);
      }
   }
}

void NURBSExtension::Get2DPatchNets(const Vector &coords, int vdim)
{
   Array<const KnotVector *> kv(2);
   NURBSPatchMap p2g(this);

   patches.SetSize(GetNP());
   for (int p = 0; p < GetNP(); p++)
   {
      p2g.SetPatchDofMap(p, kv);
      patches[p] = new NURBSPatch(kv, vdim+1);
      NURBSPatch &Patch = *patches[p];

      for (int j = 0; j < kv[1]->GetNCP(); j++)
      {
         for (int i = 0; i < kv[0]->GetNCP(); i++)
         {
            const int l = DofMap(p2g(i,j));
            for (int d = 0; d < vdim; d++)
            {
               Patch(i,j,d) = coords(l*vdim + d)*weights(l);
            }
            Patch(i,j,vdim) = weights(l);
         }
      }
   }
}

void NURBSExtension::Get3DPatchNets(const Vector &coords, int vdim)
{
   Array<const KnotVector *> kv(3);
   NURBSPatchMap p2g(this);

   patches.SetSize(GetNP());
   for (int p = 0; p < GetNP(); p++)
   {
      p2g.SetPatchDofMap(p, kv);
      patches[p] = new NURBSPatch(kv, vdim+1);
      NURBSPatch &Patch = *patches[p];

      for (int k = 0; k < kv[2]->GetNCP(); k++)
      {
         for (int j = 0; j < kv[1]->GetNCP(); j++)
         {
            for (int i = 0; i < kv[0]->GetNCP(); i++)
            {
               const int l = DofMap(p2g(i,j,k));
               for (int d = 0; d < vdim; d++)
               {
                  Patch(i,j,k,d) = coords(l*vdim + d)*weights(l);
               }
               Patch(i,j,k,vdim) = weights(l);
            }
         }
      }
   }
}

void NURBSExtension::SetSolutionVector(Vector &coords, int vdim)
{
   if (Dimension() == 1)
   {
      Set1DSolutionVector(coords, vdim);
   }
   else if (Dimension() == 2)
   {
      Set2DSolutionVector(coords, vdim);
   }
   else
   {
      Set3DSolutionVector(coords, vdim);
   }
}

void NURBSExtension::Set1DSolutionVector(Vector &coords, int vdim)
{
   Array<const KnotVector *> kv(1);
   NURBSPatchMap p2g(this);

   weights.SetSize(GetNDof());
   for (int p = 0; p < GetNP(); p++)
   {
      p2g.SetPatchDofMap(p, kv);
      NURBSPatch &patch = *patches[p];
      MFEM_ASSERT(vdim+1 == patch.GetNC(), "");

      for (int i = 0; i < kv[0]->GetNCP(); i++)
      {
         const int l = p2g(i);
         for (int d = 0; d < vdim; d++)
         {
            coords(l*vdim + d) = patch(i,d)/patch(i,vdim);
         }
         weights(l) = patch(i,vdim);
      }

      delete patches[p];
   }
}

void NURBSExtension::Set2DSolutionVector(Vector &coords, int vdim)
{
   Array<const KnotVector *> kv(2);
   NURBSPatchMap p2g(this);

   const bool d2p = dof2patch.Size() > 0;

   weights.SetSize(GetNDof());
   for (int p = 0; p < GetNP(); p++)
   {
      p2g.SetPatchDofMap(p, kv);
      NURBSPatch &patch = *patches[p];
      MFEM_ASSERT(vdim+1 == patch.GetNC(), "");

      for (int j = 0; j < kv[1]->GetNCP(); j++)
      {
         for (int i = 0; i < kv[0]->GetNCP(); i++)
         {
            const int l = p2g(i,j);
            if (d2p && dof2patch[l] >= 0 && dof2patch[l] != p) { continue; }

            for (int d = 0; d < vdim; d++)
            {
               coords(l*vdim + d) = patch(i,j,d)/patch(i,j,vdim);
            }
            weights(l) = patch(i,j,vdim);
         }
      }
      delete patches[p];
   }
}

void NURBSExtension::Set3DSolutionVector(Vector &coords, int vdim)
{
   Array<const KnotVector *> kv(3);
   NURBSPatchMap p2g(this);

   const bool d2p = dof2patch.Size() > 0;

   weights.SetSize(GetNDof());
   for (int p = 0; p < GetNP(); p++)
   {
      p2g.SetPatchDofMap(p, kv);
      NURBSPatch &patch = *patches[p];
      MFEM_ASSERT(vdim+1 == patch.GetNC(), "");

      for (int k = 0; k < kv[2]->GetNCP(); k++)
      {
         for (int j = 0; j < kv[1]->GetNCP(); j++)
         {
            for (int i = 0; i < kv[0]->GetNCP(); i++)
            {
               const int l = p2g(i,j,k);
               if (d2p && dof2patch[l] >= 0 && dof2patch[l] != p) { continue; }

               for (int d = 0; d < vdim; d++)
               {
                  coords(l*vdim + d) = patch(i,j,k,d)/patch(i,j,k,vdim);
               }
               weights(l) = patch(i,j,k,vdim);
            }
         }
      }
      delete patches[p];
   }
}

void NURBSExtension::GetElementIJK(int elem, Array<int> & ijk)
{
   MFEM_VERIFY(ijk.Size() == el_to_IJK.NumCols(), "");
   el_to_IJK.GetRow(elem, ijk);
}

void NURBSExtension::GetPatches(Array<NURBSPatch*> &patches_copy)
{
   const int NP = patches.Size();
   patches_copy.SetSize(NP);
   for (int p = 0; p < NP; p++)
   {
      patches_copy[p] = new NURBSPatch(*GetPatch(p));
   }
}

void NURBSExtension::SetPatchToElements()
{
   const int np = GetNP();
   patch_to_el.resize(np);

   for (int e=0; e<el_to_patch.Size(); ++e)
   {
      patch_to_el[el_to_patch[e]].Append(e);
   }
}

void NURBSExtension::SetPatchToBdrElements()
{
   const int nbp = GetNBP();
   patch_to_bel.resize(nbp);

   for (int e=0; e<bel_to_patch.Size(); ++e)
   {
      patch_to_bel[bel_to_patch[e]].Append(e);
   }
}

const Array<int>& NURBSExtension::GetPatchElements(int patch)
{
   MFEM_ASSERT(patch_to_el.size() > 0, "patch_to_el not set");

   return patch_to_el[patch];
}

const Array<int>& NURBSExtension::GetPatchBdrElements(int patch)
{
   MFEM_ASSERT(patch_to_bel.size() > 0, "patch_to_el not set");

   return patch_to_bel[patch];
}

void NURBSExtension::GetVertexDofs(int vertex, Array<int> &dofs) const
{
   MFEM_ASSERT(vertex < v_spaceOffsets.Size(), "");

   const int os = v_spaceOffsets[vertex];
   const int os1 = vertex + 1 == v_spaceOffsets.Size() ? e_spaceOffsets[0] :
                   v_spaceOffsets[vertex + 1];

   dofs.SetSize(0);
   dofs.Reserve(os1 - os);

   for (int i=os; i<os1; ++i) { dofs.Append(i); }
}

void NURBSExtension::GetEdgeDofs(int edge, Array<int> &dofs) const
{
   MFEM_ASSERT(edge < e_spaceOffsets.Size(), "");

   const int os = e_spaceOffsets[edge];
   const int os_upper = f_spaceOffsets.Size() > 0 ? f_spaceOffsets[0] :
                        p_spaceOffsets[0];
   const int os1 = edge + 1 == e_spaceOffsets.Size() ? os_upper :
                   v_spaceOffsets[edge + 1];

   dofs.SetSize(0);
   // Reserve 2 for the two vertices and os1 - os for the interior edge DOFs.
   dofs.Reserve(2 + os1 - os);

   // First get the DOFs for the vertices of the edge.

   Array<int> vert;
   patchTopo->GetEdgeVertices(edge, vert);

   for (auto v : vert)
   {
      Array<int> vdofs;
      GetVertexDofs(v, vdofs);
      dofs.Append(vdofs);
   }

   // Now get the interior edge DOFs.
   for (int i=os; i<os1; ++i) { dofs.Append(i); }
}

void NURBSExtension::ReadCoarsePatchCP(std::istream &input)
{
   MFEM_ABORT("ReadCoarsePatchCP is supported only in NCNURBSExtension");
}

void NURBSExtension::PrintCoarsePatches(std::ostream &os)
{
   const int patchCP_size1 = patchCP.GetSize1();
   MFEM_VERIFY(patchCP_size1 == num_structured_patches || patchCP_size1 == 0,
               "");

   if (patchCP_size1 == 0) { return; }

   MFEM_ABORT("PrintCoarsePatches is supported only in NCNURBSExtension");
}

int NURBSExtension::VertexPairToEdge(const std::pair<int, int> &vertices) const
{
   MFEM_ABORT("VertexPairToEdge is supported only in NCNURBSExtension");
   return -1;
}

void NURBSExtension::GetMasterEdgeDofs(bool dof, int me, Array<int> &dofs) const
{
   MFEM_ABORT("GetMasterEdgeDofs is supported only in NCNURBSExtension");
}

void NURBSExtension::GetMasterFaceDofs(bool dof, int mf,
                                       Array2D<int> &dofs) const
{
   MFEM_ABORT("GetMasterFaceDofs is supported only in NCNURBSExtension");
}

void NURBSExtension::RefineWithKVFactors(int rf,
                                         const std::string &kvf_filename,
                                         bool coarsened)
{
   MFEM_ABORT("RefineWithKVFactors is supported only in NCNURBSExtension");
}

NURBSPatch::NURBSPatch(const KnotVector *kv0, const KnotVector *kv1, int dim_,
                       const real_t* control_points)
{
   kv.SetSize(2);
   kv[0] = new KnotVector(*kv0);
   kv[1] = new KnotVector(*kv1);
   init(dim_);
   memcpy(data, control_points, sizeof (real_t) * ni * nj * dim_);
}

NURBSPatch::NURBSPatch(const KnotVector *kv0, const KnotVector *kv1,
                       const KnotVector *kv2, int dim_,
                       const real_t* control_points)
{
   kv.SetSize(3);
   kv[0] = new KnotVector(*kv0);
   kv[1] = new KnotVector(*kv1);
   kv[2] = new KnotVector(*kv2);
   init(dim_);
   memcpy(data, control_points, sizeof (real_t) * ni * nj * nk * dim_);
}

NURBSPatch::NURBSPatch(Array<const KnotVector *> &kv_,  int dim_,
                       const real_t* control_points)
{
   kv.SetSize(kv_.Size());
   int n = dim_;
   for (int i = 0; i < kv.Size(); i++)
   {
      kv[i] = new KnotVector(*kv_[i]);
      n *= kv[i]->GetNCP();
   }
   init(dim_);
   memcpy(data, control_points, sizeof(real_t)*n);
}

#ifdef MFEM_USE_MPI
ParNURBSExtension::ParNURBSExtension(const ParNURBSExtension &orig)
   : NURBSExtension(orig),
     partitioning(orig.partitioning),
     gtopo(orig.gtopo),
     ldof_group(orig.ldof_group)
{
}

ParNURBSExtension::ParNURBSExtension(MPI_Comm comm, NURBSExtension *parent,
                                     const int *partitioning_,
                                     const Array<bool> &active_bel)
   : gtopo(comm)
{
   if (parent->NumOfActiveElems < parent->NumOfElements)
   {
      // SetActive (BuildGroups?) and the way the weights are copied
      // do not support this case
      mfem_error("ParNURBSExtension::ParNURBSExtension :\n"
                 " all elements in the parent must be active!");
   }

   patchTopo = parent->patchTopo;
   // steal ownership of patchTopo from the 'parent' NURBS extension
   if (!parent->own_topo)
   {
      mfem_error("ParNURBSExtension::ParNURBSExtension :\n"
                 "  parent does not own the patch topology!");
   }
   own_topo = true;
   parent->own_topo = false;

   parent->edge_to_ukv.Copy(edge_to_ukv);

   parent->GetOrders().Copy(mOrders);
   mOrder = parent->GetOrder();

   NumOfKnotVectors = parent->GetNKV();
   knotVectors.SetSize(NumOfKnotVectors);
   for (int i = 0; i < NumOfKnotVectors; i++)
   {
      knotVectors[i] = new KnotVector(*parent->GetKnotVector(i));
   }
   CreateComprehensiveKV();

   GenerateOffsets();
   CountElements();
   CountBdrElements();

   // copy 'partitioning_' to 'partitioning'
   partitioning.SetSize(GetGNE());
   for (int i = 0; i < GetGNE(); i++)
   {
      partitioning[i] = partitioning_[i];
   }
   SetActive(partitioning, active_bel);

   GenerateActiveVertices();
   GenerateElementDofTable();
   // GenerateActiveBdrElems(); // done by SetActive for now
   GenerateBdrElementDofTable();

   Table *serial_elem_dof = parent->GetElementDofTable();
   BuildGroups(partitioning, *serial_elem_dof);

   weights.SetSize(GetNDof());
   // copy weights from parent
   for (int gel = 0, lel = 0; gel < GetGNE(); gel++)
   {
      if (activeElem[gel])
      {
         int  ndofs = el_dof->RowSize(lel);
         int *ldofs = el_dof->GetRow(lel);
         int *gdofs = serial_elem_dof->GetRow(gel);
         for (int i = 0; i < ndofs; i++)
         {
            weights(ldofs[i]) = parent->weights(gdofs[i]);
         }
         lel++;
      }
   }
}

ParNURBSExtension::ParNURBSExtension(NURBSExtension *parent,
                                     const ParNURBSExtension *par_parent)
   : gtopo(par_parent->gtopo.GetComm())
{
   // steal all data from parent
   mOrder = parent->mOrder;
   Swap(mOrders, parent->mOrders);

   patchTopo = parent->patchTopo;
   own_topo = parent->own_topo;
   parent->own_topo = false;

   Swap(edge_to_ukv, parent->edge_to_ukv);

   NumOfKnotVectors = parent->NumOfKnotVectors;
   Swap(knotVectors, parent->knotVectors);
   Swap(knotVectorsCompr, parent->knotVectorsCompr);

   NumOfVertices    = parent->NumOfVertices;
   NumOfElements    = parent->NumOfElements;
   NumOfBdrElements = parent->NumOfBdrElements;
   NumOfDofs        = parent->NumOfDofs;

   Swap(v_meshOffsets, parent->v_meshOffsets);
   Swap(e_meshOffsets, parent->e_meshOffsets);
   Swap(f_meshOffsets, parent->f_meshOffsets);
   Swap(p_meshOffsets, parent->p_meshOffsets);

   Swap(v_spaceOffsets, parent->v_spaceOffsets);
   Swap(e_spaceOffsets, parent->e_spaceOffsets);
   Swap(f_spaceOffsets, parent->f_spaceOffsets);
   Swap(p_spaceOffsets, parent->p_spaceOffsets);

   Swap(d_to_d, parent->d_to_d);
   Swap(master, parent->master);
   Swap(slave,  parent->slave);

   NumOfActiveVertices = parent->NumOfActiveVertices;
   NumOfActiveElems    = parent->NumOfActiveElems;
   NumOfActiveBdrElems = parent->NumOfActiveBdrElems;
   NumOfActiveDofs     = parent->NumOfActiveDofs;

   Swap(activeVert, parent->activeVert);
   Swap(activeElem, parent->activeElem);
   Swap(activeBdrElem, parent->activeBdrElem);
   Swap(activeDof, parent->activeDof);

   el_dof  = parent->el_dof;
   bel_dof = parent->bel_dof;
   parent->el_dof = parent->bel_dof = NULL;

   Swap(el_to_patch, parent->el_to_patch);
   Swap(bel_to_patch, parent->bel_to_patch);
   Swap(el_to_IJK, parent->el_to_IJK);
   Swap(bel_to_IJK, parent->bel_to_IJK);

   Swap(weights, parent->weights);
   MFEM_VERIFY(!parent->HavePatches(), "");

   delete parent;

   MFEM_VERIFY(par_parent->partitioning,
               "parent ParNURBSExtension has no partitioning!");

   // Support for the case when 'parent' is not a local NURBSExtension, i.e.
   // NumOfActiveElems is not the same as in 'par_parent'. In that case, we
   // assume 'parent' is a global NURBSExtension, i.e. all elements are active.
   bool extract_weights = false;
   if (NumOfActiveElems != par_parent->NumOfActiveElems)
   {
      MFEM_ASSERT(NumOfActiveElems == NumOfElements, "internal error");

      SetActive(par_parent->partitioning, par_parent->activeBdrElem);
      GenerateActiveVertices();
      delete el_dof;
      el_to_patch.DeleteAll();
      el_to_IJK.DeleteAll();
      GenerateElementDofTable();
      // GenerateActiveBdrElems(); // done by SetActive for now
      delete bel_dof;
      bel_to_patch.DeleteAll();
      bel_to_IJK.DeleteAll();
      GenerateBdrElementDofTable();
      extract_weights = true;
   }

   Table *glob_elem_dof = GetGlobalElementDofTable();
   BuildGroups(par_parent->partitioning, *glob_elem_dof);
   if (extract_weights)
   {
      Vector glob_weights;
      Swap(weights, glob_weights);
      weights.SetSize(GetNDof());
      // Copy the local 'weights' from the 'glob_weights'.
      // Assumption: the local element ids follow the global ordering.
      for (int gel = 0, lel = 0; gel < GetGNE(); gel++)
      {
         if (activeElem[gel])
         {
            int  ndofs = el_dof->RowSize(lel);
            int *ldofs = el_dof->GetRow(lel);
            int *gdofs = glob_elem_dof->GetRow(gel);
            for (int i = 0; i < ndofs; i++)
            {
               weights(ldofs[i]) = glob_weights(gdofs[i]);
            }
            lel++;
         }
      }
   }
   delete glob_elem_dof;
}

Table *ParNURBSExtension::GetGlobalElementDofTable()
{
   if (Dimension() == 1)
   {
      return Get1DGlobalElementDofTable();
   }
   else if (Dimension() == 2)
   {
      return Get2DGlobalElementDofTable();
   }
   else
   {
      return Get3DGlobalElementDofTable();
   }
}

Table *ParNURBSExtension::Get1DGlobalElementDofTable()
{
   int el = 0;
   const KnotVector *kv[1];
   NURBSPatchMap p2g(this);
   Array<Connection> gel_dof_list;

   for (int p = 0; p < GetNP(); p++)
   {
      p2g.SetPatchDofMap(p, kv);

      // Load dofs
      const int ord0 = kv[0]->GetOrder();

      for (int i = 0; i < kv[0]->GetNKS(); i++)
      {
         if (kv[0]->isElement(i))
         {
            Connection conn(el,0);
            for (int ii = 0; ii <= ord0; ii++)
            {
               conn.to = DofMap(p2g(i+ii));
               gel_dof_list.Append(conn);
            }
            el++;
         }
      }
   }
   // We must NOT sort gel_dof_list in this case.
   return (new Table(GetGNE(), gel_dof_list));
}

Table *ParNURBSExtension::Get2DGlobalElementDofTable()
{
   int el = 0;
   const KnotVector *kv[2];
   NURBSPatchMap p2g(this);
   Array<Connection> gel_dof_list;

   for (int p = 0; p < GetNP(); p++)
   {
      p2g.SetPatchDofMap(p, kv);

      // Load dofs
      const int ord0 = kv[0]->GetOrder();
      const int ord1 = kv[1]->GetOrder();
      for (int j = 0; j < kv[1]->GetNKS(); j++)
      {
         if (kv[1]->isElement(j))
         {
            for (int i = 0; i < kv[0]->GetNKS(); i++)
            {
               if (kv[0]->isElement(i))
               {
                  Connection conn(el,0);
                  for (int jj = 0; jj <= ord1; jj++)
                  {
                     for (int ii = 0; ii <= ord0; ii++)
                     {
                        conn.to = DofMap(p2g(i+ii,j+jj));
                        gel_dof_list.Append(conn);
                     }
                  }
                  el++;
               }
            }
         }
      }
   }
   // We must NOT sort gel_dof_list in this case.
   return (new Table(GetGNE(), gel_dof_list));
}

Table *ParNURBSExtension::Get3DGlobalElementDofTable()
{
   int el = 0;
   const KnotVector *kv[3];
   NURBSPatchMap p2g(this);
   Array<Connection> gel_dof_list;

   for (int p = 0; p < GetNP(); p++)
   {
      p2g.SetPatchDofMap(p, kv);

      // Load dofs
      const int ord0 = kv[0]->GetOrder();
      const int ord1 = kv[1]->GetOrder();
      const int ord2 = kv[2]->GetOrder();
      for (int k = 0; k < kv[2]->GetNKS(); k++)
      {
         if (kv[2]->isElement(k))
         {
            for (int j = 0; j < kv[1]->GetNKS(); j++)
            {
               if (kv[1]->isElement(j))
               {
                  for (int i = 0; i < kv[0]->GetNKS(); i++)
                  {
                     if (kv[0]->isElement(i))
                     {
                        Connection conn(el,0);
                        for (int kk = 0; kk <= ord2; kk++)
                        {
                           for (int jj = 0; jj <= ord1; jj++)
                           {
                              for (int ii = 0; ii <= ord0; ii++)
                              {
                                 conn.to = DofMap(p2g(i+ii,j+jj,k+kk));
                                 gel_dof_list.Append(conn);
                              }
                           }
                        }
                        el++;
                     }
                  }
               }
            }
         }
      }
   }
   // We must NOT sort gel_dof_list in this case.
   return (new Table(GetGNE(), gel_dof_list));
}

void ParNURBSExtension::SetActive(const int *partition,
                                  const Array<bool> &active_bel)
{
   activeElem.SetSize(GetGNE());
   activeElem = false;
   NumOfActiveElems = 0;
   const int MyRank = gtopo.MyRank();
   for (int i = 0; i < GetGNE(); i++)
      if (partition[i] == MyRank)
      {
         activeElem[i] = true;
         NumOfActiveElems++;
      }

   active_bel.Copy(activeBdrElem);
   NumOfActiveBdrElems = 0;
   for (int i = 0; i < GetGNBE(); i++)
      if (activeBdrElem[i])
      {
         NumOfActiveBdrElems++;
      }
}

void ParNURBSExtension::BuildGroups(const int *partition,
                                    const Table &elem_dof)
{
   Table dof_proc;

   ListOfIntegerSets  groups;
   IntegerSet         group;

   Transpose(elem_dof, dof_proc); // dof_proc is dof_elem

   // convert elements to processors
   for (int i = 0; i < dof_proc.Size_of_connections(); i++)
   {
      dof_proc.GetJ()[i] = partition[dof_proc.GetJ()[i]];
   }

   // the first group is the local one
   int MyRank = gtopo.MyRank();
   group.Recreate(1, &MyRank);
   groups.Insert(group);

   int dof = 0;
   ldof_group.SetSize(GetNDof());
   for (int d = 0; d < GetNTotalDof(); d++)
      if (activeDof[d])
      {
         group.Recreate(dof_proc.RowSize(d), dof_proc.GetRow(d));
         ldof_group[dof] = groups.Insert(group);

         dof++;
      }

   gtopo.Create(groups, 1822);
}
#endif // MFEM_USE_MPI


void NURBSPatchMap::GetPatchKnotVectors(int p, const KnotVector *kv[])
{
   Ext->patchTopo->GetElementVertices(p, verts);

   if (Ext->Dimension() == 1)
   {
      kv[0] = Ext->knotVectorsCompr[Ext->Dimension()*p];
   }
   else if (Ext->Dimension() == 2)
   {
      Ext->patchTopo->GetElementEdges(p, edges, oedge);

      kv[0] = Ext->knotVectorsCompr[Ext->Dimension()*p];
      kv[1] = Ext->knotVectorsCompr[Ext->Dimension()*p + 1];
   }
   else if (Ext->Dimension() == 3)
   {
      Ext->patchTopo->GetElementEdges(p, edges, oedge);
      Ext->patchTopo->GetElementFaces(p, faces, oface);

      kv[0] = Ext->knotVectorsCompr[Ext->Dimension()*p];
      kv[1] = Ext->knotVectorsCompr[Ext->Dimension()*p + 1];
      kv[2] = Ext->knotVectorsCompr[Ext->Dimension()*p + 2];
   }
   opatch = 0;
}

void NURBSPatchMap::GetBdrPatchKnotVectors(int p, const KnotVector *kv[],
                                           int *okv)
{
   Ext->patchTopo->GetBdrElementVertices(p, verts);

   if (Ext->Dimension() == 2)
   {
      Ext->patchTopo->GetBdrElementEdges(p, edges, oedge);
      kv[0] = Ext->KnotVec(edges[0], oedge[0], &okv[0]);
      opatch = oedge[0];
   }
   else if (Ext->Dimension() == 3)
   {
      faces.SetSize(1);
      Ext->patchTopo->GetBdrElementEdges(p, edges, oedge);
      Ext->patchTopo->GetBdrElementFace(p, &faces[0], &opatch);

      kv[0] = Ext->KnotVec(edges[0], oedge[0], &okv[0]);
      kv[1] = Ext->KnotVec(edges[1], oedge[1], &okv[1]);
   }
}

void NURBSPatchMap::SetPatchVertexMap(int p, const KnotVector *kv[])
{
   GetPatchKnotVectors(p, kv);

   I = kv[0]->GetNE() - 1;

   for (int i = 0; i < verts.Size(); i++)
   {
      verts[i] = Ext->v_meshOffsets[verts[i]];
   }

   if (Ext->Dimension() >= 2)
   {
      J = kv[1]->GetNE() - 1;
      SetMasterEdges(false, kv);
      for (int i = 0; i < edges.Size(); i++)
      {
         edges[i] = Ext->e_meshOffsets[edges[i]];
      }
   }
   if (Ext->Dimension() == 3)
   {
      K = kv[2]->GetNE() - 1;
      SetMasterFaces(false);
      for (int i = 0; i < faces.Size(); i++)
      {
         faces[i] = Ext->f_meshOffsets[faces[i]];
      }
   }

   pOffset = Ext->p_meshOffsets[p];
}

void NURBSPatchMap::SetPatchDofMap(int p, const KnotVector *kv[])
{
   GetPatchKnotVectors(p, kv);

   I = kv[0]->GetNCP() - 2;

   for (int i = 0; i < verts.Size(); i++)
   {
      verts[i] = Ext->v_spaceOffsets[verts[i]];
   }
   if (Ext->Dimension() >= 2)
   {
      J = kv[1]->GetNCP() - 2;
      SetMasterEdges(true);

      if (Ext->nonconforming && Ext->patchTopo->ncmesh
          && Ext->patchTopo->ncmesh->GetVertexToKnotSpan().Size() > 0)
      {
         for (int i = 0; i < edges.Size(); i++)
         {
            // Find the patchTopo->ncmesh edge corresponding to edges[i].
            Array<int> vert;
            Ext->patchTopo->GetEdgeVertices(edges[i], vert);
            const std::pair<int, int> vpair(vert[0], vert[1]);
            const int ncedge = Ext->VertexPairToEdge(vpair);
            edges[i] = Ext->e_spaceOffsets[ncedge];
         }
      }
      else
      {
         for (int i = 0; i < edges.Size(); i++)
         {
            edges[i] = Ext->e_spaceOffsets[edges[i]];
         }
      }
   }
   if (Ext->Dimension() == 3)
   {
      K = kv[2]->GetNCP() - 2;
      SetMasterFaces(true);
      for (int i = 0; i < faces.Size(); i++)
      {
         faces[i] = Ext->f_spaceOffsets[faces[i]];
      }
   }

   pOffset = Ext->p_spaceOffsets[p];
}

void NURBSPatchMap::SetBdrPatchVertexMap(int p, const KnotVector *kv[],
                                         int *okv)
{
   GetBdrPatchKnotVectors(p, kv, okv);

   for (int i = 0; i < verts.Size(); i++)
   {
      verts[i] = Ext->v_meshOffsets[verts[i]];
   }

   if (Ext->Dimension() == 1)
   {
      I = 0;
   }
   else if (Ext->Dimension() == 2)
   {
      I = kv[0]->GetNE() - 1;
      pOffset = Ext->e_meshOffsets[edges[0]];
      SetMasterEdges(false);
   }
   else if (Ext->Dimension() == 3)
   {
      I = kv[0]->GetNE() - 1;
      J = kv[1]->GetNE() - 1;

      SetMasterEdges(false);
      SetMasterFaces(false);
      for (int i = 0; i < edges.Size(); i++)
      {
         edges[i] = Ext->e_meshOffsets[edges[i]];
      }

      pOffset = Ext->f_meshOffsets[faces[0]];
   }
}

void NURBSPatchMap::SetBdrPatchDofMap(int p, const KnotVector *kv[],  int *okv)
{
   GetBdrPatchKnotVectors(p, kv, okv);

   for (int i = 0; i < verts.Size(); i++)
   {
      verts[i] = Ext->v_spaceOffsets[verts[i]];
   }

   if (Ext->Dimension() == 1)
   {
      I = 0;
   }
   else if (Ext->Dimension() == 2)
   {
      I = kv[0]->GetNCP() - 2;
      pOffset = Ext->e_spaceOffsets[edges[0]];

      SetMasterEdges(true);
   }
   else if (Ext->Dimension() == 3)
   {
      I = kv[0]->GetNCP() - 2;
      J = kv[1]->GetNCP() - 2;

      SetMasterEdges(true);
      for (int i = 0; i < edges.Size(); i++)
      {
         edges[i] = Ext->e_spaceOffsets[edges[i]];
      }

      pOffset = Ext->f_spaceOffsets[faces[0]];
   }
}

}<|MERGE_RESOLUTION|>--- conflicted
+++ resolved
@@ -2197,17 +2197,13 @@
 {
    // Read topology
    patchTopo = new Mesh;
-<<<<<<< HEAD
-   patchTopo->LoadPatchTopo(input, edge_to_knot);
+   patchTopo->LoadPatchTopo(input, edge_to_ukv);
 
    Load(input, spacing);
 }
 
 void NURBSExtension::Load(std::istream &input, bool spacing)
 {
-=======
-   patchTopo->LoadPatchTopo(input, edge_to_ukv);
->>>>>>> 0a5730ea
    own_topo = true;
 
    CheckPatches();
@@ -2598,20 +2594,8 @@
 
    // Copy patch_topology mesh and NURBSPatch(es)
    patchTopo = new Mesh( *patch_topology );
-<<<<<<< HEAD
-   patchTopo->GetEdgeVertexTable();
-   own_topo = 1;
-   patches.Reserve(p.Size());
-   Array<int> edges, oedges;
-   Array<int> kvs(3);
-   edge_to_knot.SetSize(patch_topology->GetNEdges());
-   NumOfKnotVectors = 0;
-   NumOfElements = 0;
-   for (int ielem = 0; ielem < patch_topology->GetNE(); ++ielem)
-=======
    patches.SetSize(patches_.Size());
    for (int p = 0; p < patches.Size(); p++)
->>>>>>> 0a5730ea
    {
       patches[p] = new NURBSPatch(*patches_[p]);
    }
@@ -2695,14 +2679,13 @@
       }
    }
 
-<<<<<<< HEAD
    bool writeSpacing = false;
    bool writeRefinements = false;
    if (patchTopo->ncmesh)
    {
       // Writing MFEM NURBS NC-patch mesh v1.0
       patchTopo->ncmesh->Print(os, comments, true);
-      patchTopo->PrintTopoEdges(os, edge_to_knot, true);
+      patchTopo->PrintTopoEdges(os, edge_to_ukv, true);
       writeSpacing = true;
       writeRefinements = true;
    }
@@ -2710,13 +2693,9 @@
    {
       const int version = kvSpacing.Size() > 0 ? 11 : 10;  // v1.0 or v1.1
       if (version == 11) { writeSpacing = true; }
-      patchTopo->PrintTopo(os, edge_to_knot, version, comments);
-   }
-
-=======
-   const int version = kvSpacing.Size() > 0 ? 11 : 10;  // v1.0 or v1.1
-   patchTopo->PrintTopo(os, edge_to_ukv, version, comments);
->>>>>>> 0a5730ea
+      patchTopo->PrintTopo(os, edge_to_ukv, version, comments);
+   }
+
    if (patches.Size() == 0)
    {
       os << "\nknotvectors\n" << NumOfKnotVectors << '\n';
