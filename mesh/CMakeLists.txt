# Copyright (c) 2010-2024, Lawrence Livermore National Security, LLC. Produced
# at the Lawrence Livermore National Laboratory. All Rights reserved. See files
# LICENSE and NOTICE for details. LLNL-CODE-806117.
#
# This file is part of the MFEM library. For more information and source code
# availability visit https://mfem.org.
#
# MFEM is free software; you can redistribute it and/or modify it under the
# terms of the BSD-3 license. We welcome feedback and contributions, see file
# CONTRIBUTING.md for details.

set(SRCS
  attribute_sets.cpp
  element.cpp
  face_nbr_geom.cpp
  gmsh.cpp
  hexahedron.cpp
  mesh.cpp
  mesh_operators.cpp
  mesh_readers.cpp
  ncmesh.cpp
  nurbs.cpp
  point.cpp
  pyramid.cpp
  quadrilateral.cpp
  segment.cpp
  spacing.cpp
  tetrahedron.cpp
  triangle.cpp
  vertex.cpp
  vtk.cpp
  wedge.cpp
<<<<<<< HEAD
  pentatope.cpp
  tesseract.cpp
=======
  submesh/submesh.cpp
  submesh/submesh_utils.cpp
  submesh/transfermap.cpp
>>>>>>> c3eb769a
  )

set(HDRS
  attribute_sets.hpp
  element.hpp
  face_nbr_geom.hpp
  gmsh.hpp
  hexahedron.hpp
  mesh.hpp
  mesh_headers.hpp
  mesh_operators.hpp
  ncmesh.hpp
  nurbs.hpp
  point.hpp
  pyramid.hpp
  quadrilateral.hpp
  segment.hpp
  spacing.hpp
  tetrahedron.hpp
  tmesh.hpp
  triangle.hpp
  vertex.hpp
  vtk.hpp
  wedge.hpp
<<<<<<< HEAD
  pentatope.hpp
  tesseract.hpp
=======
  submesh/submesh.hpp
  submesh/submesh_utils.hpp
  submesh/transfer_category.hpp
  submesh/transfermap.hpp
>>>>>>> c3eb769a
  )

if (MFEM_USE_MPI)
  list(APPEND SRCS
    pmesh.cpp
    pncmesh.cpp
    submesh/ptransfermap.cpp
    submesh/psubmesh.cpp)
  # If this list (HDRS -> HEADERS) is used for install, we probably want the
  # headers added all the time.
  list(APPEND HDRS
    pmesh.hpp
    pncmesh.hpp
    submesh/ptransfermap.hpp
    submesh/psubmesh.hpp)
endif()

if (MFEM_USE_PUMI)
  list(APPEND SRCS
    pumi.cpp)
  list(APPEND HDRS
    pumi.hpp)
endif()

convert_filenames_to_full_paths(SRCS)
convert_filenames_to_full_paths(HDRS)

set(SOURCES ${SOURCES} ${SRCS} PARENT_SCOPE)
set(HEADERS ${HEADERS} ${HDRS} PARENT_SCOPE)<|MERGE_RESOLUTION|>--- conflicted
+++ resolved
@@ -30,14 +30,11 @@
   vertex.cpp
   vtk.cpp
   wedge.cpp
-<<<<<<< HEAD
   pentatope.cpp
   tesseract.cpp
-=======
   submesh/submesh.cpp
   submesh/submesh_utils.cpp
   submesh/transfermap.cpp
->>>>>>> c3eb769a
   )
 
 set(HDRS
@@ -62,16 +59,13 @@
   vertex.hpp
   vtk.hpp
   wedge.hpp
-<<<<<<< HEAD
   pentatope.hpp
   tesseract.hpp
-=======
   submesh/submesh.hpp
   submesh/submesh_utils.hpp
   submesh/transfer_category.hpp
   submesh/transfermap.hpp
->>>>>>> c3eb769a
-  )
+ )
 
 if (MFEM_USE_MPI)
   list(APPEND SRCS
