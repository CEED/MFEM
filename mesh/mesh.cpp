// Copyright (c) 2010-2024, Lawrence Livermore National Security, LLC. Produced
// at the Lawrence Livermore National Laboratory. All Rights reserved. See files
// LICENSE and NOTICE for details. LLNL-CODE-806117.
//
// This file is part of the MFEM library. For more information and source code
// availability visit https://mfem.org.
//
// MFEM is free software; you can redistribute it and/or modify it under the
// terms of the BSD-3 license. We welcome feedback and contributions, see file
// CONTRIBUTING.md for details.

// Implementation of data type mesh

#include "mesh_headers.hpp"
#include "../fem/fem.hpp"
#include "../general/sort_pairs.hpp"
#include "../general/binaryio.hpp"
#include "../general/text.hpp"
#include "../general/device.hpp"
#include "../general/tic_toc.hpp"
#include "../general/gecko.hpp"
#include "../general/kdtree.hpp"
#include "../fem/quadinterpolator.hpp"

#include <iostream>
#include <sstream>
#include <fstream>
#include <limits>
#include <cmath>
#include <cstring>
#include <ctime>
#include <functional>
#include <unordered_map>
#include <unordered_set>

// Include the METIS header, if using version 5. If using METIS 4, the needed
// declarations are inlined below, i.e. no header is needed.
#if defined(MFEM_USE_METIS) && defined(MFEM_USE_METIS_5)
#include "metis.h"
#endif

// METIS 4 prototypes
#if defined(MFEM_USE_METIS) && !defined(MFEM_USE_METIS_5)
typedef int idx_t;
typedef int idxtype;
extern "C" {
   void METIS_PartGraphRecursive(int*, idxtype*, idxtype*, idxtype*, idxtype*,
                                 int*, int*, int*, int*, int*, idxtype*);
   void METIS_PartGraphKway(int*, idxtype*, idxtype*, idxtype*, idxtype*,
                            int*, int*, int*, int*, int*, idxtype*);
   void METIS_PartGraphVKway(int*, idxtype*, idxtype*, idxtype*, idxtype*,
                             int*, int*, int*, int*, int*, idxtype*);
}
#endif

using namespace std;

namespace mfem
{

void Mesh::GetElementJacobian(int i, DenseMatrix &J, const IntegrationPoint *ip)
{
   Geometry::Type geom = GetElementBaseGeometry(i);
   ElementTransformation *eltransf = GetElementTransformation(i);
   if (ip == NULL)
   {
      eltransf->SetIntPoint(&Geometries.GetCenter(geom));
   }
   else
   {
      eltransf->SetIntPoint(ip);
   }
   Geometries.JacToPerfJac(geom, eltransf->Jacobian(), J);
}

void Mesh::GetElementCenter(int i, Vector &center)
{
   center.SetSize(spaceDim);
   int geom = GetElementBaseGeometry(i);
   ElementTransformation *eltransf = GetElementTransformation(i);
   eltransf->Transform(Geometries.GetCenter(geom), center);
}

double Mesh::GetElementSize(ElementTransformation *T, int type) const
{
   DenseMatrix J(spaceDim, Dim);

   Geometry::Type geom = T->GetGeometryType();
   T->SetIntPoint(&Geometries.GetCenter(geom));
   Geometries.JacToPerfJac(geom, T->Jacobian(), J);

   if (type == 0)
   {
      return pow(fabs(J.Weight()), 1./Dim);
   }
   else if (type == 1)
   {
      return J.CalcSingularvalue(Dim-1);   // h_min
   }
   else
   {
      return J.CalcSingularvalue(0);   // h_max
   }
}

double Mesh::GetElementSize(int i, int type)
{
   return GetElementSize(GetElementTransformation(i), type);
}

double Mesh::GetElementSize(int i, const Vector &dir)
{
   DenseMatrix J(spaceDim, Dim);
   Vector d_hat(Dim);
   GetElementJacobian(i, J);
   J.MultTranspose(dir, d_hat);
   return sqrt((d_hat * d_hat) / (dir * dir));
}

double Mesh::GetElementVolume(int i)
{
   ElementTransformation *et = GetElementTransformation(i);
   const IntegrationRule &ir = IntRules.Get(GetElementBaseGeometry(i),
                                            et->OrderJ());
   double volume = 0.0;
   for (int j = 0; j < ir.GetNPoints(); j++)
   {
      const IntegrationPoint &ip = ir.IntPoint(j);
      et->SetIntPoint(&ip);
      volume += ip.weight * et->Weight();
   }

   return volume;
}

// Similar to VisualizationSceneSolution3d::FindNewBox in GLVis
void Mesh::GetBoundingBox(Vector &min, Vector &max, int ref)
{
   min.SetSize(spaceDim);
   max.SetSize(spaceDim);

   for (int d = 0; d < spaceDim; d++)
   {
      min(d) = infinity();
      max(d) = -infinity();
   }

   if (Nodes == NULL)
   {
      double *coord;
      for (int i = 0; i < NumOfVertices; i++)
      {
         coord = GetVertex(i);
         for (int d = 0; d < spaceDim; d++)
         {
            if (coord[d] < min(d)) { min(d) = coord[d]; }
            if (coord[d] > max(d)) { max(d) = coord[d]; }
         }
      }
   }
   else
   {
      const bool use_boundary = false; // make this a parameter?
      int ne = use_boundary ? GetNBE() : GetNE();
      int fn, fo;
      DenseMatrix pointmat;
      RefinedGeometry *RefG;
      IntegrationRule eir;
      FaceElementTransformations *Tr;
      ElementTransformation *T;

      for (int i = 0; i < ne; i++)
      {
         if (use_boundary)
         {
            GetBdrElementFace(i, &fn, &fo);
            RefG = GlobGeometryRefiner.Refine(GetFaceGeometry(fn), ref);
            Tr = GetFaceElementTransformations(fn, 5);
            eir.SetSize(RefG->RefPts.GetNPoints());
            Tr->Loc1.Transform(RefG->RefPts, eir);
            Tr->Elem1->Transform(eir, pointmat);
         }
         else
         {
            T = GetElementTransformation(i);
            RefG = GlobGeometryRefiner.Refine(GetElementBaseGeometry(i), ref);
            T->Transform(RefG->RefPts, pointmat);
         }
         for (int j = 0; j < pointmat.Width(); j++)
         {
            for (int d = 0; d < pointmat.Height(); d++)
            {
               if (pointmat(d,j) < min(d)) { min(d) = pointmat(d,j); }
               if (pointmat(d,j) > max(d)) { max(d) = pointmat(d,j); }
            }
         }
      }
   }
}

void Mesh::GetCharacteristics(double &h_min, double &h_max,
                              double &kappa_min, double &kappa_max,
                              Vector *Vh, Vector *Vk)
{
   int i, dim, sdim;
   DenseMatrix J;
   double h, kappa;

   dim = Dimension();
   sdim = SpaceDimension();

   if (Vh) { Vh->SetSize(NumOfElements); }
   if (Vk) { Vk->SetSize(NumOfElements); }

   h_min = kappa_min = infinity();
   h_max = kappa_max = -h_min;
   if (dim == 0) { if (Vh) { *Vh = 1.0; } if (Vk) {*Vk = 1.0; } return; }
   J.SetSize(sdim, dim);
   for (i = 0; i < NumOfElements; i++)
   {
      GetElementJacobian(i, J);
      h = pow(fabs(J.Weight()), 1.0/double(dim));
      kappa = (dim == sdim) ?
              J.CalcSingularvalue(0) / J.CalcSingularvalue(dim-1) : -1.0;
      if (Vh) { (*Vh)(i) = h; }
      if (Vk) { (*Vk)(i) = kappa; }

      if (h < h_min) { h_min = h; }
      if (h > h_max) { h_max = h; }
      if (kappa < kappa_min) { kappa_min = kappa; }
      if (kappa > kappa_max) { kappa_max = kappa; }
   }
}

// static method
void Mesh::PrintElementsByGeometry(int dim,
                                   const Array<int> &num_elems_by_geom,
                                   std::ostream &os)
{
   for (int g = Geometry::DimStart[dim], first = 1;
        g < Geometry::DimStart[dim+1]; g++)
   {
      if (!num_elems_by_geom[g]) { continue; }
      if (!first) { os << " + "; }
      else { first = 0; }
      os << num_elems_by_geom[g] << ' ' << Geometry::Name[g] << "(s)";
   }
}

void Mesh::PrintCharacteristics(Vector *Vh, Vector *Vk, std::ostream &os)
{
   double h_min, h_max, kappa_min, kappa_max;

   os << "Mesh Characteristics:";

   this->GetCharacteristics(h_min, h_max, kappa_min, kappa_max, Vh, Vk);

   Array<int> num_elems_by_geom(Geometry::NumGeom);
   num_elems_by_geom = 0;
   for (int i = 0; i < GetNE(); i++)
   {
      num_elems_by_geom[GetElementBaseGeometry(i)]++;
   }

   os << '\n'
      << "Dimension          : " << Dimension() << '\n'
      << "Space dimension    : " << SpaceDimension();
   if (Dim == 0)
   {
      os << '\n'
         << "Number of vertices : " << GetNV() << '\n'
         << "Number of elements : " << GetNE() << '\n'
         << "Number of bdr elem : " << GetNBE() << '\n';
   }
   else if (Dim == 1)
   {
      os << '\n'
         << "Number of vertices : " << GetNV() << '\n'
         << "Number of elements : " << GetNE() << '\n'
         << "Number of bdr elem : " << GetNBE() << '\n'
         << "h_min              : " << h_min << '\n'
         << "h_max              : " << h_max << '\n';
   }
   else if (Dim == 2)
   {
      os << '\n'
         << "Number of vertices : " << GetNV() << '\n'
         << "Number of edges    : " << GetNEdges() << '\n'
         << "Number of elements : " << GetNE() << "  --  ";
      PrintElementsByGeometry(2, num_elems_by_geom, os);
      os << '\n'
         << "Number of bdr elem : " << GetNBE() << '\n'
         << "Euler Number       : " << EulerNumber2D() << '\n'
         << "h_min              : " << h_min << '\n'
         << "h_max              : " << h_max << '\n'
         << "kappa_min          : " << kappa_min << '\n'
         << "kappa_max          : " << kappa_max << '\n';
   }
   else
   {
      Array<int> num_bdr_elems_by_geom(Geometry::NumGeom);
      num_bdr_elems_by_geom = 0;
      for (int i = 0; i < GetNBE(); i++)
      {
         num_bdr_elems_by_geom[GetBdrElementBaseGeometry(i)]++;
      }
      Array<int> num_faces_by_geom(Geometry::NumGeom);
      num_faces_by_geom = 0;
      for (int i = 0; i < GetNFaces(); i++)
      {
         num_faces_by_geom[GetFaceGeometry(i)]++;
      }

      os << '\n'
         << "Number of vertices : " << GetNV() << '\n'
         << "Number of edges    : " << GetNEdges() << '\n'
         << "Number of faces    : " << GetNFaces() << "  --  ";
      PrintElementsByGeometry(Dim-1, num_faces_by_geom, os);
      os << '\n'
         << "Number of elements : " << GetNE() << "  --  ";
      PrintElementsByGeometry(Dim, num_elems_by_geom, os);
      os << '\n'
         << "Number of bdr elem : " << GetNBE() << "  --  ";
      PrintElementsByGeometry(Dim-1, num_bdr_elems_by_geom, os);
      os << '\n'
         << "Euler Number       : " << EulerNumber() << '\n'
         << "h_min              : " << h_min << '\n'
         << "h_max              : " << h_max << '\n'
         << "kappa_min          : " << kappa_min << '\n'
         << "kappa_max          : " << kappa_max << '\n';
   }
   os << '\n' << std::flush;
}

FiniteElement *Mesh::GetTransformationFEforElementType(Element::Type ElemType)
{
   switch (ElemType)
   {
      case Element::POINT :          return &PointFE;
      case Element::SEGMENT :        return &SegmentFE;
      case Element::TRIANGLE :       return &TriangleFE;
      case Element::QUADRILATERAL :  return &QuadrilateralFE;
      case Element::TETRAHEDRON :    return &TetrahedronFE;
      case Element::HEXAHEDRON :     return &HexahedronFE;
      case Element::WEDGE :          return &WedgeFE;
      case Element::PYRAMID :        return &PyramidFE;
      default:
         MFEM_ABORT("Unknown element type \"" << ElemType << "\"");
         break;
   }
   MFEM_ABORT("Unknown element type");
   return NULL;
}


void Mesh::GetElementTransformation(int i,
                                    IsoparametricTransformation *ElTr) const
{
   ElTr->Attribute = GetAttribute(i);
   ElTr->ElementNo = i;
   ElTr->ElementType = ElementTransformation::ELEMENT;
   ElTr->mesh = this;
   ElTr->Reset();
   if (Nodes == NULL)
   {
      GetPointMatrix(i, ElTr->GetPointMat());
      ElTr->SetFE(GetTransformationFEforElementType(GetElementType(i)));
   }
   else
   {
      DenseMatrix &pm = ElTr->GetPointMat();
      Array<int> vdofs;
      Nodes->FESpace()->GetElementVDofs(i, vdofs);
      Nodes->HostRead();
      const GridFunction &nodes = *Nodes;
      int n = vdofs.Size()/spaceDim;
      pm.SetSize(spaceDim, n);
      for (int k = 0; k < spaceDim; k++)
      {
         for (int j = 0; j < n; j++)
         {
            pm(k,j) = nodes(vdofs[n*k+j]);
         }
      }
      ElTr->SetFE(Nodes->FESpace()->GetFE(i));
   }
}

ElementTransformation *Mesh::GetElementTransformation(int i)
{
   GetElementTransformation(i, &Transformation);
   return &Transformation;
}

void Mesh::GetElementTransformation(int i, const Vector &nodes,
                                    IsoparametricTransformation *ElTr) const
{
   ElTr->Attribute = GetAttribute(i);
   ElTr->ElementNo = i;
   ElTr->ElementType = ElementTransformation::ELEMENT;
   ElTr->mesh = this;
   DenseMatrix &pm = ElTr->GetPointMat();
   ElTr->Reset();
   nodes.HostRead();
   if (Nodes == NULL)
   {
      MFEM_ASSERT(nodes.Size() == spaceDim*GetNV(), "");
      int       nv = elements[i]->GetNVertices();
      const int *v = elements[i]->GetVertices();
      int n = vertices.Size();
      pm.SetSize(spaceDim, nv);
      for (int k = 0; k < spaceDim; k++)
      {
         for (int j = 0; j < nv; j++)
         {
            pm(k, j) = nodes(k*n+v[j]);
         }
      }
      ElTr->SetFE(GetTransformationFEforElementType(GetElementType(i)));
   }
   else
   {
      MFEM_ASSERT(nodes.Size() == Nodes->Size(), "");
      Array<int> vdofs;
      Nodes->FESpace()->GetElementVDofs(i, vdofs);
      int n = vdofs.Size()/spaceDim;
      pm.SetSize(spaceDim, n);
      for (int k = 0; k < spaceDim; k++)
      {
         for (int j = 0; j < n; j++)
         {
            pm(k,j) = nodes(vdofs[n*k+j]);
         }
      }
      ElTr->SetFE(Nodes->FESpace()->GetFE(i));
   }
}

void Mesh::GetBdrElementTransformation(int i,
                                       IsoparametricTransformation* ElTr) const
{
   ElTr->Attribute = GetBdrAttribute(i);
   ElTr->ElementNo = i; // boundary element number
   ElTr->ElementType = ElementTransformation::BDR_ELEMENT;
   ElTr->mesh = this;
   DenseMatrix &pm = ElTr->GetPointMat();
   ElTr->Reset();
   if (Nodes == NULL)
   {
      GetBdrPointMatrix(i, pm);
      ElTr->SetFE(GetTransformationFEforElementType(GetBdrElementType(i)));
   }
   else
   {
      const FiniteElement *bdr_el = Nodes->FESpace()->GetBE(i);
      Nodes->HostRead();
      const GridFunction &nodes = *Nodes;
      if (bdr_el)
      {
         Array<int> vdofs;
         Nodes->FESpace()->GetBdrElementVDofs(i, vdofs);
         int n = vdofs.Size()/spaceDim;
         pm.SetSize(spaceDim, n);
         for (int k = 0; k < spaceDim; k++)
         {
            for (int j = 0; j < n; j++)
            {
               pm(k,j) = nodes(vdofs[n*k+j]);
            }
         }
         ElTr->SetFE(bdr_el);
      }
      else // L2 Nodes (e.g., periodic mesh)
      {
         int elem_id, face_info;
         GetBdrElementAdjacentElement2(i, elem_id, face_info);

         IntegrationPointTransformation Loc1;
         GetLocalFaceTransformation(GetBdrElementType(i),
                                    GetElementType(elem_id),
                                    Loc1.Transf, face_info);

         Geometry::Type face_geom = GetBdrElementBaseGeometry(i);
         const FiniteElement *face_el =
            Nodes->FESpace()->GetTraceElement(elem_id, face_geom);
         MFEM_VERIFY(dynamic_cast<const NodalFiniteElement*>(face_el),
                     "Mesh requires nodal Finite Element.");

         IntegrationRule eir(face_el->GetDof());
         Loc1.Transf.ElementNo = elem_id;
         Loc1.Transf.mesh = this;
         Loc1.Transf.ElementType = ElementTransformation::ELEMENT;
         Loc1.Transform(face_el->GetNodes(), eir);
         Nodes->GetVectorValues(Loc1.Transf, eir, pm);

         ElTr->SetFE(face_el);
      }
   }
}

ElementTransformation *Mesh::GetBdrElementTransformation(int i)
{
   GetBdrElementTransformation(i, &BdrTransformation);
   return &BdrTransformation;
}

void Mesh::GetFaceTransformation(int FaceNo,
                                 IsoparametricTransformation *FTr) const
{
   FTr->Attribute = (Dim == 1) ? 1 : faces[FaceNo]->GetAttribute();
   FTr->ElementNo = FaceNo;
   FTr->ElementType = ElementTransformation::FACE;
   FTr->mesh = this;
   DenseMatrix &pm = FTr->GetPointMat();
   FTr->Reset();
   if (Nodes == NULL)
   {
      const int *v = (Dim == 1) ? &FaceNo : faces[FaceNo]->GetVertices();
      const int nv = (Dim == 1) ? 1 : faces[FaceNo]->GetNVertices();
      pm.SetSize(spaceDim, nv);
      for (int i = 0; i < spaceDim; i++)
      {
         for (int j = 0; j < nv; j++)
         {
            pm(i, j) = vertices[v[j]](i);
         }
      }
      FTr->SetFE(GetTransformationFEforElementType(GetFaceElementType(FaceNo)));
   }
   else // curved mesh
   {
      const FiniteElement *face_el = Nodes->FESpace()->GetFaceElement(FaceNo);
      Nodes->HostRead();
      const GridFunction &nodes = *Nodes;
      if (face_el)
      {
         Array<int> vdofs;
         Nodes->FESpace()->GetFaceVDofs(FaceNo, vdofs);
         int n = vdofs.Size()/spaceDim;
         pm.SetSize(spaceDim, n);
         for (int i = 0; i < spaceDim; i++)
         {
            for (int j = 0; j < n; j++)
            {
               pm(i, j) = nodes(vdofs[n*i+j]);
            }
         }
         FTr->SetFE(face_el);
      }
      else // L2 Nodes (e.g., periodic mesh), go through the volume of Elem1
      {
         const FaceInfo &face_info = faces_info[FaceNo];
         Geometry::Type face_geom = GetFaceGeometry(FaceNo);
         Element::Type  face_type = GetFaceElementType(FaceNo);

         IntegrationPointTransformation Loc1;
         GetLocalFaceTransformation(face_type,
                                    GetElementType(face_info.Elem1No),
                                    Loc1.Transf, face_info.Elem1Inf);

         face_el = Nodes->FESpace()->GetTraceElement(face_info.Elem1No,
                                                     face_geom);
         MFEM_VERIFY(dynamic_cast<const NodalFiniteElement*>(face_el),
                     "Mesh requires nodal Finite Element.");

         IntegrationRule eir(face_el->GetDof());
         Loc1.Transf.ElementNo = face_info.Elem1No;
         Loc1.Transf.ElementType = ElementTransformation::ELEMENT;
         Loc1.Transf.mesh = this;
         Loc1.Transform(face_el->GetNodes(), eir);
         Nodes->GetVectorValues(Loc1.Transf, eir, pm);

         FTr->SetFE(face_el);
      }
   }
}

ElementTransformation *Mesh::GetFaceTransformation(int FaceNo)
{
   GetFaceTransformation(FaceNo, &FaceTransformation);
   return &FaceTransformation;
}

void Mesh::GetEdgeTransformation(int EdgeNo,
                                 IsoparametricTransformation *EdTr) const
{
   if (Dim == 2)
   {
      GetFaceTransformation(EdgeNo, EdTr);
      return;
   }
   if (Dim == 1)
   {
      mfem_error("Mesh::GetEdgeTransformation not defined in 1D \n");
   }

   EdTr->Attribute = 1;
   EdTr->ElementNo = EdgeNo;
   EdTr->ElementType = ElementTransformation::EDGE;
   EdTr->mesh = this;
   DenseMatrix &pm = EdTr->GetPointMat();
   EdTr->Reset();
   if (Nodes == NULL)
   {
      Array<int> v;
      GetEdgeVertices(EdgeNo, v);
      const int nv = 2;
      pm.SetSize(spaceDim, nv);
      for (int i = 0; i < spaceDim; i++)
      {
         for (int j = 0; j < nv; j++)
         {
            pm(i, j) = vertices[v[j]](i);
         }
      }
      EdTr->SetFE(GetTransformationFEforElementType(Element::SEGMENT));
   }
   else
   {
      const FiniteElement *edge_el = Nodes->FESpace()->GetEdgeElement(EdgeNo);
      Nodes->HostRead();
      const GridFunction &nodes = *Nodes;
      if (edge_el)
      {
         Array<int> vdofs;
         Nodes->FESpace()->GetEdgeVDofs(EdgeNo, vdofs);
         int n = vdofs.Size()/spaceDim;
         pm.SetSize(spaceDim, n);
         for (int i = 0; i < spaceDim; i++)
         {
            for (int j = 0; j < n; j++)
            {
               pm(i, j) = nodes(vdofs[n*i+j]);
            }
         }
         EdTr->SetFE(edge_el);
      }
      else
      {
         MFEM_ABORT("Not implemented.");
      }
   }
}

ElementTransformation *Mesh::GetEdgeTransformation(int EdgeNo)
{
   GetEdgeTransformation(EdgeNo, &EdgeTransformation);
   return &EdgeTransformation;
}


void Mesh::GetLocalPtToSegTransformation(
   IsoparametricTransformation &Transf, int i) const
{
   const IntegrationRule *SegVert;
   DenseMatrix &locpm = Transf.GetPointMat();
   Transf.Reset();

   Transf.SetFE(&PointFE);
   SegVert = Geometries.GetVertices(Geometry::SEGMENT);
   locpm.SetSize(1, 1);
   locpm(0, 0) = SegVert->IntPoint(i/64).x;
   //  (i/64) is the local face no. in the segment
   //  (i%64) is the orientation of the point (not used)
}

void Mesh::GetLocalSegToTriTransformation(
   IsoparametricTransformation &Transf, int i) const
{
   const int *tv, *so;
   const IntegrationRule *TriVert;
   DenseMatrix &locpm = Transf.GetPointMat();
   Transf.Reset();

   Transf.SetFE(&SegmentFE);
   tv = tri_t::Edges[i/64];  //  (i/64) is the local face no. in the triangle
   so = seg_t::Orient[i%64]; //  (i%64) is the orientation of the segment
   TriVert = Geometries.GetVertices(Geometry::TRIANGLE);
   locpm.SetSize(2, 2);
   for (int j = 0; j < 2; j++)
   {
      locpm(0, so[j]) = TriVert->IntPoint(tv[j]).x;
      locpm(1, so[j]) = TriVert->IntPoint(tv[j]).y;
   }
}

void Mesh::GetLocalSegToQuadTransformation(
   IsoparametricTransformation &Transf, int i) const
{
   const int *qv, *so;
   const IntegrationRule *QuadVert;
   DenseMatrix &locpm = Transf.GetPointMat();
   Transf.Reset();

   Transf.SetFE(&SegmentFE);
   qv = quad_t::Edges[i/64]; //  (i/64) is the local face no. in the quad
   so = seg_t::Orient[i%64]; //  (i%64) is the orientation of the segment
   QuadVert = Geometries.GetVertices(Geometry::SQUARE);
   locpm.SetSize(2, 2);
   for (int j = 0; j < 2; j++)
   {
      locpm(0, so[j]) = QuadVert->IntPoint(qv[j]).x;
      locpm(1, so[j]) = QuadVert->IntPoint(qv[j]).y;
   }
}

void Mesh::GetLocalTriToTetTransformation(
   IsoparametricTransformation &Transf, int i) const
{
   DenseMatrix &locpm = Transf.GetPointMat();
   Transf.Reset();

   Transf.SetFE(&TriangleFE);
   //  (i/64) is the local face no. in the tet
   const int *tv = tet_t::FaceVert[i/64];
   //  (i%64) is the orientation of the tetrahedron face
   //         w.r.t. the face element
   const int *to = tri_t::Orient[i%64];
   const IntegrationRule *TetVert =
      Geometries.GetVertices(Geometry::TETRAHEDRON);
   locpm.SetSize(3, 3);
   for (int j = 0; j < 3; j++)
   {
      const IntegrationPoint &vert = TetVert->IntPoint(tv[to[j]]);
      locpm(0, j) = vert.x;
      locpm(1, j) = vert.y;
      locpm(2, j) = vert.z;
   }
}

void Mesh::GetLocalTriToWdgTransformation(
   IsoparametricTransformation &Transf, int i) const
{
   DenseMatrix &locpm = Transf.GetPointMat();
   Transf.Reset();

   Transf.SetFE(&TriangleFE);
   //  (i/64) is the local face no. in the pri
   MFEM_VERIFY(i < 128, "Local face index " << i/64
               << " is not a triangular face of a wedge.");
   const int *pv = pri_t::FaceVert[i/64];
   //  (i%64) is the orientation of the wedge face
   //         w.r.t. the face element
   const int *to = tri_t::Orient[i%64];
   const IntegrationRule *PriVert =
      Geometries.GetVertices(Geometry::PRISM);
   locpm.SetSize(3, 3);
   for (int j = 0; j < 3; j++)
   {
      const IntegrationPoint &vert = PriVert->IntPoint(pv[to[j]]);
      locpm(0, j) = vert.x;
      locpm(1, j) = vert.y;
      locpm(2, j) = vert.z;
   }
}

void Mesh::GetLocalTriToPyrTransformation(
   IsoparametricTransformation &Transf, int i) const
{
   DenseMatrix &locpm = Transf.GetPointMat();

   Transf.SetFE(&TriangleFE);
   //  (i/64) is the local face no. in the pyr
   MFEM_VERIFY(i >= 64, "Local face index " << i/64
               << " is not a triangular face of a pyramid.");
   const int *pv = pyr_t::FaceVert[i/64];
   //  (i%64) is the orientation of the pyramid face
   //         w.r.t. the face element
   const int *to = tri_t::Orient[i%64];
   const IntegrationRule *PyrVert =
      Geometries.GetVertices(Geometry::PYRAMID);
   locpm.SetSize(3, 3);
   for (int j = 0; j < 3; j++)
   {
      const IntegrationPoint &vert = PyrVert->IntPoint(pv[to[j]]);
      locpm(0, j) = vert.x;
      locpm(1, j) = vert.y;
      locpm(2, j) = vert.z;
   }
}

void Mesh::GetLocalQuadToHexTransformation(
   IsoparametricTransformation &Transf, int i) const
{
   DenseMatrix &locpm = Transf.GetPointMat();
   Transf.Reset();

   Transf.SetFE(&QuadrilateralFE);
   //  (i/64) is the local face no. in the hex
   const int *hv = hex_t::FaceVert[i/64];
   //  (i%64) is the orientation of the quad
   const int *qo = quad_t::Orient[i%64];
   const IntegrationRule *HexVert = Geometries.GetVertices(Geometry::CUBE);
   locpm.SetSize(3, 4);
   for (int j = 0; j < 4; j++)
   {
      const IntegrationPoint &vert = HexVert->IntPoint(hv[qo[j]]);
      locpm(0, j) = vert.x;
      locpm(1, j) = vert.y;
      locpm(2, j) = vert.z;
   }
}

void Mesh::GetLocalQuadToWdgTransformation(
   IsoparametricTransformation &Transf, int i) const
{
   DenseMatrix &locpm = Transf.GetPointMat();
   Transf.Reset();

   Transf.SetFE(&QuadrilateralFE);
   //  (i/64) is the local face no. in the pri
   MFEM_VERIFY(i >= 128, "Local face index " << i/64
               << " is not a quadrilateral face of a wedge.");
   const int *pv = pri_t::FaceVert[i/64];
   //  (i%64) is the orientation of the quad
   const int *qo = quad_t::Orient[i%64];
   const IntegrationRule *PriVert = Geometries.GetVertices(Geometry::PRISM);
   locpm.SetSize(3, 4);
   for (int j = 0; j < 4; j++)
   {
      const IntegrationPoint &vert = PriVert->IntPoint(pv[qo[j]]);
      locpm(0, j) = vert.x;
      locpm(1, j) = vert.y;
      locpm(2, j) = vert.z;
   }
}

void Mesh::GetLocalQuadToPyrTransformation(
   IsoparametricTransformation &Transf, int i) const
{
   DenseMatrix &locpm = Transf.GetPointMat();

   Transf.SetFE(&QuadrilateralFE);
   //  (i/64) is the local face no. in the pyr
   MFEM_VERIFY(i < 64, "Local face index " << i/64
               << " is not a quadrilateral face of a pyramid.");
   const int *pv = pyr_t::FaceVert[i/64];
   //  (i%64) is the orientation of the quad
   const int *qo = quad_t::Orient[i%64];
   const IntegrationRule *PyrVert = Geometries.GetVertices(Geometry::PYRAMID);
   locpm.SetSize(3, 4);
   for (int j = 0; j < 4; j++)
   {
      const IntegrationPoint &vert = PyrVert->IntPoint(pv[qo[j]]);
      locpm(0, j) = vert.x;
      locpm(1, j) = vert.y;
      locpm(2, j) = vert.z;
   }
}

const GeometricFactors* Mesh::GetGeometricFactors(const IntegrationRule& ir,
                                                  const int flags,
                                                  MemoryType d_mt)
{
   for (int i = 0; i < geom_factors.Size(); i++)
   {
      GeometricFactors *gf = geom_factors[i];
      if (gf->IntRule == &ir && (gf->computed_factors & flags) == flags)
      {
         return gf;
      }
   }

   this->EnsureNodes();

   GeometricFactors *gf = new GeometricFactors(this, ir, flags, d_mt);
   geom_factors.Append(gf);
   return gf;
}

const FaceGeometricFactors* Mesh::GetFaceGeometricFactors(
   const IntegrationRule& ir,
   const int flags, FaceType type, MemoryType d_mt)
{
   for (int i = 0; i < face_geom_factors.Size(); i++)
   {
      FaceGeometricFactors *gf = face_geom_factors[i];
      if (gf->IntRule == &ir && (gf->computed_factors & flags) == flags &&
          gf->type==type)
      {
         return gf;
      }
   }

   this->EnsureNodes();

   FaceGeometricFactors *gf = new FaceGeometricFactors(this, ir, flags, type,
                                                       d_mt);
   face_geom_factors.Append(gf);
   return gf;
}

void Mesh::DeleteGeometricFactors()
{
   for (int i = 0; i < geom_factors.Size(); i++)
   {
      delete geom_factors[i];
   }
   geom_factors.SetSize(0);
   for (int i = 0; i < face_geom_factors.Size(); i++)
   {
      delete face_geom_factors[i];
   }
   face_geom_factors.SetSize(0);
}

void Mesh::GetLocalFaceTransformation(int face_type, int elem_type,
                                      IsoparametricTransformation &Transf,
                                      int info) const
{
   switch (face_type)
   {
      case Element::POINT:
         GetLocalPtToSegTransformation(Transf, info);
         break;

      case Element::SEGMENT:
         if (elem_type == Element::TRIANGLE)
         {
            GetLocalSegToTriTransformation(Transf, info);
         }
         else
         {
            MFEM_ASSERT(elem_type == Element::QUADRILATERAL, "");
            GetLocalSegToQuadTransformation(Transf, info);
         }
         break;

      case Element::TRIANGLE:
         if (elem_type == Element::TETRAHEDRON)
         {
            GetLocalTriToTetTransformation(Transf, info);
         }
         else if (elem_type == Element::WEDGE)
         {
            GetLocalTriToWdgTransformation(Transf, info);
         }
         else if (elem_type == Element::PYRAMID)
         {
            GetLocalTriToPyrTransformation(Transf, info);
         }
         else
         {
            MFEM_ABORT("Mesh::GetLocalFaceTransformation not defined for "
                       "face type " << face_type
                       << " and element type " << elem_type << "\n");
         }
         break;

      case Element::QUADRILATERAL:
         if (elem_type == Element::HEXAHEDRON)
         {
            GetLocalQuadToHexTransformation(Transf, info);
         }
         else if (elem_type == Element::WEDGE)
         {
            GetLocalQuadToWdgTransformation(Transf, info);
         }
         else if (elem_type == Element::PYRAMID)
         {
            GetLocalQuadToPyrTransformation(Transf, info);
         }
         else
         {
            MFEM_ABORT("Mesh::GetLocalFaceTransformation not defined for "
                       "face type " << face_type
                       << " and element type " << elem_type << "\n");
         }
         break;
   }
}

FaceElementTransformations *Mesh::GetFaceElementTransformations(int FaceNo,
                                                                int mask)
{
   GetFaceElementTransformations(FaceNo, FaceElemTr, Transformation,
                                 Transformation2, mask);
   return &FaceElemTr;
}

void Mesh::GetFaceElementTransformations(int FaceNo,
                                         FaceElementTransformations &FElTr,
                                         IsoparametricTransformation &ElTr1,
                                         IsoparametricTransformation &ElTr2,
                                         int mask) const
{
   const FaceInfo &face_info = faces_info[FaceNo];

   int cmask = 0;
   FElTr.SetConfigurationMask(cmask);
   FElTr.Elem1 = NULL;
   FElTr.Elem2 = NULL;

   // setup the transformation for the first element
   FElTr.Elem1No = face_info.Elem1No;
   if (mask & FaceElementTransformations::HAVE_ELEM1)
   {
      GetElementTransformation(FElTr.Elem1No, &ElTr1);
      FElTr.Elem1 = &ElTr1;
      cmask |= 1;
   }

   //  setup the transformation for the second element
   //     return NULL in the Elem2 field if there's no second element, i.e.
   //     the face is on the "boundary"
   FElTr.Elem2No = face_info.Elem2No;
   if ((mask & FaceElementTransformations::HAVE_ELEM2) &&
       FElTr.Elem2No >= 0)
   {
#ifdef MFEM_DEBUG
      if (NURBSext && (mask & FaceElementTransformations::HAVE_ELEM1))
      { MFEM_ABORT("NURBS mesh not supported!"); }
#endif
      GetElementTransformation(FElTr.Elem2No, &ElTr2);
      FElTr.Elem2 = &ElTr2;
      cmask |= 2;
   }

   // setup the face transformation
   if (mask & FaceElementTransformations::HAVE_FACE)
   {
      GetFaceTransformation(FaceNo, &FElTr);
      cmask |= 16;
   }
   else
   {
      FElTr.SetGeometryType(GetFaceGeometry(FaceNo));
   }

   // setup Loc1 & Loc2
   int face_type = GetFaceElementType(FaceNo);
   if (mask & FaceElementTransformations::HAVE_LOC1)
   {
      int elem_type = GetElementType(face_info.Elem1No);
      GetLocalFaceTransformation(face_type, elem_type,
                                 FElTr.Loc1.Transf, face_info.Elem1Inf);
      cmask |= 4;
   }
   if ((mask & FaceElementTransformations::HAVE_LOC2) &&
       FElTr.Elem2No >= 0)
   {
      int elem_type = GetElementType(face_info.Elem2No);
      GetLocalFaceTransformation(face_type, elem_type,
                                 FElTr.Loc2.Transf, face_info.Elem2Inf);

      // NC meshes: prepend slave edge/face transformation to Loc2
      if (Nonconforming() && IsSlaveFace(face_info))
      {
         ApplyLocalSlaveTransformation(FElTr, face_info, false);
      }
      cmask |= 8;
   }

   FElTr.SetConfigurationMask(cmask);

   // This check can be useful for internal debugging, however it will fail on
   // periodic boundary faces, so we keep it disabled in general.
#if 0
#ifdef MFEM_DEBUG
   double dist = FElTr.CheckConsistency();
   if (dist >= 1e-12)
   {
      mfem::out << "\nInternal error: face id = " << FaceNo
                << ", dist = " << dist << '\n';
      FElTr.CheckConsistency(1); // print coordinates
      MFEM_ABORT("internal error");
   }
#endif
#endif
}

FaceElementTransformations *Mesh::GetInteriorFaceTransformations(int FaceNo)
{
   GetInteriorFaceTransformations(FaceNo, FaceElemTr, Transformation,
                                  Transformation2);
   return (FaceElemTr.geom == Geometry::INVALID) ? nullptr : &FaceElemTr;
}

void Mesh::GetInteriorFaceTransformations(int FaceNo,
                                          FaceElementTransformations &FElTr,
                                          IsoparametricTransformation &ElTr1,
                                          IsoparametricTransformation &ElTr2) const
{
   if (faces_info[FaceNo].Elem2No < 0)
   {
      FElTr.SetGeometryType(Geometry::INVALID);
      return;
   }
   GetFaceElementTransformations(FaceNo, FElTr, ElTr1, ElTr2);
}

FaceElementTransformations *Mesh::GetBdrFaceTransformations(int BdrElemNo)
{
   GetBdrFaceTransformations(BdrElemNo, FaceElemTr, Transformation,
                             Transformation2);
   return (FaceElemTr.geom == Geometry::INVALID) ? nullptr : &FaceElemTr;
}

void Mesh::GetBdrFaceTransformations(int BdrElemNo,
                                     FaceElementTransformations &FElTr,
                                     IsoparametricTransformation &ElTr1,
                                     IsoparametricTransformation &ElTr2) const
{
   // Check if the face is interior, shared, or nonconforming.
   int fn = GetBdrElementFaceIndex(BdrElemNo);
   if (FaceIsTrueInterior(fn) || faces_info[fn].NCFace >= 0)
   {
      FElTr.SetGeometryType(Geometry::INVALID);
      return;
   }
   GetFaceElementTransformations(fn, FElTr, ElTr1, ElTr2, 21);
   FElTr.Attribute = boundary[BdrElemNo]->GetAttribute();
   FElTr.ElementNo = BdrElemNo;
   FElTr.ElementType = ElementTransformation::BDR_FACE;
   FElTr.mesh = this;
}

bool Mesh::IsSlaveFace(const FaceInfo &fi) const
{
   return fi.NCFace >= 0 && nc_faces_info[fi.NCFace].Slave;
}

void Mesh::ApplyLocalSlaveTransformation(FaceElementTransformations &FT,
                                         const FaceInfo &fi, bool is_ghost) const
{
#ifdef MFEM_THREAD_SAFE
   DenseMatrix composition;
#else
   static DenseMatrix composition;
#endif
   MFEM_ASSERT(fi.NCFace >= 0, "");
   MFEM_ASSERT(nc_faces_info[fi.NCFace].Slave, "internal error");
   if (!is_ghost)
   {
      // side 1 -> child side, side 2 -> parent side
      IsoparametricTransformation &LT = FT.Loc2.Transf;
      LT.Transform(*nc_faces_info[fi.NCFace].PointMatrix, composition);
      // In 2D, we need to flip the point matrix since it is aligned with the
      // parent side.
      if (Dim == 2)
      {
         // swap points (columns) 0 and 1
         std::swap(composition(0,0), composition(0,1));
         std::swap(composition(1,0), composition(1,1));
      }
      LT.SetPointMat(composition);
   }
   else // is_ghost == true
   {
      // side 1 -> parent side, side 2 -> child side
      IsoparametricTransformation &LT = FT.Loc1.Transf;
      LT.Transform(*nc_faces_info[fi.NCFace].PointMatrix, composition);
      // In 2D, there is no need to flip the point matrix since it is already
      // aligned with the parent side, see also ParNCMesh::GetFaceNeighbors.
      // In 3D the point matrix was flipped during construction in
      // ParNCMesh::GetFaceNeighbors and due to that it is already aligned with
      // the parent side.
      LT.SetPointMat(composition);
   }
}

Mesh::FaceInformation Mesh::GetFaceInformation(int f) const
{
   FaceInformation face;
   int e1, e2;
   int inf1, inf2;
   int ncface;
   GetFaceElements(f, &e1, &e2);
   GetFaceInfos(f, &inf1, &inf2, &ncface);
   face.element[0].index = e1;
   face.element[0].location = ElementLocation::Local;
   face.element[0].orientation = inf1%64;
   face.element[0].local_face_id = inf1/64;
   face.element[1].local_face_id = inf2/64;
   face.ncface = ncface;
   face.point_matrix = nullptr;
   // The following figures out face.location, face.conformity,
   // face.element[1].index, and face.element[1].orientation.
   if (f < GetNumFaces()) // Non-ghost face
   {
      if (e2>=0)
      {
         if (ncface==-1)
         {
            face.tag = FaceInfoTag::LocalConforming;
            face.topology = FaceTopology::Conforming;
            face.element[1].location = ElementLocation::Local;
            face.element[0].conformity = ElementConformity::Coincident;
            face.element[1].conformity = ElementConformity::Coincident;
            face.element[1].index = e2;
            face.element[1].orientation = inf2%64;
         }
         else // ncface >= 0
         {
            face.tag = FaceInfoTag::LocalSlaveNonconforming;
            face.topology = FaceTopology::Nonconforming;
            face.element[1].location = ElementLocation::Local;
            face.element[0].conformity = ElementConformity::Coincident;
            face.element[1].conformity = ElementConformity::Superset;
            face.element[1].index = e2;
            MFEM_ASSERT(inf2%64==0, "unexpected slave face orientation.");
            face.element[1].orientation = inf2%64;
            face.point_matrix = nc_faces_info[ncface].PointMatrix;
         }
      }
      else // e2<0
      {
         if (ncface==-1)
         {
            if (inf2<0)
            {
               face.tag = FaceInfoTag::Boundary;
               face.topology = FaceTopology::Boundary;
               face.element[1].location = ElementLocation::NA;
               face.element[0].conformity = ElementConformity::Coincident;
               face.element[1].conformity = ElementConformity::NA;
               face.element[1].index = -1;
               face.element[1].orientation = -1;
            }
            else // inf2 >= 0
            {
               face.tag = FaceInfoTag::SharedConforming;
               face.topology = FaceTopology::Conforming;
               face.element[0].conformity = ElementConformity::Coincident;
               face.element[1].conformity = ElementConformity::Coincident;
               face.element[1].location = ElementLocation::FaceNbr;
               face.element[1].index = -1 - e2;
               face.element[1].orientation = inf2%64;
            }
         }
         else // ncface >= 0
         {
            if (inf2 < 0)
            {
               face.tag = FaceInfoTag::MasterNonconforming;
               face.topology = FaceTopology::Nonconforming;
               face.element[1].location = ElementLocation::NA;
               face.element[0].conformity = ElementConformity::Coincident;
               face.element[1].conformity = ElementConformity::Subset;
               face.element[1].index = -1;
               face.element[1].orientation = -1;
            }
            else
            {
               face.tag = FaceInfoTag::SharedSlaveNonconforming;
               face.topology = FaceTopology::Nonconforming;
               face.element[1].location = ElementLocation::FaceNbr;
               face.element[0].conformity = ElementConformity::Coincident;
               face.element[1].conformity = ElementConformity::Superset;
               face.element[1].index = -1 - e2;
               face.element[1].orientation = inf2%64;
            }
            face.point_matrix = nc_faces_info[ncface].PointMatrix;
         }
      }
   }
   else // Ghost face
   {
      if (e1==-1)
      {
         face.tag = FaceInfoTag::GhostMaster;
         face.topology = FaceTopology::NA;
         face.element[1].location = ElementLocation::NA;
         face.element[0].conformity = ElementConformity::NA;
         face.element[1].conformity = ElementConformity::NA;
         face.element[1].index = -1;
         face.element[1].orientation = -1;
      }
      else
      {
         face.tag = FaceInfoTag::GhostSlave;
         face.topology = FaceTopology::Nonconforming;
         face.element[1].location = ElementLocation::FaceNbr;
         face.element[0].conformity = ElementConformity::Superset;
         face.element[1].conformity = ElementConformity::Coincident;
         face.element[1].index = -1 - e2;
         face.element[1].orientation = inf2%64;
         face.point_matrix = nc_faces_info[ncface].PointMatrix;
      }
   }
   return face;
}

Mesh::FaceInformation::operator Mesh::FaceInfo() const
{
   FaceInfo res {-1, -1, -1, -1, -1};
   switch (tag)
   {
      case FaceInfoTag::LocalConforming:
         res.Elem1No = element[0].index;
         res.Elem2No = element[1].index;
         res.Elem1Inf = element[0].orientation + element[0].local_face_id*64;
         res.Elem2Inf = element[1].orientation + element[1].local_face_id*64;
         res.NCFace = ncface;
         break;
      case FaceInfoTag::LocalSlaveNonconforming:
         res.Elem1No = element[0].index;
         res.Elem2No = element[1].index;
         res.Elem1Inf = element[0].orientation + element[0].local_face_id*64;
         res.Elem2Inf = element[1].orientation + element[1].local_face_id*64;
         res.NCFace = ncface;
         break;
      case FaceInfoTag::Boundary:
         res.Elem1No = element[0].index;
         res.Elem1Inf = element[0].orientation + element[0].local_face_id*64;
         break;
      case FaceInfoTag::SharedConforming:
         res.Elem1No = element[0].index;
         res.Elem2No = -1 - element[1].index;
         res.Elem1Inf = element[0].orientation + element[0].local_face_id*64;
         res.Elem2Inf = element[1].orientation + element[1].local_face_id*64;
         break;
      case FaceInfoTag::MasterNonconforming:
         res.Elem1No = element[0].index;
         res.Elem1Inf = element[0].orientation + element[0].local_face_id*64;
         break;
      case FaceInfoTag::SharedSlaveNonconforming:
         res.Elem1No = element[0].index;
         res.Elem2No = -1 - element[1].index;
         res.Elem1Inf = element[0].orientation + element[0].local_face_id*64;
         res.Elem2Inf = element[1].orientation + element[1].local_face_id*64;
         break;
      case FaceInfoTag::GhostMaster:
         break;
      case FaceInfoTag::GhostSlave:
         res.Elem1No = element[0].index;
         res.Elem2No = -1 - element[1].index;
         res.Elem1Inf = element[0].orientation + element[0].local_face_id*64;
         res.Elem2Inf = element[1].orientation + element[1].local_face_id*64;
         break;
   }
   return res;
}

std::ostream& operator<<(std::ostream& os, const Mesh::FaceInformation& info)
{
   os << "face topology=";
   switch (info.topology)
   {
      case Mesh::FaceTopology::Boundary:
         os << "Boundary";
         break;
      case Mesh::FaceTopology::Conforming:
         os << "Conforming";
         break;
      case Mesh::FaceTopology::Nonconforming:
         os << "Non-conforming";
         break;
      case Mesh::FaceTopology::NA:
         os << "NA";
         break;
   }
   os << '\n';
   os << "element[0].location=";
   switch (info.element[0].location)
   {
      case Mesh::ElementLocation::Local:
         os << "Local";
         break;
      case Mesh::ElementLocation::FaceNbr:
         os << "FaceNbr";
         break;
      case Mesh::ElementLocation::NA:
         os << "NA";
         break;
   }
   os << '\n';
   os << "element[1].location=";
   switch (info.element[1].location)
   {
      case Mesh::ElementLocation::Local:
         os << "Local";
         break;
      case Mesh::ElementLocation::FaceNbr:
         os << "FaceNbr";
         break;
      case Mesh::ElementLocation::NA:
         os << "NA";
         break;
   }
   os << '\n';
   os << "element[0].conformity=";
   switch (info.element[0].conformity)
   {
      case Mesh::ElementConformity::Coincident:
         os << "Coincident";
         break;
      case Mesh::ElementConformity::Superset:
         os << "Superset";
         break;
      case Mesh::ElementConformity::Subset:
         os << "Subset";
         break;
      case Mesh::ElementConformity::NA:
         os << "NA";
         break;
   }
   os << '\n';
   os << "element[1].conformity=";
   switch (info.element[1].conformity)
   {
      case Mesh::ElementConformity::Coincident:
         os << "Coincident";
         break;
      case Mesh::ElementConformity::Superset:
         os << "Superset";
         break;
      case Mesh::ElementConformity::Subset:
         os << "Subset";
         break;
      case Mesh::ElementConformity::NA:
         os << "NA";
         break;
   }
   os << '\n';
   os << "element[0].index=" << info.element[0].index << '\n'
      << "element[1].index=" << info.element[1].index << '\n'
      << "element[0].local_face_id=" << info.element[0].local_face_id << '\n'
      << "element[1].local_face_id=" << info.element[1].local_face_id << '\n'
      << "element[0].orientation=" << info.element[0].orientation << '\n'
      << "element[1].orientation=" << info.element[1].orientation << '\n'
      << "ncface=" << info.ncface << std::endl;
   return os;
}

void Mesh::GetFaceElements(int Face, int *Elem1, int *Elem2) const
{
   *Elem1 = faces_info[Face].Elem1No;
   *Elem2 = faces_info[Face].Elem2No;
}

void Mesh::GetFaceInfos(int Face, int *Inf1, int *Inf2) const
{
   *Inf1 = faces_info[Face].Elem1Inf;
   *Inf2 = faces_info[Face].Elem2Inf;
}

void Mesh::GetFaceInfos(int Face, int *Inf1, int *Inf2, int *NCFace) const
{
   *Inf1   = faces_info[Face].Elem1Inf;
   *Inf2   = faces_info[Face].Elem2Inf;
   *NCFace = faces_info[Face].NCFace;
}

void Mesh::GetFaceAdjacentElements(int face, Array<int> & elems) const
{
   bool nonconforming_face = ncmesh && (faces_info[face].NCFace != -1);
   MFEM_VERIFY(face < GetNumFaces(), "GetFaceAdjacentElements only implemented"
               "for local faces.");
   if (nonconforming_face) //nonconforming master
   {
      int nc_index = faces_info[face].NCFace;
      const NCFaceInfo &nc_info = nc_faces_info[nc_index];
      if (!nc_info.Slave)
      {
         const mfem::NCMesh::NCList &nc_list = ncmesh->GetNCList(Dim-1);
         elems.Append(ncmesh->elements[nc_list.masters[nc_index].element].index);
         int j_begin = nc_list.masters[nc_index].slaves_begin;
         int j_end = nc_list.masters[nc_index].slaves_end;
         for (int j = j_begin; j<j_end ; j++)
         {
            int fnum = nc_list.slaves[j].index;
            if (fnum >= GetNumFaces())
            {
               const FaceInfo &face_info = faces_info[fnum];
               elems.Append(GetNE() -1 -face_info.Elem2No);
            }
            else
            {
               elems.Append(ncmesh->elements[nc_list.slaves[j].element].index);
            }
         }
         return;
      }
   }
   //(i) conforming interior -
   //(ii) conforming processor boundary
   //(iii) true boundary -
   //(iv) nonconforming interior slave -
   //(v) nonconforming processor boundary with slave
   {
      const FaceInfo &face_info = faces_info[face];
      elems.Append(face_info.Elem1No);
      if (face_info.Elem2No >= 0)
      {
         elems.Append(face_info.Elem2No); //(i, iii, iv)
      }
      else
      {
         if (face_info.Elem2Inf >= 0)
         {
            elems.Append(GetNE()-1-face_info.Elem2No); //(ii, v)
         }
      }
   }
}

Geometry::Type Mesh::GetFaceGeometry(int Face) const
{
   switch (Dim)
   {
      case 1: return Geometry::POINT;
      case 2: return Geometry::SEGMENT;
      case 3:
         if (Face < NumOfFaces) // local (non-ghost) face
         {
            return faces[Face]->GetGeometryType();
         }
         // ghost face
         const int nc_face_id = faces_info[Face].NCFace;

         MFEM_ASSERT(nc_face_id >= 0, "parent ghost faces are not supported");
         return faces[nc_faces_info[nc_face_id].MasterFace]->GetGeometryType();
   }
   return Geometry::INVALID;
}

Element::Type Mesh::GetFaceElementType(int Face) const
{
   return (Dim == 1) ? Element::POINT : faces[Face]->GetType();
}

Array<int> Mesh::GetFaceToBdrElMap() const
{
   Array<int> face_to_be(Dim == 2 ? NumOfEdges : NumOfFaces);
   face_to_be = -1;
   for (int i = 0; i < NumOfBdrElements; i++)
   {
      face_to_be[GetBdrElementFaceIndex(i)] = i;
   }
   return face_to_be;
}

void Mesh::Init()
{
   // in order of declaration:
   Dim = spaceDim = 0;
   NumOfVertices = -1;
   NumOfElements = NumOfBdrElements = 0;
   NumOfEdges = NumOfFaces = 0;
   nbInteriorFaces = -1;
   nbBoundaryFaces = -1;
   meshgen = mesh_geoms = 0;
   sequence = 0;
   Nodes = NULL;
   own_nodes = 1;
   NURBSext = NULL;
   ncmesh = NULL;
   last_operation = Mesh::NONE;
}

void Mesh::InitTables()
{
   el_to_edge =
      el_to_face = el_to_el = bel_to_edge = face_edge = edge_vertex = NULL;
   face_to_elem = NULL;
}

void Mesh::SetEmpty()
{
   Init();
   InitTables();
}

void Mesh::DestroyTables()
{
   delete el_to_edge;
   delete el_to_face;
   delete el_to_el;
   DeleteGeometricFactors();

   if (Dim == 3)
   {
      delete bel_to_edge;
   }

   delete face_edge;
   delete edge_vertex;

   delete face_to_elem;
   face_to_elem = NULL;
}

void Mesh::DestroyPointers()
{
   if (own_nodes) { delete Nodes; }

   delete ncmesh;

   delete NURBSext;

   for (int i = 0; i < NumOfElements; i++)
   {
      FreeElement(elements[i]);
   }

   for (int i = 0; i < NumOfBdrElements; i++)
   {
      FreeElement(boundary[i]);
   }

   for (int i = 0; i < faces.Size(); i++)
   {
      FreeElement(faces[i]);
   }

   DestroyTables();
}

void Mesh::Destroy()
{
   DestroyPointers();

   elements.DeleteAll();
   vertices.DeleteAll();
   boundary.DeleteAll();
   faces.DeleteAll();
   faces_info.DeleteAll();
   nc_faces_info.DeleteAll();
   be_to_face.DeleteAll();

   // TODO:
   // IsoparametricTransformations
   // Transformation, Transformation2, BdrTransformation, FaceTransformation,
   // EdgeTransformation;
   // FaceElementTransformations FaceElemTr;

   CoarseFineTr.Clear();

#ifdef MFEM_USE_MEMALLOC
   TetMemory.Clear();
#endif

   attributes.DeleteAll();
   bdr_attributes.DeleteAll();
}

void Mesh::ResetLazyData()
{
   delete el_to_el;     el_to_el = NULL;
   delete face_edge;    face_edge = NULL;
   delete face_to_elem;    face_to_elem = NULL;
   delete edge_vertex;  edge_vertex = NULL;
   DeleteGeometricFactors();
   nbInteriorFaces = -1;
   nbBoundaryFaces = -1;
}

void Mesh::SetAttributes()
{
   Array<int> attribs;

   if (GetNBE() > 0)
   {
      attribs.SetSize(GetNBE());
      for (int i = 0; i < attribs.Size(); i++)
      {
         attribs[i] = GetBdrAttribute(i);
      }
      attribs.Sort();
      attribs.Unique();
      attribs.Copy(bdr_attributes);
      if (bdr_attributes.Size() > 0 && bdr_attributes[0] <= 0)
      {
         MFEM_WARNING("Non-positive attributes on the boundary!");
      }
   }

   attribs.SetSize(GetNE());
   for (int i = 0; i < attribs.Size(); i++)
   {
      attribs[i] = GetAttribute(i);
   }
   attribs.Sort();
   attribs.Unique();
   attribs.Copy(attributes);
   if (attributes.Size() > 0 && attributes[0] <= 0)
   {
      MFEM_WARNING("Non-positive attributes in the domain!");
   }
}

void Mesh::InitMesh(int Dim_, int spaceDim_, int NVert, int NElem, int NBdrElem)
{
   SetEmpty();

   Dim = Dim_;
   spaceDim = spaceDim_;

   NumOfVertices = 0;
   vertices.SetSize(NVert);  // just allocate space for vertices

   NumOfElements = 0;
   elements.SetSize(NElem);  // just allocate space for Element *

   NumOfBdrElements = 0;
   boundary.SetSize(NBdrElem);  // just allocate space for Element *
}

template<typename T>
static void CheckEnlarge(Array<T> &array, int size)
{
   if (size >= array.Size()) { array.SetSize(size + 1); }
}

int Mesh::AddVertex(double x, double y, double z)
{
   CheckEnlarge(vertices, NumOfVertices);
   double *v = vertices[NumOfVertices]();
   v[0] = x;
   v[1] = y;
   v[2] = z;
   return NumOfVertices++;
}

int Mesh::AddVertex(const double *coords)
{
   CheckEnlarge(vertices, NumOfVertices);
   vertices[NumOfVertices].SetCoords(spaceDim, coords);
   return NumOfVertices++;
}

int Mesh::AddVertex(const Vector &coords)
{
   MFEM_ASSERT(coords.Size() >= spaceDim,
               "invalid 'coords' size: " << coords.Size());
   return AddVertex(coords.GetData());
}

void Mesh::AddVertexParents(int i, int p1, int p2)
{
   tmp_vertex_parents.Append(Triple<int, int, int>(i, p1, p2));

   // if vertex coordinates are defined, make sure the hanging vertex has the
   // correct position
   if (i < vertices.Size())
   {
      double *vi = vertices[i](), *vp1 = vertices[p1](), *vp2 = vertices[p2]();
      for (int j = 0; j < 3; j++)
      {
         vi[j] = (vp1[j] + vp2[j]) * 0.5;
      }
   }
}

int Mesh::AddVertexAtMeanCenter(const int *vi, int nverts, int dim)
{
   Vector vii(dim);
   vii = 0.0;
   for (int i = 0; i < nverts; i++)
   {
      double *vp = vertices[vi[i]]();
      for (int j = 0; j < dim; j++)
      {
         vii(j) += vp[j];
      }
   }
   vii /= nverts;
   AddVertex(vii);
   return NumOfVertices;
}

int Mesh::AddSegment(int v1, int v2, int attr)
{
   CheckEnlarge(elements, NumOfElements);
   elements[NumOfElements] = new Segment(v1, v2, attr);
   return NumOfElements++;
}

int Mesh::AddSegment(const int *vi, int attr)
{
   CheckEnlarge(elements, NumOfElements);
   elements[NumOfElements] = new Segment(vi, attr);
   return NumOfElements++;
}

int Mesh::AddTriangle(int v1, int v2, int v3, int attr)
{
   CheckEnlarge(elements, NumOfElements);
   elements[NumOfElements] = new Triangle(v1, v2, v3, attr);
   return NumOfElements++;
}

int Mesh::AddTriangle(const int *vi, int attr)
{
   CheckEnlarge(elements, NumOfElements);
   elements[NumOfElements] = new Triangle(vi, attr);
   return NumOfElements++;
}

int Mesh::AddQuad(int v1, int v2, int v3, int v4, int attr)
{
   CheckEnlarge(elements, NumOfElements);
   elements[NumOfElements] = new Quadrilateral(v1, v2, v3, v4, attr);
   return NumOfElements++;
}

int Mesh::AddQuad(const int *vi, int attr)
{
   CheckEnlarge(elements, NumOfElements);
   elements[NumOfElements] = new Quadrilateral(vi, attr);
   return NumOfElements++;
}

int Mesh::AddTet(int v1, int v2, int v3, int v4, int attr)
{
   int vi[4] = {v1, v2, v3, v4};
   return AddTet(vi, attr);
}

int Mesh::AddTet(const int *vi, int attr)
{
   CheckEnlarge(elements, NumOfElements);
#ifdef MFEM_USE_MEMALLOC
   Tetrahedron *tet;
   tet = TetMemory.Alloc();
   tet->SetVertices(vi);
   tet->SetAttribute(attr);
   elements[NumOfElements] = tet;
#else
   elements[NumOfElements] = new Tetrahedron(vi, attr);
#endif
   return NumOfElements++;
}

int Mesh::AddWedge(int v1, int v2, int v3, int v4, int v5, int v6, int attr)
{
   CheckEnlarge(elements, NumOfElements);
   elements[NumOfElements] = new Wedge(v1, v2, v3, v4, v5, v6, attr);
   return NumOfElements++;
}

int Mesh::AddWedge(const int *vi, int attr)
{
   CheckEnlarge(elements, NumOfElements);
   elements[NumOfElements] = new Wedge(vi, attr);
   return NumOfElements++;
}

int Mesh::AddPyramid(int v1, int v2, int v3, int v4, int v5, int attr)
{
   CheckEnlarge(elements, NumOfElements);
   elements[NumOfElements] = new Pyramid(v1, v2, v3, v4, v5, attr);
   return NumOfElements++;
}

int Mesh::AddPyramid(const int *vi, int attr)
{
   CheckEnlarge(elements, NumOfElements);
   elements[NumOfElements] = new Pyramid(vi, attr);
   return NumOfElements++;
}

int Mesh::AddHex(int v1, int v2, int v3, int v4, int v5, int v6, int v7, int v8,
                 int attr)
{
   CheckEnlarge(elements, NumOfElements);
   elements[NumOfElements] =
      new Hexahedron(v1, v2, v3, v4, v5, v6, v7, v8, attr);
   return NumOfElements++;
}

int Mesh::AddHex(const int *vi, int attr)
{
   CheckEnlarge(elements, NumOfElements);
   elements[NumOfElements] = new Hexahedron(vi, attr);
   return NumOfElements++;
}

void Mesh::AddHexAsTets(const int *vi, int attr)
{
   static const int hex_to_tet[6][4] =
   {
      { 0, 1, 2, 6 }, { 0, 5, 1, 6 }, { 0, 4, 5, 6 },
      { 0, 2, 3, 6 }, { 0, 3, 7, 6 }, { 0, 7, 4, 6 }
   };
   int ti[4];

   for (int i = 0; i < 6; i++)
   {
      for (int j = 0; j < 4; j++)
      {
         ti[j] = vi[hex_to_tet[i][j]];
      }
      AddTet(ti, attr);
   }
}

void Mesh::AddHexAsWedges(const int *vi, int attr)
{
   static const int hex_to_wdg[2][6] =
   {
      { 0, 1, 2, 4, 5, 6 }, { 0, 2, 3, 4, 6, 7 }
   };
   int ti[6];

   for (int i = 0; i < 2; i++)
   {
      for (int j = 0; j < 6; j++)
      {
         ti[j] = vi[hex_to_wdg[i][j]];
      }
      AddWedge(ti, attr);
   }
}

void Mesh::AddHexAsPyramids(const int *vi, int attr)
{
   static const int hex_to_pyr[6][5] =
   {
      { 0, 1, 2, 3, 8 }, { 0, 4, 5, 1, 8 }, { 1, 5, 6, 2, 8 },
      { 2, 6, 7, 3, 8 }, { 3, 7, 4, 0, 8 }, { 7, 6, 5, 4, 8 }
   };
   int ti[5];

   for (int i = 0; i < 6; i++)
   {
      for (int j = 0; j < 5; j++)
      {
         ti[j] = vi[hex_to_pyr[i][j]];
      }
      AddPyramid(ti, attr);
   }
}

void Mesh::AddQuadAs4TrisWithPoints(int *vi, int attr)
{
   int num_faces = 4;
   static const int quad_to_tri[4][2] =
   {
<<<<<<< HEAD
      { 0, 1}, { 1, 2}, { 2, 3}, { 3, 0}
   };
   Array<int> plist(vi, 4);
   int elem_center_index = AddVertexAtMidPoint(plist, 2) - 1;

   int ti[3];
=======
      {0, 1}, {1, 2}, {2, 3}, {3, 0}
   };

   int elem_center_index = AddVertexAtMeanCenter(vi, 4, 2) - 1;

   int ti[3];
   ti[2] = elem_center_index;
>>>>>>> 75df4ad3
   for (int i = 0; i < num_faces; i++)
   {
      for (int j = 0; j < 2; j++)
      {
         ti[j] = vi[quad_to_tri[i][j]];
      }
<<<<<<< HEAD
      ti[2] = elem_center_index;
=======
>>>>>>> 75df4ad3
      AddTri(ti, attr);
   }
}

void Mesh::AddQuadAs5QuadsWithPoints(int *vi, int attr)
{
   int num_faces = 4;
   static const int quad_faces[4][2] =
   {
<<<<<<< HEAD
      { 0, 1}, { 1, 2}, { 2, 3}, { 3, 0}
   };

   Vector px(4), py(4);
   Array<int> plist(vi, 4);
   for (int i = 0; i < 4; i++)
   {
      double *vp = vertices[plist[i]]();
=======
      {0, 1}, {1, 2}, {2, 3}, {3, 0}
   };

   Vector px(4), py(4);
   for (int i = 0; i < 4; i++)
   {
      double *vp = vertices[vi[i]]();
>>>>>>> 75df4ad3
      px(i) = vp[0];
      py(i) = vp[1];
   }

   int vnew_index[4];
   double vnew[2];
   double r = 0.25, s = 0.25;
   vnew[0] = px(0)*(1-r)*(1-s) + px(1)*(r)*(1-s) + px(2)*r*s + px(3)*(1-r)*s;
   vnew[1] = py(0)*(1-r)*(1-s) + py(1)*(r)*(1-s) + py(2)*r*s + py(3)*(1-r)*s;
   AddVertex(vnew);
   vnew_index[0] = NumOfVertices-1;

   r = 0.75, s = 0.25;
   vnew[0] = px(0)*(1-r)*(1-s) + px(1)*(r)*(1-s) + px(2)*r*s + px(3)*(1-r)*s;
   vnew[1] = py(0)*(1-r)*(1-s) + py(1)*(r)*(1-s) + py(2)*r*s + py(3)*(1-r)*s;
   AddVertex(vnew);
   vnew_index[1] = NumOfVertices-1;

   r = 0.75, s = 0.75;
   vnew[0] = px(0)*(1-r)*(1-s) + px(1)*(r)*(1-s) + px(2)*r*s + px(3)*(1-r)*s;
   vnew[1] = py(0)*(1-r)*(1-s) + py(1)*(r)*(1-s) + py(2)*r*s + py(3)*(1-r)*s;
   AddVertex(vnew);
   vnew_index[2] = NumOfVertices-1;

   r = 0.25, s = 0.75;
   vnew[0] = px(0)*(1-r)*(1-s) + px(1)*(r)*(1-s) + px(2)*r*s + px(3)*(1-r)*s;
   vnew[1] = py(0)*(1-r)*(1-s) + py(1)*(r)*(1-s) + py(2)*r*s + py(3)*(1-r)*s;
   AddVertex(vnew);
   vnew_index[3] = NumOfVertices-1;

   static const int quad_faces_new[4][2] =
   {
      { 1, 0}, { 2, 1}, { 3, 2}, { 0, 3}
   };

   int ti[4];
   for (int i = 0; i < num_faces; i++)
   {
      for (int j = 0; j < 2; j++)
      {
         ti[j] = vi[quad_faces[i][j]];
         ti[j+2] = vnew_index[quad_faces_new[i][j]];
      }
      AddQuad(ti, attr);
   }
   AddQuad(vnew_index, attr);
}

<<<<<<< HEAD
void Mesh::AddHexAs24TetsWithPoints(int *vi, int attr)
{
   auto get4tuple = [&](Array<int> v)
   {
      return std::tuple<int, int, int, int>(v[0], v[1], v[2], v[3]);
   };
=======
void Mesh::AddHexAs24TetsWithPoints(int *vi,
                                    std::map<std::array<int, 4>, int> &hex_face_verts,
                                    int attr)
{
   auto get4arraysorted = [](Array<int> v)
   {
      v.Sort();
      return std::array<int, 4> {v[0], v[1], v[2], v[3]};
   };

>>>>>>> 75df4ad3
   int num_faces = 6;
   static const int hex_to_tet[6][4] =
   {
      { 0, 1, 2, 3 }, { 1, 2, 6, 5 }, { 5, 4, 7, 6},
      { 0, 1, 5, 4 }, { 2, 3, 7, 6 }, { 0,3, 7, 4}
   };
<<<<<<< HEAD
   int ti[4];
   Array<int> plist(vi, 8);
   int elem_center_index = AddVertexAtMidPoint(plist, 3) - 1;
   Array<int> flist(&ti[0], 4);

=======

   int elem_center_index = AddVertexAtMeanCenter(vi, 8, 3) - 1;

   Array<int> flist(4);

   // local vertex indices for each of the 4 edges of the face
>>>>>>> 75df4ad3
   static const int tet_face[4][2] =
   {
      {0, 1}, {1, 2}, {3, 2}, {3, 0}
   };

   for (int i = 0; i < num_faces; i++)
   {
      for (int j = 0; j < 4; j++)
      {
<<<<<<< HEAD
         ti[j] = vi[hex_to_tet[i][j]];
      }
      int face_center_index;
      Array<int> flistcopy(flist);
      flistcopy.Sort();
      auto t = get4tuple(flistcopy);
      auto it = hex_face_to_center.find(t);
      if (it == hex_face_to_center.end())
      {
         face_center_index = AddVertexAtMidPoint(flist, 3) - 1;
         hex_face_to_center.insert((std::pair<std::tuple<int, int, int, int>,int>
                                    (t, face_center_index)));
=======
         flist[j] = vi[hex_to_tet[i][j]];
      }
      int face_center_index;

      auto t = get4arraysorted(flist);
      auto it = hex_face_verts.find(t);
      if (it == hex_face_verts.end())
      {
         face_center_index = AddVertexAtMeanCenter(flist.GetData(),
                                                   flist.Size(), 3) - 1;
         hex_face_verts.insert({t, face_center_index});
>>>>>>> 75df4ad3
      }
      else
      {
         face_center_index = it->second;
      }
<<<<<<< HEAD
      //      int face_center_index = AddVertexAtMidPoint(flist) - 1;
      int fti[4];
=======
      int fti[4];
      fti[2] = face_center_index;
      fti[3] = elem_center_index;
>>>>>>> 75df4ad3
      for (int j = 0; j < 4; j++)
      {
         for (int k = 0; k < 2; k++)
         {
<<<<<<< HEAD
            fti[k] = ti[tet_face[j][k]];
         }
         fti[2] = face_center_index;
         fti[3] = elem_center_index;
         AddTet(fti, attr);
      }
   }
}

void Mesh::AddHexAs12TetsWithPoints(int *vi, int attr)
{
   int num_faces = 6;
   static const int hex_to_tet[6][4] =
   {
      { 0, 1, 2, 3 }, { 1, 2, 6, 5 }, { 4, 5, 6, 7},
      { 0, 1, 5, 4 }, { 3, 2, 6, 7 }, { 0,3, 7, 4}
   };
   int ti[4];
   Array<int> plist(vi, 8);
   int elem_center_index = AddVertexAtMidPoint(plist, 3) - 1;
   Array<int> flist(&ti[0], 4);

   static const int tet_face[2][3] =
   {
      {0, 1, 2}, {0, 3, 2}
   };

   int fti[4];
   for (int i = 0; i < num_faces; i++)
   {
      for (int j = 0; j < 4; j++)
      {
         ti[j] = vi[hex_to_tet[i][j]];
      }
      for (int j = 0; j < 2; j++)
      {
         for (int k = 0; k < 3; k++)
         {
            fti[k] = ti[tet_face[j][k]];
         }
         fti[3] = elem_center_index;
=======
            fti[k] = flist[tet_face[j][k]];
         }
>>>>>>> 75df4ad3
         AddTet(fti, attr);
      }
   }
}

int Mesh::AddElement(Element *elem)
{
   CheckEnlarge(elements, NumOfElements);
   elements[NumOfElements] = elem;
   return NumOfElements++;
}

int Mesh::AddBdrElement(Element *elem)
{
   CheckEnlarge(boundary, NumOfBdrElements);
   boundary[NumOfBdrElements] = elem;
   return NumOfBdrElements++;
}

int Mesh::AddBdrSegment(int v1, int v2, int attr)
{
   CheckEnlarge(boundary, NumOfBdrElements);
   boundary[NumOfBdrElements] = new Segment(v1, v2, attr);
   return NumOfBdrElements++;
}

int Mesh::AddBdrSegment(const int *vi, int attr)
{
   CheckEnlarge(boundary, NumOfBdrElements);
   boundary[NumOfBdrElements] = new Segment(vi, attr);
   return NumOfBdrElements++;
}

int Mesh::AddBdrTriangle(int v1, int v2, int v3, int attr)
{
   CheckEnlarge(boundary, NumOfBdrElements);
   boundary[NumOfBdrElements] = new Triangle(v1, v2, v3, attr);
   return NumOfBdrElements++;
}

int Mesh::AddBdrTriangle(const int *vi, int attr)
{
   CheckEnlarge(boundary, NumOfBdrElements);
   boundary[NumOfBdrElements] = new Triangle(vi, attr);
   return NumOfBdrElements++;
}

int Mesh::AddBdrQuad(int v1, int v2, int v3, int v4, int attr)
{
   CheckEnlarge(boundary, NumOfBdrElements);
   boundary[NumOfBdrElements] = new Quadrilateral(v1, v2, v3, v4, attr);
   return NumOfBdrElements++;
}

int Mesh::AddBdrQuad(const int *vi, int attr)
{
   CheckEnlarge(boundary, NumOfBdrElements);
   boundary[NumOfBdrElements] = new Quadrilateral(vi, attr);
   return NumOfBdrElements++;
}

void Mesh::AddBdrQuadAsTriangles(const int *vi, int attr)
{
   static const int quad_to_tri[2][3] = { { 0, 1, 2 }, { 0, 2, 3 } };
   int ti[3];

   for (int i = 0; i < 2; i++)
   {
      for (int j = 0; j < 3; j++)
      {
         ti[j] = vi[quad_to_tri[i][j]];
      }
      AddBdrTriangle(ti, attr);
   }
}

int Mesh::AddBdrPoint(int v, int attr)
{
   CheckEnlarge(boundary, NumOfBdrElements);
   boundary[NumOfBdrElements] = new Point(&v, attr);
   return NumOfBdrElements++;
}

void Mesh::GenerateBoundaryElements()
{
   for (auto &b : boundary)
   {
      FreeElement(b);
   }

   if (Dim == 3)
   {
      delete bel_to_edge;
      bel_to_edge = NULL;
   }

   // count the 'NumOfBdrElements'
   NumOfBdrElements = 0;
   for (const auto &fi : faces_info)
   {
      if (fi.Elem2No < 0) { ++NumOfBdrElements; }
   }

   // Add the boundary elements
   boundary.SetSize(NumOfBdrElements);
   be_to_face.SetSize(NumOfBdrElements);
   for (int i = 0, j = 0; i < faces_info.Size(); i++)
   {
      if (faces_info[i].Elem2No < 0)
      {
         boundary[j] = faces[i]->Duplicate(this);
         be_to_face[j++] = i;
      }
   }

   // Note: in 3D, 'bel_to_edge' is destroyed but it's not updated.
}

void Mesh::FinalizeCheck()
{
   MFEM_VERIFY(vertices.Size() == NumOfVertices ||
               vertices.Size() == 0,
               "incorrect number of vertices: preallocated: " << vertices.Size()
               << ", actually added: " << NumOfVertices);
   MFEM_VERIFY(elements.Size() == NumOfElements,
               "incorrect number of elements: preallocated: " << elements.Size()
               << ", actually added: " << NumOfElements);
   MFEM_VERIFY(boundary.Size() == NumOfBdrElements,
               "incorrect number of boundary elements: preallocated: "
               << boundary.Size() << ", actually added: " << NumOfBdrElements);
}

void Mesh::FinalizeTriMesh(int generate_edges, int refine, bool fix_orientation)
{
   FinalizeCheck();
   CheckElementOrientation(fix_orientation);

   if (refine)
   {
      MarkTriMeshForRefinement();
   }

   if (generate_edges)
   {
      el_to_edge = new Table;
      NumOfEdges = GetElementToEdgeTable(*el_to_edge);
      GenerateFaces();
      CheckBdrElementOrientation();
   }
   else
   {
      NumOfEdges = 0;
   }

   NumOfFaces = 0;

   SetAttributes();

   SetMeshGen();
}

void Mesh::FinalizeQuadMesh(int generate_edges, int refine,
                            bool fix_orientation)
{
   FinalizeCheck();
   if (fix_orientation)
   {
      CheckElementOrientation(fix_orientation);
   }

   if (generate_edges)
   {
      el_to_edge = new Table;
      NumOfEdges = GetElementToEdgeTable(*el_to_edge);
      GenerateFaces();
      CheckBdrElementOrientation();
   }
   else
   {
      NumOfEdges = 0;
   }

   NumOfFaces = 0;

   SetAttributes();

   SetMeshGen();
}


class GeckoProgress : public Gecko::Progress
{
   double limit;
   mutable StopWatch sw;
public:
   GeckoProgress(double limit) : limit(limit) { sw.Start(); }
   virtual bool quit() const { return limit > 0 && sw.UserTime() > limit; }
};

class GeckoVerboseProgress : public GeckoProgress
{
   using Float = Gecko::Float;
   using Graph = Gecko::Graph;
   using uint = Gecko::uint;
public:
   GeckoVerboseProgress(double limit) : GeckoProgress(limit) {}

   virtual void beginorder(const Graph* graph, Float cost) const
   { mfem::out << "Begin Gecko ordering, cost = " << cost << std::endl; }
   virtual void endorder(const Graph* graph, Float cost) const
   { mfem::out << "End ordering, cost = " << cost << std::endl; }

   virtual void beginiter(const Graph* graph,
                          uint iter, uint maxiter, uint window) const
   {
      mfem::out << "Iteration " << iter << "/" << maxiter << ", window "
                << window << std::flush;
   }
   virtual void enditer(const Graph* graph, Float mincost, Float cost) const
   { mfem::out << ", cost = " << cost << endl; }
};


double Mesh::GetGeckoElementOrdering(Array<int> &ordering,
                                     int iterations, int window,
                                     int period, int seed, bool verbose,
                                     double time_limit)
{
   Gecko::Graph graph;
   Gecko::FunctionalGeometric functional; // edge product cost

   GeckoProgress progress(time_limit);
   GeckoVerboseProgress vprogress(time_limit);

   // insert elements as nodes in the graph
   for (int elemid = 0; elemid < GetNE(); ++elemid)
   {
      graph.insert_node();
   }

   // insert graph edges for element neighbors
   // NOTE: indices in Gecko are 1 based hence the +1 on insertion
   const Table &my_el_to_el = ElementToElementTable();
   for (int elemid = 0; elemid < GetNE(); ++elemid)
   {
      const int *neighid = my_el_to_el.GetRow(elemid);
      for (int i = 0; i < my_el_to_el.RowSize(elemid); ++i)
      {
         graph.insert_arc(elemid + 1,  neighid[i] + 1);
      }
   }

   // get the ordering from Gecko and copy it into the Array<int>
   graph.order(&functional, iterations, window, period, seed,
               verbose ? &vprogress : &progress);

   ordering.SetSize(GetNE());
   Gecko::Node::Index NE = GetNE();
   for (Gecko::Node::Index gnodeid = 1; gnodeid <= NE; ++gnodeid)
   {
      ordering[gnodeid - 1] = graph.rank(gnodeid);
   }

   return graph.cost();
}


struct HilbertCmp
{
   int coord;
   bool dir;
   const Array<double> &points;
   double mid;

   HilbertCmp(int coord, bool dir, const Array<double> &points, double mid)
      : coord(coord), dir(dir), points(points), mid(mid) {}

   bool operator()(int i) const
   {
      return (points[3*i + coord] < mid) != dir;
   }
};

static void HilbertSort2D(int coord1, // major coordinate to sort points by
                          bool dir1,  // sort coord1 ascending/descending?
                          bool dir2,  // sort coord2 ascending/descending?
                          const Array<double> &points, int *beg, int *end,
                          double xmin, double ymin, double xmax, double ymax)
{
   if (end - beg <= 1) { return; }

   double xmid = (xmin + xmax)*0.5;
   double ymid = (ymin + ymax)*0.5;

   int coord2 = (coord1 + 1) % 2; // the 'other' coordinate

   // sort (partition) points into four quadrants
   int *p0 = beg, *p4 = end;
   int *p2 = std::partition(p0, p4, HilbertCmp(coord1,  dir1, points, xmid));
   int *p1 = std::partition(p0, p2, HilbertCmp(coord2,  dir2, points, ymid));
   int *p3 = std::partition(p2, p4, HilbertCmp(coord2, !dir2, points, ymid));

   if (p1 != p4)
   {
      HilbertSort2D(coord2, dir2, dir1, points, p0, p1,
                    ymin, xmin, ymid, xmid);
   }
   if (p1 != p0 || p2 != p4)
   {
      HilbertSort2D(coord1, dir1, dir2, points, p1, p2,
                    xmin, ymid, xmid, ymax);
   }
   if (p2 != p0 || p3 != p4)
   {
      HilbertSort2D(coord1, dir1, dir2, points, p2, p3,
                    xmid, ymid, xmax, ymax);
   }
   if (p3 != p0)
   {
      HilbertSort2D(coord2, !dir2, !dir1, points, p3, p4,
                    ymid, xmax, ymin, xmid);
   }
}

static void HilbertSort3D(int coord1, bool dir1, bool dir2, bool dir3,
                          const Array<double> &points, int *beg, int *end,
                          double xmin, double ymin, double zmin,
                          double xmax, double ymax, double zmax)
{
   if (end - beg <= 1) { return; }

   double xmid = (xmin + xmax)*0.5;
   double ymid = (ymin + ymax)*0.5;
   double zmid = (zmin + zmax)*0.5;

   int coord2 = (coord1 + 1) % 3;
   int coord3 = (coord1 + 2) % 3;

   // sort (partition) points into eight octants
   int *p0 = beg, *p8 = end;
   int *p4 = std::partition(p0, p8, HilbertCmp(coord1,  dir1, points, xmid));
   int *p2 = std::partition(p0, p4, HilbertCmp(coord2,  dir2, points, ymid));
   int *p6 = std::partition(p4, p8, HilbertCmp(coord2, !dir2, points, ymid));
   int *p1 = std::partition(p0, p2, HilbertCmp(coord3,  dir3, points, zmid));
   int *p3 = std::partition(p2, p4, HilbertCmp(coord3, !dir3, points, zmid));
   int *p5 = std::partition(p4, p6, HilbertCmp(coord3,  dir3, points, zmid));
   int *p7 = std::partition(p6, p8, HilbertCmp(coord3, !dir3, points, zmid));

   if (p1 != p8)
   {
      HilbertSort3D(coord3, dir3, dir1, dir2, points, p0, p1,
                    zmin, xmin, ymin, zmid, xmid, ymid);
   }
   if (p1 != p0 || p2 != p8)
   {
      HilbertSort3D(coord2, dir2, dir3, dir1, points, p1, p2,
                    ymin, zmid, xmin, ymid, zmax, xmid);
   }
   if (p2 != p0 || p3 != p8)
   {
      HilbertSort3D(coord2, dir2, dir3, dir1, points, p2, p3,
                    ymid, zmid, xmin, ymax, zmax, xmid);
   }
   if (p3 != p0 || p4 != p8)
   {
      HilbertSort3D(coord1, dir1, !dir2, !dir3, points, p3, p4,
                    xmin, ymax, zmid, xmid, ymid, zmin);
   }
   if (p4 != p0 || p5 != p8)
   {
      HilbertSort3D(coord1, dir1, !dir2, !dir3, points, p4, p5,
                    xmid, ymax, zmid, xmax, ymid, zmin);
   }
   if (p5 != p0 || p6 != p8)
   {
      HilbertSort3D(coord2, !dir2, dir3, !dir1, points, p5, p6,
                    ymax, zmid, xmax, ymid, zmax, xmid);
   }
   if (p6 != p0 || p7 != p8)
   {
      HilbertSort3D(coord2, !dir2, dir3, !dir1, points, p6, p7,
                    ymid, zmid, xmax, ymin, zmax, xmid);
   }
   if (p7 != p0)
   {
      HilbertSort3D(coord3, !dir3, !dir1, dir2, points, p7, p8,
                    zmid, xmax, ymin, zmin, xmid, ymid);
   }
}

void Mesh::GetHilbertElementOrdering(Array<int> &ordering)
{
   MFEM_VERIFY(spaceDim <= 3, "");

   Vector min, max, center;
   GetBoundingBox(min, max);

   Array<int> indices(GetNE());
   Array<double> points(3*GetNE());

   if (spaceDim < 3) { points = 0.0; }

   // calculate element centers
   for (int i = 0; i < GetNE(); i++)
   {
      GetElementCenter(i, center);
      for (int j = 0; j < spaceDim; j++)
      {
         points[3*i + j] = center(j);
      }
      indices[i] = i;
   }

   if (spaceDim == 1)
   {
      indices.Sort([&](int a, int b)
      { return points[3*a] < points[3*b]; });
   }
   else if (spaceDim == 2)
   {
      // recursively partition the points in 2D
      HilbertSort2D(0, false, false,
                    points, indices.begin(), indices.end(),
                    min(0), min(1), max(0), max(1));
   }
   else
   {
      // recursively partition the points in 3D
      HilbertSort3D(0, false, false, false,
                    points, indices.begin(), indices.end(),
                    min(0), min(1), min(2), max(0), max(1), max(2));
   }

   // return ordering in the format required by ReorderElements
   ordering.SetSize(GetNE());
   for (int i = 0; i < GetNE(); i++)
   {
      ordering[indices[i]] = i;
   }
}


void Mesh::ReorderElements(const Array<int> &ordering, bool reorder_vertices)
{
   if (NURBSext)
   {
      MFEM_WARNING("element reordering of NURBS meshes is not supported.");
      return;
   }
   if (ncmesh)
   {
      MFEM_WARNING("element reordering of non-conforming meshes is not"
                   " supported.");
      return;
   }
   MFEM_VERIFY(ordering.Size() == GetNE(), "invalid reordering array.")

   // Data members that need to be updated:

   // - elements   - reorder of the pointers and the vertex ids if reordering
   //                the vertices
   // - vertices   - if reordering the vertices
   // - boundary   - update the vertex ids, if reordering the vertices
   // - faces      - regenerate
   // - faces_info - regenerate

   // Deleted by DeleteTables():
   // - el_to_edge  - rebuild in 2D and 3D only
   // - el_to_face  - rebuild in 3D only
   // - bel_to_edge - rebuild in 3D only
   // - el_to_el    - no need to rebuild
   // - face_edge   - no need to rebuild
   // - edge_vertex - no need to rebuild
   // - geom_factors - no need to rebuild

   // - be_to_face

   // - Nodes

   // Save the locations of the Nodes so we can rebuild them later
   Array<Vector*> old_elem_node_vals;
   FiniteElementSpace *nodes_fes = NULL;
   if (Nodes)
   {
      old_elem_node_vals.SetSize(GetNE());
      nodes_fes = Nodes->FESpace();
      Array<int> old_dofs;
      Vector vals;
      for (int old_elid = 0; old_elid < GetNE(); ++old_elid)
      {
         nodes_fes->GetElementVDofs(old_elid, old_dofs);
         Nodes->GetSubVector(old_dofs, vals);
         old_elem_node_vals[old_elid] = new Vector(vals);
      }
   }

   // Get the newly ordered elements
   Array<Element *> new_elements(GetNE());
   for (int old_elid = 0; old_elid < ordering.Size(); ++old_elid)
   {
      int new_elid = ordering[old_elid];
      new_elements[new_elid] = elements[old_elid];
   }
   mfem::Swap(elements, new_elements);
   new_elements.DeleteAll();

   if (reorder_vertices)
   {
      // Get the new vertex ordering permutation vectors and fill the new
      // vertices
      Array<int> vertex_ordering(GetNV());
      vertex_ordering = -1;
      Array<Vertex> new_vertices(GetNV());
      int new_vertex_ind = 0;
      for (int new_elid = 0; new_elid < GetNE(); ++new_elid)
      {
         int *elem_vert = elements[new_elid]->GetVertices();
         int nv = elements[new_elid]->GetNVertices();
         for (int vi = 0; vi < nv; ++vi)
         {
            int old_vertex_ind = elem_vert[vi];
            if (vertex_ordering[old_vertex_ind] == -1)
            {
               vertex_ordering[old_vertex_ind] = new_vertex_ind;
               new_vertices[new_vertex_ind] = vertices[old_vertex_ind];
               new_vertex_ind++;
            }
         }
      }
      mfem::Swap(vertices, new_vertices);
      new_vertices.DeleteAll();

      // Replace the vertex ids in the elements with the reordered vertex
      // numbers
      for (int new_elid = 0; new_elid < GetNE(); ++new_elid)
      {
         int *elem_vert = elements[new_elid]->GetVertices();
         int nv = elements[new_elid]->GetNVertices();
         for (int vi = 0; vi < nv; ++vi)
         {
            elem_vert[vi] = vertex_ordering[elem_vert[vi]];
         }
      }

      // Replace the vertex ids in the boundary with reordered vertex numbers
      for (int belid = 0; belid < GetNBE(); ++belid)
      {
         int *be_vert = boundary[belid]->GetVertices();
         int nv = boundary[belid]->GetNVertices();
         for (int vi = 0; vi < nv; ++vi)
         {
            be_vert[vi] = vertex_ordering[be_vert[vi]];
         }
      }
   }

   // Destroy tables that need to be rebuild
   DeleteTables();

   if (Dim > 1)
   {
      // generate el_to_edge, be_to_face (2D), bel_to_edge (3D)
      el_to_edge = new Table;
      NumOfEdges = GetElementToEdgeTable(*el_to_edge);
   }
   if (Dim > 2)
   {
      // generate el_to_face, be_to_face
      GetElementToFaceTable();
   }
   // Update faces and faces_info
   GenerateFaces();

   // Build the nodes from the saved locations if they were around before
   if (Nodes)
   {
      // To force FE space update, we need to increase 'sequence':
      sequence++;
      last_operation = Mesh::NONE;
      nodes_fes->Update(false); // want_transform = false
      Nodes->Update(); // just needed to update Nodes->sequence
      Array<int> new_dofs;
      for (int old_elid = 0; old_elid < GetNE(); ++old_elid)
      {
         int new_elid = ordering[old_elid];
         nodes_fes->GetElementVDofs(new_elid, new_dofs);
         Nodes->SetSubVector(new_dofs, *(old_elem_node_vals[old_elid]));
         delete old_elem_node_vals[old_elid];
      }
   }
}


void Mesh::MarkForRefinement()
{
   if (meshgen & 1)
   {
      if (Dim == 2)
      {
         MarkTriMeshForRefinement();
      }
      else if (Dim == 3)
      {
         DSTable v_to_v(NumOfVertices);
         GetVertexToVertexTable(v_to_v);
         MarkTetMeshForRefinement(v_to_v);
      }
   }
}

void Mesh::MarkTriMeshForRefinement()
{
   // Mark the longest triangle edge by rotating the indices so that
   // vertex 0 - vertex 1 is the longest edge in the triangle.
   DenseMatrix pmat;
   for (int i = 0; i < NumOfElements; i++)
   {
      if (elements[i]->GetType() == Element::TRIANGLE)
      {
         GetPointMatrix(i, pmat);
         static_cast<Triangle*>(elements[i])->MarkEdge(pmat);
      }
   }
}

void Mesh::GetEdgeOrdering(const DSTable &v_to_v, Array<int> &order)
{
   NumOfEdges = v_to_v.NumberOfEntries();
   order.SetSize(NumOfEdges);
   Array<Pair<double, int> > length_idx(NumOfEdges);

   for (int i = 0; i < NumOfVertices; i++)
   {
      for (DSTable::RowIterator it(v_to_v, i); !it; ++it)
      {
         int j = it.Index();
         length_idx[j].one = GetLength(i, it.Column());
         length_idx[j].two = j;
      }
   }

   // Sort by increasing edge-length.
   length_idx.Sort();

   for (int i = 0; i < NumOfEdges; i++)
   {
      order[length_idx[i].two] = i;
   }
}

void Mesh::MarkTetMeshForRefinement(const DSTable &v_to_v)
{
   // Mark the longest tetrahedral edge by rotating the indices so that
   // vertex 0 - vertex 1 is the longest edge in the element.
   Array<int> order;
   GetEdgeOrdering(v_to_v, order);

   for (int i = 0; i < NumOfElements; i++)
   {
      if (elements[i]->GetType() == Element::TETRAHEDRON)
      {
         elements[i]->MarkEdge(v_to_v, order);
      }
   }
   for (int i = 0; i < NumOfBdrElements; i++)
   {
      if (boundary[i]->GetType() == Element::TRIANGLE)
      {
         boundary[i]->MarkEdge(v_to_v, order);
      }
   }
}

void Mesh::PrepareNodeReorder(DSTable **old_v_to_v, Table **old_elem_vert)
{
   if (*old_v_to_v && *old_elem_vert)
   {
      return;
   }

   FiniteElementSpace *fes = Nodes->FESpace();

   if (*old_v_to_v == NULL)
   {
      bool need_v_to_v = false;
      Array<int> dofs;
      for (int i = 0; i < GetNEdges(); i++)
      {
         // Since edge indices may change, we need to permute edge interior dofs
         // any time an edge index changes and there is at least one dof on that
         // edge.
         fes->GetEdgeInteriorDofs(i, dofs);
         if (dofs.Size() > 0)
         {
            need_v_to_v = true;
            break;
         }
      }
      if (need_v_to_v)
      {
         *old_v_to_v = new DSTable(NumOfVertices);
         GetVertexToVertexTable(*(*old_v_to_v));
      }
   }
   if (*old_elem_vert == NULL)
   {
      bool need_elem_vert = false;
      Array<int> dofs;
      for (int i = 0; i < GetNE(); i++)
      {
         // Since element indices do not change, we need to permute element
         // interior dofs only when there are at least 2 interior dofs in an
         // element (assuming the nodal dofs are non-directional).
         fes->GetElementInteriorDofs(i, dofs);
         if (dofs.Size() > 1)
         {
            need_elem_vert = true;
            break;
         }
      }
      if (need_elem_vert)
      {
         *old_elem_vert = new Table;
         (*old_elem_vert)->MakeI(GetNE());
         for (int i = 0; i < GetNE(); i++)
         {
            (*old_elem_vert)->AddColumnsInRow(i, elements[i]->GetNVertices());
         }
         (*old_elem_vert)->MakeJ();
         for (int i = 0; i < GetNE(); i++)
         {
            (*old_elem_vert)->AddConnections(i, elements[i]->GetVertices(),
                                             elements[i]->GetNVertices());
         }
         (*old_elem_vert)->ShiftUpI();
      }
   }
}

void Mesh::DoNodeReorder(DSTable *old_v_to_v, Table *old_elem_vert)
{
   FiniteElementSpace *fes = Nodes->FESpace();
   const FiniteElementCollection *fec = fes->FEColl();
   Array<int> old_dofs, new_dofs;

   // assuming that all edges have the same number of dofs
   if (NumOfEdges) { fes->GetEdgeInteriorDofs(0, old_dofs); }
   const int num_edge_dofs = old_dofs.Size();

   // Save the original nodes
   const Vector onodes = *Nodes;

   // vertex dofs do not need to be moved
   fes->GetVertexDofs(0, old_dofs);
   int offset = NumOfVertices * old_dofs.Size();

   // edge dofs:
   // edge enumeration may be different but edge orientation is the same
   if (num_edge_dofs > 0)
   {
      DSTable new_v_to_v(NumOfVertices);
      GetVertexToVertexTable(new_v_to_v);

      for (int i = 0; i < NumOfVertices; i++)
      {
         for (DSTable::RowIterator it(new_v_to_v, i); !it; ++it)
         {
            const int old_i = (*old_v_to_v)(i, it.Column());
            const int new_i = it.Index();
            if (new_i == old_i) { continue; }

            old_dofs.SetSize(num_edge_dofs);
            new_dofs.SetSize(num_edge_dofs);
            for (int j = 0; j < num_edge_dofs; j++)
            {
               old_dofs[j] = offset + old_i * num_edge_dofs + j;
               new_dofs[j] = offset + new_i * num_edge_dofs + j;
            }
            fes->DofsToVDofs(old_dofs);
            fes->DofsToVDofs(new_dofs);
            for (int j = 0; j < old_dofs.Size(); j++)
            {
               (*Nodes)(new_dofs[j]) = onodes(old_dofs[j]);
            }
         }
      }
      offset += NumOfEdges * num_edge_dofs;
   }

   // face dofs:
   // both enumeration and orientation of the faces may be different
   if (fes->GetNFDofs() > 0)
   {
      // generate the old face-vertex table using the unmodified 'faces'
      Table old_face_vertex;
      old_face_vertex.MakeI(NumOfFaces);
      for (int i = 0; i < NumOfFaces; i++)
      {
         old_face_vertex.AddColumnsInRow(i, faces[i]->GetNVertices());
      }
      old_face_vertex.MakeJ();
      for (int i = 0; i < NumOfFaces; i++)
         old_face_vertex.AddConnections(i, faces[i]->GetVertices(),
                                        faces[i]->GetNVertices());
      old_face_vertex.ShiftUpI();

      // update 'el_to_face', 'be_to_face', 'faces', and 'faces_info'
      STable3D *faces_tbl = GetElementToFaceTable(1);
      GenerateFaces();

      // compute the new face dof offsets
      Array<int> new_fdofs(NumOfFaces+1);
      new_fdofs[0] = 0;
      for (int i = 0; i < NumOfFaces; i++) // i = old face index
      {
         const int *old_v = old_face_vertex.GetRow(i);
         int new_i; // new face index
         switch (old_face_vertex.RowSize(i))
         {
            case 3:
               new_i = (*faces_tbl)(old_v[0], old_v[1], old_v[2]);
               break;
            case 4:
            default:
               new_i = (*faces_tbl)(old_v[0], old_v[1], old_v[2], old_v[3]);
               break;
         }
         fes->GetFaceInteriorDofs(i, old_dofs);
         new_fdofs[new_i+1] = old_dofs.Size();
      }
      new_fdofs.PartialSum();

      // loop over the old face numbers
      for (int i = 0; i < NumOfFaces; i++)
      {
         const int *old_v = old_face_vertex.GetRow(i), *new_v;
         const int *dof_ord;
         int new_i, new_or;
         switch (old_face_vertex.RowSize(i))
         {
            case 3:
               new_i = (*faces_tbl)(old_v[0], old_v[1], old_v[2]);
               new_v = faces[new_i]->GetVertices();
               new_or = GetTriOrientation(old_v, new_v);
               dof_ord = fec->DofOrderForOrientation(Geometry::TRIANGLE, new_or);
               break;
            case 4:
            default:
               new_i = (*faces_tbl)(old_v[0], old_v[1], old_v[2], old_v[3]);
               new_v = faces[new_i]->GetVertices();
               new_or = GetQuadOrientation(old_v, new_v);
               dof_ord = fec->DofOrderForOrientation(Geometry::SQUARE, new_or);
               break;
         }

         fes->GetFaceInteriorDofs(i, old_dofs);
         new_dofs.SetSize(old_dofs.Size());
         for (int j = 0; j < old_dofs.Size(); j++)
         {
            // we assume the dofs are non-directional, i.e. dof_ord[j] is >= 0
            const int old_j = dof_ord[j];
            new_dofs[old_j] = offset + new_fdofs[new_i] + j;
         }
         fes->DofsToVDofs(old_dofs);
         fes->DofsToVDofs(new_dofs);
         for (int j = 0; j < old_dofs.Size(); j++)
         {
            (*Nodes)(new_dofs[j]) = onodes(old_dofs[j]);
         }
      }

      offset += fes->GetNFDofs();
      delete faces_tbl;
   }

   // element dofs:
   // element orientation may be different
   if (old_elem_vert) // have elements with 2 or more dofs
   {
      // matters when the 'fec' is
      // (this code is executed only for triangles/tets)
      // - Pk on triangles, k >= 4
      // - Qk on quads,     k >= 3
      // - Pk on tets,      k >= 5
      // - Qk on hexes,     k >= 3
      // - DG spaces
      // - ...

      // loop over all elements
      for (int i = 0; i < GetNE(); i++)
      {
         const int *old_v = old_elem_vert->GetRow(i);
         const int *new_v = elements[i]->GetVertices();
         const int *dof_ord;
         int new_or;
         const Geometry::Type geom = elements[i]->GetGeometryType();
         switch (geom)
         {
            case Geometry::SEGMENT:
               new_or = (old_v[0] == new_v[0]) ? +1 : -1;
               break;
            case Geometry::TRIANGLE:
               new_or = GetTriOrientation(old_v, new_v);
               break;
            case Geometry::SQUARE:
               new_or = GetQuadOrientation(old_v, new_v);
               break;
            case Geometry::TETRAHEDRON:
               new_or = GetTetOrientation(old_v, new_v);
               break;
            default:
               new_or = 0;
               MFEM_ABORT(Geometry::Name[geom] << " elements (" << fec->Name()
                          << " FE collection) are not supported yet!");
               break;
         }
         dof_ord = fec->DofOrderForOrientation(geom, new_or);
         MFEM_VERIFY(dof_ord != NULL,
                     "FE collection '" << fec->Name()
                     << "' does not define reordering for "
                     << Geometry::Name[geom] << " elements!");
         fes->GetElementInteriorDofs(i, old_dofs);
         new_dofs.SetSize(old_dofs.Size());
         for (int j = 0; j < new_dofs.Size(); j++)
         {
            // we assume the dofs are non-directional, i.e. dof_ord[j] is >= 0
            const int old_j = dof_ord[j];
            new_dofs[old_j] = offset + j;
         }
         offset += new_dofs.Size();
         fes->DofsToVDofs(old_dofs);
         fes->DofsToVDofs(new_dofs);
         for (int j = 0; j < old_dofs.Size(); j++)
         {
            (*Nodes)(new_dofs[j]) = onodes(old_dofs[j]);
         }
      }
   }

   // Update Tables, faces, etc
   if (Dim > 2)
   {
      if (fes->GetNFDofs() == 0)
      {
         // needed for FE spaces that have face dofs, even if
         // the 'Nodes' do not have face dofs.
         GetElementToFaceTable();
         GenerateFaces();
      }
      CheckBdrElementOrientation();
   }
   if (el_to_edge)
   {
      // update 'el_to_edge', 'be_to_face' (2D), 'bel_to_edge' (3D)
      NumOfEdges = GetElementToEdgeTable(*el_to_edge);
      if (Dim == 2)
      {
         // update 'faces' and 'faces_info'
         GenerateFaces();
         CheckBdrElementOrientation();
      }
   }
   // To force FE space update, we need to increase 'sequence':
   sequence++;
   last_operation = Mesh::NONE;
   fes->Update(false); // want_transform = false
   Nodes->Update(); // just needed to update Nodes->sequence
}

void Mesh::SetPatchAttribute(int i, int attr)
{
   MFEM_ASSERT(NURBSext, "SetPatchAttribute is only for NURBS meshes");
   NURBSext->SetPatchAttribute(i, attr);
   const Array<int>& elems = NURBSext->GetPatchElements(i);
   for (auto e : elems)
   {
      SetAttribute(e, attr);
   }
}

int Mesh::GetPatchAttribute(int i) const
{
   MFEM_ASSERT(NURBSext, "GetPatchAttribute is only for NURBS meshes");
   return NURBSext->GetPatchAttribute(i);
}

void Mesh::SetPatchBdrAttribute(int i, int attr)
{
   MFEM_ASSERT(NURBSext, "SetPatchBdrAttribute is only for NURBS meshes");
   NURBSext->SetPatchBdrAttribute(i, attr);

   const Array<int>& bdryelems = NURBSext->GetPatchBdrElements(i);
   for (auto be : bdryelems)
   {
      SetBdrAttribute(be, attr);
   }
}

int Mesh::GetPatchBdrAttribute(int i) const
{
   MFEM_ASSERT(NURBSext, "GetBdrPatchBdrAttribute is only for NURBS meshes");
   return NURBSext->GetPatchBdrAttribute(i);
}

void Mesh::FinalizeTetMesh(int generate_edges, int refine, bool fix_orientation)
{
   FinalizeCheck();
   CheckElementOrientation(fix_orientation);

   if (NumOfBdrElements == 0)
   {
      GetElementToFaceTable();
      GenerateFaces();
      GenerateBoundaryElements();
   }

   if (refine)
   {
      DSTable v_to_v(NumOfVertices);
      GetVertexToVertexTable(v_to_v);
      MarkTetMeshForRefinement(v_to_v);
   }

   GetElementToFaceTable();
   GenerateFaces();

   CheckBdrElementOrientation();

   if (generate_edges == 1)
   {
      el_to_edge = new Table;
      NumOfEdges = GetElementToEdgeTable(*el_to_edge);
   }
   else
   {
      el_to_edge = NULL;  // Not really necessary -- InitTables was called
      bel_to_edge = NULL;
      NumOfEdges = 0;
   }

   SetAttributes();

   SetMeshGen();
}

void Mesh::FinalizeWedgeMesh(int generate_edges, int refine,
                             bool fix_orientation)
{
   FinalizeCheck();
   CheckElementOrientation(fix_orientation);

   if (NumOfBdrElements == 0)
   {
      GetElementToFaceTable();
      GenerateFaces();
      GenerateBoundaryElements();
   }

   GetElementToFaceTable();
   GenerateFaces();

   CheckBdrElementOrientation();

   if (generate_edges == 1)
   {
      el_to_edge = new Table;
      NumOfEdges = GetElementToEdgeTable(*el_to_edge);
   }
   else
   {
      el_to_edge = NULL;  // Not really necessary -- InitTables was called
      bel_to_edge = NULL;
      NumOfEdges = 0;
   }

   SetAttributes();

   SetMeshGen();
}

void Mesh::FinalizeHexMesh(int generate_edges, int refine, bool fix_orientation)
{
   FinalizeCheck();
   CheckElementOrientation(fix_orientation);

   GetElementToFaceTable();
   GenerateFaces();

   if (NumOfBdrElements == 0)
   {
      GenerateBoundaryElements();
   }

   CheckBdrElementOrientation();

   if (generate_edges)
   {
      el_to_edge = new Table;
      NumOfEdges = GetElementToEdgeTable(*el_to_edge);
   }
   else
   {
      NumOfEdges = 0;
   }

   SetAttributes();

   SetMeshGen();
}

void Mesh::FinalizeMesh(int refine, bool fix_orientation, bool generate_bdr)
{
   FinalizeTopology(generate_bdr);

   Finalize(refine, fix_orientation);
}

void Mesh::FinalizeTopology(bool generate_bdr)
{
   // Requirements: the following should be defined:
   //   1) Dim
   //   2) NumOfElements, elements
   //   3) NumOfBdrElements, boundary
   //   4) NumOfVertices
   // Optional:
   //   2) ncmesh may be defined
   //   3) el_to_edge may be allocated (it will be re-computed)

   FinalizeCheck();
   bool generate_edges = true;

   if (spaceDim == 0) { spaceDim = Dim; }
   if (ncmesh) { ncmesh->spaceDim = spaceDim; }

   // if the user defined any hanging nodes (see AddVertexParent),
   // we're initializing a non-conforming mesh
   if (tmp_vertex_parents.Size())
   {
      MFEM_VERIFY(ncmesh == NULL, "");
      ncmesh = new NCMesh(this);

      // we need to recreate the Mesh because NCMesh reorders the vertices
      // (see NCMesh::UpdateVertices())
      InitFromNCMesh(*ncmesh);
      ncmesh->OnMeshUpdated(this);
      GenerateNCFaceInfo();

      SetAttributes();

      tmp_vertex_parents.DeleteAll();
      return;
   }

   // set the mesh type: 'meshgen', ...
   SetMeshGen();

   // generate the faces
   if (Dim > 2)
   {
      GetElementToFaceTable();
      GenerateFaces();
      if (NumOfBdrElements == 0 && generate_bdr)
      {
         GenerateBoundaryElements();
         GetElementToFaceTable(); // update be_to_face
      }
   }
   else
   {
      NumOfFaces = 0;
   }

   // generate edges if requested
   if (Dim > 1 && generate_edges)
   {
      // el_to_edge may already be allocated (P2 VTK meshes)
      if (!el_to_edge) { el_to_edge = new Table; }
      NumOfEdges = GetElementToEdgeTable(*el_to_edge);
      if (Dim == 2)
      {
         GenerateFaces(); // 'Faces' in 2D refers to the edges
         if (NumOfBdrElements == 0 && generate_bdr)
         {
            GenerateBoundaryElements();
         }
      }
   }
   else
   {
      NumOfEdges = 0;
   }

   if (Dim == 1)
   {
      GenerateFaces();
      if (NumOfBdrElements == 0 && generate_bdr)
      {
         // be_to_face will be set inside GenerateBoundaryElements
         GenerateBoundaryElements();
      }
      else
      {
         be_to_face.SetSize(NumOfBdrElements);
         for (int i = 0; i < NumOfBdrElements; ++i)
         {
            be_to_face[i] = boundary[i]->GetVertices()[0];
         }
      }
   }

   if (ncmesh)
   {
      // tell NCMesh the numbering of edges/faces
      ncmesh->OnMeshUpdated(this);

      // update faces_info with NC relations
      GenerateNCFaceInfo();
   }

   // generate the arrays 'attributes' and 'bdr_attributes'
   SetAttributes();
}

void Mesh::Finalize(bool refine, bool fix_orientation)
{
   if (NURBSext || ncmesh)
   {
      MFEM_ASSERT(CheckElementOrientation(false) == 0, "");
      MFEM_ASSERT(CheckBdrElementOrientation() == 0, "");
      return;
   }

   // Requirements:
   //  1) FinalizeTopology() or equivalent was called
   //  2) if (Nodes == NULL), vertices must be defined
   //  3) if (Nodes != NULL), Nodes must be defined

   const bool check_orientation = true; // for regular elements, not boundary
   const bool curved = (Nodes != NULL);
   const bool may_change_topology =
      ( refine && (Dim > 1 && (meshgen & 1)) ) ||
      ( check_orientation && fix_orientation &&
        (Dim == 2 || (Dim == 3 && (meshgen & 1))) );

   DSTable *old_v_to_v = NULL;
   Table *old_elem_vert = NULL;

   if (curved && may_change_topology)
   {
      PrepareNodeReorder(&old_v_to_v, &old_elem_vert);
   }

   if (check_orientation)
   {
      // check and optionally fix element orientation
      CheckElementOrientation(fix_orientation);
   }
   if (refine)
   {
      MarkForRefinement();   // may change topology!
   }

   if (may_change_topology)
   {
      if (curved)
      {
         DoNodeReorder(old_v_to_v, old_elem_vert); // updates the mesh topology
         delete old_elem_vert;
         delete old_v_to_v;
      }
      else
      {
         FinalizeTopology(); // Re-computes some data unnecessarily.
      }

      // TODO: maybe introduce Mesh::NODE_REORDER operation and FESpace::
      // NodeReorderMatrix and do Nodes->Update() instead of DoNodeReorder?
   }

   // check and fix boundary element orientation
   CheckBdrElementOrientation();

#ifdef MFEM_DEBUG
   // For non-orientable surfaces/manifolds, the check below will fail, so we
   // only perform it when Dim == spaceDim.
   if (Dim >= 2 && Dim == spaceDim)
   {
      const int num_faces = GetNumFaces();
      for (int i = 0; i < num_faces; i++)
      {
         MFEM_VERIFY(faces_info[i].Elem2No < 0 ||
                     faces_info[i].Elem2Inf%2 != 0, "Invalid mesh topology."
                     " Interior face with incompatible orientations.");
      }
   }
#endif
   SetMeshGen();
}

void Mesh::Make3D(int nx, int ny, int nz, Element::Type type,
                  double sx, double sy, double sz, bool sfc_ordering)
{
   int x, y, z;

   int NVert, NElem, NBdrElem;

   NVert = (nx+1) * (ny+1) * (nz+1);
   NElem = nx * ny * nz;
   NBdrElem = 2*(nx*ny+nx*nz+ny*nz);
   if (type == Element::TETRAHEDRON)
   {
      NElem *= 6;
      NBdrElem *= 2;
   }
   else if (type == Element::WEDGE)
   {
      NElem *= 2;
      NBdrElem += 2*nx*ny;
   }
   else if (type == Element::PYRAMID)
   {
      NElem *= 6;
      NVert += nx * ny * nz;
   }

   InitMesh(3, 3, NVert, NElem, NBdrElem);

   double coord[3];
   int ind[9];

   // Sets vertices and the corresponding coordinates
   for (z = 0; z <= nz; z++)
   {
      coord[2] = ((double) z / nz) * sz;
      for (y = 0; y <= ny; y++)
      {
         coord[1] = ((double) y / ny) * sy;
         for (x = 0; x <= nx; x++)
         {
            coord[0] = ((double) x / nx) * sx;
            AddVertex(coord);
         }
      }
   }
   if (type == Element::PYRAMID)
   {
      for (z = 0; z < nz; z++)
      {
         coord[2] = (((double) z + 0.5) / nz) * sz;
         for (y = 0; y < ny; y++)
         {
            coord[1] = (((double) y + 0.5) / ny) * sy;
            for (x = 0; x < nx; x++)
            {
               coord[0] = (((double) x + 0.5) / nx) * sx;
               AddVertex(coord);
            }
         }
      }
   }

#define VTX(XC, YC, ZC) ((XC)+((YC)+(ZC)*(ny+1))*(nx+1))
#define VTXP(XC, YC, ZC) ((nx+1)*(ny+1)*(nz+1)+(XC)+((YC)+(ZC)*ny)*nx)

   // Sets elements and the corresponding indices of vertices
   if (sfc_ordering && type == Element::HEXAHEDRON)
   {
      Array<int> sfc;
      NCMesh::GridSfcOrdering3D(nx, ny, nz, sfc);
      MFEM_VERIFY(sfc.Size() == 3*nx*ny*nz, "");

      for (int k = 0; k < nx*ny*nz; k++)
      {
         x = sfc[3*k + 0];
         y = sfc[3*k + 1];
         z = sfc[3*k + 2];

         // *INDENT-OFF*
         ind[0] = VTX(x  , y  , z  );
         ind[1] = VTX(x+1, y  , z  );
         ind[2] = VTX(x+1, y+1, z  );
         ind[3] = VTX(x  , y+1, z  );
         ind[4] = VTX(x  , y  , z+1);
         ind[5] = VTX(x+1, y  , z+1);
         ind[6] = VTX(x+1, y+1, z+1);
         ind[7] = VTX(x  , y+1, z+1);
         // *INDENT-ON*

         AddHex(ind, 1);
      }
   }
   else
   {
      for (z = 0; z < nz; z++)
      {
         for (y = 0; y < ny; y++)
         {
            for (x = 0; x < nx; x++)
            {
               // *INDENT-OFF*
               ind[0] = VTX(x  , y  , z  );
               ind[1] = VTX(x+1, y  , z  );
               ind[2] = VTX(x+1, y+1, z  );
               ind[3] = VTX(x  , y+1, z  );
               ind[4] = VTX(x  , y  , z+1);
               ind[5] = VTX(x+1, y  , z+1);
               ind[6] = VTX(x+1, y+1, z+1);
               ind[7] = VTX(  x, y+1, z+1);
               // *INDENT-ON*
               if (type == Element::TETRAHEDRON)
               {
                  AddHexAsTets(ind, 1);
               }
               else if (type == Element::WEDGE)
               {
                  AddHexAsWedges(ind, 1);
               }
               else if (type == Element::PYRAMID)
               {
                  ind[8] = VTXP(x, y, z);
                  AddHexAsPyramids(ind, 1);
               }
               else
               {
                  AddHex(ind, 1);
               }
            }
         }
      }
   }

   // Sets boundary elements and the corresponding indices of vertices
   // bottom, bdr. attribute 1
   for (y = 0; y < ny; y++)
   {
      for (x = 0; x < nx; x++)
      {
         // *INDENT-OFF*
         ind[0] = VTX(x  , y  , 0);
         ind[1] = VTX(x  , y+1, 0);
         ind[2] = VTX(x+1, y+1, 0);
         ind[3] = VTX(x+1, y  , 0);
         // *INDENT-ON*
         if (type == Element::TETRAHEDRON)
         {
            AddBdrQuadAsTriangles(ind, 1);
         }
         else if (type == Element::WEDGE)
         {
            AddBdrQuadAsTriangles(ind, 1);
         }
         else
         {
            AddBdrQuad(ind, 1);
         }
      }
   }
   // top, bdr. attribute 6
   for (y = 0; y < ny; y++)
   {
      for (x = 0; x < nx; x++)
      {
         // *INDENT-OFF*
         ind[0] = VTX(x  , y  , nz);
         ind[1] = VTX(x+1, y  , nz);
         ind[2] = VTX(x+1, y+1, nz);
         ind[3] = VTX(x  , y+1, nz);
         // *INDENT-ON*
         if (type == Element::TETRAHEDRON)
         {
            AddBdrQuadAsTriangles(ind, 6);
         }
         else if (type == Element::WEDGE)
         {
            AddBdrQuadAsTriangles(ind, 6);
         }
         else
         {
            AddBdrQuad(ind, 6);
         }
      }
   }
   // left, bdr. attribute 5
   for (z = 0; z < nz; z++)
   {
      for (y = 0; y < ny; y++)
      {
         // *INDENT-OFF*
         ind[0] = VTX(0  , y  , z  );
         ind[1] = VTX(0  , y  , z+1);
         ind[2] = VTX(0  , y+1, z+1);
         ind[3] = VTX(0  , y+1, z  );
         // *INDENT-ON*
         if (type == Element::TETRAHEDRON)
         {
            AddBdrQuadAsTriangles(ind, 5);
         }
         else
         {
            AddBdrQuad(ind, 5);
         }
      }
   }
   // right, bdr. attribute 3
   for (z = 0; z < nz; z++)
   {
      for (y = 0; y < ny; y++)
      {
         // *INDENT-OFF*
         ind[0] = VTX(nx, y  , z  );
         ind[1] = VTX(nx, y+1, z  );
         ind[2] = VTX(nx, y+1, z+1);
         ind[3] = VTX(nx, y  , z+1);
         // *INDENT-ON*
         if (type == Element::TETRAHEDRON)
         {
            AddBdrQuadAsTriangles(ind, 3);
         }
         else
         {
            AddBdrQuad(ind, 3);
         }
      }
   }
   // front, bdr. attribute 2
   for (x = 0; x < nx; x++)
   {
      for (z = 0; z < nz; z++)
      {
         // *INDENT-OFF*
         ind[0] = VTX(x  , 0, z  );
         ind[1] = VTX(x+1, 0, z  );
         ind[2] = VTX(x+1, 0, z+1);
         ind[3] = VTX(x  , 0, z+1);
         // *INDENT-ON*
         if (type == Element::TETRAHEDRON)
         {
            AddBdrQuadAsTriangles(ind, 2);
         }
         else
         {
            AddBdrQuad(ind, 2);
         }
      }
   }
   // back, bdr. attribute 4
   for (x = 0; x < nx; x++)
   {
      for (z = 0; z < nz; z++)
      {
         // *INDENT-OFF*
         ind[0] = VTX(x  , ny, z  );
         ind[1] = VTX(x  , ny, z+1);
         ind[2] = VTX(x+1, ny, z+1);
         ind[3] = VTX(x+1, ny, z  );
         // *INDENT-ON*
         if (type == Element::TETRAHEDRON)
         {
            AddBdrQuadAsTriangles(ind, 4);
         }
         else
         {
            AddBdrQuad(ind, 4);
         }
      }
   }

#undef VTX

#if 0
   ofstream test_stream("debug.mesh");
   Print(test_stream);
   test_stream.close();
#endif

   FinalizeTopology();

   // Finalize(...) can be called after this method, if needed
}

<<<<<<< HEAD
int Mesh::AddVertexAtMidPoint(Array<int> plist, int dim)
{
   double vi[dim];
   for (int j = 0; j < dim; j++) { vi[j] = 0.0; }
   for (int i = 0; i < plist.Size(); i++)
   {
      double *vp = vertices[plist[i]]();
      for (int j = 0; j < dim; j++)
      {
         vi[j] += vp[j];
      }
   }
   for (int j = 0; j < dim; j++)
   {
      vi[j] *= 1.0/plist.Size();
   }
   AddVertex(vi);
   return NumOfVertices;
}


void Mesh::MakeTetMeshFromHex(int nx, int ny, int nz,
                              double sx, double sy, double sz,
                              int type)
{
   int NVert, NElem, NBdrElem;
   NVert = (nx+1) * (ny+1) * (nz+1);
   NElem = nx * ny * nz;
   NBdrElem = 2*(nx*ny+nx*nz+ny*nz);
   int x, y, z;
   if (type == 1)
   {
      NElem *= 12;
      NBdrElem *= 2;
   }
   else
   {
      NElem *= 24;
      NBdrElem *= 4;

   }

   InitMesh(3, 3, NVert, NElem, NBdrElem);

   double coord[3];
   int ind[9];

   // Sets vertices and the corresponding coordinates
   for (z = 0; z <= nz; z++)
   {
      coord[2] = ((double) z / nz) * sz;
      for (y = 0; y <= ny; y++)
      {
         coord[1] = ((double) y / ny) * sy;
         for (x = 0; x <= nx; x++)
         {
            coord[0] = ((double) x / nx) * sx;
            AddVertex(coord);
         }
      }
   }

#define VTX(XC, YC, ZC) ((XC)+((YC)+(ZC)*(ny+1))*(nx+1))
   for (z = 0; z < nz; z++)
   {
      for (y = 0; y < ny; y++)
      {
         for (x = 0; x < nx; x++)
         {
            // *INDENT-OFF*
            ind[0] = VTX(x  , y  , z  );
            ind[1] = VTX(x+1, y  , z  );
            ind[2] = VTX(x+1, y+1, z  );
            ind[3] = VTX(x  , y+1, z  );
            ind[4] = VTX(x  , y  , z+1);
            ind[5] = VTX(x+1, y  , z+1);
            ind[6] = VTX(x+1, y+1, z+1);
            ind[7] = VTX(  x, y+1, z+1);
            if (type == 1) {
                AddHexAs12TetsWithPoints(ind, 1);
            }
            else {
                AddHexAs24TetsWithPoints(ind, 1);
            }
         }
      }
   }

   hex_face_to_center.clear();
   CheckElementOrientation(true);

   // Done adding Tets
   // Now figure out elements that are on the boundary
   GetElementToFaceTable(false);
   GenerateFaces();

   std::map<std::tuple<int, int, int>, int> edgemap;
   std::map<std::tuple<int, int, int>, int> face_count_map;

   auto get3tuple = [&](Array<int> v) {
       return std::tuple<int, int, int>(v[0], v[1], v[2]);
   };

   Array<int> el_faces;
   Array<int> ori;
   Array<int> vertidxs;
   for (int i = 0; i < el_to_face->Size(); i++) {
       el_to_face->GetRow(i, el_faces);
       for (int j = 0; j < el_faces.Size(); j++)
       {
           GetFaceVertices(el_faces[j], vertidxs);
           vertidxs.Sort();
           auto t = get3tuple(vertidxs);
           auto it = edgemap.find(t);
           if (it == edgemap.end()) { //edge does not already exist
               edgemap.insert(std::pair<std::tuple<int, int, int>,int>
                              (t, 1));
               face_count_map.insert(std::pair<std::tuple<int, int, int>,int>
                                     (t, el_faces[j]));
           }
           else {
               it->second++; //increase edge count value by 1.
           }
       }
   }

   for(auto it = edgemap.cbegin(); it != edgemap.cend(); ++it)
   {
       if (it->second == 1) { //if this only appears once, it is a boundary edge
           int facenum = (face_count_map.find(it->first))->second;
           GetFaceVertices(facenum, vertidxs);
           AddBdrTriangle(vertidxs, 1);
       }
   }

#undef VTX

#if 0
   ofstream test_stream("debug.mesh");
   Print(test_stream);
   test_stream.close();
#endif

   FinalizeTopology();
   // Finalize(...) can be called after this method, if needed
}

void Mesh::MakeTriMeshFromQuad(int nx, int ny,
                               double sx, double sy)
{
    SetEmpty();

    Dim = 2;
    spaceDim = 2;

   int i, j, k;
   NumOfVertices = (nx+1) * (ny+1);
   NumOfElements = nx * ny * 4;
   NumOfBdrElements =  (2 * nx + 2 * ny );
=======

void Mesh::Make2D4TrisFromQuad(int nx, int ny, double sx, double sy)
{
   SetEmpty();

   Dim = 2;
   spaceDim = 2;

   NumOfVertices = (nx+1) * (ny+1);
   NumOfElements = nx * ny * 4;
   NumOfBdrElements =  (2 * nx + 2 * ny);
>>>>>>> 75df4ad3
   vertices.SetSize(NumOfVertices);
   elements.SetSize(NumOfElements);
   boundary.SetSize(NumOfBdrElements);
   NumOfElements = 0;
<<<<<<< HEAD
   int x, y;

   double cx, cy;
   int ind[4];

   // Sets vertices and the corresponding coordinates
   k = 0;
   for (j = 0; j < ny+1; j++)
   {
      cy = ((double) j / ny) * sy;
      for (i = 0; i < nx+1; i++)
      {
         cx = ((double) i / nx) * sx;
=======

   int ind[4];

   // Sets vertices and the corresponding coordinates
   int k = 0;
   for (double j = 0; j < ny+1; j++)
   {
      double cy = (j / ny) * sy;
      for (double i = 0; i < nx+1; i++)
      {
         double cx = (i / nx) * sx;
>>>>>>> 75df4ad3
         vertices[k](0) = cx;
         vertices[k](1) = cy;
         k++;
      }
   }

<<<<<<< HEAD
   for (y = 0; y < ny; y++)
   {
      for (x = 0; x < nx; x++)
=======
   for (int y = 0; y < ny; y++)
   {
      for (int x = 0; x < nx; x++)
>>>>>>> 75df4ad3
      {
         ind[0] = x + y*(nx+1);
         ind[1] = x + 1 +y*(nx+1);
         ind[2] = x + 1 + (y+1)*(nx+1);
         ind[3] = x + (y+1)*(nx+1);
         AddQuadAs4TrisWithPoints(ind, 1);
      }
   }

   int m = (nx+1)*ny;
<<<<<<< HEAD
   for (i = 0; i < nx; i++)
=======
   for (int i = 0; i < nx; i++)
>>>>>>> 75df4ad3
   {
      boundary[i] = new Segment(i, i+1, 1);
      boundary[nx+i] = new Segment(m+i+1, m+i, 3);
   }
   m = nx+1;
<<<<<<< HEAD
   for (j = 0; j < ny; j++)
=======
   for (int j = 0; j < ny; j++)
>>>>>>> 75df4ad3
   {
      boundary[2*nx+j] = new Segment((j+1)*m, j*m, 4);
      boundary[2*nx+ny+j] = new Segment(j*m+nx, (j+1)*m+nx, 2);
   }

   SetMeshGen();
   CheckElementOrientation(true);

   el_to_edge = new Table;
<<<<<<< HEAD
   NumOfEdges = GetElementToEdgeTable(*el_to_edge, be_to_edge);
=======
   NumOfEdges = GetElementToEdgeTable(*el_to_edge);
>>>>>>> 75df4ad3
   GenerateFaces();
   CheckBdrElementOrientation();

   NumOfFaces = 0;

   attributes.Append(1);
   bdr_attributes.Append(1); bdr_attributes.Append(2);
   bdr_attributes.Append(3); bdr_attributes.Append(4);

   FinalizeTopology();
}

<<<<<<< HEAD
void Mesh::Make5QuadMeshFromQuad(int nx, int ny,
                                 double sx, double sy)
{
    SetEmpty();

    Dim = 2;
    spaceDim = 2;

   int i, j, k;
   NumOfElements = nx * ny * 5;
   NumOfVertices = (nx+1) * (ny+1); //it will be enlarged later on
   NumOfBdrElements =  (2 * nx + 2 * ny );
=======
void Mesh::Make2D5QuadsFromQuad(int nx, int ny,
                                double sx, double sy)
{
   SetEmpty();

   Dim = 2;
   spaceDim = 2;

   NumOfElements = nx * ny * 5;
   NumOfVertices = (nx+1) * (ny+1); //it will be enlarged later on
   NumOfBdrElements =  (2 * nx + 2 * ny);
>>>>>>> 75df4ad3
   vertices.SetSize(NumOfVertices);
   elements.SetSize(NumOfElements);
   boundary.SetSize(NumOfBdrElements);
   NumOfElements = 0;
<<<<<<< HEAD
   int x, y;

   double cx, cy;
   int ind[4];

   // Sets vertices and the corresponding coordinates
   k = 0;
   for (j = 0; j < ny+1; j++)
   {
      cy = ((double) j / ny) * sy;
      for (i = 0; i < nx+1; i++)
      {
         cx = ((double) i / nx) * sx;
=======

   int ind[4];

   // Sets vertices and the corresponding coordinates
   int k = 0;
   for (double j = 0; j < ny+1; j++)
   {
      double cy = (j / ny) * sy;
      for (double i = 0; i < nx+1; i++)
      {
         double cx = (i / nx) * sx;
>>>>>>> 75df4ad3
         vertices[k](0) = cx;
         vertices[k](1) = cy;
         k++;
      }
   }

<<<<<<< HEAD
   for (y = 0; y < ny; y++)
   {
      for (x = 0; x < nx; x++)
=======
   for (int y = 0; y < ny; y++)
   {
      for (int x = 0; x < nx; x++)
>>>>>>> 75df4ad3
      {
         ind[0] = x + y*(nx+1);
         ind[1] = x + 1 +y*(nx+1);
         ind[2] = x + 1 + (y+1)*(nx+1);
         ind[3] = x + (y+1)*(nx+1);
         AddQuadAs5QuadsWithPoints(ind, 1);
      }
   }

   int m = (nx+1)*ny;
<<<<<<< HEAD
   for (i = 0; i < nx; i++)
=======
   for (int i = 0; i < nx; i++)
>>>>>>> 75df4ad3
   {
      boundary[i] = new Segment(i, i+1, 1);
      boundary[nx+i] = new Segment(m+i+1, m+i, 3);
   }
   m = nx+1;
<<<<<<< HEAD
   for (j = 0; j < ny; j++)
=======
   for (int j = 0; j < ny; j++)
>>>>>>> 75df4ad3
   {
      boundary[2*nx+j] = new Segment((j+1)*m, j*m, 4);
      boundary[2*nx+ny+j] = new Segment(j*m+nx, (j+1)*m+nx, 2);
   }

   SetMeshGen();
   CheckElementOrientation(true);

   el_to_edge = new Table;
<<<<<<< HEAD
   NumOfEdges = GetElementToEdgeTable(*el_to_edge, be_to_edge);
=======
   NumOfEdges = GetElementToEdgeTable(*el_to_edge);
>>>>>>> 75df4ad3
   GenerateFaces();
   CheckBdrElementOrientation();

   NumOfFaces = 0;

   attributes.Append(1);
   bdr_attributes.Append(1); bdr_attributes.Append(2);
   bdr_attributes.Append(3); bdr_attributes.Append(4);

   FinalizeTopology();
}

<<<<<<< HEAD
=======
void Mesh::Make3D24TetsFromHex(int nx, int ny, int nz,
                               double sx, double sy, double sz)
{
   const int NVert = (nx+1) * (ny+1) * (nz+1);
   const int NElem = nx * ny * nz * 24;
   const int NBdrElem = 2*(nx*ny+nx*nz+ny*nz)*4;

   InitMesh(3, 3, NVert, NElem, NBdrElem);

   double coord[3];

   // Sets vertices and the corresponding coordinates
   for (double z = 0; z <= nz; z++)
   {
      coord[2] = ( z / nz) * sz;
      for (double y = 0; y <= ny; y++)
      {
         coord[1] = (y / ny) * sy;
         for (double x = 0; x <= nx; x++)
         {
            coord[0] = (x / nx) * sx;
            AddVertex(coord);
         }
      }
   }

   std::map<std::array<int, 4>, int> hex_face_verts;
   auto VertexIndex = [nx, ny](int xc, int yc, int zc)
   {
      return xc + (yc + zc*(ny+1))*(nx+1);
   };

   int ind[9];
   for (int z = 0; z < nz; z++)
   {
      for (int y = 0; y < ny; y++)
      {
         for (int x = 0; x < nx; x++)
         {
            // *INDENT-OFF*
            ind[0] = VertexIndex(x  , y  , z  );
            ind[1] = VertexIndex(x+1, y  , z  );
            ind[2] = VertexIndex(x+1, y+1, z  );
            ind[3] = VertexIndex(x  , y+1, z  );
            ind[4] = VertexIndex(x  , y  , z+1);
            ind[5] = VertexIndex(x+1, y  , z+1);
            ind[6] = VertexIndex(x+1, y+1, z+1);
            ind[7] = VertexIndex(  x, y+1, z+1);
            AddHexAs24TetsWithPoints(ind, hex_face_verts, 1);
         }
      }
   }

   hex_face_verts.clear();
   CheckElementOrientation(true);

   // Done adding Tets
   // Now figure out elements that are on the boundary
   GetElementToFaceTable(false);
   GenerateFaces();

   // Map to count number of tets sharing a face
   std::map<std::array<int, 3>, int> tet_face_count;
   // Map from tet face defined by three vertices to the local face number
   std::map<std::array<int, 3>, int> face_count_map;

   auto get3array = [](Array<int> v)
   {
       v.Sort();
       return std::array<int, 3>{v[0], v[1], v[2]};
   };

   Array<int> el_faces;
   Array<int> ori;
   Array<int> vertidxs;
   for (int i = 0; i < el_to_face->Size(); i++)
   {
       el_to_face->GetRow(i, el_faces);
       for (int j = 0; j < el_faces.Size(); j++)
       {
           GetFaceVertices(el_faces[j], vertidxs);
           auto t = get3array(vertidxs);
           auto it = tet_face_count.find(t);
           if (it == tet_face_count.end())  //edge does not already exist
           {
               tet_face_count.insert({t, 1});
               face_count_map.insert({t, el_faces[j]});
           }
           else
           {
               it->second++; // increase edge count value by 1.
           }
       }
   }

   for (const auto &edge : tet_face_count)
   {
       if (edge.second == 1)  //if this only appears once, it is a boundary edge
       {
           int facenum = (face_count_map.find(edge.first))->second;
           GetFaceVertices(facenum, vertidxs);
           AddBdrTriangle(vertidxs, 1);
       }
   }

#if 0
   ofstream test_stream("debug.mesh");
   Print(test_stream);
   test_stream.close();
#endif

   FinalizeTopology();
   // Finalize(...) can be called after this method, if needed
}

>>>>>>> 75df4ad3
void Mesh::Make2D(int nx, int ny, Element::Type type,
                  double sx, double sy,
                  bool generate_edges, bool sfc_ordering)
{
   int i, j, k;

   SetEmpty();

   Dim = spaceDim = 2;

   // Creates quadrilateral mesh
   if (type == Element::QUADRILATERAL)
   {
      NumOfVertices = (nx+1) * (ny+1);
      NumOfElements = nx * ny;
      NumOfBdrElements = 2 * nx + 2 * ny;

      vertices.SetSize(NumOfVertices);
      elements.SetSize(NumOfElements);
      boundary.SetSize(NumOfBdrElements);

      double cx, cy;
      int ind[4];

      // Sets vertices and the corresponding coordinates
      k = 0;
      for (j = 0; j < ny+1; j++)
      {
         cy = ((double) j / ny) * sy;
         for (i = 0; i < nx+1; i++)
         {
            cx = ((double) i / nx) * sx;
            vertices[k](0) = cx;
            vertices[k](1) = cy;
            k++;
         }
      }

      // Sets elements and the corresponding indices of vertices
      if (sfc_ordering)
      {
         Array<int> sfc;
         NCMesh::GridSfcOrdering2D(nx, ny, sfc);
         MFEM_VERIFY(sfc.Size() == 2*nx*ny, "");

         for (k = 0; k < nx*ny; k++)
         {
            i = sfc[2*k + 0];
            j = sfc[2*k + 1];
            ind[0] = i + j*(nx+1);
            ind[1] = i + 1 +j*(nx+1);
            ind[2] = i + 1 + (j+1)*(nx+1);
            ind[3] = i + (j+1)*(nx+1);
            elements[k] = new Quadrilateral(ind);
         }
      }
      else
      {
         k = 0;
         for (j = 0; j < ny; j++)
         {
            for (i = 0; i < nx; i++)
            {
               ind[0] = i + j*(nx+1);
               ind[1] = i + 1 +j*(nx+1);
               ind[2] = i + 1 + (j+1)*(nx+1);
               ind[3] = i + (j+1)*(nx+1);
               elements[k] = new Quadrilateral(ind);
               k++;
            }
         }
      }

      // Sets boundary elements and the corresponding indices of vertices
      int m = (nx+1)*ny;
      for (i = 0; i < nx; i++)
      {
         boundary[i] = new Segment(i, i+1, 1);
         boundary[nx+i] = new Segment(m+i+1, m+i, 3);
      }
      m = nx+1;
      for (j = 0; j < ny; j++)
      {
         boundary[2*nx+j] = new Segment((j+1)*m, j*m, 4);
         boundary[2*nx+ny+j] = new Segment(j*m+nx, (j+1)*m+nx, 2);
      }
   }
   // Creates triangular mesh
   else if (type == Element::TRIANGLE)
   {
      NumOfVertices = (nx+1) * (ny+1);
      NumOfElements = 2 * nx * ny;
      NumOfBdrElements = 2 * nx + 2 * ny;

      vertices.SetSize(NumOfVertices);
      elements.SetSize(NumOfElements);
      boundary.SetSize(NumOfBdrElements);

      double cx, cy;
      int ind[3];

      // Sets vertices and the corresponding coordinates
      k = 0;
      for (j = 0; j < ny+1; j++)
      {
         cy = ((double) j / ny) * sy;
         for (i = 0; i < nx+1; i++)
         {
            cx = ((double) i / nx) * sx;
            vertices[k](0) = cx;
            vertices[k](1) = cy;
            k++;
         }
      }

      // Sets the elements and the corresponding indices of vertices
      k = 0;
      for (j = 0; j < ny; j++)
      {
         for (i = 0; i < nx; i++)
         {
            ind[0] = i + j*(nx+1);
            ind[1] = i + 1 + (j+1)*(nx+1);
            ind[2] = i + (j+1)*(nx+1);
            elements[k] = new Triangle(ind);
            k++;
            ind[1] = i + 1 + j*(nx+1);
            ind[2] = i + 1 + (j+1)*(nx+1);
            elements[k] = new Triangle(ind);
            k++;
         }
      }

      // Sets boundary elements and the corresponding indices of vertices
      int m = (nx+1)*ny;
      for (i = 0; i < nx; i++)
      {
         boundary[i] = new Segment(i, i+1, 1);
         boundary[nx+i] = new Segment(m+i+1, m+i, 3);
      }
      m = nx+1;
      for (j = 0; j < ny; j++)
      {
         boundary[2*nx+j] = new Segment((j+1)*m, j*m, 4);
         boundary[2*nx+ny+j] = new Segment(j*m+nx, (j+1)*m+nx, 2);
      }

      // MarkTriMeshForRefinement(); // done in Finalize(...)
   }
   else
   {
      MFEM_ABORT("Unsupported element type.");
   }

   SetMeshGen();
   CheckElementOrientation();

   if (generate_edges == 1)
   {
      el_to_edge = new Table;
      NumOfEdges = GetElementToEdgeTable(*el_to_edge);
      GenerateFaces();
      CheckBdrElementOrientation();
   }
   else
   {
      NumOfEdges = 0;
   }

   NumOfFaces = 0;

   attributes.Append(1);
   bdr_attributes.Append(1); bdr_attributes.Append(2);
   bdr_attributes.Append(3); bdr_attributes.Append(4);

   // Finalize(...) can be called after this method, if needed
}

void Mesh::Make1D(int n, double sx)
{
   int j, ind[1];

   SetEmpty();

   Dim = 1;
   spaceDim = 1;

   NumOfVertices = n + 1;
   NumOfElements = n;
   NumOfBdrElements = 2;
   vertices.SetSize(NumOfVertices);
   elements.SetSize(NumOfElements);
   boundary.SetSize(NumOfBdrElements);

   // Sets vertices and the corresponding coordinates
   for (j = 0; j < n+1; j++)
   {
      vertices[j](0) = ((double) j / n) * sx;
   }

   // Sets elements and the corresponding indices of vertices
   for (j = 0; j < n; j++)
   {
      elements[j] = new Segment(j, j+1, 1);
   }

   // Sets the boundary elements
   ind[0] = 0;
   boundary[0] = new Point(ind, 1);
   ind[0] = n;
   boundary[1] = new Point(ind, 2);

   NumOfEdges = 0;
   NumOfFaces = 0;

   SetMeshGen();
   GenerateFaces();

   // Set be_to_face
   be_to_face.SetSize(2);
   be_to_face[0] = 0;
   be_to_face[1] = n;

   attributes.Append(1);
   bdr_attributes.Append(1); bdr_attributes.Append(2);
}

Mesh::Mesh(const Mesh &mesh, bool copy_nodes)
{
   Dim = mesh.Dim;
   spaceDim = mesh.spaceDim;

   NumOfVertices = mesh.NumOfVertices;
   NumOfElements = mesh.NumOfElements;
   NumOfBdrElements = mesh.NumOfBdrElements;
   NumOfEdges = mesh.NumOfEdges;
   NumOfFaces = mesh.NumOfFaces;
   nbInteriorFaces = mesh.nbInteriorFaces;
   nbBoundaryFaces = mesh.nbBoundaryFaces;

   meshgen = mesh.meshgen;
   mesh_geoms = mesh.mesh_geoms;

   // Create the new Mesh instance without a record of its refinement history
   sequence = 0;
   last_operation = Mesh::NONE;

   // Duplicate the elements
   elements.SetSize(NumOfElements);
   for (int i = 0; i < NumOfElements; i++)
   {
      elements[i] = mesh.elements[i]->Duplicate(this);
   }

   // Copy the vertices
   mesh.vertices.Copy(vertices);

   // Duplicate the boundary
   boundary.SetSize(NumOfBdrElements);
   for (int i = 0; i < NumOfBdrElements; i++)
   {
      boundary[i] = mesh.boundary[i]->Duplicate(this);
   }

   // Copy the element-to-face Table, el_to_face
   el_to_face = (mesh.el_to_face) ? new Table(*mesh.el_to_face) : NULL;

   // Copy the boundary-to-face Array, be_to_face.
   mesh.be_to_face.Copy(be_to_face);

   // Copy the element-to-edge Table, el_to_edge
   el_to_edge = (mesh.el_to_edge) ? new Table(*mesh.el_to_edge) : NULL;

   // Copy the boundary-to-edge Table, bel_to_edge (3D)
   bel_to_edge = (mesh.bel_to_edge) ? new Table(*mesh.bel_to_edge) : NULL;

   // Duplicate the faces and faces_info.
   faces.SetSize(mesh.faces.Size());
   for (int i = 0; i < faces.Size(); i++)
   {
      Element *face = mesh.faces[i]; // in 1D the faces are NULL
      faces[i] = (face) ? face->Duplicate(this) : NULL;
   }
   mesh.faces_info.Copy(faces_info);
   mesh.nc_faces_info.Copy(nc_faces_info);

   // Do NOT copy the element-to-element Table, el_to_el
   el_to_el = NULL;

   // Do NOT copy the face-to-edge Table, face_edge
   face_edge = NULL;
   face_to_elem = NULL;

   // Copy the edge-to-vertex Table, edge_vertex
   edge_vertex = (mesh.edge_vertex) ? new Table(*mesh.edge_vertex) : NULL;

   // Copy the attributes and bdr_attributes
   mesh.attributes.Copy(attributes);
   mesh.bdr_attributes.Copy(bdr_attributes);

   // Deep copy the NURBSExtension.
#ifdef MFEM_USE_MPI
   ParNURBSExtension *pNURBSext =
      dynamic_cast<ParNURBSExtension *>(mesh.NURBSext);
   if (pNURBSext)
   {
      NURBSext = new ParNURBSExtension(*pNURBSext);
   }
   else
#endif
   {
      NURBSext = mesh.NURBSext ? new NURBSExtension(*mesh.NURBSext) : NULL;
   }

   // Deep copy the NCMesh.
#ifdef MFEM_USE_MPI
   if (dynamic_cast<const ParMesh*>(&mesh))
   {
      ncmesh = NULL; // skip; will be done in ParMesh copy ctor
   }
   else
#endif
   {
      ncmesh = mesh.ncmesh ? new NCMesh(*mesh.ncmesh) : NULL;
   }

   // Duplicate the Nodes, including the FiniteElementCollection and the
   // FiniteElementSpace
   if (mesh.Nodes && copy_nodes)
   {
      FiniteElementSpace *fes = mesh.Nodes->FESpace();
      const FiniteElementCollection *fec = fes->FEColl();
      FiniteElementCollection *fec_copy =
         FiniteElementCollection::New(fec->Name());
      FiniteElementSpace *fes_copy =
         new FiniteElementSpace(*fes, this, fec_copy);
      Nodes = new GridFunction(fes_copy);
      Nodes->MakeOwner(fec_copy);
      *Nodes = *mesh.Nodes;
      own_nodes = 1;
   }
   else
   {
      Nodes = mesh.Nodes;
      own_nodes = 0;
   }
}

Mesh::Mesh(Mesh &&mesh) : Mesh()
{
   Swap(mesh, true);
}

Mesh& Mesh::operator=(Mesh &&mesh)
{
   Swap(mesh, true);
   return *this;
}

Mesh Mesh::LoadFromFile(const std::string &filename, int generate_edges,
                        int refine, bool fix_orientation)
{
   Mesh mesh;
   named_ifgzstream imesh(filename);
   if (!imesh) { MFEM_ABORT("Mesh file not found: " << filename << '\n'); }
   else { mesh.Load(imesh, generate_edges, refine, fix_orientation); }
   return mesh;
}

Mesh Mesh::MakeCartesian1D(int n, double sx)
{
   Mesh mesh;
   mesh.Make1D(n, sx);
   // mesh.Finalize(); not needed in this case
   return mesh;
}

Mesh Mesh::MakeCartesian2D(
   int nx, int ny, Element::Type type, bool generate_edges,
   double sx, double sy, bool sfc_ordering)
{
   Mesh mesh;
   mesh.Make2D(nx, ny, type, sx, sy, generate_edges, sfc_ordering);
   mesh.Finalize(true); // refine = true
   return mesh;
}

Mesh Mesh::MakeCartesian3D(
   int nx, int ny, int nz, Element::Type type,
   double sx, double sy, double sz, bool sfc_ordering)
{
   Mesh mesh;
   mesh.Make3D(nx, ny, nz, type, sx, sy, sz, sfc_ordering);
   mesh.Finalize(true); // refine = true
   return mesh;
}

<<<<<<< HEAD
Mesh Mesh::MakeHexTo24or12TetMesh(int nx, int ny, int nz,
                              double sx, double sy, double sz, int type)
{
   Mesh mesh;
   mesh.MakeTetMeshFromHex(nx, ny, nz, sx, sy, sz, type);
   mesh.Finalize(false, false); // refine = true
   return mesh;
}

Mesh Mesh::MakeQuadTo4TriMesh(int nx, int ny,
                              double sx, double sy)
{
   Mesh mesh;
   mesh.MakeTriMeshFromQuad(nx, ny, sx, sy);
=======
Mesh Mesh::MakeCartesian3DWith24TetsPerHex(int nx, int ny, int nz,
                              double sx, double sy, double sz)
{
   Mesh mesh;
   mesh.Make3D24TetsFromHex(nx, ny, nz, sx, sy, sz);
   mesh.Finalize(false, false);
   return mesh;
}

Mesh Mesh::MakeCartesian2DWith4TrisPerQuad(int nx, int ny,
                                           double sx, double sy)
{
   Mesh mesh;
   mesh.Make2D4TrisFromQuad(nx, ny, sx, sy);
>>>>>>> 75df4ad3
   mesh.Finalize(false, false);
   return mesh;
}

<<<<<<< HEAD
Mesh Mesh::MakeQuadTo5QuadMesh(int nx, int ny,
                               double sx, double sy)
{
   Mesh mesh;
   mesh.Make5QuadMeshFromQuad(nx, ny, sx, sy);
=======
Mesh Mesh::MakeCartesian2DWith5QuadsPerQuad(int nx, int ny,
                                            double sx, double sy)
{
   Mesh mesh;
   mesh.Make2D5QuadsFromQuad(nx, ny, sx, sy);
>>>>>>> 75df4ad3
   mesh.Finalize(false, false);
   return mesh;
}

Mesh Mesh::MakeRefined(Mesh &orig_mesh, int ref_factor, int ref_type)
{
   Mesh mesh;
   Array<int> ref_factors(orig_mesh.GetNE());
   ref_factors = ref_factor;
   mesh.MakeRefined_(orig_mesh, ref_factors, ref_type);
   return mesh;
}

Mesh Mesh::MakeRefined(Mesh &orig_mesh, const Array<int> &ref_factors,
                       int ref_type)
{
   Mesh mesh;
   mesh.MakeRefined_(orig_mesh, ref_factors, ref_type);
   return mesh;
}

Mesh::Mesh(const std::string &filename, int generate_edges, int refine,
           bool fix_orientation)
{
   // Initialization as in the default constructor
   SetEmpty();

   named_ifgzstream imesh(filename);
   if (!imesh)
   {
      // Abort with an error message.
      MFEM_ABORT("Mesh file not found: " << filename << '\n');
   }
   else
   {
      Load(imesh, generate_edges, refine, fix_orientation);
   }
}

Mesh::Mesh(std::istream &input, int generate_edges, int refine,
           bool fix_orientation)
{
   SetEmpty();
   Load(input, generate_edges, refine, fix_orientation);
}

void Mesh::ChangeVertexDataOwnership(double *vertex_data, int len_vertex_data,
                                     bool zerocopy)
{
   // A dimension of 3 is now required since we use mfem::Vertex objects as PODs
   // and these object have a hardcoded double[3] entry
   MFEM_VERIFY(len_vertex_data >= NumOfVertices * 3,
               "Not enough vertices in external array : "
               "len_vertex_data = "<< len_vertex_data << ", "
               "NumOfVertices * 3 = " << NumOfVertices * 3);
   // Allow multiple calls to this method with the same vertex_data
   if (vertex_data == (double *)(vertices.GetData()))
   {
      MFEM_ASSERT(!vertices.OwnsData(), "invalid ownership");
      return;
   }
   if (!zerocopy)
   {
      memcpy(vertex_data, vertices.GetData(),
             NumOfVertices * 3 * sizeof(double));
   }
   // Vertex is POD double[3]
   vertices.MakeRef(reinterpret_cast<Vertex*>(vertex_data), NumOfVertices);
}

Mesh::Mesh(double *vertices_, int num_vertices,
           int *element_indices, Geometry::Type element_type,
           int *element_attributes, int num_elements,
           int *boundary_indices, Geometry::Type boundary_type,
           int *boundary_attributes, int num_boundary_elements,
           int dimension, int space_dimension)
{
   if (space_dimension == -1)
   {
      space_dimension = dimension;
   }

   InitMesh(dimension, space_dimension, /*num_vertices*/ 0, num_elements,
            num_boundary_elements);

   int element_index_stride = Geometry::NumVerts[element_type];
   int boundary_index_stride = num_boundary_elements > 0 ?
                               Geometry::NumVerts[boundary_type] : 0;

   // assuming Vertex is POD
   vertices.MakeRef(reinterpret_cast<Vertex*>(vertices_), num_vertices);
   NumOfVertices = num_vertices;

   for (int i = 0; i < num_elements; i++)
   {
      elements[i] = NewElement(element_type);
      elements[i]->SetVertices(element_indices + i * element_index_stride);
      elements[i]->SetAttribute(element_attributes[i]);
   }
   NumOfElements = num_elements;

   for (int i = 0; i < num_boundary_elements; i++)
   {
      boundary[i] = NewElement(boundary_type);
      boundary[i]->SetVertices(boundary_indices + i * boundary_index_stride);
      boundary[i]->SetAttribute(boundary_attributes[i]);
   }
   NumOfBdrElements = num_boundary_elements;

   FinalizeTopology(NumOfBdrElements > 0);
}

Element *Mesh::NewElement(int geom)
{
   switch (geom)
   {
      case Geometry::POINT:     return (new Point);
      case Geometry::SEGMENT:   return (new Segment);
      case Geometry::TRIANGLE:  return (new Triangle);
      case Geometry::SQUARE:    return (new Quadrilateral);
      case Geometry::TETRAHEDRON:
#ifdef MFEM_USE_MEMALLOC
         return TetMemory.Alloc();
#else
         return (new Tetrahedron);
#endif
      case Geometry::CUBE:      return (new Hexahedron);
      case Geometry::PRISM:     return (new Wedge);
      case Geometry::PYRAMID:   return (new Pyramid);
      default:
         MFEM_ABORT("invalid Geometry::Type, geom = " << geom);
   }

   return NULL;
}

Element *Mesh::ReadElementWithoutAttr(std::istream &input)
{
   int geom, nv, *v;
   Element *el;

   input >> geom;
   el = NewElement(geom);
   MFEM_VERIFY(el, "Unsupported element type: " << geom);
   nv = el->GetNVertices();
   v  = el->GetVertices();
   for (int i = 0; i < nv; i++)
   {
      input >> v[i];
   }

   return el;
}

void Mesh::PrintElementWithoutAttr(const Element *el, std::ostream &os)
{
   os << el->GetGeometryType();
   const int nv = el->GetNVertices();
   const int *v = el->GetVertices();
   for (int j = 0; j < nv; j++)
   {
      os << ' ' << v[j];
   }
   os << '\n';
}

Element *Mesh::ReadElement(std::istream &input)
{
   int attr;
   Element *el;

   input >> attr;
   el = ReadElementWithoutAttr(input);
   el->SetAttribute(attr);

   return el;
}

void Mesh::PrintElement(const Element *el, std::ostream &os)
{
   os << el->GetAttribute() << ' ';
   PrintElementWithoutAttr(el, os);
}

void Mesh::SetMeshGen()
{
   meshgen = mesh_geoms = 0;
   for (int i = 0; i < NumOfElements; i++)
   {
      const Element::Type type = GetElement(i)->GetType();
      switch (type)
      {
         case Element::TETRAHEDRON:
            mesh_geoms |= (1 << Geometry::TETRAHEDRON);
         case Element::TRIANGLE:
            mesh_geoms |= (1 << Geometry::TRIANGLE);
         case Element::SEGMENT:
            mesh_geoms |= (1 << Geometry::SEGMENT);
         case Element::POINT:
            mesh_geoms |= (1 << Geometry::POINT);
            meshgen |= 1;
            break;

         case Element::HEXAHEDRON:
            mesh_geoms |= (1 << Geometry::CUBE);
         case Element::QUADRILATERAL:
            mesh_geoms |= (1 << Geometry::SQUARE);
            mesh_geoms |= (1 << Geometry::SEGMENT);
            mesh_geoms |= (1 << Geometry::POINT);
            meshgen |= 2;
            break;

         case Element::WEDGE:
            mesh_geoms |= (1 << Geometry::PRISM);
            mesh_geoms |= (1 << Geometry::SQUARE);
            mesh_geoms |= (1 << Geometry::TRIANGLE);
            mesh_geoms |= (1 << Geometry::SEGMENT);
            mesh_geoms |= (1 << Geometry::POINT);
            meshgen |= 4;
            break;

         case Element::PYRAMID:
            mesh_geoms |= (1 << Geometry::PYRAMID);
            mesh_geoms |= (1 << Geometry::SQUARE);
            mesh_geoms |= (1 << Geometry::TRIANGLE);
            mesh_geoms |= (1 << Geometry::SEGMENT);
            mesh_geoms |= (1 << Geometry::POINT);
            meshgen |= 8;
            break;

         default:
            MFEM_ABORT("invalid element type: " << type);
            break;
      }
   }
}

void Mesh::Loader(std::istream &input, int generate_edges,
                  std::string parse_tag)
{
   int curved = 0, read_gf = 1;
   bool finalize_topo = true;

   if (!input)
   {
      MFEM_ABORT("Input stream is not open");
   }

   Clear();

   string mesh_type;
   input >> ws;
   getline(input, mesh_type);
   filter_dos(mesh_type);

   // MFEM's conforming mesh formats
   int mfem_version = 0;
   if (mesh_type == "MFEM mesh v1.0") { mfem_version = 10; } // serial
   else if (mesh_type == "MFEM mesh v1.2") { mfem_version = 12; } // parallel

   // MFEM nonconforming mesh format
   // (NOTE: previous v1.1 is now under this branch for backward compatibility)
   int mfem_nc_version = 0;
   if (mesh_type == "MFEM NC mesh v1.0") { mfem_nc_version = 10; }
   else if (mesh_type == "MFEM mesh v1.1") { mfem_nc_version = 1 /*legacy*/; }

   if (mfem_version)
   {
      // Formats mfem_v12 and newer have a tag indicating the end of the mesh
      // section in the stream. A user provided parse tag can also be provided
      // via the arguments. For example, if this is called from parallel mesh
      // object, it can indicate to read until parallel mesh section begins.
      if (mfem_version == 12 && parse_tag.empty())
      {
         parse_tag = "mfem_mesh_end";
      }
      ReadMFEMMesh(input, mfem_version, curved);
   }
   else if (mfem_nc_version)
   {
      MFEM_ASSERT(ncmesh == NULL, "internal error");
      int is_nc = 1;

#ifdef MFEM_USE_MPI
      ParMesh *pmesh = dynamic_cast<ParMesh*>(this);
      if (pmesh)
      {
         MFEM_VERIFY(mfem_nc_version >= 10,
                     "Legacy nonconforming format (MFEM mesh v1.1) cannot be "
                     "used to load a parallel nonconforming mesh, sorry.");

         ncmesh = new ParNCMesh(pmesh->GetComm(),
                                input, mfem_nc_version, curved, is_nc);
      }
      else
#endif
      {
         ncmesh = new NCMesh(input, mfem_nc_version, curved, is_nc);
      }
      InitFromNCMesh(*ncmesh);

      if (!is_nc)
      {
         // special case for backward compatibility with MFEM <=4.2:
         // if the "vertex_parents" section is missing in the v1.1 format,
         // the mesh is treated as conforming
         delete ncmesh;
         ncmesh = NULL;
      }
   }
   else if (mesh_type == "linemesh") // 1D mesh
   {
      ReadLineMesh(input);
   }
   else if (mesh_type == "areamesh2" || mesh_type == "curved_areamesh2")
   {
      if (mesh_type == "curved_areamesh2")
      {
         curved = 1;
      }
      ReadNetgen2DMesh(input, curved);
   }
   else if (mesh_type == "NETGEN" || mesh_type == "NETGEN_Neutral_Format")
   {
      ReadNetgen3DMesh(input);
   }
   else if (mesh_type == "TrueGrid")
   {
      ReadTrueGridMesh(input);
   }
   else if (mesh_type.rfind("# vtk DataFile Version") == 0)
   {
      int major_vtk_version = mesh_type[mesh_type.length()-3] - '0';
      // int minor_vtk_version = mesh_type[mesh_type.length()-1] - '0';
      MFEM_VERIFY(major_vtk_version >= 2 && major_vtk_version <= 4,
                  "Unsupported VTK format");
      ReadVTKMesh(input, curved, read_gf, finalize_topo);
   }
   else if (mesh_type.rfind("<VTKFile ") == 0 || mesh_type.rfind("<?xml") == 0)
   {
      ReadXML_VTKMesh(input, curved, read_gf, finalize_topo, mesh_type);
   }
   else if (mesh_type == "MFEM NURBS mesh v1.0")
   {
      ReadNURBSMesh(input, curved, read_gf);
   }
   else if (mesh_type == "MFEM INLINE mesh v1.0")
   {
      ReadInlineMesh(input, generate_edges);
      return; // done with inline mesh construction
   }
   else if (mesh_type == "$MeshFormat") // Gmsh
   {
      ReadGmshMesh(input, curved, read_gf);
   }
   else if
   ((mesh_type.size() > 2 &&
     mesh_type[0] == 'C' && mesh_type[1] == 'D' && mesh_type[2] == 'F') ||
    (mesh_type.size() > 3 &&
     mesh_type[1] == 'H' && mesh_type[2] == 'D' && mesh_type[3] == 'F'))
   {
      named_ifgzstream *mesh_input = dynamic_cast<named_ifgzstream *>(&input);
      if (mesh_input)
      {
#ifdef MFEM_USE_NETCDF
         ReadCubit(mesh_input->filename, curved, read_gf);
#else
         MFEM_ABORT("NetCDF support requires configuration with"
                    " MFEM_USE_NETCDF=YES");
         return;
#endif
      }
      else
      {
         MFEM_ABORT("Can not determine Cubit mesh filename!"
                    " Use mfem::named_ifgzstream for input.");
         return;
      }
   }
   else
   {
      MFEM_ABORT("Unknown input mesh format: " << mesh_type);
      return;
   }

   // at this point the following should be defined:
   //  1) Dim
   //  2) NumOfElements, elements
   //  3) NumOfBdrElements, boundary
   //  4) NumOfVertices, with allocated space in vertices
   //  5) curved
   //  5a) if curved == 0, vertices must be defined
   //  5b) if curved != 0 and read_gf != 0,
   //         'input' must point to a GridFunction
   //  5c) if curved != 0 and read_gf == 0,
   //         vertices and Nodes must be defined
   // optional:
   //  1) el_to_edge may be allocated (as in the case of P2 VTK meshes)
   //  2) ncmesh may be allocated

   // FinalizeTopology() will:
   // - assume that generate_edges is true
   // - assume that refine is false
   // - does not check the orientation of regular and boundary elements
   if (finalize_topo)
   {
      // don't generate any boundary elements, especially in parallel
      bool generate_bdr = false;

      FinalizeTopology(generate_bdr);
   }

   if (curved && read_gf)
   {
      Nodes = new GridFunction(this, input);

      own_nodes = 1;
      spaceDim = Nodes->VectorDim();
      if (ncmesh) { ncmesh->spaceDim = spaceDim; }

      // Set vertex coordinates from the 'Nodes'
      SetVerticesFromNodes(Nodes);
   }

   // If a parse tag was supplied, keep reading the stream until the tag is
   // encountered.
   if (mfem_version == 12)
   {
      string line;
      do
      {
         skip_comment_lines(input, '#');
         MFEM_VERIFY(input.good(), "Required mesh-end tag not found");
         getline(input, line);
         filter_dos(line);
         // mfem v1.2 may not have parse_tag in it, e.g. if trying to read a
         // serial mfem v1.2 mesh as parallel with "mfem_serial_mesh_end" as
         // parse_tag. That's why, regardless of parse_tag, we stop reading if
         // we find "mfem_mesh_end" which is required by mfem v1.2 format.
         if (line == "mfem_mesh_end") { break; }
      }
      while (line != parse_tag);
   }
   else if (mfem_nc_version >= 10)
   {
      string ident;
      skip_comment_lines(input, '#');
      input >> ident;
      MFEM_VERIFY(ident == "mfem_mesh_end",
                  "invalid mesh: end of file tag not found");
   }

   // Finalize(...) should be called after this, if needed.
}

Mesh::Mesh(Mesh *mesh_array[], int num_pieces)
{
   int      i, j, ie, ib, iv, *v, nv;
   Element *el;
   Mesh    *m;

   SetEmpty();

   Dim = mesh_array[0]->Dimension();
   spaceDim = mesh_array[0]->SpaceDimension();

   if (mesh_array[0]->NURBSext)
   {
      // assuming the pieces form a partition of a NURBS mesh
      NURBSext = new NURBSExtension(mesh_array, num_pieces);

      NumOfVertices = NURBSext->GetNV();
      NumOfElements = NURBSext->GetNE();

      NURBSext->GetElementTopo(elements);

      // NumOfBdrElements = NURBSext->GetNBE();
      // NURBSext->GetBdrElementTopo(boundary);

      Array<int> lvert_vert, lelem_elem;

      // Here, for visualization purposes, we copy the boundary elements from
      // the individual pieces which include the interior boundaries.  This
      // creates 'boundary' array that is different from the one generated by
      // the NURBSExtension which, in particular, makes the boundary-dof table
      // invalid. This, in turn, causes GetBdrElementTransformation to not
      // function properly.
      NumOfBdrElements = 0;
      for (i = 0; i < num_pieces; i++)
      {
         NumOfBdrElements += mesh_array[i]->GetNBE();
      }
      boundary.SetSize(NumOfBdrElements);
      vertices.SetSize(NumOfVertices);
      ib = 0;
      for (i = 0; i < num_pieces; i++)
      {
         m = mesh_array[i];
         m->NURBSext->GetVertexLocalToGlobal(lvert_vert);
         m->NURBSext->GetElementLocalToGlobal(lelem_elem);
         // copy the element attributes
         for (j = 0; j < m->GetNE(); j++)
         {
            elements[lelem_elem[j]]->SetAttribute(m->GetAttribute(j));
         }
         // copy the boundary
         for (j = 0; j < m->GetNBE(); j++)
         {
            el = m->GetBdrElement(j)->Duplicate(this);
            v  = el->GetVertices();
            nv = el->GetNVertices();
            for (int k = 0; k < nv; k++)
            {
               v[k] = lvert_vert[v[k]];
            }
            boundary[ib++] = el;
         }
         // copy the vertices
         for (j = 0; j < m->GetNV(); j++)
         {
            vertices[lvert_vert[j]].SetCoords(m->SpaceDimension(),
                                              m->GetVertex(j));
         }
      }
   }
   else // not a NURBS mesh
   {
      NumOfElements    = 0;
      NumOfBdrElements = 0;
      NumOfVertices    = 0;
      for (i = 0; i < num_pieces; i++)
      {
         m = mesh_array[i];
         NumOfElements    += m->GetNE();
         NumOfBdrElements += m->GetNBE();
         NumOfVertices    += m->GetNV();
      }
      elements.SetSize(NumOfElements);
      boundary.SetSize(NumOfBdrElements);
      vertices.SetSize(NumOfVertices);
      ie = ib = iv = 0;
      for (i = 0; i < num_pieces; i++)
      {
         m = mesh_array[i];
         // copy the elements
         for (j = 0; j < m->GetNE(); j++)
         {
            el = m->GetElement(j)->Duplicate(this);
            v  = el->GetVertices();
            nv = el->GetNVertices();
            for (int k = 0; k < nv; k++)
            {
               v[k] += iv;
            }
            elements[ie++] = el;
         }
         // copy the boundary elements
         for (j = 0; j < m->GetNBE(); j++)
         {
            el = m->GetBdrElement(j)->Duplicate(this);
            v  = el->GetVertices();
            nv = el->GetNVertices();
            for (int k = 0; k < nv; k++)
            {
               v[k] += iv;
            }
            boundary[ib++] = el;
         }
         // copy the vertices
         for (j = 0; j < m->GetNV(); j++)
         {
            vertices[iv++].SetCoords(m->SpaceDimension(), m->GetVertex(j));
         }
      }
   }

   FinalizeTopology();

   // copy the nodes (curvilinear meshes)
   GridFunction *g = mesh_array[0]->GetNodes();
   if (g)
   {
      Array<GridFunction *> gf_array(num_pieces);
      for (i = 0; i < num_pieces; i++)
      {
         gf_array[i] = mesh_array[i]->GetNodes();
      }
      Nodes = new GridFunction(this, gf_array, num_pieces);
      own_nodes = 1;
   }

#ifdef MFEM_DEBUG
   CheckElementOrientation(false);
   CheckBdrElementOrientation(false);
#endif
}

Mesh::Mesh(Mesh *orig_mesh, int ref_factor, int ref_type)
{
   Array<int> ref_factors(orig_mesh->GetNE());
   ref_factors = ref_factor;
   MakeRefined_(*orig_mesh, ref_factors, ref_type);
}

void Mesh::MakeRefined_(Mesh &orig_mesh, const Array<int> &ref_factors,
                        int ref_type)
{
   SetEmpty();
   Dim = orig_mesh.Dimension();
   spaceDim = orig_mesh.SpaceDimension();

   int orig_ne = orig_mesh.GetNE();
   MFEM_VERIFY(ref_factors.Size() == orig_ne,
               "Number of refinement factors must equal number of elements")
   MFEM_VERIFY(orig_ne == 0 ||
               ref_factors.Min() >= 1, "Refinement factor must be >= 1");
   const int q_type = BasisType::GetQuadrature1D(ref_type);
   MFEM_VERIFY(Quadrature1D::CheckClosed(q_type) != Quadrature1D::Invalid,
               "Invalid refinement type. Must use closed basis type.");

   int min_ref = orig_ne > 0 ? ref_factors.Min() : 1;
   int max_ref = orig_ne > 0 ? ref_factors.Max() : 1;

   bool var_order = (min_ref != max_ref);

   // variable order space can only be constructed over an NC mesh
   if (var_order) { orig_mesh.EnsureNCMesh(true); }

   // Construct a scalar H1 FE space of order ref_factor and use its dofs as
   // the indices of the new, refined vertices.
   H1_FECollection rfec(min_ref, Dim, ref_type);
   FiniteElementSpace rfes(&orig_mesh, &rfec);

   if (var_order)
   {
      rfes.SetRelaxedHpConformity(false);
      for (int i = 0; i < orig_ne; i++)
      {
         rfes.SetElementOrder(i, ref_factors[i]);
      }
      rfes.Update(false);
   }

   // Set the number of vertices, set the actual coordinates later
   NumOfVertices = rfes.GetNDofs();
   vertices.SetSize(NumOfVertices);

   Array<int> rdofs;
   DenseMatrix phys_pts;
   GeometryRefiner refiner(q_type);

   // Add refined elements and set vertex coordinates
   for (int el = 0; el < orig_ne; el++)
   {
      Geometry::Type geom = orig_mesh.GetElementGeometry(el);
      int attrib = orig_mesh.GetAttribute(el);
      int nvert = Geometry::NumVerts[geom];
      RefinedGeometry &RG = *refiner.Refine(geom, ref_factors[el]);

      rfes.GetElementDofs(el, rdofs);
      MFEM_ASSERT(rdofs.Size() == RG.RefPts.Size(), "");
      const FiniteElement *rfe = rfes.GetFE(el);
      orig_mesh.GetElementTransformation(el)->Transform(rfe->GetNodes(),
                                                        phys_pts);
      const int *c2h_map = rfec.GetDofMap(geom, ref_factors[el]);
      for (int i = 0; i < phys_pts.Width(); i++)
      {
         vertices[rdofs[i]].SetCoords(spaceDim, phys_pts.GetColumn(i));
      }
      for (int j = 0; j < RG.RefGeoms.Size()/nvert; j++)
      {
         Element *elem = NewElement(geom);
         elem->SetAttribute(attrib);
         int *v = elem->GetVertices();
         for (int k = 0; k < nvert; k++)
         {
            int cid = RG.RefGeoms[k+nvert*j]; // local Cartesian index
            v[k] = rdofs[c2h_map[cid]];
         }
         AddElement(elem);
      }
   }

   if (Dim > 2)
   {
      GetElementToFaceTable(false);
      GenerateFaces();
   }

   // Add refined boundary elements
   for (int el = 0; el < orig_mesh.GetNBE(); el++)
   {
      int i, info;
      orig_mesh.GetBdrElementAdjacentElement(el, i, info);
      Geometry::Type geom = orig_mesh.GetBdrElementBaseGeometry(el);
      int attrib = orig_mesh.GetBdrAttribute(el);
      int nvert = Geometry::NumVerts[geom];
      RefinedGeometry &RG = *refiner.Refine(geom, ref_factors[i]);

      rfes.GetBdrElementDofs(el, rdofs);
      MFEM_ASSERT(rdofs.Size() == RG.RefPts.Size(), "");
      const int *c2h_map = rfec.GetDofMap(geom, ref_factors[i]);
      for (int j = 0; j < RG.RefGeoms.Size()/nvert; j++)
      {
         Element *elem = NewElement(geom);
         elem->SetAttribute(attrib);
         int *v = elem->GetVertices();
         for (int k = 0; k < nvert; k++)
         {
            int cid = RG.RefGeoms[k+nvert*j]; // local Cartesian index
            v[k] = rdofs[c2h_map[cid]];
         }
         AddBdrElement(elem);
      }
   }
   FinalizeTopology(false);
   sequence = orig_mesh.GetSequence() + 1;
   last_operation = Mesh::REFINE;

   // Set up the nodes of the new mesh (if the original mesh has nodes). The new
   // mesh is always straight-sided (i.e. degree 1 finite element space), but
   // the nodes are required for e.g. periodic meshes.
   if (orig_mesh.GetNodes())
   {
      bool discont = orig_mesh.GetNodalFESpace()->IsDGSpace();
      Ordering::Type dof_ordering = orig_mesh.GetNodalFESpace()->GetOrdering();
      Mesh::SetCurvature(1, discont, spaceDim, dof_ordering);
      FiniteElementSpace *nodal_fes = Nodes->FESpace();
      const FiniteElementCollection *nodal_fec = nodal_fes->FEColl();
      H1_FECollection vertex_fec(1, Dim);
      Array<int> dofs;
      int el_counter = 0;
      for (int iel = 0; iel < orig_ne; iel++)
      {
         Geometry::Type geom = orig_mesh.GetElementBaseGeometry(iel);
         int nvert = Geometry::NumVerts[geom];
         RefinedGeometry &RG = *refiner.Refine(geom, ref_factors[iel]);
         rfes.GetElementDofs(iel, rdofs);
         const FiniteElement *rfe = rfes.GetFE(iel);
         orig_mesh.GetElementTransformation(iel)->Transform(rfe->GetNodes(),
                                                            phys_pts);
         const int *node_map = NULL;
         const H1_FECollection *h1_fec =
            dynamic_cast<const H1_FECollection *>(nodal_fec);
         if (h1_fec != NULL) { node_map = h1_fec->GetDofMap(geom); }
         const int *vertex_map = vertex_fec.GetDofMap(geom);
         const int *c2h_map = rfec.GetDofMap(geom, ref_factors[iel]);
         for (int jel = 0; jel < RG.RefGeoms.Size()/nvert; jel++)
         {
            nodal_fes->GetElementVDofs(el_counter++, dofs);
            for (int iv_lex=0; iv_lex<nvert; ++iv_lex)
            {
               // convert from lexicographic to vertex index
               int iv = vertex_map[iv_lex];
               // index of vertex of current element in phys_pts matrix
               int pt_idx = c2h_map[RG.RefGeoms[iv+nvert*jel]];
               // index of current vertex into DOF array
               int node_idx = node_map ? node_map[iv_lex] : iv_lex;
               for (int d=0; d<spaceDim; ++d)
               {
                  (*Nodes)[dofs[node_idx + d*nvert]] = phys_pts(d,pt_idx);
               }
            }
         }
      }
   }

   // Setup the data for the coarse-fine refinement transformations
   CoarseFineTr.embeddings.SetSize(GetNE());
   // First, compute total number of point matrices that we need per geometry
   // and the offsets into that array
   using GeomRef = std::pair<Geometry::Type, int>;
   std::map<GeomRef, int> point_matrices_offsets;
   int n_point_matrices[Geometry::NumGeom] = {}; // initialize to zero
   for (int el_coarse = 0; el_coarse < orig_ne; ++el_coarse)
   {
      Geometry::Type geom = orig_mesh.GetElementBaseGeometry(el_coarse);
      // Have we seen this pair of (goemetry, refinement level) before?
      GeomRef id(geom, ref_factors[el_coarse]);
      if (point_matrices_offsets.find(id) == point_matrices_offsets.end())
      {
         RefinedGeometry &RG = *refiner.Refine(geom, ref_factors[el_coarse]);
         int nvert = Geometry::NumVerts[geom];
         int nref_el = RG.RefGeoms.Size()/nvert;
         // If not, then store the offset and add to the size required
         point_matrices_offsets[id] = n_point_matrices[geom];
         n_point_matrices[geom] += nref_el;
      }
   }

   // Set up the sizes
   for (int geom = 0; geom < Geometry::NumGeom; ++geom)
   {
      int nmatrices = n_point_matrices[geom];
      int nvert = Geometry::NumVerts[geom];
      CoarseFineTr.point_matrices[geom].SetSize(Dim, nvert, nmatrices);
   }

   // Compute the point matrices and embeddings
   int el_fine = 0;
   for (int el_coarse = 0; el_coarse < orig_ne; ++el_coarse)
   {
      Geometry::Type geom = orig_mesh.GetElementBaseGeometry(el_coarse);
      int ref = ref_factors[el_coarse];
      int offset = point_matrices_offsets[GeomRef(geom, ref)];
      int nvert = Geometry::NumVerts[geom];
      RefinedGeometry &RG = *refiner.Refine(geom, ref);
      for (int j = 0; j < RG.RefGeoms.Size()/nvert; j++)
      {
         DenseMatrix &Pj = CoarseFineTr.point_matrices[geom](offset + j);
         for (int k = 0; k < nvert; k++)
         {
            int cid = RG.RefGeoms[k+nvert*j]; // local Cartesian index
            const IntegrationPoint &ip = RG.RefPts[cid];
            ip.Get(Pj.GetColumn(k), Dim);
         }

         Embedding &emb = CoarseFineTr.embeddings[el_fine];
         emb.parent = el_coarse;
         emb.matrix = offset + j;
         ++el_fine;
      }
   }

   MFEM_ASSERT(CheckElementOrientation(false) == 0, "");

   // The check below is disabled because is fails for parallel meshes with
   // interior "boundary" element that, when such "boundary" element is between
   // two elements on different processors.
   // MFEM_ASSERT(CheckBdrElementOrientation(false) == 0, "");
}

Mesh Mesh::MakeSimplicial(const Mesh &orig_mesh)
{
   Mesh mesh;
   mesh.MakeSimplicial_(orig_mesh, NULL);
   return mesh;
}

void Mesh::MakeSimplicial_(const Mesh &orig_mesh, int *vglobal)
{
   MFEM_VERIFY(const_cast<Mesh&>(orig_mesh).CheckElementOrientation(false) == 0,
               "Mesh::MakeSimplicial requires a properly oriented input mesh");
   MFEM_VERIFY(orig_mesh.Conforming(),
               "Mesh::MakeSimplicial does not support non-conforming meshes.")

   int dim = orig_mesh.Dimension();
   int sdim = orig_mesh.SpaceDimension();

   if (dim == 1)
   {
      Mesh copy(orig_mesh);
      Swap(copy, true);
      return;
   }

   int nv = orig_mesh.GetNV();
   int ne = orig_mesh.GetNE();
   int nbe = orig_mesh.GetNBE();

   static int num_subdivisions[Geometry::NUM_GEOMETRIES];
   num_subdivisions[Geometry::POINT] = 1;
   num_subdivisions[Geometry::SEGMENT] = 1;
   num_subdivisions[Geometry::TRIANGLE] = 1;
   num_subdivisions[Geometry::TETRAHEDRON] = 1;
   num_subdivisions[Geometry::SQUARE] = 2;
   num_subdivisions[Geometry::PRISM] = 3;
   num_subdivisions[Geometry::CUBE] = 6;
   // NOTE: some hexes may be subdivided into only 5 tets, so this is an
   // estimate only. The actual number of created tets may be less, so the
   // elements array will need to be shrunk after mesh creation.
   int new_ne = 0, new_nbe = 0;
   for (int i=0; i<ne; ++i)
   {
      new_ne += num_subdivisions[orig_mesh.GetElementBaseGeometry(i)];
   }
   for (int i=0; i<nbe; ++i)
   {
      new_nbe += num_subdivisions[orig_mesh.GetBdrElementBaseGeometry(i)];
   }

   InitMesh(dim, sdim, nv, new_ne, new_nbe);

   // Vertices of the new mesh are same as the original mesh
   NumOfVertices = nv;
   for (int i=0; i<nv; ++i)
   {
      vertices[i].SetCoords(dim, orig_mesh.vertices[i]());
   }

   // We need a global vertex numbering to identify which diagonals to split
   // (quad faces are split using the diagonal originating from the smallest
   // global vertex number). Use the supplied global numbering, if it is
   // non-NULL, otherwise use the local numbering.
   Array<int> vglobal_id;
   if (vglobal == NULL)
   {
      vglobal_id.SetSize(nv);
      for (int i=0; i<nv; ++i) { vglobal_id[i] = i; }
      vglobal = vglobal_id.GetData();
   }

   constexpr int nv_tri = 3, nv_quad = 4, nv_tet = 4, nv_prism = 6, nv_hex = 8;
   constexpr int quad_ntris = 2, prism_ntets = 3;
   static const int quad_trimap[2][nv_tri*quad_ntris] =
   {
      {
         0, 0,
         1, 2,
         2, 3
      },{
         0, 1,
         1, 2,
         3, 3
      }
   };
   static const int prism_rot[nv_prism*nv_prism] =
   {
      0, 1, 2, 3, 4, 5,
      1, 2, 0, 4, 5, 3,
      2, 0, 1, 5, 3, 4,
      3, 5, 4, 0, 2, 1,
      4, 3, 5, 1, 0, 2,
      5, 4, 3, 2, 1, 0
   };
   static const int prism_f[nv_quad] = {1, 2, 5, 4};
   static const int prism_tetmaps[2][nv_prism*prism_ntets] =
   {
      {
         0, 0, 0,
         1, 1, 4,
         2, 5, 5,
         5, 4, 3
      },{
         0, 0, 0,
         1, 4, 4,
         2, 2, 5,
         4, 5, 3
      }
   };
   static const int hex_rot[nv_hex*nv_hex] =
   {
      0, 1, 2, 3, 4, 5, 6, 7,
      1, 0, 4, 5, 2, 3, 7, 6,
      2, 1, 5, 6, 3, 0, 4, 7,
      3, 0, 1, 2, 7, 4, 5, 6,
      4, 0, 3, 7, 5, 1, 2, 6,
      5, 1, 0, 4, 6, 2, 3, 7,
      6, 2, 1, 5, 7, 3, 0, 4,
      7, 3, 2, 6, 4, 0, 1, 5
   };
   static const int hex_f0[nv_quad] = {1, 2, 6, 5};
   static const int hex_f1[nv_quad] = {2, 3, 7, 6};
   static const int hex_f2[nv_quad] = {4, 5, 6, 7};
   static const int num_rot[8] = {0, 1, 2, 0, 0, 2, 1, 0};
   static const int hex_tetmap0[nv_tet*5] =
   {
      0, 0, 0, 0, 2,
      1, 2, 2, 5, 7,
      2, 7, 3, 7, 5,
      5, 5, 7, 4, 6
   };
   static const int hex_tetmap1[nv_tet*6] =
   {
      0, 0, 1, 0, 0, 1,
      5, 1, 6, 7, 7, 7,
      7, 7, 7, 2, 1, 6,
      4, 5, 5, 3, 2, 2
   };
   static const int hex_tetmap2[nv_tet*6] =
   {
      0, 0, 0, 0, 0, 0,
      4, 3, 7, 1, 3, 6,
      5, 7, 4, 2, 6, 5,
      6, 6, 6, 5, 2, 2
   };
   static const int hex_tetmap3[nv_tet*6] =
   {
      0, 0, 0, 0, 1, 1,
      2, 3, 7, 5, 5, 6,
      3, 7, 4, 6, 6, 2,
      6, 6, 6, 4, 0, 0
   };
   static const int *hex_tetmaps[4] =
   {
      hex_tetmap0, hex_tetmap1, hex_tetmap2, hex_tetmap3
   };

   auto find_min = [](const int*a, int n) { return std::min_element(a,a+n)-a; };

   for (int i=0; i<ne; ++i)
   {
      const int *v = orig_mesh.elements[i]->GetVertices();
      const int attrib = orig_mesh.GetAttribute(i);
      const Geometry::Type orig_geom = orig_mesh.GetElementBaseGeometry(i);

      if (num_subdivisions[orig_geom] == 1)
      {
         // (num_subdivisions[orig_geom] == 1) implies that the element does
         // not need to be further split (it is either a segment, triangle,
         // or tetrahedron), and so it is left unchanged.
         Element *e = NewElement(orig_geom);
         e->SetAttribute(attrib);
         e->SetVertices(v);
         AddElement(e);
      }
      else if (orig_geom == Geometry::SQUARE)
      {
         for (int itri=0; itri<quad_ntris; ++itri)
         {
            Element *e = NewElement(Geometry::TRIANGLE);
            e->SetAttribute(attrib);
            int *v2 = e->GetVertices();
            for (int iv=0; iv<nv_tri; ++iv)
            {
               v2[iv] = v[quad_trimap[0][itri + iv*quad_ntris]];
            }
            AddElement(e);
         }
      }
      else if (orig_geom == Geometry::PRISM)
      {
         int vg[nv_prism];
         for (int iv=0; iv<nv_prism; ++iv) { vg[iv] = vglobal[v[iv]]; }
         // Rotate the vertices of the prism so that the smallest vertex index
         // is in the first place
         int irot = find_min(vg, nv_prism);
         for (int iv=0; iv<nv_prism; ++iv)
         {
            int jv = prism_rot[iv + irot*nv_prism];
            vg[iv] = v[jv];
         }
         // Two cases according to which diagonal splits third quad face
         int q[nv_quad];
         for (int iv=0; iv<nv_quad; ++iv) { q[iv] = vglobal[vg[prism_f[iv]]]; }
         int j = find_min(q, nv_quad);
         const int *tetmap = (j == 0 || j == 2) ? prism_tetmaps[0] : prism_tetmaps[1];
         for (int itet=0; itet<prism_ntets; ++itet)
         {
            Element *e = NewElement(Geometry::TETRAHEDRON);
            e->SetAttribute(attrib);
            int *v2 = e->GetVertices();
            for (int iv=0; iv<nv_tet; ++iv)
            {
               v2[iv] = vg[tetmap[itet + iv*prism_ntets]];
            }
            AddElement(e);
         }
      }
      else if (orig_geom == Geometry::CUBE)
      {
         int vg[nv_hex];
         for (int iv=0; iv<nv_hex; ++iv) { vg[iv] = vglobal[v[iv]]; }

         // Rotate the vertices of the hex so that the smallest vertex index is
         // in the first place
         int irot = find_min(vg, nv_hex);
         for (int iv=0; iv<nv_hex; ++iv)
         {
            int jv = hex_rot[iv + irot*nv_hex];
            vg[iv] = v[jv];
         }

         int q[nv_quad];
         // Bitmask is three binary digits, each digit is 1 if the diagonal of
         // the corresponding face goes through the 7th vertex, and 0 if not.
         int bitmask = 0;
         int j;
         // First quad face
         for (int iv=0; iv<nv_quad; ++iv) { q[iv] = vglobal[vg[hex_f0[iv]]]; }
         j = find_min(q, nv_quad);
         if (j == 0 || j == 2) { bitmask += 4; }
         // Second quad face
         for (int iv=0; iv<nv_quad; ++iv) { q[iv] = vglobal[vg[hex_f1[iv]]]; }
         j = find_min(q, nv_quad);
         if (j == 1 || j == 3) { bitmask += 2; }
         // Third quad face
         for (int iv=0; iv<nv_quad; ++iv) { q[iv] = vglobal[vg[hex_f2[iv]]]; }
         j = find_min(q, nv_quad);
         if (j == 0 || j == 2) { bitmask += 1; }

         // Apply rotations
         int nrot = num_rot[bitmask];
         for (int k=0; k<nrot; ++k)
         {
            int vtemp;
            vtemp = vg[1];
            vg[1] = vg[4];
            vg[4] = vg[3];
            vg[3] = vtemp;
            vtemp = vg[5];
            vg[5] = vg[7];
            vg[7] = vg[2];
            vg[2] = vtemp;
         }

         // Sum up nonzero bits in bitmask
         int ndiags = ((bitmask&4) >> 2) + ((bitmask&2) >> 1) + (bitmask&1);
         int ntets = (ndiags == 0) ? 5 : 6;
         const int *tetmap = hex_tetmaps[ndiags];
         for (int itet=0; itet<ntets; ++itet)
         {
            Element *e = NewElement(Geometry::TETRAHEDRON);
            e->SetAttribute(attrib);
            int *v2 = e->GetVertices();
            for (int iv=0; iv<nv_tet; ++iv)
            {
               v2[iv] = vg[tetmap[itet + iv*ntets]];
            }
            AddElement(e);
         }
      }
   }
   // In 3D, shrink the element array because some hexes have only 5 tets
   if (dim == 3) { elements.SetSize(NumOfElements); }

   for (int i=0; i<nbe; ++i)
   {
      const int *v = orig_mesh.boundary[i]->GetVertices();
      const int attrib = orig_mesh.GetBdrAttribute(i);
      const Geometry::Type orig_geom = orig_mesh.GetBdrElementBaseGeometry(i);
      if (num_subdivisions[orig_geom] == 1)
      {
         Element *be = NewElement(orig_geom);
         be->SetAttribute(attrib);
         be->SetVertices(v);
         AddBdrElement(be);
      }
      else if (orig_geom == Geometry::SQUARE)
      {
         int vg[nv_quad];
         for (int iv=0; iv<nv_quad; ++iv) { vg[iv] = vglobal[v[iv]]; }
         // Split quad according the smallest (global) vertex
         int iv_min = find_min(vg, nv_quad);
         int isplit = (iv_min == 0 || iv_min == 2) ? 0 : 1;
         for (int itri=0; itri<quad_ntris; ++itri)
         {
            Element *be = NewElement(Geometry::TRIANGLE);
            be->SetAttribute(attrib);
            int *v2 = be->GetVertices();
            for (int iv=0; iv<nv_tri; ++iv)
            {
               v2[iv] = v[quad_trimap[isplit][itri + iv*quad_ntris]];
            }
            AddBdrElement(be);
         }
      }
      else
      {
         MFEM_ABORT("Unreachable");
      }
   }

   FinalizeTopology(false);
   sequence = orig_mesh.GetSequence();
   last_operation = orig_mesh.last_operation;

   MFEM_ASSERT(CheckElementOrientation(false) == 0, "");
   MFEM_ASSERT(CheckBdrElementOrientation(false) == 0, "");
}

Mesh Mesh::MakePeriodic(const Mesh &orig_mesh, const std::vector<int> &v2v)
{
   Mesh periodic_mesh(orig_mesh, true); // Make a copy of the original mesh
   const FiniteElementSpace *nodal_fes = orig_mesh.GetNodalFESpace();
   int nodal_order = nodal_fes ? nodal_fes->GetMaxElementOrder() : 1;
   periodic_mesh.SetCurvature(nodal_order, true);

   // renumber element vertices
   for (int i = 0; i < periodic_mesh.GetNE(); i++)
   {
      Element *el = periodic_mesh.GetElement(i);
      int *v = el->GetVertices();
      int nv = el->GetNVertices();
      for (int j = 0; j < nv; j++)
      {
         v[j] = v2v[v[j]];
      }
   }
   // renumber boundary element vertices
   for (int i = 0; i < periodic_mesh.GetNBE(); i++)
   {
      Element *el = periodic_mesh.GetBdrElement(i);
      int *v = el->GetVertices();
      int nv = el->GetNVertices();
      for (int j = 0; j < nv; j++)
      {
         v[j] = v2v[v[j]];
      }
   }

   periodic_mesh.RemoveUnusedVertices();
   return periodic_mesh;
}

std::vector<int> Mesh::CreatePeriodicVertexMapping(
   const std::vector<Vector> &translations, double tol) const
{
   const int sdim = SpaceDimension();

   Vector coord(sdim), at(sdim), dx(sdim);
   Vector xMax(sdim), xMin(sdim), xDiff(sdim);
   xMax = xMin = xDiff = 0.0;

   // Get a list of all vertices on the boundary
   unordered_set<int> bdr_v;
   for (int be = 0; be < GetNBE(); be++)
   {
      Array<int> dofs;
      GetBdrElementVertices(be,dofs);

      for (int i = 0; i < dofs.Size(); i++)
      {
         bdr_v.insert(dofs[i]);

         coord = GetVertex(dofs[i]);
         for (int j = 0; j < sdim; j++)
         {
            xMax[j] = max(xMax[j], coord[j]);
            xMin[j] = min(xMin[j], coord[j]);
         }
      }
   }
   add(xMax, -1.0, xMin, xDiff);
   double dia = xDiff.Norml2(); // compute mesh diameter

   // We now identify coincident vertices. Several originally distinct vertices
   // may become coincident under the periodic mapping. One of these vertices
   // will be identified as the "primary" vertex, and all other coincident
   // vertices will be considered as "replicas".

   // replica2primary[v] is the index of the primary vertex of replica `v`
   unordered_map<int, int> replica2primary;
   // primary2replicas[v] is a set of indices of replicas of primary vertex `v`
   unordered_map<int, unordered_set<int>> primary2replicas;

   // Create a KD-tree containing all the boundary vertices
   std::unique_ptr<KDTreeBase<int,double>> kdtree;
   if (sdim == 1) { kdtree.reset(new KDTree1D); }
   else if (sdim == 2) { kdtree.reset(new KDTree2D); }
   else if (sdim == 3) { kdtree.reset(new KDTree3D); }
   else { MFEM_ABORT("Invalid space dimension."); }

   // We begin with the assumption that all vertices are primary, and that there
   // are no replicas.
   for (const int v : bdr_v)
   {
      primary2replicas[v];
      kdtree->AddPoint(GetVertex(v), v);
   }

   kdtree->Sort();

   // Make `r` and all of `r`'s replicas be replicas of `p`. Delete `r` from the
   // list of primary vertices.
   auto make_replica = [&replica2primary, &primary2replicas](int r, int p)
   {
      if (r == p) { return; }
      primary2replicas[p].insert(r);
      replica2primary[r] = p;
      for (const int s : primary2replicas[r])
      {
         primary2replicas[p].insert(s);
         replica2primary[s] = p;
      }
      primary2replicas.erase(r);
   };

   for (unsigned int i = 0; i < translations.size(); i++)
   {
      for (int vi : bdr_v)
      {
         coord = GetVertex(vi);
         add(coord, translations[i], at);

         const int vj = kdtree->FindClosestPoint(at.GetData());
         coord = GetVertex(vj);
         add(at, -1.0, coord, dx);

         if (dx.Norml2() > dia*tol) { continue; }

         // The two vertices vi and vj are coincident.

         // Are vertices `vi` and `vj` already primary?
         const bool pi = primary2replicas.find(vi) != primary2replicas.end();
         const bool pj = primary2replicas.find(vj) != primary2replicas.end();

         if (pi && pj)
         {
            // Both vertices are currently primary
            // Demote `vj` to be a replica of `vi`
            make_replica(vj, vi);
         }
         else if (pi && !pj)
         {
            // `vi` is primary and `vj` is a replica
            const int owner_of_vj = replica2primary[vj];
            // Make `vi` and its replicas be replicas of `vj`'s owner
            make_replica(vi, owner_of_vj);
         }
         else if (!pi && pj)
         {
            // `vi` is currently a replica and `vj` is currently primary
            // Make `vj` and its replicas be replicas of `vi`'s owner
            const int owner_of_vi = replica2primary[vi];
            make_replica(vj, owner_of_vi);
         }
         else
         {
            // Both vertices are currently replicas
            // Make `vj`'s owner and all of its owner's replicas be replicas
            // of `vi`'s owner
            const int owner_of_vi = replica2primary[vi];
            const int owner_of_vj = replica2primary[vj];
            make_replica(owner_of_vj, owner_of_vi);
         }
      }
   }

   std::vector<int> v2v(GetNV());
   for (size_t i = 0; i < v2v.size(); i++)
   {
      v2v[i] = i;
   }
   for (const auto &r2p : replica2primary)
   {
      v2v[r2p.first] = r2p.second;
   }
   return v2v;
}

void Mesh::RefineNURBSFromFile(std::string ref_file)
{
   MFEM_VERIFY(NURBSext,"Mesh::RefineNURBSFromFile: Not a NURBS mesh!");
   mfem::out<<"Refining NURBS from refinement file: "<<ref_file<<endl;

   int nkv;
   ifstream input(ref_file);
   input >> nkv;

   // Check if the number of knot vectors in the refinement file and mesh match
   if ( nkv != NURBSext->GetNKV())
   {
      mfem::out<<endl;
      mfem::out<<"Knot vectors in ref_file: "<<nkv<<endl;
      mfem::out<<"Knot vectors in NURBSExt: "<<NURBSext->GetNKV()<<endl;
      MFEM_ABORT("Refine file does not have the correct number of knot vectors");
   }

   // Read knot vectors from file
   Array<Vector *> knotVec(nkv);
   for (int kv = 0; kv < nkv; kv++)
   {
      knotVec[kv] = new Vector();
      knotVec[kv]-> Load(input);
   }
   input.close();

   // Insert knots
   KnotInsert(knotVec);

   // Delete knots
   for (int kv = 0; kv < nkv; kv++)
   {
      delete knotVec[kv];
   }
}

void Mesh::KnotInsert(Array<KnotVector *> &kv)
{
   if (NURBSext == NULL)
   {
      mfem_error("Mesh::KnotInsert : Not a NURBS mesh!");
   }

   if (kv.Size() != NURBSext->GetNKV())
   {
      mfem_error("Mesh::KnotInsert : KnotVector array size mismatch!");
   }

   NURBSext->ConvertToPatches(*Nodes);

   NURBSext->KnotInsert(kv);

   last_operation = Mesh::NONE; // FiniteElementSpace::Update is not supported
   sequence++;

   UpdateNURBS();
}

void Mesh::KnotInsert(Array<Vector *> &kv)
{
   if (NURBSext == NULL)
   {
      mfem_error("Mesh::KnotInsert : Not a NURBS mesh!");
   }

   if (kv.Size() != NURBSext->GetNKV())
   {
      mfem_error("Mesh::KnotInsert : KnotVector array size mismatch!");
   }

   NURBSext->ConvertToPatches(*Nodes);

   NURBSext->KnotInsert(kv);

   last_operation = Mesh::NONE; // FiniteElementSpace::Update is not supported
   sequence++;

   UpdateNURBS();
}

void Mesh::NURBSUniformRefinement()
{
   // do not check for NURBSext since this method is protected
   NURBSext->ConvertToPatches(*Nodes);

   NURBSext->UniformRefinement();

   last_operation = Mesh::NONE; // FiniteElementSpace::Update is not supported
   sequence++;

   UpdateNURBS();
}

void Mesh::DegreeElevate(int rel_degree, int degree)
{
   if (NURBSext == NULL)
   {
      mfem_error("Mesh::DegreeElevate : Not a NURBS mesh!");
   }

   NURBSext->ConvertToPatches(*Nodes);

   NURBSext->DegreeElevate(rel_degree, degree);

   last_operation = Mesh::NONE; // FiniteElementSpace::Update is not supported
   sequence++;

   UpdateNURBS();
}

void Mesh::UpdateNURBS()
{
   ResetLazyData();

   NURBSext->SetKnotsFromPatches();

   Dim = NURBSext->Dimension();
   spaceDim = Dim;

   if (NumOfElements != NURBSext->GetNE())
   {
      for (int i = 0; i < elements.Size(); i++)
      {
         FreeElement(elements[i]);
      }
      NumOfElements = NURBSext->GetNE();
      NURBSext->GetElementTopo(elements);
   }

   if (NumOfBdrElements != NURBSext->GetNBE())
   {
      for (int i = 0; i < boundary.Size(); i++)
      {
         FreeElement(boundary[i]);
      }
      NumOfBdrElements = NURBSext->GetNBE();
      NURBSext->GetBdrElementTopo(boundary);
   }

   Nodes->FESpace()->Update();
   Nodes->Update();
   NURBSext->SetCoordsFromPatches(*Nodes);

   if (NumOfVertices != NURBSext->GetNV())
   {
      NumOfVertices = NURBSext->GetNV();
      vertices.SetSize(NumOfVertices);
      int vd = Nodes->VectorDim();
      for (int i = 0; i < vd; i++)
      {
         Vector vert_val;
         Nodes->GetNodalValues(vert_val, i+1);
         for (int j = 0; j < NumOfVertices; j++)
         {
            vertices[j](i) = vert_val(j);
         }
      }
   }

   if (el_to_edge)
   {
      NumOfEdges = GetElementToEdgeTable(*el_to_edge);
   }

   if (el_to_face)
   {
      GetElementToFaceTable();
   }
   GenerateFaces();
}

void Mesh::LoadPatchTopo(std::istream &input, Array<int> &edge_to_knot)
{
   SetEmpty();

   // Read MFEM NURBS mesh v1.0 format
   string ident;

   skip_comment_lines(input, '#');

   input >> ident; // 'dimension'
   input >> Dim;
   spaceDim = Dim;

   skip_comment_lines(input, '#');

   input >> ident; // 'elements'
   input >> NumOfElements;
   elements.SetSize(NumOfElements);
   for (int j = 0; j < NumOfElements; j++)
   {
      elements[j] = ReadElement(input);
   }

   skip_comment_lines(input, '#');

   input >> ident; // 'boundary'
   input >> NumOfBdrElements;
   boundary.SetSize(NumOfBdrElements);
   for (int j = 0; j < NumOfBdrElements; j++)
   {
      boundary[j] = ReadElement(input);
   }

   skip_comment_lines(input, '#');

   input >> ident; // 'edges'
   input >> NumOfEdges;
   if (NumOfEdges > 0)
   {
      edge_vertex = new Table(NumOfEdges, 2);
      edge_to_knot.SetSize(NumOfEdges);
      for (int j = 0; j < NumOfEdges; j++)
      {
         int *v = edge_vertex->GetRow(j);
         input >> edge_to_knot[j] >> v[0] >> v[1];
         if (v[0] > v[1])
         {
            edge_to_knot[j] = -1 - edge_to_knot[j];
         }
      }
   }
   else
   {
      edge_to_knot.SetSize(0);
   }

   skip_comment_lines(input, '#');

   input >> ident; // 'vertices'
   input >> NumOfVertices;
   vertices.SetSize(0);

   FinalizeTopology();
   CheckBdrElementOrientation(); // check and fix boundary element orientation

   /* Generate knot 2 edge mapping -- if edges are not specified in the mesh file
      See data/two-squares-nurbs-autoedge.mesh for an example */
   if (edge_to_knot.Size() == 0)
   {
      edge_vertex = new Table(NumOfEdges, 2);
      edge_to_knot.SetSize(NumOfEdges);
      constexpr int notset = -9999999;
      edge_to_knot = notset;
      Array<int> edges;
      Array<int> oedge;
      int knot = 0;

      Array<int> edge0, edge1;
      int flip = 1;
      if (Dimension() == 2)
      {
         edge0.SetSize(2);
         edge1.SetSize(2);

         edge0[0] = 0; edge1[0] = 2;
         edge0[1] = 1; edge1[1] = 3;
         flip = 1;
      }
      else if (Dimension() == 3)
      {
         edge0.SetSize(9);
         edge1.SetSize(9);

         edge0[0] = 0; edge1[0] = 2;
         edge0[1] = 0; edge1[1] = 4;
         edge0[2] = 0; edge1[2] = 6;

         edge0[3] = 1; edge1[3] = 3;
         edge0[4] = 1; edge1[4] = 5;
         edge0[5] = 1; edge1[5] = 7;

         edge0[6] = 8; edge1[6] = 9;
         edge0[7] = 8; edge1[7] = 10;
         edge0[8] = 8; edge1[8] = 11;
         flip = -1;
      }

      /* Initial assignment of knots to edges. This is an algorithm that loops over the
         patches and assigns knot vectors to edges. It starts with assigning knot vector 0
         and 1 to the edges of the first patch. Then it uses: 1) patches can share edges
         2) knot vectors on opposing edges in a patch are equal, to create edge_to_knot */
      int e0, e1, v0, v1, df;
      int p,j,k;
      for (p = 0; p < GetNE(); p++)
      {
         GetElementEdges(p, edges, oedge);

         const int *v = elements[p]->GetVertices();
         for (j = 0; j < edges.Size(); j++)
         {
            int *vv = edge_vertex->GetRow(edges[j]);
            const int *e = elements[p]->GetEdgeVertices(j);
            if (oedge[j] == 1)
            {
               vv[0] = v[e[0]];
               vv[1] = v[e[1]];
            }
            else
            {
               vv[0] = v[e[1]];
               vv[1] = v[e[0]];
            }
         }

         for (j = 0; j < edge1.Size(); j++)
         {
            e0 = edges[edge0[j]];
            e1 = edges[edge1[j]];
            v0 = edge_to_knot[e0];
            v1 = edge_to_knot[e1];
            df = flip*oedge[edge0[j]]*oedge[edge1[j]];

            // Case 1: knot vector is not set
            if ((v0 == notset) && (v1 == notset))
            {
               edge_to_knot[e0] = knot;
               edge_to_knot[e1] = knot;
               knot++;
            }
            // Case 2 & 3: knot vector on one of the two edges
            // is set earlier (in another patch). We just have
            // to copy it for the opposing edge.
            else if ((v0 != notset) && (v1 == notset))
            {
               edge_to_knot[e1] = (df >= 0 ? -v0-1 : v0);
            }
            else if ((v0 == notset) && (v1 != notset))
            {
               edge_to_knot[e0] = (df >= 0 ? -v1-1 : v1);
            }
         }
      }

      /* Verify correct assignment, make sure that corresponding edges
         within patch point to same knot vector. If not assign the lowest number.

         We bound the while by GetNE() + 1 as this is probably the most unlucky
         case. +1 to finish without corrections. Note that this is a check and
         in general the initial assignment is correct. Then the while is performed
         only once. Only on very tricky meshes it might need corrections.*/
      int corrections;
      int passes = 0;
      do
      {
         corrections = 0;
         for (p = 0; p < GetNE(); p++)
         {
            GetElementEdges(p, edges, oedge);
            for (j = 0; j < edge1.Size(); j++)
            {
               e0 = edges[edge0[j]];
               e1 = edges[edge1[j]];
               v0 = edge_to_knot[e0];
               v1 = edge_to_knot[e1];
               v0 = ( v0 >= 0 ?  v0 : -v0-1);
               v1 = ( v1 >= 0 ?  v1 : -v1-1);
               if (v0 != v1)
               {
                  corrections++;
                  if (v0 < v1)
                  {
                     edge_to_knot[e1] = (oedge[edge1[j]] >= 0 ? v0 : -v0-1);
                  }
                  else if (v1 < v0)
                  {
                     edge_to_knot[e0] = (oedge[edge0[j]] >= 0 ? v1 : -v1-1);
                  }
               }
            }
         }

         passes++;
      }
      while (corrections > 0 && passes < GetNE() + 1);

      // Check the validity of corrections applied
      if (corrections > 0)
      {
         mfem::err<<"Edge_to_knot mapping potentially incorrect"<<endl;
         mfem::err<<"  passes      = "<<passes<<endl;
         mfem::err<<"  corrections = "<<corrections<<endl;
      }

      /* Renumber knotvectors, such that:
         -- numbering is consecutive
         -- starts at zero */
      Array<int> cnt(NumOfEdges);
      cnt = 0;
      for (j = 0; j < NumOfEdges; j++)
      {
         k = edge_to_knot[j];
         cnt[(k >= 0 ? k : -k-1)]++;
      }

      k = 0;
      for (j = 0; j < cnt.Size(); j++)
      {
         cnt[j] = (cnt[j] > 0 ? k++ : -1);
      }

      for (j = 0; j < NumOfEdges; j++)
      {
         k = edge_to_knot[j];
         edge_to_knot[j] = (k >= 0 ? cnt[k]:-cnt[-k-1]-1);
      }

      // Print knot to edge mapping
      mfem::out<<"Generated edge to knot mapping:"<<endl;
      for (j = 0; j < NumOfEdges; j++)
      {
         int *v = edge_vertex->GetRow(j);
         k = edge_to_knot[j];

         v0 = v[0];
         v1 = v[1];
         if (k < 0)
         {
            v[0] = v1;
            v[1] = v0;
         }
         mfem::out<<(k >= 0 ? k:-k-1)<<" "<< v[0] <<" "<<v[1]<<endl;
      }

      // Terminate here upon failure after printing to have an idea of edge_to_knot.
      if (corrections > 0 ) {mfem_error("Mesh::LoadPatchTopo");}
   }
}

void XYZ_VectorFunction(const Vector &p, Vector &v)
{
   if (p.Size() >= v.Size())
   {
      for (int d = 0; d < v.Size(); d++)
      {
         v(d) = p(d);
      }
   }
   else
   {
      int d;
      for (d = 0; d < p.Size(); d++)
      {
         v(d) = p(d);
      }
      for ( ; d < v.Size(); d++)
      {
         v(d) = 0.0;
      }
   }
}

void Mesh::GetNodes(GridFunction &nodes) const
{
   if (Nodes == NULL || Nodes->FESpace() != nodes.FESpace())
   {
      const int newSpaceDim = nodes.FESpace()->GetVDim();
      VectorFunctionCoefficient xyz(newSpaceDim, XYZ_VectorFunction);
      nodes.ProjectCoefficient(xyz);
   }
   else
   {
      nodes = *Nodes;
   }
}

void Mesh::SetNodalFESpace(FiniteElementSpace *nfes)
{
   GridFunction *nodes = new GridFunction(nfes);
   SetNodalGridFunction(nodes, true);
}

void Mesh::EnsureNodes()
{
   if (Nodes)
   {
      const FiniteElementCollection *fec = GetNodalFESpace()->FEColl();
      if (dynamic_cast<const H1_FECollection*>(fec)
          || dynamic_cast<const L2_FECollection*>(fec))
      {
         return;
      }
      else // Mesh using a legacy FE_Collection
      {
         const int order = GetNodalFESpace()->GetElementOrder(0);
         if (NURBSext)
         {
#ifndef MFEM_USE_MPI
            const bool warn = true;
#else
            ParMesh *pmesh = dynamic_cast<ParMesh*>(this);
            const bool warn = !pmesh || pmesh->GetMyRank() == 0;
#endif
            if (warn)
            {
               MFEM_WARNING("converting NURBS mesh to order " << order <<
                            " H1-continuous mesh!\n   "
                            "If this is the desired behavior, you can silence"
                            " this warning by converting\n   "
                            "the NURBS mesh to high-order mesh in advance by"
                            " calling the method\n   "
                            "Mesh::SetCurvature().");
            }
         }
         SetCurvature(order, false, -1, Ordering::byVDIM);
      }
   }
   else // First order H1 mesh
   {
      SetCurvature(1, false, -1, Ordering::byVDIM);
   }
}

void Mesh::SetNodalGridFunction(GridFunction *nodes, bool make_owner)
{
   GetNodes(*nodes);
   NewNodes(*nodes, make_owner);
}

const FiniteElementSpace *Mesh::GetNodalFESpace() const
{
   return ((Nodes) ? Nodes->FESpace() : NULL);
}

void Mesh::SetCurvature(int order, bool discont, int space_dim, int ordering)
{
   space_dim = (space_dim == -1) ? spaceDim : space_dim;
   FiniteElementCollection* nfec;
   if (discont)
   {
      const int type = 1; // Gauss-Lobatto points
      nfec = new L2_FECollection(order, Dim, type);
   }
   else
   {
      nfec = new H1_FECollection(order, Dim);
   }
   FiniteElementSpace* nfes = new FiniteElementSpace(this, nfec, space_dim,
                                                     ordering);
   SetNodalFESpace(nfes);
   Nodes->MakeOwner(nfec);
}

void Mesh::SetVerticesFromNodes(const GridFunction *nodes)
{
   MFEM_ASSERT(nodes != NULL, "");
   for (int i = 0; i < spaceDim; i++)
   {
      Vector vert_val;
      nodes->GetNodalValues(vert_val, i+1);
      for (int j = 0; j < NumOfVertices; j++)
      {
         vertices[j](i) = vert_val(j);
      }
   }
}

int Mesh::GetNumFaces() const
{
   switch (Dim)
   {
      case 1: return GetNV();
      case 2: return GetNEdges();
      case 3: return GetNFaces();
   }
   return 0;
}

int Mesh::GetNumFacesWithGhost() const
{
   return faces_info.Size();
}

int Mesh::GetNFbyType(FaceType type) const
{
   const bool isInt = type==FaceType::Interior;
   int &nf = isInt ? nbInteriorFaces : nbBoundaryFaces;
   if (nf<0)
   {
      nf = 0;
      for (int f = 0; f < GetNumFacesWithGhost(); ++f)
      {
         FaceInformation face = GetFaceInformation(f);
         if (face.IsOfFaceType(type))
         {
            if (face.IsNonconformingCoarse())
            {
               // We don't count nonconforming coarse faces.
               continue;
            }
            nf++;
         }
      }
   }
   return nf;
}

#if (!defined(MFEM_USE_MPI) || defined(MFEM_DEBUG))
static const char *fixed_or_not[] = { "fixed", "NOT FIXED" };
#endif

int Mesh::CheckElementOrientation(bool fix_it)
{
   int i, j, k, wo = 0, fo = 0;
   double *v[4];

   if (Dim == 2 && spaceDim == 2)
   {
      DenseMatrix J(2, 2);

      for (i = 0; i < NumOfElements; i++)
      {
         int *vi = elements[i]->GetVertices();
         if (Nodes == NULL)
         {
            for (j = 0; j < 3; j++)
            {
               v[j] = vertices[vi[j]]();
            }
            for (j = 0; j < 2; j++)
               for (k = 0; k < 2; k++)
               {
                  J(j, k) = v[j+1][k] - v[0][k];
               }
         }
         else
         {
            // only check the Jacobian at the center of the element
            GetElementJacobian(i, J);
         }
         if (J.Det() < 0.0)
         {
            if (fix_it)
            {
               switch (GetElementType(i))
               {
                  case Element::TRIANGLE:
                     mfem::Swap(vi[0], vi[1]);
                     break;
                  case Element::QUADRILATERAL:
                     mfem::Swap(vi[1], vi[3]);
                     break;
                  default:
                     MFEM_ABORT("Invalid 2D element type \""
                                << GetElementType(i) << "\"");
                     break;
               }
               fo++;
            }
            wo++;
         }
      }
   }

   if (Dim == 3)
   {
      DenseMatrix J(3, 3);

      for (i = 0; i < NumOfElements; i++)
      {
         int *vi = elements[i]->GetVertices();
         switch (GetElementType(i))
         {
            case Element::TETRAHEDRON:
               if (Nodes == NULL)
               {
                  for (j = 0; j < 4; j++)
                  {
                     v[j] = vertices[vi[j]]();
                  }
                  for (j = 0; j < 3; j++)
                     for (k = 0; k < 3; k++)
                     {
                        J(j, k) = v[j+1][k] - v[0][k];
                     }
               }
               else
               {
                  // only check the Jacobian at the center of the element
                  GetElementJacobian(i, J);
               }
               if (J.Det() < 0.0)
               {
                  wo++;
                  if (fix_it)
                  {
                     mfem::Swap(vi[0], vi[1]);
                     fo++;
                  }
               }
               break;

            case Element::WEDGE:
               // only check the Jacobian at the center of the element
               GetElementJacobian(i, J);
               if (J.Det() < 0.0)
               {
                  wo++;
                  if (fix_it)
                  {
                     // how?
                  }
               }
               break;

            case Element::PYRAMID:
               // only check the Jacobian at the center of the element
               GetElementJacobian(i, J);
               if (J.Det() < 0.0)
               {
                  wo++;
                  if (fix_it)
                  {
                     // how?
                  }
               }
               break;

            case Element::HEXAHEDRON:
               // only check the Jacobian at the center of the element
               GetElementJacobian(i, J);
               if (J.Det() < 0.0)
               {
                  wo++;
                  if (fix_it)
                  {
                     // how?
                  }
               }
               break;

            default:
               MFEM_ABORT("Invalid 3D element type \""
                          << GetElementType(i) << "\"");
               break;
         }
      }
   }
#if (!defined(MFEM_USE_MPI) || defined(MFEM_DEBUG))
   if (wo > 0)
   {
      mfem::out << "Elements with wrong orientation: " << wo << " / "
                << NumOfElements << " (" << fixed_or_not[(wo == fo) ? 0 : 1]
                << ")" << endl;
   }
#else
   MFEM_CONTRACT_VAR(fo);
#endif
   return wo;
}

int Mesh::GetTriOrientation(const int *base, const int *test)
{
   // Static method.
   // This function computes the index 'j' of the permutation that transforms
   // test into base: test[tri_orientation[j][i]]=base[i].
   // tri_orientation = Geometry::Constants<Geometry::TRIANGLE>::Orient
   int orient;

   if (test[0] == base[0])
      if (test[1] == base[1])
      {
         orient = 0;   //  (0, 1, 2)
      }
      else
      {
         orient = 5;   //  (0, 2, 1)
      }
   else if (test[0] == base[1])
      if (test[1] == base[0])
      {
         orient = 1;   //  (1, 0, 2)
      }
      else
      {
         orient = 2;   //  (1, 2, 0)
      }
   else // test[0] == base[2]
      if (test[1] == base[0])
      {
         orient = 4;   //  (2, 0, 1)
      }
      else
      {
         orient = 3;   //  (2, 1, 0)
      }

#ifdef MFEM_DEBUG
   const int *aor = tri_t::Orient[orient];
   for (int j = 0; j < 3; j++)
      if (test[aor[j]] != base[j])
      {
         mfem::err << "Mesh::GetTriOrientation(...)" << endl;
         mfem::err << " base = [";
         for (int k = 0; k < 3; k++)
         {
            mfem::err << " " << base[k];
         }
         mfem::err << " ]\n test = [";
         for (int k = 0; k < 3; k++)
         {
            mfem::err << " " << test[k];
         }
         mfem::err << " ]" << endl;
         mfem_error();
      }
#endif

   return orient;
}

int Mesh::ComposeTriOrientations(int ori_a_b, int ori_b_c)
{
   // Static method.
   // Given three, possibly different, configurations of triangular face
   // vertices: va, vb, and vc.  This function returns the relative orientation
   // GetTriOrientation(va, vc) by composing previously computed orientations
   // ori_a_b = GetTriOrientation(va, vb) and
   // ori_b_c = GetTriOrientation(vb, vc) without accessing the vertices.

   const int oo[6][6] =
   {
      {0, 1, 2, 3, 4, 5},
      {1, 0, 5, 4, 3, 2},
      {2, 3, 4, 5, 0, 1},
      {3, 2, 1, 0, 5, 4},
      {4, 5, 0, 1, 2, 3},
      {5, 4, 3, 2, 1, 0}
   };

   int ori_a_c = oo[ori_a_b][ori_b_c];
   return ori_a_c;
}

int Mesh::InvertTriOrientation(int ori)
{
   const int inv_ori[6] = {0, 1, 4, 3, 2, 5};
   return inv_ori[ori];
}

int Mesh::GetQuadOrientation(const int *base, const int *test)
{
   int i;

   for (i = 0; i < 4; i++)
      if (test[i] == base[0])
      {
         break;
      }

#ifdef MFEM_DEBUG
   int orient;
   if (test[(i+1)%4] == base[1])
   {
      orient = 2*i;
   }
   else
   {
      orient = 2*i+1;
   }
   const int *aor = quad_t::Orient[orient];
   for (int j = 0; j < 4; j++)
      if (test[aor[j]] != base[j])
      {
         mfem::err << "Mesh::GetQuadOrientation(...)" << endl;
         mfem::err << " base = [";
         for (int k = 0; k < 4; k++)
         {
            mfem::err << " " << base[k];
         }
         mfem::err << " ]\n test = [";
         for (int k = 0; k < 4; k++)
         {
            mfem::err << " " << test[k];
         }
         mfem::err << " ]" << endl;
         mfem_error();
      }
#endif

   if (test[(i+1)%4] == base[1])
   {
      return 2*i;
   }

   return 2*i+1;
}

int Mesh::ComposeQuadOrientations(int ori_a_b, int ori_b_c)
{
   // Static method.
   // Given three, possibly different, configurations of quadrilateral face
   // vertices: va, vb, and vc.  This function returns the relative orientation
   // GetQuadOrientation(va, vc) by composing previously computed orientations
   // ori_a_b = GetQuadOrientation(va, vb) and
   // ori_b_c = GetQuadOrientation(vb, vc) without accessing the vertices.

   const int oo[8][8] =
   {
      {0, 1, 2, 3, 4, 5, 6, 7},
      {1, 0, 3, 2, 5, 4, 7, 6},
      {2, 7, 4, 1, 6, 3, 0, 5},
      {3, 6, 5, 0, 7, 2, 1, 4},
      {4, 5, 6, 7, 0, 1, 2, 3},
      {5, 4, 7, 6, 1, 0, 3, 2},
      {6, 3, 0, 5, 2, 7, 4, 1},
      {7, 2, 1, 4, 3, 6, 5, 0}
   };

   int ori_a_c = oo[ori_a_b][ori_b_c];
   return ori_a_c;
}

int Mesh::InvertQuadOrientation(int ori)
{
   const int inv_ori[8] = {0, 1, 6, 3, 4, 5, 2, 7};
   return inv_ori[ori];
}

int Mesh::GetTetOrientation(const int *base, const int *test)
{
   // Static method.
   // This function computes the index 'j' of the permutation that transforms
   // test into base: test[tet_orientation[j][i]]=base[i].
   // tet_orientation = Geometry::Constants<Geometry::TETRAHEDRON>::Orient
   int orient;

   if (test[0] == base[0])
      if (test[1] == base[1])
         if (test[2] == base[2])
         {
            orient = 0;   //  (0, 1, 2, 3)
         }
         else
         {
            orient = 1;   //  (0, 1, 3, 2)
         }
      else if (test[2] == base[1])
         if (test[3] == base[2])
         {
            orient = 2;   //  (0, 2, 3, 1)
         }
         else
         {
            orient = 3;   //  (0, 2, 1, 3)
         }
      else // test[3] == base[1]
         if (test[1] == base[2])
         {
            orient = 4;   //  (0, 3, 1, 2)
         }
         else
         {
            orient = 5;   //  (0, 3, 2, 1)
         }
   else if (test[1] == base[0])
      if (test[2] == base[1])
         if (test[0] == base[2])
         {
            orient = 6;   //  (1, 2, 0, 3)
         }
         else
         {
            orient = 7;   //  (1, 2, 3, 0)
         }
      else if (test[3] == base[1])
         if (test[2] == base[2])
         {
            orient = 8;   //  (1, 3, 2, 0)
         }
         else
         {
            orient = 9;   //  (1, 3, 0, 2)
         }
      else // test[0] == base[1]
         if (test[3] == base[2])
         {
            orient = 10;   //  (1, 0, 3, 2)
         }
         else
         {
            orient = 11;   //  (1, 0, 2, 3)
         }
   else if (test[2] == base[0])
      if (test[3] == base[1])
         if (test[0] == base[2])
         {
            orient = 12;   //  (2, 3, 0, 1)
         }
         else
         {
            orient = 13;   //  (2, 3, 1, 0)
         }
      else if (test[0] == base[1])
         if (test[1] == base[2])
         {
            orient = 14;   //  (2, 0, 1, 3)
         }
         else
         {
            orient = 15;   //  (2, 0, 3, 1)
         }
      else // test[1] == base[1]
         if (test[3] == base[2])
         {
            orient = 16;   //  (2, 1, 3, 0)
         }
         else
         {
            orient = 17;   //  (2, 1, 0, 3)
         }
   else // (test[3] == base[0])
      if (test[0] == base[1])
         if (test[2] == base[2])
         {
            orient = 18;   //  (3, 0, 2, 1)
         }
         else
         {
            orient = 19;   //  (3, 0, 1, 2)
         }
      else if (test[1] == base[1])
         if (test[0] == base[2])
         {
            orient = 20;   //  (3, 1, 0, 2)
         }
         else
         {
            orient = 21;   //  (3, 1, 2, 0)
         }
      else // test[2] == base[1]
         if (test[1] == base[2])
         {
            orient = 22;   //  (3, 2, 1, 0)
         }
         else
         {
            orient = 23;   //  (3, 2, 0, 1)
         }

#ifdef MFEM_DEBUG
   const int *aor = tet_t::Orient[orient];
   for (int j = 0; j < 4; j++)
      if (test[aor[j]] != base[j])
      {
         mfem_error("Mesh::GetTetOrientation(...)");
      }
#endif

   return orient;
}

int Mesh::CheckBdrElementOrientation(bool fix_it)
{
   int wo = 0; // count wrong orientations

   if (Dim == 2)
   {
      if (el_to_edge == NULL) // edges were not generated
      {
         el_to_edge = new Table;
         NumOfEdges = GetElementToEdgeTable(*el_to_edge);
         GenerateFaces(); // 'Faces' in 2D refers to the edges
      }
      for (int i = 0; i < NumOfBdrElements; i++)
      {
         if (faces_info[be_to_face[i]].Elem2No < 0) // boundary face
         {
            int *bv = boundary[i]->GetVertices();
            int *fv = faces[be_to_face[i]]->GetVertices();
            if (bv[0] != fv[0])
            {
               if (fix_it)
               {
                  mfem::Swap<int>(bv[0], bv[1]);
               }
               wo++;
            }
         }
      }
   }

   if (Dim == 3)
   {
      for (int i = 0; i < NumOfBdrElements; i++)
      {
         const int fi = be_to_face[i];

         if (faces_info[fi].Elem2No >= 0) { continue; }

         // boundary face
         int *bv = boundary[i]->GetVertices();
         // Make sure the 'faces' are generated:
         MFEM_ASSERT(fi < faces.Size(), "internal error");
         const int *fv = faces[fi]->GetVertices();
         int orientation; // orientation of the bdr. elem. w.r.t. the
         // corresponding face element (that's the base)
         const Element::Type bdr_type = GetBdrElementType(i);
         switch (bdr_type)
         {
            case Element::TRIANGLE:
            {
               orientation = GetTriOrientation(fv, bv);
               break;
            }
            case Element::QUADRILATERAL:
            {
               orientation = GetQuadOrientation(fv, bv);
               break;
            }
            default:
               MFEM_ABORT("Invalid 2D boundary element type \""
                          << bdr_type << "\"");
               orientation = 0; // suppress a warning
               break;
         }

         if (orientation % 2 == 0) { continue; }
         wo++;
         if (!fix_it) { continue; }

         switch (bdr_type)
         {
            case Element::TRIANGLE:
            {
               // swap vertices 0 and 1 so that we don't change the marked edge:
               // (0,1,2) -> (1,0,2)
               mfem::Swap(bv[0], bv[1]);
               if (bel_to_edge)
               {
                  int *be = bel_to_edge->GetRow(i);
                  mfem::Swap(be[1], be[2]);
               }
               break;
            }
            case Element::QUADRILATERAL:
            {
               mfem::Swap(bv[0], bv[2]);
               if (bel_to_edge)
               {
                  int *be = bel_to_edge->GetRow(i);
                  mfem::Swap(be[0], be[1]);
                  mfem::Swap(be[2], be[3]);
               }
               break;
            }
            default: // unreachable
               break;
         }
      }
   }
   // #if (!defined(MFEM_USE_MPI) || defined(MFEM_DEBUG))
#ifdef MFEM_DEBUG
   if (wo > 0)
   {
      mfem::out << "Boundary elements with wrong orientation: " << wo << " / "
                << NumOfBdrElements << " (" << fixed_or_not[fix_it ? 0 : 1]
                << ")" << endl;
   }
#endif
   return wo;
}

IntegrationPoint Mesh::TransformBdrElementToFace(Geometry::Type geom, int o,
                                                 const IntegrationPoint &ip)
{
   IntegrationPoint fip = ip;
   if (geom == Geometry::POINT)
   {
      return fip;
   }
   else if (geom == Geometry::SEGMENT)
   {
      MFEM_ASSERT(o >= 0 && o < 2, "Invalid orientation for Geometry::SEGMENT!");
      if (o == 0)
      {
         fip.x = ip.x;
      }
      else if (o == 1)
      {
         fip.x = 1.0 - ip.x;
      }
   }
   else if (geom == Geometry::TRIANGLE)
   {
      MFEM_ASSERT(o >= 0 && o < 6, "Invalid orientation for Geometry::TRIANGLE!");
      if (o == 0)  // 0, 1, 2
      {
         fip.x = ip.x;
         fip.y = ip.y;
      }
      else if (o == 5)  // 0, 2, 1
      {
         fip.x = ip.y;
         fip.y = ip.x;
      }
      else if (o == 2)  // 1, 2, 0
      {
         fip.x = 1.0 - ip.x - ip.y;
         fip.y = ip.x;
      }
      else if (o == 1)  // 1, 0, 2
      {
         fip.x = 1.0 - ip.x - ip.y;
         fip.y = ip.y;
      }
      else if (o == 4)  // 2, 0, 1
      {
         fip.x = ip.y;
         fip.y = 1.0 - ip.x - ip.y;
      }
      else if (o == 3)  // 2, 1, 0
      {
         fip.x = ip.x;
         fip.y = 1.0 - ip.x - ip.y;
      }
   }
   else if (geom == Geometry::SQUARE)
   {
      MFEM_ASSERT(o >= 0 && o < 8, "Invalid orientation for Geometry::SQUARE!");
      if (o == 0)  // 0, 1, 2, 3
      {
         fip.x = ip.x;
         fip.y = ip.y;
      }
      else if (o == 1)  // 0, 3, 2, 1
      {
         fip.x = ip.y;
         fip.y = ip.x;
      }
      else if (o == 2)  // 1, 2, 3, 0
      {
         fip.x = ip.y;
         fip.y = 1.0 - ip.x;
      }
      else if (o == 3)  // 1, 0, 3, 2
      {
         fip.x = 1.0 - ip.x;
         fip.y = ip.y;
      }
      else if (o == 4)  // 2, 3, 0, 1
      {
         fip.x = 1.0 - ip.x;
         fip.y = 1.0 - ip.y;
      }
      else if (o == 5)  // 2, 1, 0, 3
      {
         fip.x = 1.0 - ip.y;
         fip.y = 1.0 - ip.x;
      }
      else if (o == 6)  // 3, 0, 1, 2
      {
         fip.x = 1.0 - ip.y;
         fip.y = ip.x;
      }
      else if (o == 7)  // 3, 2, 1, 0
      {
         fip.x = ip.x;
         fip.y = 1.0 - ip.y;
      }
   }
   else
   {
      MFEM_ABORT("Unsupported face geometry for TransformBdrElementToFace!");
   }
   return fip;
}

int Mesh::GetNumGeometries(int dim) const
{
   MFEM_ASSERT(0 <= dim && dim <= Dim, "invalid dim: " << dim);
   int num_geoms = 0;
   for (int g = Geometry::DimStart[dim]; g < Geometry::DimStart[dim+1]; g++)
   {
      if (HasGeometry(Geometry::Type(g))) { num_geoms++; }
   }
   return num_geoms;
}

void Mesh::GetGeometries(int dim, Array<Geometry::Type> &el_geoms) const
{
   MFEM_ASSERT(0 <= dim && dim <= Dim, "invalid dim: " << dim);
   el_geoms.SetSize(0);
   for (int g = Geometry::DimStart[dim]; g < Geometry::DimStart[dim+1]; g++)
   {
      if (HasGeometry(Geometry::Type(g)))
      {
         el_geoms.Append(Geometry::Type(g));
      }
   }
}

void Mesh::GetElementEdges(int i, Array<int> &edges, Array<int> &cor) const
{
   if (el_to_edge)
   {
      el_to_edge->GetRow(i, edges);
   }
   else
   {
      mfem_error("Mesh::GetElementEdges(...) element to edge table "
                 "is not generated.");
   }

   const int *v = elements[i]->GetVertices();
   const int ne = elements[i]->GetNEdges();
   cor.SetSize(ne);
   for (int j = 0; j < ne; j++)
   {
      const int *e = elements[i]->GetEdgeVertices(j);
      cor[j] = (v[e[0]] < v[e[1]]) ? (1) : (-1);
   }
}

void Mesh::GetBdrElementEdges(int i, Array<int> &edges, Array<int> &cor) const
{
   if (Dim == 2)
   {
      edges.SetSize(1);
      cor.SetSize(1);
      edges[0] = be_to_face[i];
      const int *v = boundary[i]->GetVertices();
      cor[0] = (v[0] < v[1]) ? (1) : (-1);
   }
   else if (Dim == 3)
   {
      if (bel_to_edge)
      {
         bel_to_edge->GetRow(i, edges);
      }
      else
      {
         mfem_error("Mesh::GetBdrElementEdges(...)");
      }

      const int *v = boundary[i]->GetVertices();
      const int ne = boundary[i]->GetNEdges();
      cor.SetSize(ne);
      for (int j = 0; j < ne; j++)
      {
         const int *e = boundary[i]->GetEdgeVertices(j);
         cor[j] = (v[e[0]] < v[e[1]]) ? (1) : (-1);
      }
   }
}

void Mesh::GetFaceEdges(int i, Array<int> &edges, Array<int> &o) const
{
   if (Dim == 2)
   {
      edges.SetSize(1);
      edges[0] = i;
      o.SetSize(1);
      const int *v = faces[i]->GetVertices();
      o[0] = (v[0] < v[1]) ? (1) : (-1);
   }

   if (Dim != 3)
   {
      return;
   }

   GetFaceEdgeTable(); // generate face_edge Table (if not generated)

   face_edge->GetRow(i, edges);

   const int *v = faces[i]->GetVertices();
   const int ne = faces[i]->GetNEdges();
   o.SetSize(ne);
   for (int j = 0; j < ne; j++)
   {
      const int *e = faces[i]->GetEdgeVertices(j);
      o[j] = (v[e[0]] < v[e[1]]) ? (1) : (-1);
   }
}

void Mesh::GetEdgeVertices(int i, Array<int> &vert) const
{
   // the two vertices are sorted: vert[0] < vert[1]
   // this is consistent with the global edge orientation
   // generate edge_vertex Table (if not generated)
   if (!edge_vertex) { GetEdgeVertexTable(); }
   edge_vertex->GetRow(i, vert);
}

Table *Mesh::GetFaceEdgeTable() const
{
   if (face_edge)
   {
      return face_edge;
   }

   if (Dim != 3)
   {
      return NULL;
   }

#ifdef MFEM_DEBUG
   if (faces.Size() != NumOfFaces)
   {
      mfem_error("Mesh::GetFaceEdgeTable : faces were not generated!");
   }
#endif

   DSTable v_to_v(NumOfVertices);
   GetVertexToVertexTable(v_to_v);

   face_edge = new Table;
   GetElementArrayEdgeTable(faces, v_to_v, *face_edge);

   return (face_edge);
}

Table *Mesh::GetEdgeVertexTable() const
{
   if (edge_vertex)
   {
      return edge_vertex;
   }

   DSTable v_to_v(NumOfVertices);
   GetVertexToVertexTable(v_to_v);

   int nedges = v_to_v.NumberOfEntries();
   edge_vertex = new Table(nedges, 2);
   for (int i = 0; i < NumOfVertices; i++)
   {
      for (DSTable::RowIterator it(v_to_v, i); !it; ++it)
      {
         int j = it.Index();
         edge_vertex->Push(j, i);
         edge_vertex->Push(j, it.Column());
      }
   }
   edge_vertex->Finalize();

   return edge_vertex;
}

Table *Mesh::GetVertexToElementTable()
{
   int i, j, nv, *v;

   Table *vert_elem = new Table;

   vert_elem->MakeI(NumOfVertices);

   for (i = 0; i < NumOfElements; i++)
   {
      nv = elements[i]->GetNVertices();
      v  = elements[i]->GetVertices();
      for (j = 0; j < nv; j++)
      {
         vert_elem->AddAColumnInRow(v[j]);
      }
   }

   vert_elem->MakeJ();

   for (i = 0; i < NumOfElements; i++)
   {
      nv = elements[i]->GetNVertices();
      v  = elements[i]->GetVertices();
      for (j = 0; j < nv; j++)
      {
         vert_elem->AddConnection(v[j], i);
      }
   }

   vert_elem->ShiftUpI();

   return vert_elem;
}

Table *Mesh::GetFaceToElementTable() const
{
   Table *face_elem = new Table;

   face_elem->MakeI(faces_info.Size());

   for (int i = 0; i < faces_info.Size(); i++)
   {
      if (faces_info[i].Elem2No >= 0)
      {
         face_elem->AddColumnsInRow(i, 2);
      }
      else
      {
         face_elem->AddAColumnInRow(i);
      }
   }

   face_elem->MakeJ();

   for (int i = 0; i < faces_info.Size(); i++)
   {
      face_elem->AddConnection(i, faces_info[i].Elem1No);
      if (faces_info[i].Elem2No >= 0)
      {
         face_elem->AddConnection(i, faces_info[i].Elem2No);
      }
   }

   face_elem->ShiftUpI();

   return face_elem;
}

void Mesh::GetElementFaces(int i, Array<int> &el_faces, Array<int> &ori) const
{
   MFEM_VERIFY(el_to_face != NULL, "el_to_face not generated");

   el_to_face->GetRow(i, el_faces);

   int n = el_faces.Size();
   ori.SetSize(n);

   for (int j = 0; j < n; j++)
   {
      if (faces_info[el_faces[j]].Elem1No == i)
      {
         ori[j] = faces_info[el_faces[j]].Elem1Inf % 64;
      }
      else
      {
         MFEM_ASSERT(faces_info[el_faces[j]].Elem2No == i, "internal error");
         ori[j] = faces_info[el_faces[j]].Elem2Inf % 64;
      }
   }
}

Array<int> Mesh::FindFaceNeighbors(const int elem) const
{
   if (face_to_elem == NULL)
   {
      face_to_elem = GetFaceToElementTable();
   }

   Array<int> elem_faces;
   Array<int> ori;
   GetElementFaces(elem, elem_faces, ori);

   Array<int> nghb;
   for (auto f : elem_faces)
   {
      Array<int> row;
      face_to_elem->GetRow(f, row);
      for (auto r : row)
      {
         nghb.Append(r);
      }
   }

   nghb.Sort();
   nghb.Unique();

   return nghb;
}

void Mesh::GetBdrElementFace(int i, int *f, int *o) const
{
   *f = GetBdrElementFaceIndex(i);

   const int *fv = (Dim > 1) ? faces[*f]->GetVertices() : NULL;
   const int *bv = boundary[i]->GetVertices();

   // find the orientation of the bdr. elem. w.r.t.
   // the corresponding face element (that's the base)
   switch (GetBdrElementGeometry(i))
   {
      case Geometry::POINT:    *o = 0; break;
      case Geometry::SEGMENT:  *o = (fv[0] == bv[0]) ? 0 : 1; break;
      case Geometry::TRIANGLE: *o = GetTriOrientation(fv, bv); break;
      case Geometry::SQUARE:   *o = GetQuadOrientation(fv, bv); break;
      default: MFEM_ABORT("invalid geometry");
   }
}

void Mesh::GetBdrElementAdjacentElement(int bdr_el, int &el, int &info) const
{
   int fid = GetBdrElementFaceIndex(bdr_el);

   const FaceInfo &fi = faces_info[fid];
   MFEM_ASSERT(fi.Elem1Inf % 64 == 0, "internal error"); // orientation == 0

   const int *fv = (Dim > 1) ? faces[fid]->GetVertices() : NULL;
   const int *bv = boundary[bdr_el]->GetVertices();
   int ori;
   switch (GetBdrElementGeometry(bdr_el))
   {
      case Geometry::POINT:    ori = 0; break;
      case Geometry::SEGMENT:  ori = (fv[0] == bv[0]) ? 0 : 1; break;
      case Geometry::TRIANGLE: ori = GetTriOrientation(fv, bv); break;
      case Geometry::SQUARE:   ori = GetQuadOrientation(fv, bv); break;
      default: MFEM_ABORT("boundary element type not implemented"); ori = 0;
   }
   el   = fi.Elem1No;
   info = fi.Elem1Inf + ori;
}

void Mesh::GetBdrElementAdjacentElement2(int bdr_el, int &el, int &info) const
{
   int fid = GetBdrElementFaceIndex(bdr_el);

   const FaceInfo &fi = faces_info[fid];
   MFEM_ASSERT(fi.Elem1Inf % 64 == 0, "internal error"); // orientation == 0

   const int *fv = (Dim > 1) ? faces[fid]->GetVertices() : NULL;
   const int *bv = boundary[bdr_el]->GetVertices();
   int ori;
   switch (GetBdrElementGeometry(bdr_el))
   {
      case Geometry::POINT:    ori = 0; break;
      case Geometry::SEGMENT:  ori = (fv[0] == bv[0]) ? 0 : 1; break;
      case Geometry::TRIANGLE: ori = GetTriOrientation(bv, fv); break;
      case Geometry::SQUARE:   ori = GetQuadOrientation(bv, fv); break;
      default: MFEM_ABORT("boundary element type not implemented"); ori = 0;
   }
   el   = fi.Elem1No;
   info = fi.Elem1Inf + ori;
}

Element::Type Mesh::GetElementType(int i) const
{
   return elements[i]->GetType();
}

Element::Type Mesh::GetBdrElementType(int i) const
{
   return boundary[i]->GetType();
}

void Mesh::GetPointMatrix(int i, DenseMatrix &pointmat) const
{
   int k, j, nv;
   const int *v;

   v  = elements[i]->GetVertices();
   nv = elements[i]->GetNVertices();

   pointmat.SetSize(spaceDim, nv);
   for (k = 0; k < spaceDim; k++)
   {
      for (j = 0; j < nv; j++)
      {
         pointmat(k, j) = vertices[v[j]](k);
      }
   }
}

void Mesh::GetBdrPointMatrix(int i,DenseMatrix &pointmat) const
{
   int k, j, nv;
   const int *v;

   v  = boundary[i]->GetVertices();
   nv = boundary[i]->GetNVertices();

   pointmat.SetSize(spaceDim, nv);
   for (k = 0; k < spaceDim; k++)
      for (j = 0; j < nv; j++)
      {
         pointmat(k, j) = vertices[v[j]](k);
      }
}

double Mesh::GetLength(int i, int j) const
{
   const double *vi = vertices[i]();
   const double *vj = vertices[j]();
   double length = 0.;

   for (int k = 0; k < spaceDim; k++)
   {
      length += (vi[k]-vj[k])*(vi[k]-vj[k]);
   }

   return sqrt(length);
}

// static method
void Mesh::GetElementArrayEdgeTable(const Array<Element*> &elem_array,
                                    const DSTable &v_to_v, Table &el_to_edge)
{
   el_to_edge.MakeI(elem_array.Size());
   for (int i = 0; i < elem_array.Size(); i++)
   {
      el_to_edge.AddColumnsInRow(i, elem_array[i]->GetNEdges());
   }
   el_to_edge.MakeJ();
   for (int i = 0; i < elem_array.Size(); i++)
   {
      const int *v = elem_array[i]->GetVertices();
      const int ne = elem_array[i]->GetNEdges();
      for (int j = 0; j < ne; j++)
      {
         const int *e = elem_array[i]->GetEdgeVertices(j);
         el_to_edge.AddConnection(i, v_to_v(v[e[0]], v[e[1]]));
      }
   }
   el_to_edge.ShiftUpI();
}

void Mesh::GetVertexToVertexTable(DSTable &v_to_v) const
{
   if (edge_vertex)
   {
      for (int i = 0; i < edge_vertex->Size(); i++)
      {
         const int *v = edge_vertex->GetRow(i);
         v_to_v.Push(v[0], v[1]);
      }
   }
   else
   {
      for (int i = 0; i < NumOfElements; i++)
      {
         const int *v = elements[i]->GetVertices();
         const int ne = elements[i]->GetNEdges();
         for (int j = 0; j < ne; j++)
         {
            const int *e = elements[i]->GetEdgeVertices(j);
            v_to_v.Push(v[e[0]], v[e[1]]);
         }
      }
   }
}

int Mesh::GetElementToEdgeTable(Table &e_to_f)
{
   int i, NumberOfEdges;

   DSTable v_to_v(NumOfVertices);
   GetVertexToVertexTable(v_to_v);

   NumberOfEdges = v_to_v.NumberOfEntries();

   // Fill the element to edge table
   GetElementArrayEdgeTable(elements, v_to_v, e_to_f);

   if (Dim == 2)
   {
      // Initialize the indices for the boundary elements.
      be_to_face.SetSize(NumOfBdrElements);
      for (i = 0; i < NumOfBdrElements; i++)
      {
         const int *v = boundary[i]->GetVertices();
         be_to_face[i] = v_to_v(v[0], v[1]);
      }
   }
   else if (Dim == 3)
   {
      if (bel_to_edge == NULL)
      {
         bel_to_edge = new Table;
      }
      GetElementArrayEdgeTable(boundary, v_to_v, *bel_to_edge);
   }
   else
   {
      mfem_error("1D GetElementToEdgeTable is not yet implemented.");
   }

   // Return the number of edges
   return NumberOfEdges;
}

const Table & Mesh::ElementToElementTable()
{
   if (el_to_el)
   {
      return *el_to_el;
   }

   // Note that, for ParNCMeshes, faces_info will contain also the ghost faces
   MFEM_ASSERT(faces_info.Size() >= GetNumFaces(), "faces were not generated!");

   Array<Connection> conn;
   conn.Reserve(2*faces_info.Size());

   for (int i = 0; i < faces_info.Size(); i++)
   {
      const FaceInfo &fi = faces_info[i];
      if (fi.Elem2No >= 0)
      {
         conn.Append(Connection(fi.Elem1No, fi.Elem2No));
         conn.Append(Connection(fi.Elem2No, fi.Elem1No));
      }
      else if (fi.Elem2Inf >= 0)
      {
         int nbr_elem_idx = NumOfElements - 1 - fi.Elem2No;
         conn.Append(Connection(fi.Elem1No, nbr_elem_idx));
         conn.Append(Connection(nbr_elem_idx, fi.Elem1No));
      }
   }

   conn.Sort();
   conn.Unique();
   el_to_el = new Table(NumOfElements, conn);

   return *el_to_el;
}

const Table & Mesh::ElementToFaceTable() const
{
   if (el_to_face == NULL)
   {
      mfem_error("Mesh::ElementToFaceTable()");
   }
   return *el_to_face;
}

const Table & Mesh::ElementToEdgeTable() const
{
   if (el_to_edge == NULL)
   {
      mfem_error("Mesh::ElementToEdgeTable()");
   }
   return *el_to_edge;
}

void Mesh::AddPointFaceElement(int lf, int gf, int el)
{
   if (faces[gf] == NULL)  // this will be elem1
   {
      faces[gf] = new Point(&gf);
      faces_info[gf].Elem1No  = el;
      faces_info[gf].Elem1Inf = 64 * lf; // face lf with orientation 0
      faces_info[gf].Elem2No  = -1; // in case there's no other side
      faces_info[gf].Elem2Inf = -1; // face is not shared
   }
   else  //  this will be elem2
   {
      /* WARNING: Without the following check the mesh faces_info data structure
         may contain unreliable data. Normally, the order in which elements are
         processed could swap which elements appear as Elem1No and Elem2No. In
         branched meshes, where more than two elements can meet at a given node,
         the indices stored in Elem1No and Elem2No will be the first and last,
         respectively, elements found which touch a given node. This can lead to
         inconsistencies in any algorithms which rely on this data structure. To
         properly support branched meshes this data structure should be extended
         to support multiple elements per face. */
      /*
      MFEM_VERIFY(faces_info[gf].Elem2No < 0, "Invalid mesh topology. "
                  "Interior point found connecting 1D elements "
                  << faces_info[gf].Elem1No << ", " << faces_info[gf].Elem2No
                  << " and " << el << ".");
      */
      faces_info[gf].Elem2No  = el;
      faces_info[gf].Elem2Inf = 64 * lf + 1;
   }
}

void Mesh::AddSegmentFaceElement(int lf, int gf, int el, int v0, int v1)
{
   if (faces[gf] == NULL)  // this will be elem1
   {
      faces[gf] = new Segment(v0, v1);
      faces_info[gf].Elem1No  = el;
      faces_info[gf].Elem1Inf = 64 * lf; // face lf with orientation 0
      faces_info[gf].Elem2No  = -1; // in case there's no other side
      faces_info[gf].Elem2Inf = -1; // face is not shared
   }
   else  //  this will be elem2
   {
      MFEM_VERIFY(faces_info[gf].Elem2No < 0, "Invalid mesh topology.  "
                  "Interior edge found between 2D elements "
                  << faces_info[gf].Elem1No << ", " << faces_info[gf].Elem2No
                  << " and " << el << ".");
      int *v = faces[gf]->GetVertices();
      faces_info[gf].Elem2No  = el;
      if (v[1] == v0 && v[0] == v1)
      {
         faces_info[gf].Elem2Inf = 64 * lf + 1;
      }
      else if (v[0] == v0 && v[1] == v1)
      {
         // Temporarily allow even edge orientations: see the remark in
         // AddTriangleFaceElement().
         // Also, in a non-orientable surface mesh, the orientation will be even
         // for edges that connect elements with opposite orientations.
         faces_info[gf].Elem2Inf = 64 * lf;
      }
      else
      {
         MFEM_ABORT("internal error");
      }
   }
}

void Mesh::AddTriangleFaceElement(int lf, int gf, int el,
                                  int v0, int v1, int v2)
{
   if (faces[gf] == NULL)  // this will be elem1
   {
      faces[gf] = new Triangle(v0, v1, v2);
      faces_info[gf].Elem1No  = el;
      faces_info[gf].Elem1Inf = 64 * lf; // face lf with orientation 0
      faces_info[gf].Elem2No  = -1; // in case there's no other side
      faces_info[gf].Elem2Inf = -1; // face is not shared
   }
   else  //  this will be elem2
   {
      MFEM_VERIFY(faces_info[gf].Elem2No < 0, "Invalid mesh topology.  "
                  "Interior triangular face found connecting elements "
                  << faces_info[gf].Elem1No << ", " << faces_info[gf].Elem2No
                  << " and " << el << ".");
      int orientation, vv[3] = { v0, v1, v2 };
      orientation = GetTriOrientation(faces[gf]->GetVertices(), vv);
      // In a valid mesh, we should have (orientation % 2 != 0), however, if
      // one of the adjacent elements has wrong orientation, both face
      // orientations can be even, until the element orientations are fixed.
      // MFEM_ASSERT(orientation % 2 != 0, "");
      faces_info[gf].Elem2No  = el;
      faces_info[gf].Elem2Inf = 64 * lf + orientation;
   }
}

void Mesh::AddQuadFaceElement(int lf, int gf, int el,
                              int v0, int v1, int v2, int v3)
{
   if (faces_info[gf].Elem1No < 0)  // this will be elem1
   {
      faces[gf] = new Quadrilateral(v0, v1, v2, v3);
      faces_info[gf].Elem1No  = el;
      faces_info[gf].Elem1Inf = 64 * lf; // face lf with orientation 0
      faces_info[gf].Elem2No  = -1; // in case there's no other side
      faces_info[gf].Elem2Inf = -1; // face is not shared
   }
   else  //  this will be elem2
   {
      MFEM_VERIFY(faces_info[gf].Elem2No < 0, "Invalid mesh topology.  "
                  "Interior quadrilateral face found connecting elements "
                  << faces_info[gf].Elem1No << ", " << faces_info[gf].Elem2No
                  << " and " << el << ".");
      int vv[4] = { v0, v1, v2, v3 };
      int oo = GetQuadOrientation(faces[gf]->GetVertices(), vv);
      // Temporarily allow even face orientations: see the remark in
      // AddTriangleFaceElement().
      // MFEM_ASSERT(oo % 2 != 0, "");
      faces_info[gf].Elem2No  = el;
      faces_info[gf].Elem2Inf = 64 * lf + oo;
   }
}

void Mesh::GenerateFaces()
{
   int nfaces = GetNumFaces();

   for (auto &f : faces)
   {
      FreeElement(f);
   }

   // (re)generate the interior faces and the info for them
   faces.SetSize(nfaces);
   faces_info.SetSize(nfaces);
   for (int i = 0; i < nfaces; ++i)
   {
      faces[i] = NULL;
      faces_info[i].Elem1No = -1;
      faces_info[i].NCFace = -1;
   }

   Array<int> v;
   for (int i = 0; i < NumOfElements; ++i)
   {
      elements[i]->GetVertices(v);
      if (Dim == 1)
      {
         AddPointFaceElement(0, v[0], i);
         AddPointFaceElement(1, v[1], i);
      }
      else if (Dim == 2)
      {
         const int * const ef = el_to_edge->GetRow(i);
         const int ne = elements[i]->GetNEdges();
         for (int j = 0; j < ne; j++)
         {
            const int *e = elements[i]->GetEdgeVertices(j);
            AddSegmentFaceElement(j, ef[j], i, v[e[0]], v[e[1]]);
         }
      }
      else
      {
         const int * const ef = el_to_face->GetRow(i);
         switch (GetElementType(i))
         {
            case Element::TETRAHEDRON:
            {
               for (int j = 0; j < 4; j++)
               {
                  const int *fv = tet_t::FaceVert[j];
                  AddTriangleFaceElement(j, ef[j], i,
                                         v[fv[0]], v[fv[1]], v[fv[2]]);
               }
               break;
            }
            case Element::WEDGE:
            {
               for (int j = 0; j < 2; j++)
               {
                  const int *fv = pri_t::FaceVert[j];
                  AddTriangleFaceElement(j, ef[j], i,
                                         v[fv[0]], v[fv[1]], v[fv[2]]);
               }
               for (int j = 2; j < 5; j++)
               {
                  const int *fv = pri_t::FaceVert[j];
                  AddQuadFaceElement(j, ef[j], i,
                                     v[fv[0]], v[fv[1]], v[fv[2]], v[fv[3]]);
               }
               break;
            }
            case Element::PYRAMID:
            {
               for (int j = 0; j < 1; j++)
               {
                  const int *fv = pyr_t::FaceVert[j];
                  AddQuadFaceElement(j, ef[j], i,
                                     v[fv[0]], v[fv[1]], v[fv[2]], v[fv[3]]);
               }
               for (int j = 1; j < 5; j++)
               {
                  const int *fv = pyr_t::FaceVert[j];
                  AddTriangleFaceElement(j, ef[j], i,
                                         v[fv[0]], v[fv[1]], v[fv[2]]);
               }
               break;
            }
            case Element::HEXAHEDRON:
            {
               for (int j = 0; j < 6; j++)
               {
                  const int *fv = hex_t::FaceVert[j];
                  AddQuadFaceElement(j, ef[j], i,
                                     v[fv[0]], v[fv[1]], v[fv[2]], v[fv[3]]);
               }
               break;
            }
            default:
               MFEM_ABORT("Unexpected type of Element.");
         }
      }
   }
}

void Mesh::GenerateNCFaceInfo()
{
   MFEM_VERIFY(ncmesh, "missing NCMesh.");

   for (auto &x : faces_info)
   {
      x.NCFace = -1;
   }

   const NCMesh::NCList &list =
      (Dim == 2) ? ncmesh->GetEdgeList() : ncmesh->GetFaceList();

   nc_faces_info.SetSize(0);
   nc_faces_info.Reserve(list.masters.Size() + list.slaves.Size());

   int nfaces = GetNumFaces();

   // add records for master faces
   for (const NCMesh::Master &master : list.masters)
   {
      if (master.index >= nfaces) { continue; }

      FaceInfo &master_fi = faces_info[master.index];
      master_fi.NCFace = nc_faces_info.Size();
      nc_faces_info.Append(NCFaceInfo(false, master.local, NULL));
      // NOTE: one of the unused members stores local face no. to be used below
      MFEM_ASSERT(master_fi.Elem2No == -1, "internal error");
      MFEM_ASSERT(master_fi.Elem2Inf == -1, "internal error");
   }

   // add records for slave faces
   for (const NCMesh::Slave &slave : list.slaves)
   {
      if (slave.index < 0 || // degenerate slave face
          slave.index >= nfaces || // ghost slave
          slave.master >= nfaces) // has ghost master
      {
         continue;
      }

      FaceInfo &slave_fi = faces_info[slave.index];
      FaceInfo &master_fi = faces_info[slave.master];
      NCFaceInfo &master_nc = nc_faces_info[master_fi.NCFace];

      slave_fi.NCFace = nc_faces_info.Size();
      slave_fi.Elem2No = master_fi.Elem1No;
      slave_fi.Elem2Inf = 64 * master_nc.MasterFace; // get lf no. stored above
      // NOTE: In 3D, the orientation part of Elem2Inf is encoded in the point
      //       matrix. In 2D, the point matrix has the orientation of the parent
      //       edge, so its columns need to be flipped when applying it, see
      //       ApplyLocalSlaveTransformation.

      nc_faces_info.Append(
         NCFaceInfo(true, slave.master,
                    list.point_matrices[slave.geom][slave.matrix]));
   }
}

STable3D *Mesh::GetFacesTable()
{
   STable3D *faces_tbl = new STable3D(NumOfVertices);
   for (int i = 0; i < NumOfElements; i++)
   {
      const int *v = elements[i]->GetVertices();
      switch (GetElementType(i))
      {
         case Element::TETRAHEDRON:
         {
            for (int j = 0; j < 4; j++)
            {
               const int *fv = tet_t::FaceVert[j];
               faces_tbl->Push(v[fv[0]], v[fv[1]], v[fv[2]]);
            }
            break;
         }
         case Element::PYRAMID:
         {
            for (int j = 0; j < 1; j++)
            {
               const int *fv = pyr_t::FaceVert[j];
               faces_tbl->Push4(v[fv[0]], v[fv[1]], v[fv[2]], v[fv[3]]);
            }
            for (int j = 1; j < 5; j++)
            {
               const int *fv = pyr_t::FaceVert[j];
               faces_tbl->Push(v[fv[0]], v[fv[1]], v[fv[2]]);
            }
            break;
         }
         case Element::WEDGE:
         {
            for (int j = 0; j < 2; j++)
            {
               const int *fv = pri_t::FaceVert[j];
               faces_tbl->Push(v[fv[0]], v[fv[1]], v[fv[2]]);
            }
            for (int j = 2; j < 5; j++)
            {
               const int *fv = pri_t::FaceVert[j];
               faces_tbl->Push4(v[fv[0]], v[fv[1]], v[fv[2]], v[fv[3]]);
            }
            break;
         }
         case Element::HEXAHEDRON:
         {
            // find the face by the vertices with the smallest 3 numbers
            // z = 0, y = 0, x = 1, y = 1, x = 0, z = 1
            for (int j = 0; j < 6; j++)
            {
               const int *fv = hex_t::FaceVert[j];
               faces_tbl->Push4(v[fv[0]], v[fv[1]], v[fv[2]], v[fv[3]]);
            }
            break;
         }
         default:
            MFEM_ABORT("Unexpected type of Element: " << GetElementType(i));
      }
   }
   return faces_tbl;
}

STable3D *Mesh::GetElementToFaceTable(int ret_ftbl)
{
   Array<int> v;
   STable3D *faces_tbl;

   if (el_to_face != NULL)
   {
      delete el_to_face;
   }
   el_to_face = new Table(NumOfElements, 6);  // must be 6 for hexahedra
   faces_tbl = new STable3D(NumOfVertices);
   for (int i = 0; i < NumOfElements; i++)
   {
      elements[i]->GetVertices(v);
      switch (GetElementType(i))
      {
         case Element::TETRAHEDRON:
         {
            for (int j = 0; j < 4; j++)
            {
               const int *fv = tet_t::FaceVert[j];
               el_to_face->Push(
                  i, faces_tbl->Push(v[fv[0]], v[fv[1]], v[fv[2]]));
            }
            break;
         }
         case Element::WEDGE:
         {
            for (int j = 0; j < 2; j++)
            {
               const int *fv = pri_t::FaceVert[j];
               el_to_face->Push(
                  i, faces_tbl->Push(v[fv[0]], v[fv[1]], v[fv[2]]));
            }
            for (int j = 2; j < 5; j++)
            {
               const int *fv = pri_t::FaceVert[j];
               el_to_face->Push(
                  i, faces_tbl->Push4(v[fv[0]], v[fv[1]], v[fv[2]], v[fv[3]]));
            }
            break;
         }
         case Element::PYRAMID:
         {
            for (int j = 0; j < 1; j++)
            {
               const int *fv = pyr_t::FaceVert[j];
               el_to_face->Push(
                  i, faces_tbl->Push4(v[fv[0]], v[fv[1]], v[fv[2]], v[fv[3]]));
            }
            for (int j = 1; j < 5; j++)
            {
               const int *fv = pyr_t::FaceVert[j];
               el_to_face->Push(
                  i, faces_tbl->Push(v[fv[0]], v[fv[1]], v[fv[2]]));
            }
            break;
         }
         case Element::HEXAHEDRON:
         {
            // find the face by the vertices with the smallest 3 numbers
            // z = 0, y = 0, x = 1, y = 1, x = 0, z = 1
            for (int j = 0; j < 6; j++)
            {
               const int *fv = hex_t::FaceVert[j];
               el_to_face->Push(
                  i, faces_tbl->Push4(v[fv[0]], v[fv[1]], v[fv[2]], v[fv[3]]));
            }
            break;
         }
         default:
            MFEM_ABORT("Unexpected type of Element.");
      }
   }
   el_to_face->Finalize();
   NumOfFaces = faces_tbl->NumberOfElements();
   be_to_face.SetSize(NumOfBdrElements);

   for (int i = 0; i < NumOfBdrElements; i++)
   {
      boundary[i]->GetVertices(v);
      switch (GetBdrElementType(i))
      {
         case Element::TRIANGLE:
         {
            be_to_face[i] = (*faces_tbl)(v[0], v[1], v[2]);
            break;
         }
         case Element::QUADRILATERAL:
         {
            be_to_face[i] = (*faces_tbl)(v[0], v[1], v[2], v[3]);
            break;
         }
         default:
            MFEM_ABORT("Unexpected type of boundary Element.");
      }
   }

   if (ret_ftbl)
   {
      return faces_tbl;
   }
   delete faces_tbl;
   return NULL;
}

// shift cyclically 3 integers so that the smallest is first
static inline
void Rotate3(int &a, int &b, int &c)
{
   if (a < b)
   {
      if (a > c)
      {
         ShiftRight(a, b, c);
      }
   }
   else
   {
      if (b < c)
      {
         ShiftRight(c, b, a);
      }
      else
      {
         ShiftRight(a, b, c);
      }
   }
}

void Mesh::ReorientTetMesh()
{
   if (Dim != 3 || !(meshgen & 1))
   {
      return;
   }

   ResetLazyData();

   DSTable *old_v_to_v = NULL;
   Table *old_elem_vert = NULL;

   if (Nodes)
   {
      PrepareNodeReorder(&old_v_to_v, &old_elem_vert);
   }

   for (int i = 0; i < NumOfElements; i++)
   {
      if (GetElementType(i) == Element::TETRAHEDRON)
      {
         int *v = elements[i]->GetVertices();

         Rotate3(v[0], v[1], v[2]);
         if (v[0] < v[3])
         {
            Rotate3(v[1], v[2], v[3]);
         }
         else
         {
            ShiftRight(v[0], v[1], v[3]);
         }
      }
   }

   for (int i = 0; i < NumOfBdrElements; i++)
   {
      if (GetBdrElementType(i) == Element::TRIANGLE)
      {
         int *v = boundary[i]->GetVertices();

         Rotate3(v[0], v[1], v[2]);
      }
   }

   if (!Nodes)
   {
      GetElementToFaceTable();
      GenerateFaces();
      if (el_to_edge)
      {
         NumOfEdges = GetElementToEdgeTable(*el_to_edge);
      }
   }
   else
   {
      DoNodeReorder(old_v_to_v, old_elem_vert);
      delete old_elem_vert;
      delete old_v_to_v;
   }
}

int *Mesh::CartesianPartitioning(int nxyz[])
{
   int *partitioning;
   double pmin[3] = { infinity(), infinity(), infinity() };
   double pmax[3] = { -infinity(), -infinity(), -infinity() };
   // find a bounding box using the vertices
   for (int vi = 0; vi < NumOfVertices; vi++)
   {
      const double *p = vertices[vi]();
      for (int i = 0; i < spaceDim; i++)
      {
         if (p[i] < pmin[i]) { pmin[i] = p[i]; }
         if (p[i] > pmax[i]) { pmax[i] = p[i]; }
      }
   }

   partitioning = new int[NumOfElements];

   // determine the partitioning using the centers of the elements
   double ppt[3];
   Vector pt(ppt, spaceDim);
   for (int el = 0; el < NumOfElements; el++)
   {
      GetElementTransformation(el)->Transform(
         Geometries.GetCenter(GetElementBaseGeometry(el)), pt);
      int part = 0;
      for (int i = spaceDim-1; i >= 0; i--)
      {
         int idx = (int)floor(nxyz[i]*((pt(i) - pmin[i])/(pmax[i] - pmin[i])));
         if (idx < 0) { idx = 0; }
         if (idx >= nxyz[i]) { idx = nxyz[i]-1; }
         part = part * nxyz[i] + idx;
      }
      partitioning[el] = part;
   }

   return partitioning;
}

void FindPartitioningComponents(Table &elem_elem,
                                const Array<int> &partitioning,
                                Array<int> &component,
                                Array<int> &num_comp);

int *Mesh::GeneratePartitioning(int nparts, int part_method)
{
#ifdef MFEM_USE_METIS

   int print_messages = 1;
   // If running in parallel, print messages only from rank 0.
#ifdef MFEM_USE_MPI
   int init_flag, fin_flag;
   MPI_Initialized(&init_flag);
   MPI_Finalized(&fin_flag);
   if (init_flag && !fin_flag)
   {
      int rank;
      MPI_Comm_rank(GetGlobalMPI_Comm(), &rank);
      if (rank != 0) { print_messages = 0; }
   }
#endif

   int i, *partitioning;

   ElementToElementTable();

   partitioning = new int[NumOfElements];

   if (nparts == 1)
   {
      for (i = 0; i < NumOfElements; i++)
      {
         partitioning[i] = 0;
      }
   }
   else if (NumOfElements <= nparts)
   {
      for (i = 0; i < NumOfElements; i++)
      {
         partitioning[i] = i;
      }
   }
   else
   {
      idx_t *I, *J, n;
#ifndef MFEM_USE_METIS_5
      idx_t wgtflag = 0;
      idx_t numflag = 0;
      idx_t options[5];
#else
      idx_t ncon = 1;
      idx_t errflag;
      idx_t options[40];
#endif
      idx_t edgecut;

      // In case METIS have been compiled with 64bit indices
      bool freedata = false;
      idx_t mparts = (idx_t) nparts;
      idx_t *mpartitioning;

      n = NumOfElements;
      if (sizeof(idx_t) == sizeof(int))
      {
         I = (idx_t*) el_to_el->GetI();
         J = (idx_t*) el_to_el->GetJ();
         mpartitioning = (idx_t*) partitioning;
      }
      else
      {
         int *iI = el_to_el->GetI();
         int *iJ = el_to_el->GetJ();
         int m = iI[n];
         I = new idx_t[n+1];
         J = new idx_t[m];
         for (int k = 0; k < n+1; k++) { I[k] = iI[k]; }
         for (int k = 0; k < m; k++) { J[k] = iJ[k]; }
         mpartitioning = new idx_t[n];
         freedata = true;
      }
#ifndef MFEM_USE_METIS_5
      options[0] = 0;
#else
      METIS_SetDefaultOptions(options);
      options[METIS_OPTION_CONTIG] = 1; // set METIS_OPTION_CONTIG
      // If the mesh is disconnected, disable METIS_OPTION_CONTIG.
      {
         Array<int> part(partitioning, NumOfElements);
         part = 0; // single part for the whole mesh
         Array<int> component; // size will be set to num. elem.
         Array<int> num_comp;  // size will be set to num. parts (1)
         FindPartitioningComponents(*el_to_el, part, component, num_comp);
         if (num_comp[0] > 1) { options[METIS_OPTION_CONTIG] = 0; }
      }
#endif

      // Sort the neighbor lists
      if (part_method >= 0 && part_method <= 2)
      {
         for (i = 0; i < n; i++)
         {
            // Sort in increasing order.
            // std::sort(J+I[i], J+I[i+1]);

            // Sort in decreasing order, as in previous versions of MFEM.
            std::sort(J+I[i], J+I[i+1], std::greater<idx_t>());
         }
      }

      // This function should be used to partition a graph into a small
      // number of partitions (less than 8).
      if (part_method == 0 || part_method == 3)
      {
#ifndef MFEM_USE_METIS_5
         METIS_PartGraphRecursive(&n,
                                  I,
                                  J,
                                  NULL,
                                  NULL,
                                  &wgtflag,
                                  &numflag,
                                  &mparts,
                                  options,
                                  &edgecut,
                                  mpartitioning);
#else
         errflag = METIS_PartGraphRecursive(&n,
                                            &ncon,
                                            I,
                                            J,
                                            NULL,
                                            NULL,
                                            NULL,
                                            &mparts,
                                            NULL,
                                            NULL,
                                            options,
                                            &edgecut,
                                            mpartitioning);
         if (errflag != 1)
         {
            mfem_error("Mesh::GeneratePartitioning: "
                       " error in METIS_PartGraphRecursive!");
         }
#endif
      }

      // This function should be used to partition a graph into a large
      // number of partitions (greater than 8).
      if (part_method == 1 || part_method == 4)
      {
#ifndef MFEM_USE_METIS_5
         METIS_PartGraphKway(&n,
                             I,
                             J,
                             NULL,
                             NULL,
                             &wgtflag,
                             &numflag,
                             &mparts,
                             options,
                             &edgecut,
                             mpartitioning);
#else
         errflag = METIS_PartGraphKway(&n,
                                       &ncon,
                                       I,
                                       J,
                                       NULL,
                                       NULL,
                                       NULL,
                                       &mparts,
                                       NULL,
                                       NULL,
                                       options,
                                       &edgecut,
                                       mpartitioning);
         if (errflag != 1)
         {
            mfem_error("Mesh::GeneratePartitioning: "
                       " error in METIS_PartGraphKway!");
         }
#endif
      }

      // The objective of this partitioning is to minimize the total
      // communication volume
      if (part_method == 2 || part_method == 5)
      {
#ifndef MFEM_USE_METIS_5
         METIS_PartGraphVKway(&n,
                              I,
                              J,
                              NULL,
                              NULL,
                              &wgtflag,
                              &numflag,
                              &mparts,
                              options,
                              &edgecut,
                              mpartitioning);
#else
         options[METIS_OPTION_OBJTYPE] = METIS_OBJTYPE_VOL;
         errflag = METIS_PartGraphKway(&n,
                                       &ncon,
                                       I,
                                       J,
                                       NULL,
                                       NULL,
                                       NULL,
                                       &mparts,
                                       NULL,
                                       NULL,
                                       options,
                                       &edgecut,
                                       mpartitioning);
         if (errflag != 1)
         {
            mfem_error("Mesh::GeneratePartitioning: "
                       " error in METIS_PartGraphKway!");
         }
#endif
      }

#ifdef MFEM_DEBUG
      if (print_messages)
      {
         mfem::out << "Mesh::GeneratePartitioning(...): edgecut = "
                   << edgecut << endl;
      }
#endif
      nparts = (int) mparts;
      if (mpartitioning != (idx_t*)partitioning)
      {
         for (int k = 0; k<NumOfElements; k++)
         {
            partitioning[k] = mpartitioning[k];
         }
      }
      if (freedata)
      {
         delete[] I;
         delete[] J;
         delete[] mpartitioning;
      }
   }

   delete el_to_el;
   el_to_el = NULL;

   // Check for empty partitionings (a "feature" in METIS)
   if (nparts > 1 && NumOfElements > nparts)
   {
      Array< Pair<int,int> > psize(nparts);
      int empty_parts;

      // Count how many elements are in each partition, and store the result in
      // psize, where psize[i].one is the number of elements, and psize[i].two
      // is partition index. Keep track of the number of empty parts.
      auto count_partition_elements = [&]()
      {
         for (i = 0; i < nparts; i++)
         {
            psize[i].one = 0;
            psize[i].two = i;
         }

         for (i = 0; i < NumOfElements; i++)
         {
            psize[partitioning[i]].one++;
         }

         empty_parts = 0;
         for (i = 0; i < nparts; i++)
         {
            if (psize[i].one == 0) { empty_parts++; }
         }
      };

      count_partition_elements();

      // This code just split the largest partitionings in two.
      // Do we need to replace it with something better?
      while (empty_parts)
      {
         if (print_messages)
         {
            mfem::err << "Mesh::GeneratePartitioning(...): METIS returned "
                      << empty_parts << " empty parts!"
                      << " Applying a simple fix ..." << endl;
         }

         SortPairs<int,int>(psize, nparts);

         for (i = nparts-1; i > nparts-1-empty_parts; i--)
         {
            psize[i].one /= 2;
         }

         for (int j = 0; j < NumOfElements; j++)
         {
            for (i = nparts-1; i > nparts-1-empty_parts; i--)
            {
               if (psize[i].one == 0 || partitioning[j] != psize[i].two)
               {
                  continue;
               }
               else
               {
                  partitioning[j] = psize[nparts-1-i].two;
                  psize[i].one--;
               }
            }
         }

         // Check for empty partitionings again
         count_partition_elements();
      }
   }

   return partitioning;

#else

   mfem_error("Mesh::GeneratePartitioning(...): "
              "MFEM was compiled without Metis.");

   return NULL;

#endif
}

/* required: 0 <= partitioning[i] < num_part */
void FindPartitioningComponents(Table &elem_elem,
                                const Array<int> &partitioning,
                                Array<int> &component,
                                Array<int> &num_comp)
{
   int i, j, k;
   int num_elem, *i_elem_elem, *j_elem_elem;

   num_elem    = elem_elem.Size();
   i_elem_elem = elem_elem.GetI();
   j_elem_elem = elem_elem.GetJ();

   component.SetSize(num_elem);

   Array<int> elem_stack(num_elem);
   int stack_p, stack_top_p, elem;
   int num_part;

   num_part = -1;
   for (i = 0; i < num_elem; i++)
   {
      if (partitioning[i] > num_part)
      {
         num_part = partitioning[i];
      }
      component[i] = -1;
   }
   num_part++;

   num_comp.SetSize(num_part);
   for (i = 0; i < num_part; i++)
   {
      num_comp[i] = 0;
   }

   stack_p = 0;
   stack_top_p = 0;  // points to the first unused element in the stack
   for (elem = 0; elem < num_elem; elem++)
   {
      if (component[elem] >= 0)
      {
         continue;
      }

      component[elem] = num_comp[partitioning[elem]]++;

      elem_stack[stack_top_p++] = elem;

      for ( ; stack_p < stack_top_p; stack_p++)
      {
         i = elem_stack[stack_p];
         for (j = i_elem_elem[i]; j < i_elem_elem[i+1]; j++)
         {
            k = j_elem_elem[j];
            if (partitioning[k] == partitioning[i])
            {
               if (component[k] < 0)
               {
                  component[k] = component[i];
                  elem_stack[stack_top_p++] = k;
               }
               else if (component[k] != component[i])
               {
                  mfem_error("FindPartitioningComponents");
               }
            }
         }
      }
   }
}

void Mesh::CheckPartitioning(int *partitioning_)
{
   int i, n_empty, n_mcomp;
   Array<int> component, num_comp;
   const Array<int> partitioning(partitioning_, GetNE());

   ElementToElementTable();

   FindPartitioningComponents(*el_to_el, partitioning, component, num_comp);

   n_empty = n_mcomp = 0;
   for (i = 0; i < num_comp.Size(); i++)
      if (num_comp[i] == 0)
      {
         n_empty++;
      }
      else if (num_comp[i] > 1)
      {
         n_mcomp++;
      }

   if (n_empty > 0)
   {
      mfem::out << "Mesh::CheckPartitioning(...) :\n"
                << "The following subdomains are empty :\n";
      for (i = 0; i < num_comp.Size(); i++)
         if (num_comp[i] == 0)
         {
            mfem::out << ' ' << i;
         }
      mfem::out << endl;
   }
   if (n_mcomp > 0)
   {
      mfem::out << "Mesh::CheckPartitioning(...) :\n"
                << "The following subdomains are NOT connected :\n";
      for (i = 0; i < num_comp.Size(); i++)
         if (num_comp[i] > 1)
         {
            mfem::out << ' ' << i;
         }
      mfem::out << endl;
   }
   if (n_empty == 0 && n_mcomp == 0)
      mfem::out << "Mesh::CheckPartitioning(...) : "
                "All subdomains are connected." << endl;

   if (el_to_el)
   {
      delete el_to_el;
   }
   el_to_el = NULL;
}

// compute the coefficients of the polynomial in t:
//   c(0)+c(1)*t+...+c(d)*t^d = det(A+t*B)
// where A, B are (d x d), d=2,3
void DetOfLinComb(const DenseMatrix &A, const DenseMatrix &B, Vector &c)
{
   const double *a = A.Data();
   const double *b = B.Data();

   c.SetSize(A.Width()+1);
   switch (A.Width())
   {
      case 2:
      {
         // det(A+t*B) = |a0 a2|   / |a0 b2| + |b0 a2| \       |b0 b2|
         //              |a1 a3| + \ |a1 b3|   |b1 a3| / * t + |b1 b3| * t^2
         c(0) = a[0]*a[3]-a[1]*a[2];
         c(1) = a[0]*b[3]-a[1]*b[2]+b[0]*a[3]-b[1]*a[2];
         c(2) = b[0]*b[3]-b[1]*b[2];
      }
      break;

      case 3:
      {
         /*              |a0 a3 a6|
          * det(A+t*B) = |a1 a4 a7| +
          *              |a2 a5 a8|

          *     /  |b0 a3 a6|   |a0 b3 a6|   |a0 a3 b6| \
          *   + |  |b1 a4 a7| + |a1 b4 a7| + |a1 a4 b7| | * t +
          *     \  |b2 a5 a8|   |a2 b5 a8|   |a2 a5 b8| /

          *     /  |a0 b3 b6|   |b0 a3 b6|   |b0 b3 a6| \
          *   + |  |a1 b4 b7| + |b1 a4 b7| + |b1 b4 a7| | * t^2 +
          *     \  |a2 b5 b8|   |b2 a5 b8|   |b2 b5 a8| /

          *     |b0 b3 b6|
          *   + |b1 b4 b7| * t^3
          *     |b2 b5 b8|       */
         c(0) = (a[0] * (a[4] * a[8] - a[5] * a[7]) +
                 a[1] * (a[5] * a[6] - a[3] * a[8]) +
                 a[2] * (a[3] * a[7] - a[4] * a[6]));

         c(1) = (b[0] * (a[4] * a[8] - a[5] * a[7]) +
                 b[1] * (a[5] * a[6] - a[3] * a[8]) +
                 b[2] * (a[3] * a[7] - a[4] * a[6]) +

                 a[0] * (b[4] * a[8] - b[5] * a[7]) +
                 a[1] * (b[5] * a[6] - b[3] * a[8]) +
                 a[2] * (b[3] * a[7] - b[4] * a[6]) +

                 a[0] * (a[4] * b[8] - a[5] * b[7]) +
                 a[1] * (a[5] * b[6] - a[3] * b[8]) +
                 a[2] * (a[3] * b[7] - a[4] * b[6]));

         c(2) = (a[0] * (b[4] * b[8] - b[5] * b[7]) +
                 a[1] * (b[5] * b[6] - b[3] * b[8]) +
                 a[2] * (b[3] * b[7] - b[4] * b[6]) +

                 b[0] * (a[4] * b[8] - a[5] * b[7]) +
                 b[1] * (a[5] * b[6] - a[3] * b[8]) +
                 b[2] * (a[3] * b[7] - a[4] * b[6]) +

                 b[0] * (b[4] * a[8] - b[5] * a[7]) +
                 b[1] * (b[5] * a[6] - b[3] * a[8]) +
                 b[2] * (b[3] * a[7] - b[4] * a[6]));

         c(3) = (b[0] * (b[4] * b[8] - b[5] * b[7]) +
                 b[1] * (b[5] * b[6] - b[3] * b[8]) +
                 b[2] * (b[3] * b[7] - b[4] * b[6]));
      }
      break;

      default:
         mfem_error("DetOfLinComb(...)");
   }
}

// compute the real roots of
//   z(0)+z(1)*x+...+z(d)*x^d = 0,  d=2,3;
// the roots are returned in x, sorted in increasing order;
// it is assumed that x is at least of size d;
// return the number of roots counting multiplicity;
// return -1 if all z(i) are 0.
int FindRoots(const Vector &z, Vector &x)
{
   int d = z.Size()-1;
   if (d > 3 || d < 0)
   {
      mfem_error("FindRoots(...)");
   }

   while (z(d) == 0.0)
   {
      if (d == 0)
      {
         return (-1);
      }
      d--;
   }
   switch (d)
   {
      case 0:
      {
         return 0;
      }

      case 1:
      {
         x(0) = -z(0)/z(1);
         return 1;
      }

      case 2:
      {
         double a = z(2), b = z(1), c = z(0);
         double D = b*b-4*a*c;
         if (D < 0.0)
         {
            return 0;
         }
         if (D == 0.0)
         {
            x(0) = x(1) = -0.5 * b / a;
            return 2; // root with multiplicity 2
         }
         if (b == 0.0)
         {
            x(0) = -(x(1) = fabs(0.5 * sqrt(D) / a));
            return 2;
         }
         else
         {
            double t;
            if (b > 0.0)
            {
               t = -0.5 * (b + sqrt(D));
            }
            else
            {
               t = -0.5 * (b - sqrt(D));
            }
            x(0) = t / a;
            x(1) = c / t;
            if (x(0) > x(1))
            {
               Swap<double>(x(0), x(1));
            }
            return 2;
         }
      }

      case 3:
      {
         double a = z(2)/z(3), b = z(1)/z(3), c = z(0)/z(3);

         // find the real roots of x^3 + a x^2 + b x + c = 0
         double Q = (a * a - 3 * b) / 9;
         double R = (2 * a * a * a - 9 * a * b + 27 * c) / 54;
         double Q3 = Q * Q * Q;
         double R2 = R * R;

         if (R2 == Q3)
         {
            if (Q == 0)
            {
               x(0) = x(1) = x(2) = - a / 3;
            }
            else
            {
               double sqrtQ = sqrt(Q);

               if (R > 0)
               {
                  x(0) = -2 * sqrtQ - a / 3;
                  x(1) = x(2) = sqrtQ - a / 3;
               }
               else
               {
                  x(0) = x(1) = - sqrtQ - a / 3;
                  x(2) = 2 * sqrtQ - a / 3;
               }
            }
            return 3;
         }
         else if (R2 < Q3)
         {
            double theta = acos(R / sqrt(Q3));
            double A = -2 * sqrt(Q);
            double x0, x1, x2;
            x0 = A * cos(theta / 3) - a / 3;
            x1 = A * cos((theta + 2.0 * M_PI) / 3) - a / 3;
            x2 = A * cos((theta - 2.0 * M_PI) / 3) - a / 3;

            /* Sort x0, x1, x2 */
            if (x0 > x1)
            {
               Swap<double>(x0, x1);
            }
            if (x1 > x2)
            {
               Swap<double>(x1, x2);
               if (x0 > x1)
               {
                  Swap<double>(x0, x1);
               }
            }
            x(0) = x0;
            x(1) = x1;
            x(2) = x2;
            return 3;
         }
         else
         {
            double A;
            if (R >= 0.0)
            {
               A = -pow(sqrt(R2 - Q3) + R, 1.0/3.0);
            }
            else
            {
               A =  pow(sqrt(R2 - Q3) - R, 1.0/3.0);
            }
            x(0) = A + Q / A - a / 3;
            return 1;
         }
      }
   }
   return 0;
}

void FindTMax(Vector &c, Vector &x, double &tmax,
              const double factor, const int Dim)
{
   const double c0 = c(0);
   c(0) = c0 * (1.0 - pow(factor, -Dim));
   int nr = FindRoots(c, x);
   for (int j = 0; j < nr; j++)
   {
      if (x(j) > tmax)
      {
         break;
      }
      if (x(j) >= 0.0)
      {
         tmax = x(j);
         break;
      }
   }
   c(0) = c0 * (1.0 - pow(factor, Dim));
   nr = FindRoots(c, x);
   for (int j = 0; j < nr; j++)
   {
      if (x(j) > tmax)
      {
         break;
      }
      if (x(j) >= 0.0)
      {
         tmax = x(j);
         break;
      }
   }
}

void Mesh::CheckDisplacements(const Vector &displacements, double &tmax)
{
   int nvs = vertices.Size();
   DenseMatrix P, V, DS, PDS(spaceDim), VDS(spaceDim);
   Vector c(spaceDim+1), x(spaceDim);
   const double factor = 2.0;

   // check for tangling assuming constant speed
   if (tmax < 1.0)
   {
      tmax = 1.0;
   }
   for (int i = 0; i < NumOfElements; i++)
   {
      Element *el = elements[i];
      int nv = el->GetNVertices();
      int *v = el->GetVertices();
      P.SetSize(spaceDim, nv);
      V.SetSize(spaceDim, nv);
      for (int j = 0; j < spaceDim; j++)
         for (int k = 0; k < nv; k++)
         {
            P(j, k) = vertices[v[k]](j);
            V(j, k) = displacements(v[k]+j*nvs);
         }
      DS.SetSize(nv, spaceDim);
      const FiniteElement *fe =
         GetTransformationFEforElementType(el->GetType());
      // check if  det(P.DShape+t*V.DShape) > 0 for all x and 0<=t<=1
      switch (el->GetType())
      {
         case Element::TRIANGLE:
         case Element::TETRAHEDRON:
         {
            // DS is constant
            fe->CalcDShape(Geometries.GetCenter(fe->GetGeomType()), DS);
            Mult(P, DS, PDS);
            Mult(V, DS, VDS);
            DetOfLinComb(PDS, VDS, c);
            if (c(0) <= 0.0)
            {
               tmax = 0.0;
            }
            else
            {
               FindTMax(c, x, tmax, factor, Dim);
            }
         }
         break;

         case Element::QUADRILATERAL:
         {
            const IntegrationRule &ir = fe->GetNodes();
            for (int j = 0; j < nv; j++)
            {
               fe->CalcDShape(ir.IntPoint(j), DS);
               Mult(P, DS, PDS);
               Mult(V, DS, VDS);
               DetOfLinComb(PDS, VDS, c);
               if (c(0) <= 0.0)
               {
                  tmax = 0.0;
               }
               else
               {
                  FindTMax(c, x, tmax, factor, Dim);
               }
            }
         }
         break;

         default:
            mfem_error("Mesh::CheckDisplacements(...)");
      }
   }
}

void Mesh::MoveVertices(const Vector &displacements)
{
   for (int i = 0, nv = vertices.Size(); i < nv; i++)
      for (int j = 0; j < spaceDim; j++)
      {
         vertices[i](j) += displacements(j*nv+i);
      }
}

void Mesh::GetVertices(Vector &vert_coord) const
{
   int nv = vertices.Size();
   vert_coord.SetSize(nv*spaceDim);
   for (int i = 0; i < nv; i++)
      for (int j = 0; j < spaceDim; j++)
      {
         vert_coord(j*nv+i) = vertices[i](j);
      }
}

void Mesh::SetVertices(const Vector &vert_coord)
{
   for (int i = 0, nv = vertices.Size(); i < nv; i++)
      for (int j = 0; j < spaceDim; j++)
      {
         vertices[i](j) = vert_coord(j*nv+i);
      }
}

void Mesh::GetNode(int i, double *coord) const
{
   if (Nodes)
   {
      FiniteElementSpace *fes = Nodes->FESpace();
      for (int j = 0; j < spaceDim; j++)
      {
         coord[j] = AsConst(*Nodes)(fes->DofToVDof(i, j));
      }
   }
   else
   {
      for (int j = 0; j < spaceDim; j++)
      {
         coord[j] = vertices[i](j);
      }
   }
}

void Mesh::SetNode(int i, const double *coord)
{
   if (Nodes)
   {
      FiniteElementSpace *fes = Nodes->FESpace();
      for (int j = 0; j < spaceDim; j++)
      {
         (*Nodes)(fes->DofToVDof(i, j)) = coord[j];
      }
   }
   else
   {
      for (int j = 0; j < spaceDim; j++)
      {
         vertices[i](j) = coord[j];
      }

   }
}

void Mesh::MoveNodes(const Vector &displacements)
{
   if (Nodes)
   {
      (*Nodes) += displacements;
   }
   else
   {
      MoveVertices(displacements);
   }
}

void Mesh::GetNodes(Vector &node_coord) const
{
   if (Nodes)
   {
      node_coord = (*Nodes);
   }
   else
   {
      GetVertices(node_coord);
   }
}

void Mesh::SetNodes(const Vector &node_coord)
{
   if (Nodes)
   {
      (*Nodes) = node_coord;
   }
   else
   {
      SetVertices(node_coord);
   }

   // Invalidate the old geometric factors
   NodesUpdated();
}

void Mesh::NewNodes(GridFunction &nodes, bool make_owner)
{
   if (own_nodes) { delete Nodes; }
   Nodes = &nodes;
   spaceDim = Nodes->FESpace()->GetVDim();
   own_nodes = (int)make_owner;

   if (NURBSext != nodes.FESpace()->GetNURBSext())
   {
      delete NURBSext;
      NURBSext = nodes.FESpace()->StealNURBSext();
   }

   if (ncmesh)
   {
      ncmesh->MakeTopologyOnly();
   }

   // Invalidate the old geometric factors
   NodesUpdated();
}

void Mesh::SwapNodes(GridFunction *&nodes, int &own_nodes_)
{
   mfem::Swap<GridFunction*>(Nodes, nodes);
   mfem::Swap<int>(own_nodes, own_nodes_);
   // TODO:
   // if (nodes)
   //    nodes->FESpace()->MakeNURBSextOwner();
   // NURBSext = (Nodes) ? Nodes->FESpace()->StealNURBSext() : NULL;

   // Invalidate the old geometric factors
   NodesUpdated();
}

void Mesh::AverageVertices(const int *indexes, int n, int result)
{
   int j, k;

   for (k = 0; k < spaceDim; k++)
   {
      vertices[result](k) = vertices[indexes[0]](k);
   }

   for (j = 1; j < n; j++)
      for (k = 0; k < spaceDim; k++)
      {
         vertices[result](k) += vertices[indexes[j]](k);
      }

   for (k = 0; k < spaceDim; k++)
   {
      vertices[result](k) *= (1.0 / n);
   }
}

void Mesh::UpdateNodes()
{
   if (Nodes)
   {
      Nodes->FESpace()->Update();
      Nodes->Update();

      // update vertex coordinates for compatibility (e.g., GetVertex())
      SetVerticesFromNodes(Nodes);

      // Invalidate the old geometric factors
      NodesUpdated();
   }
}

void Mesh::UniformRefinement2D_base(bool update_nodes)
{
   ResetLazyData();

   if (el_to_edge == NULL)
   {
      el_to_edge = new Table;
      NumOfEdges = GetElementToEdgeTable(*el_to_edge);
   }

   int quad_counter = 0;
   for (int i = 0; i < NumOfElements; i++)
   {
      if (elements[i]->GetType() == Element::QUADRILATERAL)
      {
         quad_counter++;
      }
   }

   const int oedge = NumOfVertices;
   const int oelem = oedge + NumOfEdges;

   Array<Element*> new_elements;
   Array<Element*> new_boundary;

   vertices.SetSize(oelem + quad_counter);
   new_elements.SetSize(4 * NumOfElements);
   quad_counter = 0;

   for (int i = 0, j = 0; i < NumOfElements; i++)
   {
      const Element::Type el_type = elements[i]->GetType();
      const int attr = elements[i]->GetAttribute();
      int *v = elements[i]->GetVertices();
      const int *e = el_to_edge->GetRow(i);
      int vv[2];

      if (el_type == Element::TRIANGLE)
      {
         for (int ei = 0; ei < 3; ei++)
         {
            for (int k = 0; k < 2; k++)
            {
               vv[k] = v[tri_t::Edges[ei][k]];
            }
            AverageVertices(vv, 2, oedge+e[ei]);
         }

         new_elements[j++] =
            new Triangle(v[0], oedge+e[0], oedge+e[2], attr);
         new_elements[j++] =
            new Triangle(oedge+e[1], oedge+e[2], oedge+e[0], attr);
         new_elements[j++] =
            new Triangle(oedge+e[0], v[1], oedge+e[1], attr);
         new_elements[j++] =
            new Triangle(oedge+e[2], oedge+e[1], v[2], attr);
      }
      else if (el_type == Element::QUADRILATERAL)
      {
         const int qe = quad_counter;
         quad_counter++;
         AverageVertices(v, 4, oelem+qe);

         for (int ei = 0; ei < 4; ei++)
         {
            for (int k = 0; k < 2; k++)
            {
               vv[k] = v[quad_t::Edges[ei][k]];
            }
            AverageVertices(vv, 2, oedge+e[ei]);
         }

         new_elements[j++] =
            new Quadrilateral(v[0], oedge+e[0], oelem+qe, oedge+e[3], attr);
         new_elements[j++] =
            new Quadrilateral(oedge+e[0], v[1], oedge+e[1], oelem+qe, attr);
         new_elements[j++] =
            new Quadrilateral(oelem+qe, oedge+e[1], v[2], oedge+e[2], attr);
         new_elements[j++] =
            new Quadrilateral(oedge+e[3], oelem+qe, oedge+e[2], v[3], attr);
      }
      else
      {
         MFEM_ABORT("unknown element type: " << el_type);
      }
      FreeElement(elements[i]);
   }
   mfem::Swap(elements, new_elements);

   // refine boundary elements
   new_boundary.SetSize(2 * NumOfBdrElements);
   for (int i = 0, j = 0; i < NumOfBdrElements; i++)
   {
      const int attr = boundary[i]->GetAttribute();
      int *v = boundary[i]->GetVertices();

      new_boundary[j++] = new Segment(v[0], oedge+be_to_face[i], attr);
      new_boundary[j++] = new Segment(oedge+be_to_face[i], v[1], attr);

      FreeElement(boundary[i]);
   }
   mfem::Swap(boundary, new_boundary);

   static const double A = 0.0, B = 0.5, C = 1.0;
   static double tri_children[2*3*4] =
   {
      A,A, B,A, A,B,
      B,B, A,B, B,A,
      B,A, C,A, B,B,
      A,B, B,B, A,C
   };
   static double quad_children[2*4*4] =
   {
      A,A, B,A, B,B, A,B, // lower-left
      B,A, C,A, C,B, B,B, // lower-right
      B,B, C,B, C,C, B,C, // upper-right
      A,B, B,B, B,C, A,C  // upper-left
   };

   CoarseFineTr.point_matrices[Geometry::TRIANGLE]
   .UseExternalData(tri_children, 2, 3, 4);
   CoarseFineTr.point_matrices[Geometry::SQUARE]
   .UseExternalData(quad_children, 2, 4, 4);
   CoarseFineTr.embeddings.SetSize(elements.Size());

   for (int i = 0; i < elements.Size(); i++)
   {
      Embedding &emb = CoarseFineTr.embeddings[i];
      emb.parent = i / 4;
      emb.matrix = i % 4;
   }

   NumOfVertices    = vertices.Size();
   NumOfElements    = 4 * NumOfElements;
   NumOfBdrElements = 2 * NumOfBdrElements;
   NumOfFaces       = 0;

   NumOfEdges = GetElementToEdgeTable(*el_to_edge);
   GenerateFaces();

   last_operation = Mesh::REFINE;
   sequence++;

   if (update_nodes) { UpdateNodes(); }

#ifdef MFEM_DEBUG
   if (!Nodes || update_nodes)
   {
      CheckElementOrientation(false);
   }
   CheckBdrElementOrientation(false);
#endif
}

static inline double sqr(const double &x)
{
   return x*x;
}

void Mesh::UniformRefinement3D_base(Array<int> *f2qf_ptr, DSTable *v_to_v_p,
                                    bool update_nodes)
{
   ResetLazyData();

   if (el_to_edge == NULL)
   {
      el_to_edge = new Table;
      NumOfEdges = GetElementToEdgeTable(*el_to_edge);
   }

   if (el_to_face == NULL)
   {
      GetElementToFaceTable();
   }

   Array<int> f2qf_loc;
   Array<int> &f2qf = f2qf_ptr ? *f2qf_ptr : f2qf_loc;
   f2qf.SetSize(0);

   int NumOfQuadFaces = 0;
   if (HasGeometry(Geometry::SQUARE))
   {
      if (HasGeometry(Geometry::TRIANGLE))
      {
         f2qf.SetSize(faces.Size());
         for (int i = 0; i < faces.Size(); i++)
         {
            if (faces[i]->GetType() == Element::QUADRILATERAL)
            {
               f2qf[i] = NumOfQuadFaces;
               NumOfQuadFaces++;
            }
         }
      }
      else
      {
         NumOfQuadFaces = faces.Size();
      }
   }

   int hex_counter = 0;
   if (HasGeometry(Geometry::CUBE))
   {
      for (int i = 0; i < elements.Size(); i++)
      {
         if (elements[i]->GetType() == Element::HEXAHEDRON)
         {
            hex_counter++;
         }
      }
   }

   int pyr_counter = 0;
   if (HasGeometry(Geometry::PYRAMID))
   {
      for (int i = 0; i < elements.Size(); i++)
      {
         if (elements[i]->GetType() == Element::PYRAMID)
         {
            pyr_counter++;
         }
      }
   }

   // Map from edge-index to vertex-index, needed for ReorientTetMesh() for
   // parallel meshes.
   // Note: with the removal of ReorientTetMesh() this may no longer
   // be needed.  Unfortunately, it's hard to be sure.
   Array<int> e2v;
   if (HasGeometry(Geometry::TETRAHEDRON))
   {
      e2v.SetSize(NumOfEdges);

      DSTable *v_to_v_ptr = v_to_v_p;
      if (!v_to_v_p)
      {
         v_to_v_ptr = new DSTable(NumOfVertices);
         GetVertexToVertexTable(*v_to_v_ptr);
      }

      Array<Pair<int,int> > J_v2v(NumOfEdges); // (second vertex id, edge id)
      J_v2v.SetSize(0);
      for (int i = 0; i < NumOfVertices; i++)
      {
         Pair<int,int> *row_start = J_v2v.end();
         for (DSTable::RowIterator it(*v_to_v_ptr, i); !it; ++it)
         {
            J_v2v.Append(Pair<int,int>(it.Column(), it.Index()));
         }
         std::sort(row_start, J_v2v.end());
      }

      for (int i = 0; i < J_v2v.Size(); i++)
      {
         e2v[J_v2v[i].two] = i;
      }

      if (!v_to_v_p)
      {
         delete v_to_v_ptr;
      }
      else
      {
         for (int i = 0; i < NumOfVertices; i++)
         {
            for (DSTable::RowIterator it(*v_to_v_ptr, i); !it; ++it)
            {
               it.SetIndex(e2v[it.Index()]);
            }
         }
      }
   }

   // Offsets for new vertices from edges, faces (quads only), and elements
   // (hexes only); each of these entities generates one new vertex.
   const int oedge = NumOfVertices;
   const int oface = oedge + NumOfEdges;
   const int oelem = oface + NumOfQuadFaces;

   Array<Element*> new_elements;
   Array<Element*> new_boundary;

   vertices.SetSize(oelem + hex_counter);
   new_elements.SetSize(8 * NumOfElements + 2 * pyr_counter);
   CoarseFineTr.embeddings.SetSize(new_elements.Size());

   hex_counter = 0;
   for (int i = 0, j = 0; i < NumOfElements; i++)
   {
      const Element::Type el_type = elements[i]->GetType();
      const int attr = elements[i]->GetAttribute();
      int *v = elements[i]->GetVertices();
      const int *e = el_to_edge->GetRow(i);
      int vv[4], ev[12];

      if (e2v.Size())
      {
         const int ne = el_to_edge->RowSize(i);
         for (int k = 0; k < ne; k++) { ev[k] = e2v[e[k]]; }
         e = ev;
      }

      switch (el_type)
      {
         case Element::TETRAHEDRON:
         {
            for (int ei = 0; ei < 6; ei++)
            {
               for (int k = 0; k < 2; k++)
               {
                  vv[k] = v[tet_t::Edges[ei][k]];
               }
               AverageVertices(vv, 2, oedge+e[ei]);
            }

            // Algorithm for choosing refinement type:
            // 0: smallest octahedron diagonal
            // 1: best aspect ratio
            const int rt_algo = 1;
            // Refinement type:
            // 0: (v0,v1)-(v2,v3), 1: (v0,v2)-(v1,v3), 2: (v0,v3)-(v1,v2)
            // 0:      e0-e5,      1:      e1-e4,      2:      e2-e3
            int rt;
            ElementTransformation *T = GetElementTransformation(i);
            T->SetIntPoint(&Geometries.GetCenter(Geometry::TETRAHEDRON));
            const DenseMatrix &J = T->Jacobian();
            if (rt_algo == 0)
            {
               // smallest octahedron diagonal
               double len_sqr, min_len;

               min_len = sqr(J(0,0)-J(0,1)-J(0,2)) +
                         sqr(J(1,0)-J(1,1)-J(1,2)) +
                         sqr(J(2,0)-J(2,1)-J(2,2));
               rt = 0;

               len_sqr = sqr(J(0,1)-J(0,0)-J(0,2)) +
                         sqr(J(1,1)-J(1,0)-J(1,2)) +
                         sqr(J(2,1)-J(2,0)-J(2,2));
               if (len_sqr < min_len) { min_len = len_sqr; rt = 1; }

               len_sqr = sqr(J(0,2)-J(0,0)-J(0,1)) +
                         sqr(J(1,2)-J(1,0)-J(1,1)) +
                         sqr(J(2,2)-J(2,0)-J(2,1));
               if (len_sqr < min_len) { rt = 2; }
            }
            else
            {
               // best aspect ratio
               double Em_data[18], Js_data[9], Jp_data[9];
               DenseMatrix Em(Em_data, 3, 6);
               DenseMatrix Js(Js_data, 3, 3), Jp(Jp_data, 3, 3);
               double ar1, ar2, kappa, kappa_min;

               for (int s = 0; s < 3; s++)
               {
                  for (int t = 0; t < 3; t++)
                  {
                     Em(t,s) = 0.5*J(t,s);
                  }
               }
               for (int t = 0; t < 3; t++)
               {
                  Em(t,3) = 0.5*(J(t,0)+J(t,1));
                  Em(t,4) = 0.5*(J(t,0)+J(t,2));
                  Em(t,5) = 0.5*(J(t,1)+J(t,2));
               }

               // rt = 0; Em: {0,5,1,2}, {0,5,2,4}
               for (int t = 0; t < 3; t++)
               {
                  Js(t,0) = Em(t,5)-Em(t,0);
                  Js(t,1) = Em(t,1)-Em(t,0);
                  Js(t,2) = Em(t,2)-Em(t,0);
               }
               Geometries.JacToPerfJac(Geometry::TETRAHEDRON, Js, Jp);
               ar1 = Jp.CalcSingularvalue(0)/Jp.CalcSingularvalue(2);
               for (int t = 0; t < 3; t++)
               {
                  Js(t,0) = Em(t,5)-Em(t,0);
                  Js(t,1) = Em(t,2)-Em(t,0);
                  Js(t,2) = Em(t,4)-Em(t,0);
               }
               Geometries.JacToPerfJac(Geometry::TETRAHEDRON, Js, Jp);
               ar2 = Jp.CalcSingularvalue(0)/Jp.CalcSingularvalue(2);
               kappa_min = std::max(ar1, ar2);
               rt = 0;

               // rt = 1; Em: {1,0,4,2}, {1,2,4,5}
               for (int t = 0; t < 3; t++)
               {
                  Js(t,0) = Em(t,0)-Em(t,1);
                  Js(t,1) = Em(t,4)-Em(t,1);
                  Js(t,2) = Em(t,2)-Em(t,1);
               }
               Geometries.JacToPerfJac(Geometry::TETRAHEDRON, Js, Jp);
               ar1 = Jp.CalcSingularvalue(0)/Jp.CalcSingularvalue(2);
               for (int t = 0; t < 3; t++)
               {
                  Js(t,0) = Em(t,2)-Em(t,1);
                  Js(t,1) = Em(t,4)-Em(t,1);
                  Js(t,2) = Em(t,5)-Em(t,1);
               }
               Geometries.JacToPerfJac(Geometry::TETRAHEDRON, Js, Jp);
               ar2 = Jp.CalcSingularvalue(0)/Jp.CalcSingularvalue(2);
               kappa = std::max(ar1, ar2);
               if (kappa < kappa_min) { kappa_min = kappa; rt = 1; }

               // rt = 2; Em: {2,0,1,3}, {2,1,5,3}
               for (int t = 0; t < 3; t++)
               {
                  Js(t,0) = Em(t,0)-Em(t,2);
                  Js(t,1) = Em(t,1)-Em(t,2);
                  Js(t,2) = Em(t,3)-Em(t,2);
               }
               Geometries.JacToPerfJac(Geometry::TETRAHEDRON, Js, Jp);
               ar1 = Jp.CalcSingularvalue(0)/Jp.CalcSingularvalue(2);
               for (int t = 0; t < 3; t++)
               {
                  Js(t,0) = Em(t,1)-Em(t,2);
                  Js(t,1) = Em(t,5)-Em(t,2);
                  Js(t,2) = Em(t,3)-Em(t,2);
               }
               Geometries.JacToPerfJac(Geometry::TETRAHEDRON, Js, Jp);
               ar2 = Jp.CalcSingularvalue(0)/Jp.CalcSingularvalue(2);
               kappa = std::max(ar1, ar2);
               if (kappa < kappa_min) { rt = 2; }
            }

            static const int mv_all[3][4][4] =
            {
               { {0,5,1,2}, {0,5,2,4}, {0,5,4,3}, {0,5,3,1} }, // rt = 0
               { {1,0,4,2}, {1,2,4,5}, {1,5,4,3}, {1,3,4,0} }, // rt = 1
               { {2,0,1,3}, {2,1,5,3}, {2,5,4,3}, {2,4,0,3} }  // rt = 2
            };
            const int (&mv)[4][4] = mv_all[rt];

#ifndef MFEM_USE_MEMALLOC
            new_elements[j+0] =
               new Tetrahedron(v[0], oedge+e[0], oedge+e[1], oedge+e[2], attr);
            new_elements[j+1] =
               new Tetrahedron(oedge+e[0], v[1], oedge+e[3], oedge+e[4], attr);
            new_elements[j+2] =
               new Tetrahedron(oedge+e[1], oedge+e[3], v[2], oedge+e[5], attr);
            new_elements[j+3] =
               new Tetrahedron(oedge+e[2], oedge+e[4], oedge+e[5], v[3], attr);

            for (int k = 0; k < 4; k++)
            {
               new_elements[j+4+k] =
                  new Tetrahedron(oedge+e[mv[k][0]], oedge+e[mv[k][1]],
                                  oedge+e[mv[k][2]], oedge+e[mv[k][3]], attr);
            }
#else
            Tetrahedron *tet;
            new_elements[j+0] = tet = TetMemory.Alloc();
            tet->Init(v[0], oedge+e[0], oedge+e[1], oedge+e[2], attr);

            new_elements[j+1] = tet = TetMemory.Alloc();
            tet->Init(oedge+e[0], v[1], oedge+e[3], oedge+e[4], attr);

            new_elements[j+2] = tet = TetMemory.Alloc();
            tet->Init(oedge+e[1], oedge+e[3], v[2], oedge+e[5], attr);

            new_elements[j+3] = tet = TetMemory.Alloc();
            tet->Init(oedge+e[2], oedge+e[4], oedge+e[5], v[3], attr);

            for (int k = 0; k < 4; k++)
            {
               new_elements[j+4+k] = tet = TetMemory.Alloc();
               tet->Init(oedge+e[mv[k][0]], oedge+e[mv[k][1]],
                         oedge+e[mv[k][2]], oedge+e[mv[k][3]], attr);
            }
#endif
            for (int k = 0; k < 4; k++)
            {
               CoarseFineTr.embeddings[j+k].parent = i;
               CoarseFineTr.embeddings[j+k].matrix = k;
            }
            for (int k = 0; k < 4; k++)
            {
               CoarseFineTr.embeddings[j+4+k].parent = i;
               CoarseFineTr.embeddings[j+4+k].matrix = 4*(rt+1)+k;
            }

            j += 8;
         }
         break;

         case Element::WEDGE:
         {
            const int *f = el_to_face->GetRow(i);

            for (int fi = 2; fi < 5; fi++)
            {
               for (int k = 0; k < 4; k++)
               {
                  vv[k] = v[pri_t::FaceVert[fi][k]];
               }
               AverageVertices(vv, 4, oface + f2qf[f[fi]]);
            }

            for (int ei = 0; ei < 9; ei++)
            {
               for (int k = 0; k < 2; k++)
               {
                  vv[k] = v[pri_t::Edges[ei][k]];
               }
               AverageVertices(vv, 2, oedge+e[ei]);
            }

            const int qf2 = f2qf[f[2]];
            const int qf3 = f2qf[f[3]];
            const int qf4 = f2qf[f[4]];

            new_elements[j++] =
               new Wedge(v[0], oedge+e[0], oedge+e[2],
                         oedge+e[6], oface+qf2, oface+qf4, attr);

            new_elements[j++] =
               new Wedge(oedge+e[1], oedge+e[2], oedge+e[0],
                         oface+qf3, oface+qf4, oface+qf2, attr);

            new_elements[j++] =
               new Wedge(oedge+e[0], v[1], oedge+e[1],
                         oface+qf2, oedge+e[7], oface+qf3, attr);

            new_elements[j++] =
               new Wedge(oedge+e[2], oedge+e[1], v[2],
                         oface+qf4, oface+qf3, oedge+e[8], attr);

            new_elements[j++] =
               new Wedge(oedge+e[6], oface+qf2, oface+qf4,
                         v[3], oedge+e[3], oedge+e[5], attr);

            new_elements[j++] =
               new Wedge(oface+qf3, oface+qf4, oface+qf2,
                         oedge+e[4], oedge+e[5], oedge+e[3], attr);

            new_elements[j++] =
               new Wedge(oface+qf2, oedge+e[7], oface+qf3,
                         oedge+e[3], v[4], oedge+e[4], attr);

            new_elements[j++] =
               new Wedge(oface+qf4, oface+qf3, oedge+e[8],
                         oedge+e[5], oedge+e[4], v[5], attr);
         }
         break;

         case Element::PYRAMID:
         {
            const int *f = el_to_face->GetRow(i);
            // pyr_counter++;

            for (int fi = 0; fi < 1; fi++)
            {
               for (int k = 0; k < 4; k++)
               {
                  vv[k] = v[pyr_t::FaceVert[fi][k]];
               }
               AverageVertices(vv, 4, oface + f2qf[f[fi]]);
            }

            for (int ei = 0; ei < 8; ei++)
            {
               for (int k = 0; k < 2; k++)
               {
                  vv[k] = v[pyr_t::Edges[ei][k]];
               }
               AverageVertices(vv, 2, oedge+e[ei]);
            }

            const int qf0 = f2qf[f[0]];

            new_elements[j++] =
               new Pyramid(v[0], oedge+e[0], oface+qf0,
                           oedge+e[3], oedge+e[4], attr);

            new_elements[j++] =
               new Pyramid(oedge+e[0], v[1], oedge+e[1],
                           oface+qf0, oedge+e[5], attr);

            new_elements[j++] =
               new Pyramid(oface+qf0, oedge+e[1], v[2],
                           oedge+e[2], oedge+e[6], attr);

            new_elements[j++] =
               new Pyramid(oedge+e[3], oface+qf0, oedge+e[2],
                           v[3], oedge+e[7], attr);

            new_elements[j++] =
               new Pyramid(oedge+e[4], oedge+e[5], oedge+e[6],
                           oedge+e[7], v[4], attr);

            new_elements[j++] =
               new Pyramid(oedge+e[7], oedge+e[6], oedge+e[5],
                           oedge+e[4], oface+qf0, attr);

#ifndef MFEM_USE_MEMALLOC
            new_elements[j++] =
               new Tetrahedron(oedge+e[0], oedge+e[4], oedge+e[5],
                               oface+qf0, attr);

            new_elements[j++] =
               new Tetrahedron(oedge+e[1], oedge+e[5], oedge+e[6],
                               oface+qf0, attr);

            new_elements[j++] =
               new Tetrahedron(oedge+e[2], oedge+e[6], oedge+e[7],
                               oface+qf0, attr);

            new_elements[j++] =
               new Tetrahedron(oedge+e[3], oedge+e[7], oedge+e[4],
                               oface+qf0, attr);
#else
            Tetrahedron *tet;
            new_elements[j++] = tet = TetMemory.Alloc();
            tet->Init(oedge+e[0], oedge+e[4], oedge+e[5],
                      oface+qf0, attr);

            new_elements[j++] = tet = TetMemory.Alloc();
            tet->Init(oedge+e[1], oedge+e[5], oedge+e[6],
                      oface+qf0, attr);

            new_elements[j++] = tet = TetMemory.Alloc();
            tet->Init(oedge+e[2], oedge+e[6], oedge+e[7],
                      oface+qf0, attr);

            new_elements[j++] = tet = TetMemory.Alloc();
            tet->Init(oedge+e[3], oedge+e[7], oedge+e[4],
                      oface+qf0, attr);
#endif
         }
         break;

         case Element::HEXAHEDRON:
         {
            const int *f = el_to_face->GetRow(i);
            const int he = hex_counter;
            hex_counter++;

            const int *qf;
            int qf_data[6];
            if (f2qf.Size() == 0)
            {
               qf = f;
            }
            else
            {
               for (int k = 0; k < 6; k++) { qf_data[k] = f2qf[f[k]]; }
               qf = qf_data;
            }

            AverageVertices(v, 8, oelem+he);

            for (int fi = 0; fi < 6; fi++)
            {
               for (int k = 0; k < 4; k++)
               {
                  vv[k] = v[hex_t::FaceVert[fi][k]];
               }
               AverageVertices(vv, 4, oface + qf[fi]);
            }

            for (int ei = 0; ei < 12; ei++)
            {
               for (int k = 0; k < 2; k++)
               {
                  vv[k] = v[hex_t::Edges[ei][k]];
               }
               AverageVertices(vv, 2, oedge+e[ei]);
            }

            new_elements[j++] =
               new Hexahedron(v[0], oedge+e[0], oface+qf[0],
                              oedge+e[3], oedge+e[8], oface+qf[1],
                              oelem+he, oface+qf[4], attr);
            new_elements[j++] =
               new Hexahedron(oedge+e[0], v[1], oedge+e[1],
                              oface+qf[0], oface+qf[1], oedge+e[9],
                              oface+qf[2], oelem+he, attr);
            new_elements[j++] =
               new Hexahedron(oface+qf[0], oedge+e[1], v[2],
                              oedge+e[2], oelem+he, oface+qf[2],
                              oedge+e[10], oface+qf[3], attr);
            new_elements[j++] =
               new Hexahedron(oedge+e[3], oface+qf[0], oedge+e[2],
                              v[3], oface+qf[4], oelem+he,
                              oface+qf[3], oedge+e[11], attr);
            new_elements[j++] =
               new Hexahedron(oedge+e[8], oface+qf[1], oelem+he,
                              oface+qf[4], v[4], oedge+e[4],
                              oface+qf[5], oedge+e[7], attr);
            new_elements[j++] =
               new Hexahedron(oface+qf[1], oedge+e[9], oface+qf[2],
                              oelem+he, oedge+e[4], v[5],
                              oedge+e[5], oface+qf[5], attr);
            new_elements[j++] =
               new Hexahedron(oelem+he, oface+qf[2], oedge+e[10],
                              oface+qf[3], oface+qf[5], oedge+e[5],
                              v[6], oedge+e[6], attr);
            new_elements[j++] =
               new Hexahedron(oface+qf[4], oelem+he, oface+qf[3],
                              oedge+e[11], oedge+e[7], oface+qf[5],
                              oedge+e[6], v[7], attr);
         }
         break;

         default:
            MFEM_ABORT("Unknown 3D element type \"" << el_type << "\"");
            break;
      }
      FreeElement(elements[i]);
   }
   mfem::Swap(elements, new_elements);

   // refine boundary elements
   new_boundary.SetSize(4 * NumOfBdrElements);
   for (int i = 0, j = 0; i < NumOfBdrElements; i++)
   {
      const Element::Type bdr_el_type = boundary[i]->GetType();
      const int attr = boundary[i]->GetAttribute();
      int *v = boundary[i]->GetVertices();
      const int *e = bel_to_edge->GetRow(i);
      int ev[4];

      if (e2v.Size())
      {
         const int ne = bel_to_edge->RowSize(i);
         for (int k = 0; k < ne; k++) { ev[k] = e2v[e[k]]; }
         e = ev;
      }

      if (bdr_el_type == Element::TRIANGLE)
      {
         new_boundary[j++] =
            new Triangle(v[0], oedge+e[0], oedge+e[2], attr);
         new_boundary[j++] =
            new Triangle(oedge+e[1], oedge+e[2], oedge+e[0], attr);
         new_boundary[j++] =
            new Triangle(oedge+e[0], v[1], oedge+e[1], attr);
         new_boundary[j++] =
            new Triangle(oedge+e[2], oedge+e[1], v[2], attr);
      }
      else if (bdr_el_type == Element::QUADRILATERAL)
      {
         const int qf =
            (f2qf.Size() == 0) ? be_to_face[i] : f2qf[be_to_face[i]];

         new_boundary[j++] =
            new Quadrilateral(v[0], oedge+e[0], oface+qf, oedge+e[3], attr);
         new_boundary[j++] =
            new Quadrilateral(oedge+e[0], v[1], oedge+e[1], oface+qf, attr);
         new_boundary[j++] =
            new Quadrilateral(oface+qf, oedge+e[1], v[2], oedge+e[2], attr);
         new_boundary[j++] =
            new Quadrilateral(oedge+e[3], oface+qf, oedge+e[2], v[3], attr);
      }
      else
      {
         MFEM_ABORT("boundary Element is not a triangle or a quad!");
      }
      FreeElement(boundary[i]);
   }
   mfem::Swap(boundary, new_boundary);

   static const double A = 0.0, B = 0.5, C = 1.0, D = -1.0;
   static double tet_children[3*4*16] =
   {
      A,A,A, B,A,A, A,B,A, A,A,B,
      B,A,A, C,A,A, B,B,A, B,A,B,
      A,B,A, B,B,A, A,C,A, A,B,B,
      A,A,B, B,A,B, A,B,B, A,A,C,
      // edge coordinates:
      //    0 -> B,A,A  1 -> A,B,A  2 -> A,A,B
      //    3 -> B,B,A  4 -> B,A,B  5 -> A,B,B
      // rt = 0: {0,5,1,2}, {0,5,2,4}, {0,5,4,3}, {0,5,3,1}
      B,A,A, A,B,B, A,B,A, A,A,B,
      B,A,A, A,B,B, A,A,B, B,A,B,
      B,A,A, A,B,B, B,A,B, B,B,A,
      B,A,A, A,B,B, B,B,A, A,B,A,
      // rt = 1: {1,0,4,2}, {1,2,4,5}, {1,5,4,3}, {1,3,4,0}
      A,B,A, B,A,A, B,A,B, A,A,B,
      A,B,A, A,A,B, B,A,B, A,B,B,
      A,B,A, A,B,B, B,A,B, B,B,A,
      A,B,A, B,B,A, B,A,B, B,A,A,
      // rt = 2: {2,0,1,3}, {2,1,5,3}, {2,5,4,3}, {2,4,0,3}
      A,A,B, B,A,A, A,B,A, B,B,A,
      A,A,B, A,B,A, A,B,B, B,B,A,
      A,A,B, A,B,B, B,A,B, B,B,A,
      A,A,B, B,A,B, B,A,A, B,B,A
   };
   static double pyr_children[3*5*10] =
   {
      A,A,A, B,A,A, B,B,A, A,B,A, A,A,B,
      B,A,A, C,A,A, C,B,A, B,B,A, B,A,B,
      B,B,A, C,B,A, C,C,A, B,C,A, B,B,B,
      A,B,A, B,B,A, B,C,A, A,C,A, A,B,B,
      A,A,B, B,A,B, B,B,B, A,B,B, A,A,C,
      A,B,B, B,B,B, B,A,B, A,A,B, B,B,A,
      B,A,A, A,A,B, B,A,B, B,B,A, D,D,D,
      C,B,A, B,A,B, B,B,B, B,B,A, D,D,D,
      B,C,A, B,B,B, A,B,B, B,B,A, D,D,D,
      A,B,A, A,B,B, A,A,B, B,B,A, D,D,D
   };
   static double pri_children[3*6*8] =
   {
      A,A,A, B,A,A, A,B,A, A,A,B, B,A,B, A,B,B,
      B,B,A, A,B,A, B,A,A, B,B,B, A,B,B, B,A,B,
      B,A,A, C,A,A, B,B,A, B,A,B, C,A,B, B,B,B,
      A,B,A, B,B,A, A,C,A, A,B,B, B,B,B, A,C,B,
      A,A,B, B,A,B, A,B,B, A,A,C, B,A,C, A,B,C,
      B,B,B, A,B,B, B,A,B, B,B,C, A,B,C, B,A,C,
      B,A,B, C,A,B, B,B,B, B,A,C, C,A,C, B,B,C,
      A,B,B, B,B,B, A,C,B, A,B,C, B,B,C, A,C,C
   };
   static double hex_children[3*8*8] =
   {
      A,A,A, B,A,A, B,B,A, A,B,A, A,A,B, B,A,B, B,B,B, A,B,B,
      B,A,A, C,A,A, C,B,A, B,B,A, B,A,B, C,A,B, C,B,B, B,B,B,
      B,B,A, C,B,A, C,C,A, B,C,A, B,B,B, C,B,B, C,C,B, B,C,B,
      A,B,A, B,B,A, B,C,A, A,C,A, A,B,B, B,B,B, B,C,B, A,C,B,
      A,A,B, B,A,B, B,B,B, A,B,B, A,A,C, B,A,C, B,B,C, A,B,C,
      B,A,B, C,A,B, C,B,B, B,B,B, B,A,C, C,A,C, C,B,C, B,B,C,
      B,B,B, C,B,B, C,C,B, B,C,B, B,B,C, C,B,C, C,C,C, B,C,C,
      A,B,B, B,B,B, B,C,B, A,C,B, A,B,C, B,B,C, B,C,C, A,C,C
   };

   CoarseFineTr.point_matrices[Geometry::TETRAHEDRON]
   .UseExternalData(tet_children, 3, 4, 16);
   CoarseFineTr.point_matrices[Geometry::PYRAMID]
   .UseExternalData(pyr_children, 3, 5, 10);
   CoarseFineTr.point_matrices[Geometry::PRISM]
   .UseExternalData(pri_children, 3, 6, 8);
   CoarseFineTr.point_matrices[Geometry::CUBE]
   .UseExternalData(hex_children, 3, 8, 8);

   for (int i = 0; i < elements.Size(); i++)
   {
      // tetrahedron elements are handled above:
      if (elements[i]->GetType() == Element::TETRAHEDRON) { continue; }

      Embedding &emb = CoarseFineTr.embeddings[i];
      emb.parent = i / 8;
      emb.matrix = i % 8;
   }

   NumOfVertices    = vertices.Size();
   NumOfElements    = 8 * NumOfElements + 2 * pyr_counter;
   NumOfBdrElements = 4 * NumOfBdrElements;

   GetElementToFaceTable();
   GenerateFaces();

#ifdef MFEM_DEBUG
   CheckBdrElementOrientation(false);
#endif

   NumOfEdges = GetElementToEdgeTable(*el_to_edge);

   last_operation = Mesh::REFINE;
   sequence++;

   if (update_nodes) { UpdateNodes(); }
}

void Mesh::LocalRefinement(const Array<int> &marked_el, int type)
{
   int i, j, ind, nedges;
   Array<int> v;

   ResetLazyData();

   if (ncmesh)
   {
      MFEM_ABORT("Local and nonconforming refinements cannot be mixed.");
   }

   InitRefinementTransforms();

   if (Dim == 1) // --------------------------------------------------------
   {
      int cne = NumOfElements, cnv = NumOfVertices;
      NumOfVertices += marked_el.Size();
      NumOfElements += marked_el.Size();
      vertices.SetSize(NumOfVertices);
      elements.SetSize(NumOfElements);
      CoarseFineTr.embeddings.SetSize(NumOfElements);

      for (j = 0; j < marked_el.Size(); j++)
      {
         i = marked_el[j];
         Segment *c_seg = (Segment *)elements[i];
         int *vert = c_seg->GetVertices(), attr = c_seg->GetAttribute();
         int new_v = cnv + j, new_e = cne + j;
         AverageVertices(vert, 2, new_v);
         elements[new_e] = new Segment(new_v, vert[1], attr);
         vert[1] = new_v;

         CoarseFineTr.embeddings[i] = Embedding(i, Geometry::SEGMENT, 1);
         CoarseFineTr.embeddings[new_e] = Embedding(i, Geometry::SEGMENT, 2);
      }

      static double seg_children[3*2] = { 0.0,1.0, 0.0,0.5, 0.5,1.0 };
      CoarseFineTr.point_matrices[Geometry::SEGMENT].
      UseExternalData(seg_children, 1, 2, 3);

      GenerateFaces();

   } // end of 'if (Dim == 1)'
   else if (Dim == 2) // ---------------------------------------------------
   {
      // 1. Get table of vertex to vertex connections.
      DSTable v_to_v(NumOfVertices);
      GetVertexToVertexTable(v_to_v);

      // 2. Get edge to element connections in arrays edge1 and edge2
      nedges = v_to_v.NumberOfEntries();
      int *edge1  = new int[nedges];
      int *edge2  = new int[nedges];
      int *middle = new int[nedges];

      for (i = 0; i < nedges; i++)
      {
         edge1[i] = edge2[i] = middle[i] = -1;
      }

      for (i = 0; i < NumOfElements; i++)
      {
         elements[i]->GetVertices(v);
         for (j = 1; j < v.Size(); j++)
         {
            ind = v_to_v(v[j-1], v[j]);
            (edge1[ind] == -1) ? (edge1[ind] = i) : (edge2[ind] = i);
         }
         ind = v_to_v(v[0], v[v.Size()-1]);
         (edge1[ind] == -1) ? (edge1[ind] = i) : (edge2[ind] = i);
      }

      // 3. Do the red refinement.
      for (i = 0; i < marked_el.Size(); i++)
      {
         RedRefinement(marked_el[i], v_to_v, edge1, edge2, middle);
      }

      // 4. Do the green refinement (to get conforming mesh).
      int need_refinement;
      do
      {
         need_refinement = 0;
         for (i = 0; i < nedges; i++)
         {
            if (middle[i] != -1 && edge1[i] != -1)
            {
               need_refinement = 1;
               GreenRefinement(edge1[i], v_to_v, edge1, edge2, middle);
            }
         }
      }
      while (need_refinement == 1);

      // 5. Update the boundary elements.
      int v1[2], v2[2], bisect, temp;
      temp = NumOfBdrElements;
      for (i = 0; i < temp; i++)
      {
         boundary[i]->GetVertices(v);
         bisect = v_to_v(v[0], v[1]);
         if (middle[bisect] != -1) // the element was refined (needs updating)
         {
            if (boundary[i]->GetType() == Element::SEGMENT)
            {
               v1[0] =           v[0]; v1[1] = middle[bisect];
               v2[0] = middle[bisect]; v2[1] =           v[1];

               boundary[i]->SetVertices(v1);
               boundary.Append(new Segment(v2, boundary[i]->GetAttribute()));
            }
            else
               mfem_error("Only bisection of segment is implemented"
                          " for bdr elem.");
         }
      }
      NumOfBdrElements = boundary.Size();

      // 6. Free the allocated memory.
      delete [] edge1;
      delete [] edge2;
      delete [] middle;

      if (el_to_edge != NULL)
      {
         NumOfEdges = GetElementToEdgeTable(*el_to_edge);
         GenerateFaces();
      }

   }
   else if (Dim == 3) // ---------------------------------------------------
   {
      // 1. Hash table of vertex to vertex connections corresponding to refined
      //    edges.
      HashTable<Hashed2> v_to_v;

      MFEM_VERIFY(GetNE() == 0 ||
                  ((Tetrahedron*)elements[0])->GetRefinementFlag() != 0,
                  "tetrahedral mesh is not marked for refinement:"
                  " call Finalize(true)");

      // 2. Do the red refinement.
      int ii;
      switch (type)
      {
         case 1:
            for (i = 0; i < marked_el.Size(); i++)
            {
               Bisection(marked_el[i], v_to_v);
            }
            break;
         case 2:
            for (i = 0; i < marked_el.Size(); i++)
            {
               Bisection(marked_el[i], v_to_v);

               Bisection(NumOfElements - 1, v_to_v);
               Bisection(marked_el[i], v_to_v);
            }
            break;
         case 3:
            for (i = 0; i < marked_el.Size(); i++)
            {
               Bisection(marked_el[i], v_to_v);

               ii = NumOfElements - 1;
               Bisection(ii, v_to_v);
               Bisection(NumOfElements - 1, v_to_v);
               Bisection(ii, v_to_v);

               Bisection(marked_el[i], v_to_v);
               Bisection(NumOfElements-1, v_to_v);
               Bisection(marked_el[i], v_to_v);
            }
            break;
      }

      // 3. Do the green refinement (to get conforming mesh).
      int need_refinement;
      // int need_refinement, onoe, max_gen = 0;
      do
      {
         // int redges[2], type, flag;
         need_refinement = 0;
         // onoe = NumOfElements;
         // for (i = 0; i < onoe; i++)
         for (i = 0; i < NumOfElements; i++)
         {
            // ((Tetrahedron *)elements[i])->
            // ParseRefinementFlag(redges, type, flag);
            // if (flag > max_gen)  max_gen = flag;
            if (elements[i]->NeedRefinement(v_to_v))
            {
               need_refinement = 1;
               Bisection(i, v_to_v);
            }
         }
      }
      while (need_refinement == 1);

      // mfem::out << "Maximum generation: " << max_gen << endl;

      // 4. Update the boundary elements.
      do
      {
         need_refinement = 0;
         for (i = 0; i < NumOfBdrElements; i++)
            if (boundary[i]->NeedRefinement(v_to_v))
            {
               need_refinement = 1;
               BdrBisection(i, v_to_v);
            }
      }
      while (need_refinement == 1);

      NumOfVertices = vertices.Size();
      NumOfBdrElements = boundary.Size();

      // 5. Update element-to-edge and element-to-face relations.
      if (el_to_edge != NULL)
      {
         NumOfEdges = GetElementToEdgeTable(*el_to_edge);
      }
      if (el_to_face != NULL)
      {
         GetElementToFaceTable();
         GenerateFaces();
      }

   } //  end 'if (Dim == 3)'

   last_operation = Mesh::REFINE;
   sequence++;

   UpdateNodes();

#ifdef MFEM_DEBUG
   CheckElementOrientation(false);
#endif
}

void Mesh::NonconformingRefinement(const Array<Refinement> &refinements,
                                   int nc_limit)
{
   MFEM_VERIFY(!NURBSext, "Nonconforming refinement of NURBS meshes is "
               "not supported. Project the NURBS to Nodes first.");

   ResetLazyData();

   if (!ncmesh)
   {
      // start tracking refinement hierarchy
      ncmesh = new NCMesh(this);
   }

   if (!refinements.Size())
   {
      last_operation = Mesh::NONE;
      return;
   }

   // do the refinements
   ncmesh->MarkCoarseLevel();
   ncmesh->Refine(refinements);

   if (nc_limit > 0)
   {
      ncmesh->LimitNCLevel(nc_limit);
   }

   // create a second mesh containing the finest elements from 'ncmesh'
   Mesh* mesh2 = new Mesh(*ncmesh);
   ncmesh->OnMeshUpdated(mesh2);

   // now swap the meshes, the second mesh will become the old coarse mesh
   // and this mesh will be the new fine mesh
   Swap(*mesh2, false);
   delete mesh2;

   GenerateNCFaceInfo();

   last_operation = Mesh::REFINE;
   sequence++;

   if (Nodes) // update/interpolate curved mesh
   {
      Nodes->FESpace()->Update();
      Nodes->Update();
   }
}

double Mesh::AggregateError(const Array<double> &elem_error,
                            const int *fine, int nfine, int op)
{
   double error = (op == 3) ? std::pow(elem_error[fine[0]],
                                       2.0) : elem_error[fine[0]];

   for (int i = 1; i < nfine; i++)
   {
      MFEM_VERIFY(fine[i] < elem_error.Size(), "");

      double err_fine = elem_error[fine[i]];
      switch (op)
      {
         case 0: error = std::min(error, err_fine); break;
         case 1: error += err_fine; break;
         case 2: error = std::max(error, err_fine); break;
         case 3: error += std::pow(err_fine, 2.0); break;
         default: MFEM_ABORT("Invalid operation.");
      }
   }
   return (op == 3) ? std::sqrt(error) : error;
}

bool Mesh::NonconformingDerefinement(Array<double> &elem_error,
                                     double threshold, int nc_limit, int op)
{
   MFEM_VERIFY(ncmesh, "Only supported for non-conforming meshes.");
   MFEM_VERIFY(!NURBSext, "Derefinement of NURBS meshes is not supported. "
               "Project the NURBS to Nodes first.");

   ResetLazyData();

   const Table &dt = ncmesh->GetDerefinementTable();

   Array<int> level_ok;
   if (nc_limit > 0)
   {
      ncmesh->CheckDerefinementNCLevel(dt, level_ok, nc_limit);
   }

   Array<int> derefs;
   for (int i = 0; i < dt.Size(); i++)
   {
      if (nc_limit > 0 && !level_ok[i]) { continue; }

      double error =
         AggregateError(elem_error, dt.GetRow(i), dt.RowSize(i), op);

      if (error < threshold) { derefs.Append(i); }
   }

   if (!derefs.Size()) { return false; }

   ncmesh->Derefine(derefs);

   Mesh* mesh2 = new Mesh(*ncmesh);
   ncmesh->OnMeshUpdated(mesh2);

   Swap(*mesh2, false);
   delete mesh2;

   GenerateNCFaceInfo();

   last_operation = Mesh::DEREFINE;
   sequence++;

   UpdateNodes();

   return true;
}

bool Mesh::DerefineByError(Array<double> &elem_error, double threshold,
                           int nc_limit, int op)
{
   // NOTE: the error array is not const because it will be expanded in parallel
   //       by ghost element errors
   if (Nonconforming())
   {
      return NonconformingDerefinement(elem_error, threshold, nc_limit, op);
   }
   else
   {
      MFEM_ABORT("Derefinement is currently supported for non-conforming "
                 "meshes only.");
      return false;
   }
}

bool Mesh::DerefineByError(const Vector &elem_error, double threshold,
                           int nc_limit, int op)
{
   Array<double> tmp(elem_error.Size());
   for (int i = 0; i < tmp.Size(); i++)
   {
      tmp[i] = elem_error(i);
   }
   return DerefineByError(tmp, threshold, nc_limit, op);
}


void Mesh::InitFromNCMesh(const NCMesh &ncmesh_)
{
   Dim = ncmesh_.Dimension();
   spaceDim = ncmesh_.SpaceDimension();

   DeleteTables();

   ncmesh_.GetMeshComponents(*this);

   NumOfVertices = vertices.Size();
   NumOfElements = elements.Size();
   NumOfBdrElements = boundary.Size();

   SetMeshGen(); // set the mesh type: 'meshgen', ...

   NumOfEdges = NumOfFaces = 0;
   nbInteriorFaces = nbBoundaryFaces = -1;

   if (Dim > 1)
   {
      el_to_edge = new Table;
      NumOfEdges = GetElementToEdgeTable(*el_to_edge);
   }
   if (Dim > 2)
   {
      GetElementToFaceTable();
   }
   GenerateFaces();
#ifdef MFEM_DEBUG
   CheckBdrElementOrientation(false);
#endif

   // NOTE: ncmesh->OnMeshUpdated() and GenerateNCFaceInfo() should be called
   // outside after this method.
}

Mesh::Mesh(const NCMesh &ncmesh_)
{
   Init();
   InitTables();
   InitFromNCMesh(ncmesh_);
   SetAttributes();
}

void Mesh::Swap(Mesh& other, bool non_geometry)
{
   mfem::Swap(Dim, other.Dim);
   mfem::Swap(spaceDim, other.spaceDim);

   mfem::Swap(NumOfVertices, other.NumOfVertices);
   mfem::Swap(NumOfElements, other.NumOfElements);
   mfem::Swap(NumOfBdrElements, other.NumOfBdrElements);
   mfem::Swap(NumOfEdges, other.NumOfEdges);
   mfem::Swap(NumOfFaces, other.NumOfFaces);

   mfem::Swap(meshgen, other.meshgen);
   mfem::Swap(mesh_geoms, other.mesh_geoms);

   mfem::Swap(elements, other.elements);
   mfem::Swap(vertices, other.vertices);
   mfem::Swap(boundary, other.boundary);
   mfem::Swap(faces, other.faces);
   mfem::Swap(faces_info, other.faces_info);
   mfem::Swap(nc_faces_info, other.nc_faces_info);
   mfem::Swap(nbInteriorFaces, other.nbInteriorFaces);
   mfem::Swap(nbBoundaryFaces, other.nbBoundaryFaces);

   mfem::Swap(el_to_edge, other.el_to_edge);
   mfem::Swap(el_to_face, other.el_to_face);
   mfem::Swap(el_to_el, other.el_to_el);
   mfem::Swap(bel_to_edge, other.bel_to_edge);
   mfem::Swap(be_to_face, other.be_to_face);
   mfem::Swap(face_edge, other.face_edge);
   mfem::Swap(face_to_elem, other.face_to_elem);
   mfem::Swap(edge_vertex, other.edge_vertex);

   mfem::Swap(attributes, other.attributes);
   mfem::Swap(bdr_attributes, other.bdr_attributes);

   mfem::Swap(geom_factors, other.geom_factors);
   mfem::Swap(face_geom_factors, other.face_geom_factors);

#ifdef MFEM_USE_MEMALLOC
   TetMemory.Swap(other.TetMemory);
#endif

   if (non_geometry)
   {
      mfem::Swap(NURBSext, other.NURBSext);
      mfem::Swap(ncmesh, other.ncmesh);

      mfem::Swap(Nodes, other.Nodes);
      if (Nodes) { Nodes->FESpace()->UpdateMeshPointer(this); }
      if (other.Nodes) { other.Nodes->FESpace()->UpdateMeshPointer(&other); }
      mfem::Swap(own_nodes, other.own_nodes);

      mfem::Swap(CoarseFineTr, other.CoarseFineTr);

      mfem::Swap(sequence, other.sequence);
      mfem::Swap(last_operation, other.last_operation);
   }
}

void Mesh::GetElementData(const Array<Element*> &elem_array, int geom,
                          Array<int> &elem_vtx, Array<int> &attr) const
{
   // protected method
   const int nv = Geometry::NumVerts[geom];
   int num_elems = 0;
   for (int i = 0; i < elem_array.Size(); i++)
   {
      if (elem_array[i]->GetGeometryType() == geom)
      {
         num_elems++;
      }
   }
   elem_vtx.SetSize(nv*num_elems);
   attr.SetSize(num_elems);
   elem_vtx.SetSize(0);
   attr.SetSize(0);
   for (int i = 0; i < elem_array.Size(); i++)
   {
      Element *el = elem_array[i];
      if (el->GetGeometryType() != geom) { continue; }

      Array<int> loc_vtx(el->GetVertices(), nv);
      elem_vtx.Append(loc_vtx);
      attr.Append(el->GetAttribute());
   }
}

static Array<int>& AllElements(Array<int> &list, int nelem)
{
   list.SetSize(nelem);
   for (int i = 0; i < nelem; i++) { list[i] = i; }
   return list;
}

void Mesh::UniformRefinement(int ref_algo)
{
   Array<int> list;

   if (NURBSext)
   {
      NURBSUniformRefinement();
   }
   else if (ncmesh)
   {
      GeneralRefinement(AllElements(list, GetNE()));
   }
   else if (ref_algo == 1 && meshgen == 1 && Dim == 3)
   {
      // algorithm "B" for an all-tet mesh
      LocalRefinement(AllElements(list, GetNE()));
   }
   else
   {
      switch (Dim)
      {
         case 1: LocalRefinement(AllElements(list, GetNE())); break;
         case 2: UniformRefinement2D(); break;
         case 3: UniformRefinement3D(); break;
         default: MFEM_ABORT("internal error");
      }
   }
}

void Mesh::GeneralRefinement(const Array<Refinement> &refinements,
                             int nonconforming, int nc_limit)
{
   if (ncmesh)
   {
      nonconforming = 1;
   }
   else if (Dim == 1 || (Dim == 3 && (meshgen & 1)))
   {
      nonconforming = 0;
   }
   else if (nonconforming < 0)
   {
      // determine if nonconforming refinement is suitable
      if ((meshgen & 2) || (meshgen & 4) || (meshgen & 8))
      {
         nonconforming = 1; // tensor product elements and wedges
      }
      else
      {
         nonconforming = 0; // simplices
      }
   }

   if (nonconforming)
   {
      // non-conforming refinement (hanging nodes)
      NonconformingRefinement(refinements, nc_limit);
   }
   else
   {
      Array<int> el_to_refine(refinements.Size());
      for (int i = 0; i < refinements.Size(); i++)
      {
         el_to_refine[i] = refinements[i].index;
      }

      // infer 'type' of local refinement from first element's 'ref_type'
      int type, rt = (refinements.Size() ? refinements[0].ref_type : 7);
      if (rt == 1 || rt == 2 || rt == 4)
      {
         type = 1; // bisection
      }
      else if (rt == 3 || rt == 5 || rt == 6)
      {
         type = 2; // quadrisection
      }
      else
      {
         type = 3; // octasection
      }

      // red-green refinement and bisection, no hanging nodes
      LocalRefinement(el_to_refine, type);
   }
}

void Mesh::GeneralRefinement(const Array<int> &el_to_refine, int nonconforming,
                             int nc_limit)
{
   Array<Refinement> refinements(el_to_refine.Size());
   for (int i = 0; i < el_to_refine.Size(); i++)
   {
      refinements[i] = Refinement(el_to_refine[i]);
   }
   GeneralRefinement(refinements, nonconforming, nc_limit);
}

void Mesh::EnsureNCMesh(bool simplices_nonconforming)
{
   MFEM_VERIFY(!NURBSext, "Cannot convert a NURBS mesh to an NC mesh. "
               "Please project the NURBS to Nodes first, with SetCurvature().");

#ifdef MFEM_USE_MPI
   MFEM_VERIFY(ncmesh != NULL || dynamic_cast<const ParMesh*>(this) == NULL,
               "Sorry, converting a conforming ParMesh to an NC mesh is "
               "not possible.");
#endif

   if (!ncmesh)
   {
      if ((meshgen & 0x2) /* quads/hexes */ ||
          (meshgen & 0x4) /* wedges */ ||
          (simplices_nonconforming && (meshgen & 0x1)) /* simplices */)
      {
         ncmesh = new NCMesh(this);
         ncmesh->OnMeshUpdated(this);
         GenerateNCFaceInfo();
      }
   }
}

void Mesh::RandomRefinement(double prob, bool aniso, int nonconforming,
                            int nc_limit)
{
   Array<Refinement> refs;
   for (int i = 0; i < GetNE(); i++)
   {
      if ((double) rand() / RAND_MAX < prob)
      {
         int type = 7;
         if (aniso)
         {
            type = (Dim == 3) ? (rand() % 7 + 1) : (rand() % 3 + 1);
         }
         refs.Append(Refinement(i, type));
      }
   }
   GeneralRefinement(refs, nonconforming, nc_limit);
}

void Mesh::RefineAtVertex(const Vertex& vert, double eps, int nonconforming)
{
   Array<int> v;
   Array<Refinement> refs;
   for (int i = 0; i < GetNE(); i++)
   {
      GetElementVertices(i, v);
      bool refine = false;
      for (int j = 0; j < v.Size(); j++)
      {
         double dist = 0.0;
         for (int l = 0; l < spaceDim; l++)
         {
            double d = vert(l) - vertices[v[j]](l);
            dist += d*d;
         }
         if (dist <= eps*eps) { refine = true; break; }
      }
      if (refine)
      {
         refs.Append(Refinement(i));
      }
   }
   GeneralRefinement(refs, nonconforming);
}

bool Mesh::RefineByError(const Array<double> &elem_error, double threshold,
                         int nonconforming, int nc_limit)
{
   MFEM_VERIFY(elem_error.Size() == GetNE(), "");
   Array<Refinement> refs;
   for (int i = 0; i < GetNE(); i++)
   {
      if (elem_error[i] > threshold)
      {
         refs.Append(Refinement(i));
      }
   }
   if (ReduceInt(refs.Size()))
   {
      GeneralRefinement(refs, nonconforming, nc_limit);
      return true;
   }
   return false;
}

bool Mesh::RefineByError(const Vector &elem_error, double threshold,
                         int nonconforming, int nc_limit)
{
   Array<double> tmp(const_cast<double*>(elem_error.GetData()),
                     elem_error.Size());
   return RefineByError(tmp, threshold, nonconforming, nc_limit);
}


void Mesh::Bisection(int i, const DSTable &v_to_v,
                     int *edge1, int *edge2, int *middle)
{
   int *vert;
   int v[2][4], v_new, bisect, t;
   Element *el = elements[i];
   Vertex V;

   t = el->GetType();
   if (t == Element::TRIANGLE)
   {
      Triangle *tri = (Triangle *) el;

      vert = tri->GetVertices();

      // 1. Get the index for the new vertex in v_new.
      bisect = v_to_v(vert[0], vert[1]);
      MFEM_ASSERT(bisect >= 0, "");

      if (middle[bisect] == -1)
      {
         v_new = NumOfVertices++;
         for (int d = 0; d < spaceDim; d++)
         {
            V(d) = 0.5 * (vertices[vert[0]](d) + vertices[vert[1]](d));
         }
         vertices.Append(V);

         // Put the element that may need refinement (because of this
         // bisection) in edge1, or -1 if no more refinement is needed.
         if (edge1[bisect] == i)
         {
            edge1[bisect] = edge2[bisect];
         }

         middle[bisect] = v_new;
      }
      else
      {
         v_new = middle[bisect];

         // This edge will require no more refinement.
         edge1[bisect] = -1;
      }

      // 2. Set the node indices for the new elements in v[0] and v[1] so that
      //    the  edge marked for refinement is between the first two nodes.
      v[0][0] = vert[2]; v[0][1] = vert[0]; v[0][2] = v_new;
      v[1][0] = vert[1]; v[1][1] = vert[2]; v[1][2] = v_new;

      tri->SetVertices(v[0]);   // changes vert[0..2] !!!

      Triangle* tri_new = new Triangle(v[1], tri->GetAttribute());
      elements.Append(tri_new);

      int tr = tri->GetTransform();
      tri_new->ResetTransform(tr);

      // record the sequence of refinements
      tri->PushTransform(4);
      tri_new->PushTransform(5);

      int coarse = FindCoarseElement(i);
      CoarseFineTr.embeddings[i].parent = coarse;
      CoarseFineTr.embeddings.Append(Embedding(coarse, Geometry::TRIANGLE));

      // 3. edge1 and edge2 may have to be changed for the second triangle.
      if (v[1][0] < v_to_v.NumberOfRows() && v[1][1] < v_to_v.NumberOfRows())
      {
         bisect = v_to_v(v[1][0], v[1][1]);
         MFEM_ASSERT(bisect >= 0, "");

         if (edge1[bisect] == i)
         {
            edge1[bisect] = NumOfElements;
         }
         else if (edge2[bisect] == i)
         {
            edge2[bisect] = NumOfElements;
         }
      }
      NumOfElements++;
   }
   else
   {
      MFEM_ABORT("Bisection for now works only for triangles.");
   }
}

void Mesh::Bisection(int i, HashTable<Hashed2> &v_to_v)
{
   int *vert;
   int v[2][4], v_new, bisect, t;
   Element *el = elements[i];
   Vertex V;

   t = el->GetType();
   if (t == Element::TETRAHEDRON)
   {
      Tetrahedron *tet = (Tetrahedron *) el;

      MFEM_VERIFY(tet->GetRefinementFlag() != 0,
                  "TETRAHEDRON element is not marked for refinement.");

      vert = tet->GetVertices();

      // 1. Get the index for the new vertex in v_new.
      bisect = v_to_v.FindId(vert[0], vert[1]);
      if (bisect == -1)
      {
         v_new = NumOfVertices + v_to_v.GetId(vert[0],vert[1]);
         for (int j = 0; j < 3; j++)
         {
            V(j) = 0.5 * (vertices[vert[0]](j) + vertices[vert[1]](j));
         }
         vertices.Append(V);
      }
      else
      {
         v_new = NumOfVertices + bisect;
      }

      // 2. Set the node indices for the new elements in v[2][4] so that
      //    the edge marked for refinement is between the first two nodes.
      int type, old_redges[2], flag;
      tet->ParseRefinementFlag(old_redges, type, flag);

      int new_type, new_redges[2][2];
      v[0][3] = v_new;
      v[1][3] = v_new;
      new_redges[0][0] = 2;
      new_redges[0][1] = 1;
      new_redges[1][0] = 2;
      new_redges[1][1] = 1;
      int tr1 = -1, tr2 = -1;
      switch (old_redges[0])
      {
         case 2:
            v[0][0] = vert[0]; v[0][1] = vert[2]; v[0][2] = vert[3];
            if (type == Tetrahedron::TYPE_PF) { new_redges[0][1] = 4; }
            tr1 = 0;
            break;
         case 3:
            v[0][0] = vert[3]; v[0][1] = vert[0]; v[0][2] = vert[2];
            tr1 = 2;
            break;
         case 5:
            v[0][0] = vert[2]; v[0][1] = vert[3]; v[0][2] = vert[0];
            tr1 = 4;
      }
      switch (old_redges[1])
      {
         case 1:
            v[1][0] = vert[2]; v[1][1] = vert[1]; v[1][2] = vert[3];
            if (type == Tetrahedron::TYPE_PF) { new_redges[1][0] = 3; }
            tr2 = 1;
            break;
         case 4:
            v[1][0] = vert[1]; v[1][1] = vert[3]; v[1][2] = vert[2];
            tr2 = 3;
            break;
         case 5:
            v[1][0] = vert[3]; v[1][1] = vert[2]; v[1][2] = vert[1];
            tr2 = 5;
      }

      int attr = tet->GetAttribute();
      tet->SetVertices(v[0]);

#ifdef MFEM_USE_MEMALLOC
      Tetrahedron *tet2 = TetMemory.Alloc();
      tet2->SetVertices(v[1]);
      tet2->SetAttribute(attr);
#else
      Tetrahedron *tet2 = new Tetrahedron(v[1], attr);
#endif
      tet2->ResetTransform(tet->GetTransform());
      elements.Append(tet2);

      // record the sequence of refinements
      tet->PushTransform(tr1);
      tet2->PushTransform(tr2);

      int coarse = FindCoarseElement(i);
      CoarseFineTr.embeddings[i].parent = coarse;
      CoarseFineTr.embeddings.Append(Embedding(coarse, Geometry::TETRAHEDRON));

      // 3. Set the bisection flag
      switch (type)
      {
         case Tetrahedron::TYPE_PU:
            new_type = Tetrahedron::TYPE_PF; break;
         case Tetrahedron::TYPE_PF:
            new_type = Tetrahedron::TYPE_A;  break;
         default:
            new_type = Tetrahedron::TYPE_PU;
      }

      tet->CreateRefinementFlag(new_redges[0], new_type, flag+1);
      tet2->CreateRefinementFlag(new_redges[1], new_type, flag+1);

      NumOfElements++;
   }
   else
   {
      MFEM_ABORT("Bisection with HashTable for now works only for tetrahedra.");
   }
}

void Mesh::BdrBisection(int i, const HashTable<Hashed2> &v_to_v)
{
   int *vert;
   int v[2][3], v_new, bisect, t;
   Element *bdr_el = boundary[i];

   t = bdr_el->GetType();
   if (t == Element::TRIANGLE)
   {
      Triangle *tri = (Triangle *) bdr_el;

      vert = tri->GetVertices();

      // 1. Get the index for the new vertex in v_new.
      bisect = v_to_v.FindId(vert[0], vert[1]);
      MFEM_ASSERT(bisect >= 0, "");
      v_new = NumOfVertices + bisect;
      MFEM_ASSERT(v_new != -1, "");

      // 2. Set the node indices for the new elements in v[0] and v[1] so that
      //    the  edge marked for refinement is between the first two nodes.
      v[0][0] = vert[2]; v[0][1] = vert[0]; v[0][2] = v_new;
      v[1][0] = vert[1]; v[1][1] = vert[2]; v[1][2] = v_new;

      tri->SetVertices(v[0]);

      boundary.Append(new Triangle(v[1], tri->GetAttribute()));

      NumOfBdrElements++;
   }
   else
   {
      MFEM_ABORT("Bisection of boundary elements with HashTable works only for"
                 " triangles!");
   }
}

void Mesh::UniformRefinement(int i, const DSTable &v_to_v,
                             int *edge1, int *edge2, int *middle)
{
   Array<int> v;
   int j, v1[3], v2[3], v3[3], v4[3], v_new[3], bisect[3];
   Vertex V;

   if (elements[i]->GetType() == Element::TRIANGLE)
   {
      Triangle *tri0 = (Triangle*) elements[i];
      tri0->GetVertices(v);

      // 1. Get the indices for the new vertices in array v_new
      bisect[0] = v_to_v(v[0],v[1]);
      bisect[1] = v_to_v(v[1],v[2]);
      bisect[2] = v_to_v(v[0],v[2]);
      MFEM_ASSERT(bisect[0] >= 0 && bisect[1] >= 0 && bisect[2] >= 0, "");

      for (j = 0; j < 3; j++)                // for the 3 edges fix v_new
      {
         if (middle[bisect[j]] == -1)
         {
            v_new[j] = NumOfVertices++;
            for (int d = 0; d < spaceDim; d++)
            {
               V(d) = (vertices[v[j]](d) + vertices[v[(j+1)%3]](d))/2.;
            }
            vertices.Append(V);

            // Put the element that may need refinement (because of this
            // bisection) in edge1, or -1 if no more refinement is needed.
            if (edge1[bisect[j]] == i)
            {
               edge1[bisect[j]] = edge2[bisect[j]];
            }

            middle[bisect[j]] = v_new[j];
         }
         else
         {
            v_new[j] = middle[bisect[j]];

            // This edge will require no more refinement.
            edge1[bisect[j]] = -1;
         }
      }

      // 2. Set the node indices for the new elements in v1, v2, v3 & v4 so that
      //    the edges marked for refinement be between the first two nodes.
      v1[0] =     v[0]; v1[1] = v_new[0]; v1[2] = v_new[2];
      v2[0] = v_new[0]; v2[1] =     v[1]; v2[2] = v_new[1];
      v3[0] = v_new[2]; v3[1] = v_new[1]; v3[2] =     v[2];
      v4[0] = v_new[1]; v4[1] = v_new[2]; v4[2] = v_new[0];

      Triangle* tri1 = new Triangle(v1, tri0->GetAttribute());
      Triangle* tri2 = new Triangle(v2, tri0->GetAttribute());
      Triangle* tri3 = new Triangle(v3, tri0->GetAttribute());

      elements.Append(tri1);
      elements.Append(tri2);
      elements.Append(tri3);

      tri0->SetVertices(v4);

      // record the sequence of refinements
      unsigned code = tri0->GetTransform();
      tri1->ResetTransform(code);
      tri2->ResetTransform(code);
      tri3->ResetTransform(code);

      tri0->PushTransform(3);
      tri1->PushTransform(0);
      tri2->PushTransform(1);
      tri3->PushTransform(2);

      // set parent indices
      int coarse = FindCoarseElement(i);
      CoarseFineTr.embeddings[i] = Embedding(coarse, Geometry::TRIANGLE);
      CoarseFineTr.embeddings.Append(Embedding(coarse, Geometry::TRIANGLE));
      CoarseFineTr.embeddings.Append(Embedding(coarse, Geometry::TRIANGLE));
      CoarseFineTr.embeddings.Append(Embedding(coarse, Geometry::TRIANGLE));

      NumOfElements += 3;
   }
   else
   {
      MFEM_ABORT("Uniform refinement for now works only for triangles.");
   }
}

void Mesh::InitRefinementTransforms()
{
   // initialize CoarseFineTr
   CoarseFineTr.Clear();
   CoarseFineTr.embeddings.SetSize(NumOfElements);
   for (int i = 0; i < NumOfElements; i++)
   {
      elements[i]->ResetTransform(0);
      CoarseFineTr.embeddings[i] = Embedding(i, GetElementGeometry(i));
   }
}

int Mesh::FindCoarseElement(int i)
{
   int coarse;
   while ((coarse = CoarseFineTr.embeddings[i].parent) != i)
   {
      i = coarse;
   }
   return coarse;
}

const CoarseFineTransformations &Mesh::GetRefinementTransforms() const
{
   MFEM_VERIFY(GetLastOperation() == Mesh::REFINE, "");

   if (ncmesh)
   {
      return ncmesh->GetRefinementTransforms();
   }

   Mesh::GeometryList elem_geoms(*this);
   for (int i = 0; i < elem_geoms.Size(); i++)
   {
      const Geometry::Type geom = elem_geoms[i];
      if (CoarseFineTr.point_matrices[geom].SizeK()) { continue; }

      if (geom == Geometry::TRIANGLE ||
          geom == Geometry::TETRAHEDRON)
      {
         std::map<unsigned, int> mat_no;
         mat_no[0] = 1; // identity

         // assign matrix indices to element transformations
         for (int j = 0; j < elements.Size(); j++)
         {
            int index = 0;
            unsigned code = elements[j]->GetTransform();
            if (code)
            {
               int &matrix = mat_no[code];
               if (!matrix) { matrix = mat_no.size(); }
               index = matrix-1;
            }
            CoarseFineTr.embeddings[j].matrix = index;
         }

         DenseTensor &pmats = CoarseFineTr.point_matrices[geom];
         pmats.SetSize(Dim, Dim+1, mat_no.size());

         // calculate the point matrices used
         std::map<unsigned, int>::iterator it;
         for (it = mat_no.begin(); it != mat_no.end(); ++it)
         {
            if (geom == Geometry::TRIANGLE)
            {
               Triangle::GetPointMatrix(it->first, pmats(it->second-1));
            }
            else
            {
               Tetrahedron::GetPointMatrix(it->first, pmats(it->second-1));
            }
         }
      }
      else
      {
         MFEM_ABORT("Don't know how to construct CoarseFineTransformations for"
                    " geom = " << geom);
      }
   }

   // NOTE: quads and hexes already have trivial transformations ready
   return CoarseFineTr;
}

void Mesh::PrintXG(std::ostream &os) const
{
   MFEM_ASSERT(Dim==spaceDim, "2D Manifold meshes not supported");
   int i, j;
   Array<int> v;

   if (Dim == 2)
   {
      // Print the type of the mesh.
      if (Nodes == NULL)
      {
         os << "areamesh2\n\n";
      }
      else
      {
         os << "curved_areamesh2\n\n";
      }

      // Print the boundary elements.
      os << NumOfBdrElements << '\n';
      for (i = 0; i < NumOfBdrElements; i++)
      {
         boundary[i]->GetVertices(v);

         os << boundary[i]->GetAttribute();
         for (j = 0; j < v.Size(); j++)
         {
            os << ' ' << v[j] + 1;
         }
         os << '\n';
      }

      // Print the elements.
      os << NumOfElements << '\n';
      for (i = 0; i < NumOfElements; i++)
      {
         elements[i]->GetVertices(v);

         os << elements[i]->GetAttribute() << ' ' << v.Size();
         for (j = 0; j < v.Size(); j++)
         {
            os << ' ' << v[j] + 1;
         }
         os << '\n';
      }

      if (Nodes == NULL)
      {
         // Print the vertices.
         os << NumOfVertices << '\n';
         for (i = 0; i < NumOfVertices; i++)
         {
            os << vertices[i](0);
            for (j = 1; j < Dim; j++)
            {
               os << ' ' << vertices[i](j);
            }
            os << '\n';
         }
      }
      else
      {
         os << NumOfVertices << '\n';
         Nodes->Save(os);
      }
   }
   else  // ===== Dim != 2 =====
   {
      if (Nodes)
      {
         mfem_error("Mesh::PrintXG(...) : Curved mesh in 3D");
      }

      if (meshgen == 1)
      {
         int nv;
         const int *ind;

         os << "NETGEN_Neutral_Format\n";
         // print the vertices
         os << NumOfVertices << '\n';
         for (i = 0; i < NumOfVertices; i++)
         {
            for (j = 0; j < Dim; j++)
            {
               os << ' ' << vertices[i](j);
            }
            os << '\n';
         }

         // print the elements
         os << NumOfElements << '\n';
         for (i = 0; i < NumOfElements; i++)
         {
            nv = elements[i]->GetNVertices();
            ind = elements[i]->GetVertices();
            os << elements[i]->GetAttribute();
            for (j = 0; j < nv; j++)
            {
               os << ' ' << ind[j]+1;
            }
            os << '\n';
         }

         // print the boundary information.
         os << NumOfBdrElements << '\n';
         for (i = 0; i < NumOfBdrElements; i++)
         {
            nv = boundary[i]->GetNVertices();
            ind = boundary[i]->GetVertices();
            os << boundary[i]->GetAttribute();
            for (j = 0; j < nv; j++)
            {
               os << ' ' << ind[j]+1;
            }
            os << '\n';
         }
      }
      else if (meshgen == 2)  // TrueGrid
      {
         int nv;
         const int *ind;

         os << "TrueGrid\n"
            << "1 " << NumOfVertices << " " << NumOfElements
            << " 0 0 0 0 0 0 0\n"
            << "0 0 0 1 0 0 0 0 0 0 0\n"
            << "0 0 " << NumOfBdrElements << " 0 0 0 0 0 0 0 0 0 0 0 0 0\n"
            << "0.0 0.0 0.0 0 0 0.0 0.0 0 0.0\n"
            << "0 0 0 0 0 0 0 0 0 0 0 0 0 0 0 0\n";

         for (i = 0; i < NumOfVertices; i++)
            os << i+1 << " 0.0 " << vertices[i](0) << ' ' << vertices[i](1)
               << ' ' << vertices[i](2) << " 0.0\n";

         for (i = 0; i < NumOfElements; i++)
         {
            nv = elements[i]->GetNVertices();
            ind = elements[i]->GetVertices();
            os << i+1 << ' ' << elements[i]->GetAttribute();
            for (j = 0; j < nv; j++)
            {
               os << ' ' << ind[j]+1;
            }
            os << '\n';
         }

         for (i = 0; i < NumOfBdrElements; i++)
         {
            nv = boundary[i]->GetNVertices();
            ind = boundary[i]->GetVertices();
            os << boundary[i]->GetAttribute();
            for (j = 0; j < nv; j++)
            {
               os << ' ' << ind[j]+1;
            }
            os << " 1.0 1.0 1.0 1.0\n";
         }
      }
   }

   os << flush;
}

void Mesh::Printer(std::ostream &os, std::string section_delimiter,
                   const std::string &comments) const
{
   int i, j;

   if (NURBSext)
   {
      // general format
      NURBSext->Print(os, comments);
      os << '\n';
      Nodes->Save(os);

      // patch-wise format
      // NURBSext->ConvertToPatches(*Nodes);
      // NURBSext->Print(os);

      return;
   }

   if (Nonconforming())
   {
      // nonconforming mesh format
      ncmesh->Print(os, comments);

      if (Nodes)
      {
         os << "\n# mesh curvature GridFunction";
         os << "\nnodes\n";
         Nodes->Save(os);
      }

      os << "\nmfem_mesh_end" << endl;
      return;
   }

   // serial/parallel conforming mesh format
   os << (section_delimiter.empty()
          ? "MFEM mesh v1.0\n" : "MFEM mesh v1.2\n");

   // optional
   if (!comments.empty()) { os << '\n' << comments << '\n'; }

   os <<
      "\n#\n# MFEM Geometry Types (see fem/geom.hpp):\n#\n"
      "# POINT       = 0\n"
      "# SEGMENT     = 1\n"
      "# TRIANGLE    = 2\n"
      "# SQUARE      = 3\n"
      "# TETRAHEDRON = 4\n"
      "# CUBE        = 5\n"
      "# PRISM       = 6\n"
      "# PYRAMID     = 7\n"
      "#\n";

   os << "\ndimension\n" << Dim;

   os << "\n\nelements\n" << NumOfElements << '\n';
   for (i = 0; i < NumOfElements; i++)
   {
      PrintElement(elements[i], os);
   }

   os << "\nboundary\n" << NumOfBdrElements << '\n';
   for (i = 0; i < NumOfBdrElements; i++)
   {
      PrintElement(boundary[i], os);
   }

   os << "\nvertices\n" << NumOfVertices << '\n';
   if (Nodes == NULL)
   {
      os << spaceDim << '\n';
      for (i = 0; i < NumOfVertices; i++)
      {
         os << vertices[i](0);
         for (j = 1; j < spaceDim; j++)
         {
            os << ' ' << vertices[i](j);
         }
         os << '\n';
      }
      os.flush();
   }
   else
   {
      os << "\nnodes\n";
      Nodes->Save(os);
   }

   if (!section_delimiter.empty())
   {
      os << section_delimiter << endl; // only with format v1.2
   }
}

void Mesh::PrintTopo(std::ostream &os, const Array<int> &e_to_k,
                     const std::string &comments) const
{
   int i;
   Array<int> vert;

   os << "MFEM NURBS mesh v1.0\n";

   // optional
   if (!comments.empty()) { os << '\n' << comments << '\n'; }

   os <<
      "\n#\n# MFEM Geometry Types (see fem/geom.hpp):\n#\n"
      "# SEGMENT     = 1\n"
      "# SQUARE      = 3\n"
      "# CUBE        = 5\n"
      "#\n";

   os << "\ndimension\n" << Dim
      << "\n\nelements\n" << NumOfElements << '\n';
   for (i = 0; i < NumOfElements; i++)
   {
      PrintElement(elements[i], os);
   }

   os << "\nboundary\n" << NumOfBdrElements << '\n';
   for (i = 0; i < NumOfBdrElements; i++)
   {
      PrintElement(boundary[i], os);
   }

   os << "\nedges\n" << NumOfEdges << '\n';
   for (i = 0; i < NumOfEdges; i++)
   {
      edge_vertex->GetRow(i, vert);
      int ki = e_to_k[i];
      if (ki < 0)
      {
         ki = -1 - ki;
      }
      os << ki << ' ' << vert[0] << ' ' << vert[1] << '\n';
   }
   os << "\nvertices\n" << NumOfVertices << '\n';
}

void Mesh::Save(const std::string &fname, int precision) const
{
   ofstream ofs(fname);
   ofs.precision(precision);
   Print(ofs);
}

#ifdef MFEM_USE_ADIOS2
void Mesh::Print(adios2stream &os) const
{
   os.Print(*this);
}
#endif

void Mesh::PrintVTK(std::ostream &os)
{
   os <<
      "# vtk DataFile Version 3.0\n"
      "Generated by MFEM\n"
      "ASCII\n"
      "DATASET UNSTRUCTURED_GRID\n";

   if (Nodes == NULL)
   {
      os << "POINTS " << NumOfVertices << " double\n";
      for (int i = 0; i < NumOfVertices; i++)
      {
         os << vertices[i](0);
         int j;
         for (j = 1; j < spaceDim; j++)
         {
            os << ' ' << vertices[i](j);
         }
         for ( ; j < 3; j++)
         {
            os << ' ' << 0.0;
         }
         os << '\n';
      }
   }
   else
   {
      Array<int> vdofs(3);
      os << "POINTS " << Nodes->FESpace()->GetNDofs() << " double\n";
      for (int i = 0; i < Nodes->FESpace()->GetNDofs(); i++)
      {
         vdofs.SetSize(1);
         vdofs[0] = i;
         Nodes->FESpace()->DofsToVDofs(vdofs);
         os << (*Nodes)(vdofs[0]);
         int j;
         for (j = 1; j < spaceDim; j++)
         {
            os << ' ' << (*Nodes)(vdofs[j]);
         }
         for ( ; j < 3; j++)
         {
            os << ' ' << 0.0;
         }
         os << '\n';
      }
   }

   int order = -1;
   if (Nodes == NULL)
   {
      int size = 0;
      for (int i = 0; i < NumOfElements; i++)
      {
         size += elements[i]->GetNVertices() + 1;
      }
      os << "CELLS " << NumOfElements << ' ' << size << '\n';
      for (int i = 0; i < NumOfElements; i++)
      {
         const int *v = elements[i]->GetVertices();
         const int nv = elements[i]->GetNVertices();
         os << nv;
         Geometry::Type geom = elements[i]->GetGeometryType();
         const int *perm = VTKGeometry::VertexPermutation[geom];
         for (int j = 0; j < nv; j++)
         {
            os << ' ' << v[perm ? perm[j] : j];
         }
         os << '\n';
      }
      order = 1;
   }
   else
   {
      Array<int> dofs;
      int size = 0;
      for (int i = 0; i < NumOfElements; i++)
      {
         Nodes->FESpace()->GetElementDofs(i, dofs);
         MFEM_ASSERT(Dim != 0 || dofs.Size() == 1,
                     "Point meshes should have a single dof per element");
         size += dofs.Size() + 1;
      }
      os << "CELLS " << NumOfElements << ' ' << size << '\n';
      const char *fec_name = Nodes->FESpace()->FEColl()->Name();

      if (!strcmp(fec_name, "Linear") ||
          !strcmp(fec_name, "H1_0D_P1") ||
          !strcmp(fec_name, "H1_1D_P1") ||
          !strcmp(fec_name, "H1_2D_P1") ||
          !strcmp(fec_name, "H1_3D_P1"))
      {
         order = 1;
      }
      else if (!strcmp(fec_name, "Quadratic") ||
               !strcmp(fec_name, "H1_1D_P2") ||
               !strcmp(fec_name, "H1_2D_P2") ||
               !strcmp(fec_name, "H1_3D_P2"))
      {
         order = 2;
      }
      if (order == -1)
      {
         mfem::err << "Mesh::PrintVTK : can not save '"
                   << fec_name << "' elements!" << endl;
         mfem_error();
      }
      for (int i = 0; i < NumOfElements; i++)
      {
         Nodes->FESpace()->GetElementDofs(i, dofs);
         os << dofs.Size();
         if (order == 1)
         {
            for (int j = 0; j < dofs.Size(); j++)
            {
               os << ' ' << dofs[j];
            }
         }
         else if (order == 2)
         {
            const int *vtk_mfem;
            switch (elements[i]->GetGeometryType())
            {
               case Geometry::SEGMENT:
               case Geometry::TRIANGLE:
               case Geometry::SQUARE:
                  vtk_mfem = vtk_quadratic_hex; break; // identity map
               case Geometry::TETRAHEDRON:
                  vtk_mfem = vtk_quadratic_tet; break;
               case Geometry::PRISM:
                  vtk_mfem = vtk_quadratic_wedge; break;
               case Geometry::CUBE:
               default:
                  vtk_mfem = vtk_quadratic_hex; break;
            }
            for (int j = 0; j < dofs.Size(); j++)
            {
               os << ' ' << dofs[vtk_mfem[j]];
            }
         }
         os << '\n';
      }
   }

   os << "CELL_TYPES " << NumOfElements << '\n';
   for (int i = 0; i < NumOfElements; i++)
   {
      int vtk_cell_type = 5;
      Geometry::Type geom = GetElement(i)->GetGeometryType();
      if (order == 1) { vtk_cell_type = VTKGeometry::Map[geom]; }
      else if (order == 2) { vtk_cell_type = VTKGeometry::QuadraticMap[geom]; }
      os << vtk_cell_type << '\n';
   }

   // write attributes
   os << "CELL_DATA " << NumOfElements << '\n'
      << "SCALARS material int\n"
      << "LOOKUP_TABLE default\n";
   for (int i = 0; i < NumOfElements; i++)
   {
      os << elements[i]->GetAttribute() << '\n';
   }
   os.flush();
}

void Mesh::PrintVTU(std::string fname,
                    VTKFormat format,
                    bool high_order_output,
                    int compression_level,
                    bool bdr)
{
   int ref = (high_order_output && Nodes)
             ? Nodes->FESpace()->GetMaxElementOrder() : 1;

   fname = fname + ".vtu";
   std::fstream os(fname.c_str(),std::ios::out);
   os << "<VTKFile type=\"UnstructuredGrid\" version=\"0.1\"";
   if (compression_level != 0)
   {
      os << " compressor=\"vtkZLibDataCompressor\"";
   }
   os << " byte_order=\"" << VTKByteOrder() << "\">\n";
   os << "<UnstructuredGrid>\n";
   PrintVTU(os, ref, format, high_order_output, compression_level, bdr);
   os << "</Piece>\n"; // need to close the piece open in the PrintVTU method
   os << "</UnstructuredGrid>\n";
   os << "</VTKFile>" << std::endl;

   os.close();
}

void Mesh::PrintBdrVTU(std::string fname,
                       VTKFormat format,
                       bool high_order_output,
                       int compression_level)
{
   PrintVTU(fname, format, high_order_output, compression_level, true);
}

void Mesh::PrintVTU(std::ostream &os, int ref, VTKFormat format,
                    bool high_order_output, int compression_level,
                    bool bdr_elements)
{
   RefinedGeometry *RefG;
   DenseMatrix pmat;

   const char *fmt_str = (format == VTKFormat::ASCII) ? "ascii" : "binary";
   const char *type_str = (format != VTKFormat::BINARY32) ? "Float64" : "Float32";
   std::vector<char> buf;

   auto get_geom = [&](int i)
   {
      if (bdr_elements) { return GetBdrElementBaseGeometry(i); }
      else { return GetElementBaseGeometry(i); }
   };

   int ne = bdr_elements ? GetNBE() : GetNE();
   // count the number of points and cells
   int np = 0, nc_ref = 0;
   for (int i = 0; i < ne; i++)
   {
      Geometry::Type geom = get_geom(i);
      int nv = Geometries.GetVertices(geom)->GetNPoints();
      RefG = GlobGeometryRefiner.Refine(geom, ref, 1);
      np += RefG->RefPts.GetNPoints();
      nc_ref += RefG->RefGeoms.Size() / nv;
   }

   os << "<Piece NumberOfPoints=\"" << np << "\" NumberOfCells=\""
      << (high_order_output ? ne : nc_ref) << "\">\n";

   // print out the points
   os << "<Points>\n";
   os << "<DataArray type=\"" << type_str
      << "\" NumberOfComponents=\"3\" format=\"" << fmt_str << "\">\n";
   for (int i = 0; i < ne; i++)
   {
      RefG = GlobGeometryRefiner.Refine(get_geom(i), ref, 1);

      if (bdr_elements)
      {
         GetBdrElementTransformation(i)->Transform(RefG->RefPts, pmat);
      }
      else
      {
         GetElementTransformation(i)->Transform(RefG->RefPts, pmat);
      }

      for (int j = 0; j < pmat.Width(); j++)
      {
         WriteBinaryOrASCII(os, buf, pmat(0,j), " ", format);
         if (pmat.Height() > 1)
         {
            WriteBinaryOrASCII(os, buf, pmat(1,j), " ", format);
         }
         else
         {
            WriteBinaryOrASCII(os, buf, 0.0, " ", format);
         }
         if (pmat.Height() > 2)
         {
            WriteBinaryOrASCII(os, buf, pmat(2,j), "", format);
         }
         else
         {
            WriteBinaryOrASCII(os, buf, 0.0, "", format);
         }
         if (format == VTKFormat::ASCII) { os << '\n'; }
      }
   }
   if (format != VTKFormat::ASCII)
   {
      WriteBase64WithSizeAndClear(os, buf, compression_level);
   }
   os << "</DataArray>" << std::endl;
   os << "</Points>" << std::endl;

   os << "<Cells>" << std::endl;
   os << "<DataArray type=\"Int32\" Name=\"connectivity\" format=\""
      << fmt_str << "\">" << std::endl;
   // connectivity
   std::vector<int> offset;

   np = 0;
   if (high_order_output)
   {
      Array<int> local_connectivity;
      for (int iel = 0; iel < ne; iel++)
      {
         Geometry::Type geom = get_geom(iel);
         CreateVTKElementConnectivity(local_connectivity, geom, ref);
         int nnodes = local_connectivity.Size();
         for (int i=0; i<nnodes; ++i)
         {
            WriteBinaryOrASCII(os, buf, np+local_connectivity[i], " ",
                               format);
         }
         if (format == VTKFormat::ASCII) { os << '\n'; }
         np += nnodes;
         offset.push_back(np);
      }
   }
   else
   {
      int coff = 0;
      for (int i = 0; i < ne; i++)
      {
         Geometry::Type geom = get_geom(i);
         int nv = Geometries.GetVertices(geom)->GetNPoints();
         RefG = GlobGeometryRefiner.Refine(geom, ref, 1);
         Array<int> &RG = RefG->RefGeoms;
         for (int j = 0; j < RG.Size(); )
         {
            coff = coff+nv;
            offset.push_back(coff);
            const int *p = VTKGeometry::VertexPermutation[geom];
            for (int k = 0; k < nv; k++, j++)
            {
               WriteBinaryOrASCII(os, buf, np + RG[p ? p[j] : j], " ",
                                  format);
            }
            if (format == VTKFormat::ASCII) { os << '\n'; }
         }
         np += RefG->RefPts.GetNPoints();
      }
   }
   if (format != VTKFormat::ASCII)
   {
      WriteBase64WithSizeAndClear(os, buf, compression_level);
   }
   os << "</DataArray>" << std::endl;

   os << "<DataArray type=\"Int32\" Name=\"offsets\" format=\""
      << fmt_str << "\">" << std::endl;
   // offsets
   for (size_t ii=0; ii<offset.size(); ii++)
   {
      WriteBinaryOrASCII(os, buf, offset[ii], "\n", format);
   }
   if (format != VTKFormat::ASCII)
   {
      WriteBase64WithSizeAndClear(os, buf, compression_level);
   }
   os << "</DataArray>" << std::endl;
   os << "<DataArray type=\"UInt8\" Name=\"types\" format=\""
      << fmt_str << "\">" << std::endl;
   // cell types
   const int *vtk_geom_map =
      high_order_output ? VTKGeometry::HighOrderMap : VTKGeometry::Map;
   for (int i = 0; i < ne; i++)
   {
      Geometry::Type geom = get_geom(i);
      uint8_t vtk_cell_type = 5;

      vtk_cell_type = vtk_geom_map[geom];

      if (high_order_output)
      {
         WriteBinaryOrASCII(os, buf, vtk_cell_type, "\n", format);
      }
      else
      {
         int nv = Geometries.GetVertices(geom)->GetNPoints();
         RefG = GlobGeometryRefiner.Refine(geom, ref, 1);
         Array<int> &RG = RefG->RefGeoms;
         for (int j = 0; j < RG.Size(); j += nv)
         {
            WriteBinaryOrASCII(os, buf, vtk_cell_type, "\n", format);
         }
      }
   }
   if (format != VTKFormat::ASCII)
   {
      WriteBase64WithSizeAndClear(os, buf, compression_level);
   }
   os << "</DataArray>" << std::endl;
   os << "</Cells>" << std::endl;

   os << "<CellData Scalars=\"attribute\">" << std::endl;
   os << "<DataArray type=\"Int32\" Name=\"attribute\" format=\""
      << fmt_str << "\">" << std::endl;
   for (int i = 0; i < ne; i++)
   {
      int attr = bdr_elements ? GetBdrAttribute(i) : GetAttribute(i);
      if (high_order_output)
      {
         WriteBinaryOrASCII(os, buf, attr, "\n", format);
      }
      else
      {
         Geometry::Type geom = get_geom(i);
         int nv = Geometries.GetVertices(geom)->GetNPoints();
         RefG = GlobGeometryRefiner.Refine(geom, ref, 1);
         for (int j = 0; j < RefG->RefGeoms.Size(); j += nv)
         {
            WriteBinaryOrASCII(os, buf, attr, "\n", format);
         }
      }
   }
   if (format != VTKFormat::ASCII)
   {
      WriteBase64WithSizeAndClear(os, buf, compression_level);
   }
   os << "</DataArray>" << std::endl;
   os << "</CellData>" << std::endl;
}


void Mesh::PrintVTK(std::ostream &os, int ref, int field_data)
{
   int np, nc, size;
   RefinedGeometry *RefG;
   DenseMatrix pmat;

   os <<
      "# vtk DataFile Version 3.0\n"
      "Generated by MFEM\n"
      "ASCII\n"
      "DATASET UNSTRUCTURED_GRID\n";

   // additional dataset information
   if (field_data)
   {
      os << "FIELD FieldData 1\n"
         << "MaterialIds " << 1 << " " << attributes.Size() << " int\n";
      for (int i = 0; i < attributes.Size(); i++)
      {
         os << ' ' << attributes[i];
      }
      os << '\n';
   }

   // count the points, cells, size
   np = nc = size = 0;
   for (int i = 0; i < GetNE(); i++)
   {
      Geometry::Type geom = GetElementBaseGeometry(i);
      int nv = Geometries.GetVertices(geom)->GetNPoints();
      RefG = GlobGeometryRefiner.Refine(geom, ref, 1);
      np += RefG->RefPts.GetNPoints();
      nc += RefG->RefGeoms.Size() / nv;
      size += (RefG->RefGeoms.Size() / nv) * (nv + 1);
   }
   os << "POINTS " << np << " double\n";
   // write the points
   for (int i = 0; i < GetNE(); i++)
   {
      RefG = GlobGeometryRefiner.Refine(
                GetElementBaseGeometry(i), ref, 1);

      GetElementTransformation(i)->Transform(RefG->RefPts, pmat);

      for (int j = 0; j < pmat.Width(); j++)
      {
         os << pmat(0, j) << ' ';
         if (pmat.Height() > 1)
         {
            os << pmat(1, j) << ' ';
            if (pmat.Height() > 2)
            {
               os << pmat(2, j);
            }
            else
            {
               os << 0.0;
            }
         }
         else
         {
            os << 0.0 << ' ' << 0.0;
         }
         os << '\n';
      }
   }

   // write the cells
   os << "CELLS " << nc << ' ' << size << '\n';
   np = 0;
   for (int i = 0; i < GetNE(); i++)
   {
      Geometry::Type geom = GetElementBaseGeometry(i);
      int nv = Geometries.GetVertices(geom)->GetNPoints();
      RefG = GlobGeometryRefiner.Refine(geom, ref, 1);
      Array<int> &RG = RefG->RefGeoms;

      for (int j = 0; j < RG.Size(); )
      {
         os << nv;
         for (int k = 0; k < nv; k++, j++)
         {
            os << ' ' << np + RG[j];
         }
         os << '\n';
      }
      np += RefG->RefPts.GetNPoints();
   }
   os << "CELL_TYPES " << nc << '\n';
   for (int i = 0; i < GetNE(); i++)
   {
      Geometry::Type geom = GetElementBaseGeometry(i);
      int nv = Geometries.GetVertices(geom)->GetNPoints();
      RefG = GlobGeometryRefiner.Refine(geom, ref, 1);
      Array<int> &RG = RefG->RefGeoms;
      int vtk_cell_type = VTKGeometry::Map[geom];

      for (int j = 0; j < RG.Size(); j += nv)
      {
         os << vtk_cell_type << '\n';
      }
   }
   // write attributes (materials)
   os << "CELL_DATA " << nc << '\n'
      << "SCALARS material int\n"
      << "LOOKUP_TABLE default\n";
   for (int i = 0; i < GetNE(); i++)
   {
      Geometry::Type geom = GetElementBaseGeometry(i);
      int nv = Geometries.GetVertices(geom)->GetNPoints();
      RefG = GlobGeometryRefiner.Refine(geom, ref, 1);
      int attr = GetAttribute(i);
      for (int j = 0; j < RefG->RefGeoms.Size(); j += nv)
      {
         os << attr << '\n';
      }
   }

   if (Dim > 1)
   {
      Array<int> coloring;
      srand((unsigned)time(0));
      double a = double(rand()) / (double(RAND_MAX) + 1.);
      int el0 = (int)floor(a * GetNE());
      GetElementColoring(coloring, el0);
      os << "SCALARS element_coloring int\n"
         << "LOOKUP_TABLE default\n";
      for (int i = 0; i < GetNE(); i++)
      {
         Geometry::Type geom = GetElementBaseGeometry(i);
         int nv = Geometries.GetVertices(geom)->GetNPoints();
         RefG = GlobGeometryRefiner.Refine(geom, ref, 1);
         for (int j = 0; j < RefG->RefGeoms.Size(); j += nv)
         {
            os << coloring[i] + 1 << '\n';
         }
      }
   }

   // prepare to write data
   os << "POINT_DATA " << np << '\n' << flush;
}

void Mesh::GetElementColoring(Array<int> &colors, int el0)
{
   int delete_el_to_el = (el_to_el) ? (0) : (1);
   const Table &el_el = ElementToElementTable();
   int num_el = GetNE(), stack_p, stack_top_p, max_num_col;
   Array<int> el_stack(num_el);

   const int *i_el_el = el_el.GetI();
   const int *j_el_el = el_el.GetJ();

   colors.SetSize(num_el);
   colors = -2;
   max_num_col = 1;
   stack_p = stack_top_p = 0;
   for (int el = el0; stack_top_p < num_el; el=(el+1)%num_el)
   {
      if (colors[el] != -2)
      {
         continue;
      }

      colors[el] = -1;
      el_stack[stack_top_p++] = el;

      for ( ; stack_p < stack_top_p; stack_p++)
      {
         int i = el_stack[stack_p];
         int num_nb = i_el_el[i+1] - i_el_el[i];
         if (max_num_col < num_nb + 1)
         {
            max_num_col = num_nb + 1;
         }
         for (int j = i_el_el[i]; j < i_el_el[i+1]; j++)
         {
            int k = j_el_el[j];
            if (colors[k] == -2)
            {
               colors[k] = -1;
               el_stack[stack_top_p++] = k;
            }
         }
      }
   }

   Array<int> col_marker(max_num_col);

   for (stack_p = 0; stack_p < stack_top_p; stack_p++)
   {
      int i = el_stack[stack_p], col;
      col_marker = 0;
      for (int j = i_el_el[i]; j < i_el_el[i+1]; j++)
      {
         col = colors[j_el_el[j]];
         if (col != -1)
         {
            col_marker[col] = 1;
         }
      }

      for (col = 0; col < max_num_col; col++)
         if (col_marker[col] == 0)
         {
            break;
         }

      colors[i] = col;
   }

   if (delete_el_to_el)
   {
      delete el_to_el;
      el_to_el = NULL;
   }
}

void Mesh::PrintWithPartitioning(int *partitioning, std::ostream &os,
                                 int elem_attr) const
{
   if (Dim != 3 && Dim != 2) { return; }

   int i, j, k, l, nv, nbe, *v;

   os << "MFEM mesh v1.0\n";

   // optional
   os <<
      "\n#\n# MFEM Geometry Types (see fem/geom.hpp):\n#\n"
      "# POINT       = 0\n"
      "# SEGMENT     = 1\n"
      "# TRIANGLE    = 2\n"
      "# SQUARE      = 3\n"
      "# TETRAHEDRON = 4\n"
      "# CUBE        = 5\n"
      "# PRISM       = 6\n"
      "#\n";

   os << "\ndimension\n" << Dim
      << "\n\nelements\n" << NumOfElements << '\n';
   for (i = 0; i < NumOfElements; i++)
   {
      os << int((elem_attr) ? partitioning[i]+1 : elements[i]->GetAttribute())
         << ' ' << elements[i]->GetGeometryType();
      nv = elements[i]->GetNVertices();
      v  = elements[i]->GetVertices();
      for (j = 0; j < nv; j++)
      {
         os << ' ' << v[j];
      }
      os << '\n';
   }
   nbe = 0;
   for (i = 0; i < faces_info.Size(); i++)
   {
      if ((l = faces_info[i].Elem2No) >= 0)
      {
         k = partitioning[faces_info[i].Elem1No];
         l = partitioning[l];
         if (k != l)
         {
            nbe++;
            if (!Nonconforming() || !IsSlaveFace(faces_info[i]))
            {
               nbe++;
            }
         }
      }
      else
      {
         nbe++;
      }
   }
   os << "\nboundary\n" << nbe << '\n';
   for (i = 0; i < faces_info.Size(); i++)
   {
      if ((l = faces_info[i].Elem2No) >= 0)
      {
         k = partitioning[faces_info[i].Elem1No];
         l = partitioning[l];
         if (k != l)
         {
            nv = faces[i]->GetNVertices();
            v  = faces[i]->GetVertices();
            os << k+1 << ' ' << faces[i]->GetGeometryType();
            for (j = 0; j < nv; j++)
            {
               os << ' ' << v[j];
            }
            os << '\n';
            if (!Nonconforming() || !IsSlaveFace(faces_info[i]))
            {
               os << l+1 << ' ' << faces[i]->GetGeometryType();
               for (j = nv-1; j >= 0; j--)
               {
                  os << ' ' << v[j];
               }
               os << '\n';
            }
         }
      }
      else
      {
         k = partitioning[faces_info[i].Elem1No];
         nv = faces[i]->GetNVertices();
         v  = faces[i]->GetVertices();
         os << k+1 << ' ' << faces[i]->GetGeometryType();
         for (j = 0; j < nv; j++)
         {
            os << ' ' << v[j];
         }
         os << '\n';
      }
   }
   os << "\nvertices\n" << NumOfVertices << '\n';
   if (Nodes == NULL)
   {
      os << spaceDim << '\n';
      for (i = 0; i < NumOfVertices; i++)
      {
         os << vertices[i](0);
         for (j = 1; j < spaceDim; j++)
         {
            os << ' ' << vertices[i](j);
         }
         os << '\n';
      }
      os.flush();
   }
   else
   {
      os << "\nnodes\n";
      Nodes->Save(os);
   }
}

void Mesh::PrintElementsWithPartitioning(int *partitioning,
                                         std::ostream &os,
                                         int interior_faces)
{
   MFEM_ASSERT(Dim == spaceDim, "2D Manifolds not supported\n");
   if (Dim != 3 && Dim != 2) { return; }

   int *vcount = new int[NumOfVertices];
   for (int i = 0; i < NumOfVertices; i++)
   {
      vcount[i] = 0;
   }
   for (int i = 0; i < NumOfElements; i++)
   {
      int nv = elements[i]->GetNVertices();
      const int *ind = elements[i]->GetVertices();
      for (int j = 0; j < nv; j++)
      {
         vcount[ind[j]]++;
      }
   }

   int *voff = new int[NumOfVertices+1];
   voff[0] = 0;
   for (int i = 1; i <= NumOfVertices; i++)
   {
      voff[i] = vcount[i-1] + voff[i-1];
   }

   int **vown = new int*[NumOfVertices];
   for (int i = 0; i < NumOfVertices; i++)
   {
      vown[i] = new int[vcount[i]];
   }

   // 2D
   if (Dim == 2)
   {
      Table edge_el;
      Transpose(ElementToEdgeTable(), edge_el);

      // Fake printing of the elements.
      for (int i = 0; i < NumOfElements; i++)
      {
         int nv  = elements[i]->GetNVertices();
         const int *ind = elements[i]->GetVertices();
         for (int j = 0; j < nv; j++)
         {
            vcount[ind[j]]--;
            vown[ind[j]][vcount[ind[j]]] = i;
         }
      }

      for (int i = 0; i < NumOfVertices; i++)
      {
         vcount[i] = voff[i+1] - voff[i];
      }

      int nbe = 0;
      for (int i = 0; i < edge_el.Size(); i++)
      {
         const int *el = edge_el.GetRow(i);
         if (edge_el.RowSize(i) > 1)
         {
            int k = partitioning[el[0]];
            int l = partitioning[el[1]];
            if (interior_faces || k != l)
            {
               nbe += 2;
            }
         }
         else
         {
            nbe++;
         }
      }

      // Print the type of the mesh and the boundary elements.
      os << "areamesh2\n\n" << nbe << '\n';

      for (int i = 0; i < edge_el.Size(); i++)
      {
         const int *el = edge_el.GetRow(i);
         if (edge_el.RowSize(i) > 1)
         {
            int k = partitioning[el[0]];
            int l = partitioning[el[1]];
            if (interior_faces || k != l)
            {
               Array<int> ev;
               GetEdgeVertices(i,ev);
               os << k+1; // attribute
               for (int j = 0; j < 2; j++)
                  for (int s = 0; s < vcount[ev[j]]; s++)
                     if (vown[ev[j]][s] == el[0])
                     {
                        os << ' ' << voff[ev[j]]+s+1;
                     }
               os << '\n';
               os << l+1; // attribute
               for (int j = 1; j >= 0; j--)
                  for (int s = 0; s < vcount[ev[j]]; s++)
                     if (vown[ev[j]][s] == el[1])
                     {
                        os << ' ' << voff[ev[j]]+s+1;
                     }
               os << '\n';
            }
         }
         else
         {
            int k = partitioning[el[0]];
            Array<int> ev;
            GetEdgeVertices(i,ev);
            os << k+1; // attribute
            for (int j = 0; j < 2; j++)
               for (int s = 0; s < vcount[ev[j]]; s++)
                  if (vown[ev[j]][s] == el[0])
                  {
                     os << ' ' << voff[ev[j]]+s+1;
                  }
            os << '\n';
         }
      }

      // Print the elements.
      os << NumOfElements << '\n';
      for (int i = 0; i < NumOfElements; i++)
      {
         int nv  = elements[i]->GetNVertices();
         const int *ind = elements[i]->GetVertices();
         os << partitioning[i]+1 << ' '; // use subdomain number as attribute
         os << nv << ' ';
         for (int j = 0; j < nv; j++)
         {
            os << ' ' << voff[ind[j]]+vcount[ind[j]]--;
            vown[ind[j]][vcount[ind[j]]] = i;
         }
         os << '\n';
      }

      for (int i = 0; i < NumOfVertices; i++)
      {
         vcount[i] = voff[i+1] - voff[i];
      }

      // Print the vertices.
      os << voff[NumOfVertices] << '\n';
      for (int i = 0; i < NumOfVertices; i++)
         for (int k = 0; k < vcount[i]; k++)
         {
            for (int j = 0; j < Dim; j++)
            {
               os << vertices[i](j) << ' ';
            }
            os << '\n';
         }
   }
   //  Dim is 3
   else if (meshgen == 1)
   {
      os << "NETGEN_Neutral_Format\n";
      // print the vertices
      os << voff[NumOfVertices] << '\n';
      for (int i = 0; i < NumOfVertices; i++)
         for (int k = 0; k < vcount[i]; k++)
         {
            for (int j = 0; j < Dim; j++)
            {
               os << ' ' << vertices[i](j);
            }
            os << '\n';
         }

      // print the elements
      os << NumOfElements << '\n';
      for (int i = 0; i < NumOfElements; i++)
      {
         int nv = elements[i]->GetNVertices();
         const int *ind = elements[i]->GetVertices();
         os << partitioning[i]+1; // use subdomain number as attribute
         for (int j = 0; j < nv; j++)
         {
            os << ' ' << voff[ind[j]]+vcount[ind[j]]--;
            vown[ind[j]][vcount[ind[j]]] = i;
         }
         os << '\n';
      }

      for (int i = 0; i < NumOfVertices; i++)
      {
         vcount[i] = voff[i+1] - voff[i];
      }

      // print the boundary information.
      int nbe = 0;
      for (int i = 0; i < NumOfFaces; i++)
      {
         int l = faces_info[i].Elem2No;
         if (l >= 0)
         {
            int k = partitioning[faces_info[i].Elem1No];
            l = partitioning[l];
            if (interior_faces || k != l)
            {
               nbe += 2;
            }
         }
         else
         {
            nbe++;
         }
      }

      os << nbe << '\n';
      for (int i = 0; i < NumOfFaces; i++)
      {
         int l = faces_info[i].Elem2No;
         if (l >= 0)
         {
            int k = partitioning[faces_info[i].Elem1No];
            l = partitioning[l];
            if (interior_faces || k != l)
            {
               int nv = faces[i]->GetNVertices();
               const int *ind = faces[i]->GetVertices();
               os << k+1; // attribute
               for (int j = 0; j < nv; j++)
                  for (int s = 0; s < vcount[ind[j]]; s++)
                     if (vown[ind[j]][s] == faces_info[i].Elem1No)
                     {
                        os << ' ' << voff[ind[j]]+s+1;
                     }
               os << '\n';
               os << l+1; // attribute
               for (int j = nv-1; j >= 0; j--)
                  for (int s = 0; s < vcount[ind[j]]; s++)
                     if (vown[ind[j]][s] == faces_info[i].Elem2No)
                     {
                        os << ' ' << voff[ind[j]]+s+1;
                     }
               os << '\n';
            }
         }
         else
         {
            int k = partitioning[faces_info[i].Elem1No];
            int nv = faces[i]->GetNVertices();
            const int *ind = faces[i]->GetVertices();
            os << k+1; // attribute
            for (int j = 0; j < nv; j++)
               for (int s = 0; s < vcount[ind[j]]; s++)
                  if (vown[ind[j]][s] == faces_info[i].Elem1No)
                  {
                     os << ' ' << voff[ind[j]]+s+1;
                  }
            os << '\n';
         }
      }
   }
   //  Dim is 3
   else if (meshgen == 2) // TrueGrid
   {
      // count the number of the boundary elements.
      int nbe = 0;
      for (int i = 0; i < NumOfFaces; i++)
      {
         int l = faces_info[i].Elem2No;
         if (l >= 0)
         {
            int k = partitioning[faces_info[i].Elem1No];
            l = partitioning[l];
            if (interior_faces || k != l)
            {
               nbe += 2;
            }
         }
         else
         {
            nbe++;
         }
      }

      os << "TrueGrid\n"
         << "1 " << voff[NumOfVertices] << " " << NumOfElements
         << " 0 0 0 0 0 0 0\n"
         << "0 0 0 1 0 0 0 0 0 0 0\n"
         << "0 0 " << nbe << " 0 0 0 0 0 0 0 0 0 0 0 0 0\n"
         << "0.0 0.0 0.0 0 0 0.0 0.0 0 0.0\n"
         << "0 0 0 0 0 0 0 0 0 0 0 0 0 0 0 0\n";

      for (int i = 0; i < NumOfVertices; i++)
         for (int k = 0; k < vcount[i]; k++)
            os << voff[i]+k << " 0.0 " << vertices[i](0) << ' '
               << vertices[i](1) << ' ' << vertices[i](2) << " 0.0\n";

      for (int i = 0; i < NumOfElements; i++)
      {
         int nv = elements[i]->GetNVertices();
         const int *ind = elements[i]->GetVertices();
         os << i+1 << ' ' << partitioning[i]+1; // partitioning as attribute
         for (int j = 0; j < nv; j++)
         {
            os << ' ' << voff[ind[j]]+vcount[ind[j]]--;
            vown[ind[j]][vcount[ind[j]]] = i;
         }
         os << '\n';
      }

      for (int i = 0; i < NumOfVertices; i++)
      {
         vcount[i] = voff[i+1] - voff[i];
      }

      // boundary elements
      for (int i = 0; i < NumOfFaces; i++)
      {
         int l = faces_info[i].Elem2No;
         if (l >= 0)
         {
            int k = partitioning[faces_info[i].Elem1No];
            l = partitioning[l];
            if (interior_faces || k != l)
            {
               int nv = faces[i]->GetNVertices();
               const int *ind = faces[i]->GetVertices();
               os << k+1; // attribute
               for (int j = 0; j < nv; j++)
                  for (int s = 0; s < vcount[ind[j]]; s++)
                     if (vown[ind[j]][s] == faces_info[i].Elem1No)
                     {
                        os << ' ' << voff[ind[j]]+s+1;
                     }
               os << " 1.0 1.0 1.0 1.0\n";
               os << l+1; // attribute
               for (int j = nv-1; j >= 0; j--)
                  for (int s = 0; s < vcount[ind[j]]; s++)
                     if (vown[ind[j]][s] == faces_info[i].Elem2No)
                     {
                        os << ' ' << voff[ind[j]]+s+1;
                     }
               os << " 1.0 1.0 1.0 1.0\n";
            }
         }
         else
         {
            int k = partitioning[faces_info[i].Elem1No];
            int nv = faces[i]->GetNVertices();
            const int *ind = faces[i]->GetVertices();
            os << k+1; // attribute
            for (int j = 0; j < nv; j++)
               for (int s = 0; s < vcount[ind[j]]; s++)
                  if (vown[ind[j]][s] == faces_info[i].Elem1No)
                  {
                     os << ' ' << voff[ind[j]]+s+1;
                  }
            os << " 1.0 1.0 1.0 1.0\n";
         }
      }
   }

   os << flush;

   for (int i = 0; i < NumOfVertices; i++)
   {
      delete [] vown[i];
   }

   delete [] vcount;
   delete [] voff;
   delete [] vown;
}

void Mesh::PrintSurfaces(const Table & Aface_face, std::ostream &os) const
{
   int i, j;

   if (NURBSext)
   {
      mfem_error("Mesh::PrintSurfaces"
                 " NURBS mesh is not supported!");
      return;
   }

   os << "MFEM mesh v1.0\n";

   // optional
   os <<
      "\n#\n# MFEM Geometry Types (see fem/geom.hpp):\n#\n"
      "# POINT       = 0\n"
      "# SEGMENT     = 1\n"
      "# TRIANGLE    = 2\n"
      "# SQUARE      = 3\n"
      "# TETRAHEDRON = 4\n"
      "# CUBE        = 5\n"
      "# PRISM       = 6\n"
      "#\n";

   os << "\ndimension\n" << Dim
      << "\n\nelements\n" << NumOfElements << '\n';
   for (i = 0; i < NumOfElements; i++)
   {
      PrintElement(elements[i], os);
   }

   os << "\nboundary\n" << Aface_face.Size_of_connections() << '\n';
   const int * const i_AF_f = Aface_face.GetI();
   const int * const j_AF_f = Aface_face.GetJ();

   for (int iAF=0; iAF < Aface_face.Size(); ++iAF)
      for (const int * iface = j_AF_f + i_AF_f[iAF];
           iface < j_AF_f + i_AF_f[iAF+1];
           ++iface)
      {
         os << iAF+1 << ' ';
         PrintElementWithoutAttr(faces[*iface],os);
      }

   os << "\nvertices\n" << NumOfVertices << '\n';
   if (Nodes == NULL)
   {
      os << spaceDim << '\n';
      for (i = 0; i < NumOfVertices; i++)
      {
         os << vertices[i](0);
         for (j = 1; j < spaceDim; j++)
         {
            os << ' ' << vertices[i](j);
         }
         os << '\n';
      }
      os.flush();
   }
   else
   {
      os << "\nnodes\n";
      Nodes->Save(os);
   }
}

void Mesh::ScaleSubdomains(double sf)
{
   int i,j,k;
   Array<int> vert;
   DenseMatrix pointmat;
   int na = attributes.Size();
   double *cg = new double[na*spaceDim];
   int *nbea = new int[na];

   int *vn = new int[NumOfVertices];
   for (i = 0; i < NumOfVertices; i++)
   {
      vn[i] = 0;
   }
   for (i = 0; i < na; i++)
   {
      for (j = 0; j < spaceDim; j++)
      {
         cg[i*spaceDim+j] = 0.0;
      }
      nbea[i] = 0;
   }

   for (i = 0; i < NumOfElements; i++)
   {
      GetElementVertices(i, vert);
      for (k = 0; k < vert.Size(); k++)
      {
         vn[vert[k]] = 1;
      }
   }

   for (i = 0; i < NumOfElements; i++)
   {
      int bea = GetAttribute(i)-1;
      GetPointMatrix(i, pointmat);
      GetElementVertices(i, vert);

      for (k = 0; k < vert.Size(); k++)
         if (vn[vert[k]] == 1)
         {
            nbea[bea]++;
            for (j = 0; j < spaceDim; j++)
            {
               cg[bea*spaceDim+j] += pointmat(j,k);
            }
            vn[vert[k]] = 2;
         }
   }

   for (i = 0; i < NumOfElements; i++)
   {
      int bea = GetAttribute(i)-1;
      GetElementVertices (i, vert);

      for (k = 0; k < vert.Size(); k++)
         if (vn[vert[k]])
         {
            for (j = 0; j < spaceDim; j++)
               vertices[vert[k]](j) = sf*vertices[vert[k]](j) +
                                      (1-sf)*cg[bea*spaceDim+j]/nbea[bea];
            vn[vert[k]] = 0;
         }
   }

   delete [] cg;
   delete [] nbea;
   delete [] vn;
}

void Mesh::ScaleElements(double sf)
{
   int i,j,k;
   Array<int> vert;
   DenseMatrix pointmat;
   int na = NumOfElements;
   double *cg = new double[na*spaceDim];
   int *nbea = new int[na];

   int *vn = new int[NumOfVertices];
   for (i = 0; i < NumOfVertices; i++)
   {
      vn[i] = 0;
   }
   for (i = 0; i < na; i++)
   {
      for (j = 0; j < spaceDim; j++)
      {
         cg[i*spaceDim+j] = 0.0;
      }
      nbea[i] = 0;
   }

   for (i = 0; i < NumOfElements; i++)
   {
      GetElementVertices(i, vert);
      for (k = 0; k < vert.Size(); k++)
      {
         vn[vert[k]] = 1;
      }
   }

   for (i = 0; i < NumOfElements; i++)
   {
      int bea = i;
      GetPointMatrix(i, pointmat);
      GetElementVertices(i, vert);

      for (k = 0; k < vert.Size(); k++)
         if (vn[vert[k]] == 1)
         {
            nbea[bea]++;
            for (j = 0; j < spaceDim; j++)
            {
               cg[bea*spaceDim+j] += pointmat(j,k);
            }
            vn[vert[k]] = 2;
         }
   }

   for (i = 0; i < NumOfElements; i++)
   {
      int bea = i;
      GetElementVertices(i, vert);

      for (k = 0; k < vert.Size(); k++)
         if (vn[vert[k]])
         {
            for (j = 0; j < spaceDim; j++)
               vertices[vert[k]](j) = sf*vertices[vert[k]](j) +
                                      (1-sf)*cg[bea*spaceDim+j]/nbea[bea];
            vn[vert[k]] = 0;
         }
   }

   delete [] cg;
   delete [] nbea;
   delete [] vn;
}

void Mesh::Transform(void (*f)(const Vector&, Vector&))
{
   // TODO: support for different new spaceDim.
   if (Nodes == NULL)
   {
      Vector vold(spaceDim), vnew(NULL, spaceDim);
      for (int i = 0; i < vertices.Size(); i++)
      {
         for (int j = 0; j < spaceDim; j++)
         {
            vold(j) = vertices[i](j);
         }
         vnew.SetData(vertices[i]());
         (*f)(vold, vnew);
      }
   }
   else
   {
      GridFunction xnew(Nodes->FESpace());
      VectorFunctionCoefficient f_pert(spaceDim, f);
      xnew.ProjectCoefficient(f_pert);
      *Nodes = xnew;
   }
   NodesUpdated();
}

void Mesh::Transform(VectorCoefficient &deformation)
{
   MFEM_VERIFY(spaceDim == deformation.GetVDim(),
               "incompatible vector dimensions");
   if (Nodes == NULL)
   {
      LinearFECollection fec;
      FiniteElementSpace fes(this, &fec, spaceDim, Ordering::byVDIM);
      GridFunction xnew(&fes);
      xnew.ProjectCoefficient(deformation);
      for (int i = 0; i < NumOfVertices; i++)
         for (int d = 0; d < spaceDim; d++)
         {
            vertices[i](d) = xnew(d + spaceDim*i);
         }
   }
   else
   {
      GridFunction xnew(Nodes->FESpace());
      xnew.ProjectCoefficient(deformation);
      *Nodes = xnew;
   }
   NodesUpdated();
}

void Mesh::RemoveUnusedVertices()
{
   if (NURBSext || ncmesh) { return; }

   Array<int> v2v(GetNV());
   v2v = -1;
   for (int i = 0; i < GetNE(); i++)
   {
      Element *el = GetElement(i);
      int nv = el->GetNVertices();
      int *v = el->GetVertices();
      for (int j = 0; j < nv; j++)
      {
         v2v[v[j]] = 0;
      }
   }
   for (int i = 0; i < GetNBE(); i++)
   {
      Element *el = GetBdrElement(i);
      int *v = el->GetVertices();
      int nv = el->GetNVertices();
      for (int j = 0; j < nv; j++)
      {
         v2v[v[j]] = 0;
      }
   }
   int num_vert = 0;
   for (int i = 0; i < v2v.Size(); i++)
   {
      if (v2v[i] == 0)
      {
         vertices[num_vert] = vertices[i];
         v2v[i] = num_vert++;
      }
   }

   if (num_vert == v2v.Size()) { return; }

   Vector nodes_by_element;
   Array<int> vdofs;
   if (Nodes)
   {
      int s = 0;
      for (int i = 0; i < GetNE(); i++)
      {
         Nodes->FESpace()->GetElementVDofs(i, vdofs);
         s += vdofs.Size();
      }
      nodes_by_element.SetSize(s);
      s = 0;
      for (int i = 0; i < GetNE(); i++)
      {
         Nodes->FESpace()->GetElementVDofs(i, vdofs);
         Nodes->GetSubVector(vdofs, &nodes_by_element(s));
         s += vdofs.Size();
      }
   }
   vertices.SetSize(num_vert);
   NumOfVertices = num_vert;
   for (int i = 0; i < GetNE(); i++)
   {
      Element *el = GetElement(i);
      int *v = el->GetVertices();
      int nv = el->GetNVertices();
      for (int j = 0; j < nv; j++)
      {
         v[j] = v2v[v[j]];
      }
   }
   for (int i = 0; i < GetNBE(); i++)
   {
      Element *el = GetBdrElement(i);
      int *v = el->GetVertices();
      int nv = el->GetNVertices();
      for (int j = 0; j < nv; j++)
      {
         v[j] = v2v[v[j]];
      }
   }
   DeleteTables();
   if (Dim > 1)
   {
      // generate el_to_edge, be_to_face (2D), bel_to_edge (3D)
      el_to_edge = new Table;
      NumOfEdges = GetElementToEdgeTable(*el_to_edge);
   }
   if (Dim > 2)
   {
      // generate el_to_face, be_to_face
      GetElementToFaceTable();
   }
   // Update faces and faces_info
   GenerateFaces();
   if (Nodes)
   {
      Nodes->FESpace()->Update();
      Nodes->Update();
      int s = 0;
      for (int i = 0; i < GetNE(); i++)
      {
         Nodes->FESpace()->GetElementVDofs(i, vdofs);
         Nodes->SetSubVector(vdofs, &nodes_by_element(s));
         s += vdofs.Size();
      }
   }
}

void Mesh::RemoveInternalBoundaries()
{
   if (NURBSext || ncmesh) { return; }

   int num_bdr_elem = 0;
   int new_bel_to_edge_nnz = 0;
   for (int i = 0; i < GetNBE(); i++)
   {
      if (FaceIsInterior(GetBdrElementFaceIndex(i)))
      {
         FreeElement(boundary[i]);
      }
      else
      {
         num_bdr_elem++;
         if (Dim == 3)
         {
            new_bel_to_edge_nnz += bel_to_edge->RowSize(i);
         }
      }
   }

   if (num_bdr_elem == GetNBE()) { return; }

   Array<Element *> new_boundary(num_bdr_elem);
   Array<int> new_be_to_face;
   Table *new_bel_to_edge = NULL;
   new_boundary.SetSize(0);
   new_be_to_face.Reserve(num_bdr_elem);
   if (Dim == 3)
   {
      new_bel_to_edge = new Table;
      new_bel_to_edge->SetDims(num_bdr_elem, new_bel_to_edge_nnz);
   }
   for (int i = 0; i < GetNBE(); i++)
   {
      if (!FaceIsInterior(GetBdrElementFaceIndex(i)))
      {
         new_boundary.Append(boundary[i]);
         int row = new_be_to_face.Size();
         new_be_to_face.Append(be_to_face[i]);
         if (Dim == 3)
         {
            int *e = bel_to_edge->GetRow(i);
            int ne = bel_to_edge->RowSize(i);
            int *new_e = new_bel_to_edge->GetRow(row);
            for (int j = 0; j < ne; j++)
            {
               new_e[j] = e[j];
            }
            new_bel_to_edge->GetI()[row+1] = new_bel_to_edge->GetI()[row] + ne;
         }
      }
   }

   NumOfBdrElements = new_boundary.Size();
   mfem::Swap(boundary, new_boundary);

   mfem::Swap(be_to_face, new_be_to_face);

   if (Dim == 3)
   {
      delete bel_to_edge;
      bel_to_edge = new_bel_to_edge;
   }

   Array<int> attribs(num_bdr_elem);
   for (int i = 0; i < attribs.Size(); i++)
   {
      attribs[i] = GetBdrAttribute(i);
   }
   attribs.Sort();
   attribs.Unique();
   bdr_attributes.DeleteAll();
   attribs.Copy(bdr_attributes);
}

void Mesh::FreeElement(Element *E)
{
#ifdef MFEM_USE_MEMALLOC
   if (E)
   {
      if (E->GetType() == Element::TETRAHEDRON)
      {
         TetMemory.Free((Tetrahedron*) E);
      }
      else
      {
         delete E;
      }
   }
#else
   delete E;
#endif
}

std::ostream &operator<<(std::ostream &os, const Mesh &mesh)
{
   mesh.Print(os);
   return os;
}

int Mesh::FindPoints(DenseMatrix &point_mat, Array<int>& elem_ids,
                     Array<IntegrationPoint>& ips, bool warn,
                     InverseElementTransformation *inv_trans)
{
   const int npts = point_mat.Width();
   if (!npts) { return 0; }
   MFEM_VERIFY(point_mat.Height() == spaceDim,"Invalid points matrix");
   elem_ids.SetSize(npts);
   ips.SetSize(npts);
   elem_ids = -1;
   if (!GetNE()) { return 0; }

   double *data = point_mat.GetData();
   InverseElementTransformation *inv_tr = inv_trans;
   inv_tr = inv_tr ? inv_tr : new InverseElementTransformation;

   // For each point in 'point_mat', find the element whose center is closest.
   Vector min_dist(npts);
   Array<int> e_idx(npts);
   min_dist = std::numeric_limits<double>::max();
   e_idx = -1;

   Vector pt(spaceDim);
   for (int i = 0; i < GetNE(); i++)
   {
      GetElementTransformation(i)->Transform(
         Geometries.GetCenter(GetElementBaseGeometry(i)), pt);
      for (int k = 0; k < npts; k++)
      {
         double dist = pt.DistanceTo(data+k*spaceDim);
         if (dist < min_dist(k))
         {
            min_dist(k) = dist;
            e_idx[k] = i;
         }
      }
   }

   // Checks if the points lie in the closest element
   int pts_found = 0;
   pt.NewDataAndSize(NULL, spaceDim);
   for (int k = 0; k < npts; k++)
   {
      pt.SetData(data+k*spaceDim);
      inv_tr->SetTransformation(*GetElementTransformation(e_idx[k]));
      int res = inv_tr->Transform(pt, ips[k]);
      if (res == InverseElementTransformation::Inside)
      {
         elem_ids[k] = e_idx[k];
         pts_found++;
      }
   }
   if (pts_found != npts)
   {
      Array<int> elvertices;
      Table *vtoel = GetVertexToElementTable();
      for (int k = 0; k < npts; k++)
      {
         if (elem_ids[k] != -1) { continue; }
         // Try all vertex-neighbors of element e_idx[k]
         pt.SetData(data+k*spaceDim);
         GetElementVertices(e_idx[k], elvertices);
         for (int v = 0; v < elvertices.Size(); v++)
         {
            int vv = elvertices[v];
            int ne = vtoel->RowSize(vv);
            const int* els = vtoel->GetRow(vv);
            for (int e = 0; e < ne; e++)
            {
               if (els[e] == e_idx[k]) { continue; }
               inv_tr->SetTransformation(*GetElementTransformation(els[e]));
               int res = inv_tr->Transform(pt, ips[k]);
               if (res == InverseElementTransformation::Inside)
               {
                  elem_ids[k] = els[e];
                  pts_found++;
                  goto next_point;
               }
            }
         }
         // Try neighbors for non-conforming meshes
         if (ncmesh)
         {
            Array<int> neigh;
            int le = ncmesh->leaf_elements[e_idx[k]];
            ncmesh->FindNeighbors(le,neigh);
            for (int e = 0; e < neigh.Size(); e++)
            {
               int nn = neigh[e];
               if (ncmesh->IsGhost(ncmesh->elements[nn])) { continue; }
               int el = ncmesh->elements[nn].index;
               inv_tr->SetTransformation(*GetElementTransformation(el));
               int res = inv_tr->Transform(pt, ips[k]);
               if (res == InverseElementTransformation::Inside)
               {
                  elem_ids[k] = el;
                  pts_found++;
                  goto next_point;
               }
            }
         }
      next_point: ;
      }
      delete vtoel;
   }
   if (inv_trans == NULL) { delete inv_tr; }

   if (warn && pts_found != npts)
   {
      MFEM_WARNING((npts-pts_found) << " points were not found");
   }
   return pts_found;
}

void Mesh::GetGeometricParametersFromJacobian(const DenseMatrix &J,
                                              double &volume,
                                              Vector &aspr,
                                              Vector &skew,
                                              Vector &ori) const
{
   J.HostRead();
   aspr.HostWrite();
   skew.HostWrite();
   ori.HostWrite();
   MFEM_VERIFY(Dim == 2 || Dim == 3, "Only 2D/3D meshes supported right now.");
   MFEM_VERIFY(Dim == spaceDim, "Surface meshes not currently supported.");
   if (Dim == 2)
   {
      aspr.SetSize(1);
      skew.SetSize(1);
      ori.SetSize(1);
      Vector col1, col2;
      J.GetColumn(0, col1);
      J.GetColumn(1, col2);

      // Area/Volume
      volume = J.Det();

      // Aspect-ratio
      aspr(0) = col2.Norml2()/col1.Norml2();

      // Skewness
      skew(0) = std::atan2(J.Det(), col1 * col2);

      // Orientation
      ori(0) = std::atan2(J(1,0), J(0,0));
   }
   else if (Dim == 3)
   {
      aspr.SetSize(4);
      skew.SetSize(3);
      ori.SetSize(4);
      Vector col1, col2, col3;
      J.GetColumn(0, col1);
      J.GetColumn(1, col2);
      J.GetColumn(2, col3);
      double len1 = col1.Norml2(),
             len2 = col2.Norml2(),
             len3 = col3.Norml2();

      Vector col1unit = col1,
             col2unit = col2,
             col3unit = col3;
      col1unit *= 1.0/len1;
      col2unit *= 1.0/len2;
      col3unit *= 1.0/len3;

      // Area/Volume
      volume = J.Det();

      // Aspect-ratio - non-dimensional
      aspr(0) = len1/std::sqrt(len2*len3),
      aspr(1) = len2/std::sqrt(len1*len3);

      // Aspect-ratio - dimensional - needed for TMOP
      aspr(2) = std::sqrt(len1/(len2*len3)),
      aspr(3) = std::sqrt(len2/(len1*len3));

      // Skewness
      Vector crosscol12, crosscol13;
      col1.cross3D(col2, crosscol12);
      col1.cross3D(col3, crosscol13);
      skew(0) = std::acos(col1unit*col2unit);
      skew(1) = std::acos(col1unit*col3unit);
      skew(2) = std::atan(len1*volume/(crosscol12*crosscol13));

      // Orientation
      // First we define the rotation matrix
      DenseMatrix rot(Dim);
      // First column
      for (int d=0; d<Dim; d++) { rot(d, 0) = col1unit(d); }
      // Second column
      Vector rot2 = col2unit;
      Vector rot1 = col1unit;
      rot1 *= col1unit*col2unit;
      rot2 -= rot1;
      col1unit.cross3D(col2unit, rot1);
      rot2 /= rot1.Norml2();
      for (int d=0; d < Dim; d++) { rot(d, 1) = rot2(d); }
      // Third column
      rot1 /= rot1.Norml2();
      for (int d=0; d < Dim; d++) { rot(d, 2) = rot1(d); }
      double delta = sqrt(pow(rot(2,1)-rot(1,2), 2.0) +
                          pow(rot(0,2)-rot(2,0), 2.0) +
                          pow(rot(1,0)-rot(0,1), 2.0));
      ori = 0.0;
      if (delta == 0.0)   // Matrix is symmetric. Check if it is Identity.
      {
         DenseMatrix Iden(Dim);
         for (int d = 0; d < Dim; d++) { Iden(d, d) = 1.0; };
         Iden -= rot;
         if (Iden.FNorm2() != 0)
         {
            // TODO: Handling of these cases.
            rot.Print();
            MFEM_ABORT("Invalid rotation matrix. Contact TMOP Developers.");
         }
      }
      else
      {
         ori(0) = (1./delta)*(rot(2,1)-rot(1,2));
         ori(1) = (1./delta)*(rot(0,2)-rot(2,0));
         ori(2) = (1./delta)*(rot(1,0)-rot(0,1));
         ori(3) = std::acos(0.5*(rot.Trace()-1.0));
      }
   }
}


GeometricFactors::GeometricFactors(const Mesh *mesh, const IntegrationRule &ir,
                                   int flags, MemoryType d_mt)
{
   this->mesh = mesh;
   IntRule = &ir;
   computed_factors = flags;

   MFEM_ASSERT(mesh->GetNumGeometries(mesh->Dimension()) <= 1,
               "mixed meshes are not supported!");
   MFEM_ASSERT(mesh->GetNodes(), "meshes without nodes are not supported!");

   Compute(*mesh->GetNodes(), d_mt);
}

GeometricFactors::GeometricFactors(const GridFunction &nodes,
                                   const IntegrationRule &ir,
                                   int flags, MemoryType d_mt)
{
   this->mesh = nodes.FESpace()->GetMesh();
   IntRule = &ir;
   computed_factors = flags;

   Compute(nodes, d_mt);
}

void GeometricFactors::Compute(const GridFunction &nodes,
                               MemoryType d_mt)
{

   const FiniteElementSpace *fespace = nodes.FESpace();
   const FiniteElement *fe = fespace->GetFE(0);
   const int dim  = fe->GetDim();
   const int vdim = fespace->GetVDim();
   const int NE   = fespace->GetNE();
   const int ND   = fe->GetDof();
   const int NQ   = IntRule->GetNPoints();

   unsigned eval_flags = 0;
   MemoryType my_d_mt = (d_mt != MemoryType::DEFAULT) ? d_mt :
                        Device::GetDeviceMemoryType();
   if (computed_factors & GeometricFactors::COORDINATES)
   {
      X.SetSize(vdim*NQ*NE, my_d_mt); // NQ x SDIM x NE
      eval_flags |= QuadratureInterpolator::VALUES;
   }
   if (computed_factors & GeometricFactors::JACOBIANS)
   {
      J.SetSize(dim*vdim*NQ*NE, my_d_mt); // NQ x SDIM x DIM x NE
      eval_flags |= QuadratureInterpolator::DERIVATIVES;
   }
   if (computed_factors & GeometricFactors::DETERMINANTS)
   {
      detJ.SetSize(NQ*NE, my_d_mt); // NQ x NE
      eval_flags |= QuadratureInterpolator::DETERMINANTS;
   }

   const QuadratureInterpolator *qi = fespace->GetQuadratureInterpolator(*IntRule);
   // All X, J, and detJ use this layout:
   qi->SetOutputLayout(QVectorLayout::byNODES);

   const bool use_tensor_products = UsesTensorBasis(*fespace);

   qi->DisableTensorProducts(!use_tensor_products);
   const ElementDofOrdering e_ordering = use_tensor_products ?
                                         ElementDofOrdering::LEXICOGRAPHIC :
                                         ElementDofOrdering::NATIVE;
   const Operator *elem_restr = fespace->GetElementRestriction(e_ordering);

   if (elem_restr) // Always true as of 2021-04-27
   {
      Vector Enodes(vdim*ND*NE, my_d_mt);
      elem_restr->Mult(nodes, Enodes);
      qi->Mult(Enodes, eval_flags, X, J, detJ);
   }
   else
   {
      qi->Mult(nodes, eval_flags, X, J, detJ);
   }
}

FaceGeometricFactors::FaceGeometricFactors(const Mesh *mesh,
                                           const IntegrationRule &ir,
                                           int flags, FaceType type,
                                           MemoryType d_mt)
   : type(type)
{
   this->mesh = mesh;
   IntRule = &ir;
   computed_factors = flags;

   const GridFunction *nodes = mesh->GetNodes();
   const FiniteElementSpace *fespace = nodes->FESpace();
   const int vdim = fespace->GetVDim();
   const int NF   = fespace->GetNFbyType(type);
   const int NQ   = ir.GetNPoints();

   const FaceRestriction *face_restr = fespace->GetFaceRestriction(
                                          ElementDofOrdering::LEXICOGRAPHIC,
                                          type,
                                          L2FaceValues::SingleValued);


   MemoryType my_d_mt = (d_mt != MemoryType::DEFAULT) ? d_mt :
                        Device::GetDeviceMemoryType();

   Vector Fnodes(face_restr->Height(), my_d_mt);
   face_restr->Mult(*nodes, Fnodes);

   unsigned eval_flags = 0;

   if (flags & FaceGeometricFactors::COORDINATES)
   {
      X.SetSize(vdim*NQ*NF, my_d_mt);
      eval_flags |= FaceQuadratureInterpolator::VALUES;
   }
   if (flags & FaceGeometricFactors::JACOBIANS)
   {
      J.SetSize(vdim*vdim*NQ*NF, my_d_mt);
      eval_flags |= FaceQuadratureInterpolator::DERIVATIVES;
   }
   if (flags & FaceGeometricFactors::DETERMINANTS)
   {
      detJ.SetSize(NQ*NF, my_d_mt);
      eval_flags |= FaceQuadratureInterpolator::DETERMINANTS;
   }
   if (flags & FaceGeometricFactors::NORMALS)
   {
      normal.SetSize(vdim*NQ*NF, my_d_mt);
      eval_flags |= FaceQuadratureInterpolator::NORMALS;
   }

   const FaceQuadratureInterpolator *qi =
      fespace->GetFaceQuadratureInterpolator(ir, type);
   // All face data vectors assume layout byNODES.
   qi->SetOutputLayout(QVectorLayout::byNODES);
   const bool use_tensor_products = UsesTensorBasis(*fespace);
   qi->DisableTensorProducts(!use_tensor_products);

   qi->Mult(Fnodes, eval_flags, X, J, detJ, normal);
}

NodeExtrudeCoefficient::NodeExtrudeCoefficient(const int dim, const int n_,
                                               const double s_)
   : VectorCoefficient(dim), n(n_), s(s_), tip(p, dim-1)
{
}

void NodeExtrudeCoefficient::Eval(Vector &V, ElementTransformation &T,
                                  const IntegrationPoint &ip)
{
   V.SetSize(vdim);
   T.Transform(ip, tip);
   V(0) = p[0];
   if (vdim == 2)
   {
      V(1) = s * ((ip.y + layer) / n);
   }
   else
   {
      V(1) = p[1];
      V(2) = s * ((ip.z + layer) / n);
   }
}


Mesh *Extrude1D(Mesh *mesh, const int ny, const double sy, const bool closed)
{
   if (mesh->Dimension() != 1)
   {
      mfem::err << "Extrude1D : Not a 1D mesh!" << endl;
      mfem_error();
   }

   int nvy = (closed) ? (ny) : (ny + 1);
   int nvt = mesh->GetNV() * nvy;

   Mesh *mesh2d;

   if (closed)
   {
      mesh2d = new Mesh(2, nvt, mesh->GetNE()*ny, mesh->GetNBE()*ny);
   }
   else
      mesh2d = new Mesh(2, nvt, mesh->GetNE()*ny,
                        mesh->GetNBE()*ny+2*mesh->GetNE());

   // vertices
   double vc[2];
   for (int i = 0; i < mesh->GetNV(); i++)
   {
      vc[0] = mesh->GetVertex(i)[0];
      for (int j = 0; j < nvy; j++)
      {
         vc[1] = sy * (double(j) / ny);
         mesh2d->AddVertex(vc);
      }
   }
   // elements
   Array<int> vert;
   for (int i = 0; i < mesh->GetNE(); i++)
   {
      const Element *elem = mesh->GetElement(i);
      elem->GetVertices(vert);
      const int attr = elem->GetAttribute();
      for (int j = 0; j < ny; j++)
      {
         int qv[4];
         qv[0] = vert[0] * nvy + j;
         qv[1] = vert[1] * nvy + j;
         qv[2] = vert[1] * nvy + (j + 1) % nvy;
         qv[3] = vert[0] * nvy + (j + 1) % nvy;

         mesh2d->AddQuad(qv, attr);
      }
   }
   // 2D boundary from the 1D boundary
   for (int i = 0; i < mesh->GetNBE(); i++)
   {
      const Element *elem = mesh->GetBdrElement(i);
      elem->GetVertices(vert);
      const int attr = elem->GetAttribute();
      for (int j = 0; j < ny; j++)
      {
         int sv[2];
         sv[0] = vert[0] * nvy + j;
         sv[1] = vert[0] * nvy + (j + 1) % nvy;

         if (attr%2)
         {
            Swap<int>(sv[0], sv[1]);
         }

         mesh2d->AddBdrSegment(sv, attr);
      }
   }

   if (!closed)
   {
      // 2D boundary from the 1D elements (bottom + top)
      int nba = (mesh->bdr_attributes.Size() > 0 ?
                 mesh->bdr_attributes.Max() : 0);
      for (int i = 0; i < mesh->GetNE(); i++)
      {
         const Element *elem = mesh->GetElement(i);
         elem->GetVertices(vert);
         const int attr = nba + elem->GetAttribute();
         int sv[2];
         sv[0] = vert[0] * nvy;
         sv[1] = vert[1] * nvy;

         mesh2d->AddBdrSegment(sv, attr);

         sv[0] = vert[1] * nvy + ny;
         sv[1] = vert[0] * nvy + ny;

         mesh2d->AddBdrSegment(sv, attr);
      }
   }

   mesh2d->FinalizeQuadMesh(1, 0, false);

   GridFunction *nodes = mesh->GetNodes();
   if (nodes)
   {
      // duplicate the fec of the 1D mesh so that it can be deleted safely
      // along with its nodes, fes and fec
      FiniteElementCollection *fec2d = NULL;
      FiniteElementSpace *fes2d;
      const char *name = nodes->FESpace()->FEColl()->Name();
      string cname = name;
      if (cname == "Linear")
      {
         fec2d = new LinearFECollection;
      }
      else if (cname == "Quadratic")
      {
         fec2d = new QuadraticFECollection;
      }
      else if (cname == "Cubic")
      {
         fec2d = new CubicFECollection;
      }
      else if (!strncmp(name, "H1_", 3))
      {
         fec2d = new H1_FECollection(atoi(name + 7), 2);
      }
      else if (!strncmp(name, "L2_T", 4))
      {
         fec2d = new L2_FECollection(atoi(name + 10), 2, atoi(name + 4));
      }
      else if (!strncmp(name, "L2_", 3))
      {
         fec2d = new L2_FECollection(atoi(name + 7), 2);
      }
      else
      {
         delete mesh2d;
         mfem::err << "Extrude1D : The mesh uses unknown FE collection : "
                   << cname << endl;
         mfem_error();
      }
      fes2d = new FiniteElementSpace(mesh2d, fec2d, 2);
      mesh2d->SetNodalFESpace(fes2d);
      GridFunction *nodes2d = mesh2d->GetNodes();
      nodes2d->MakeOwner(fec2d);

      NodeExtrudeCoefficient ecoeff(2, ny, sy);
      Vector lnodes;
      Array<int> vdofs2d;
      for (int i = 0; i < mesh->GetNE(); i++)
      {
         ElementTransformation &T = *mesh->GetElementTransformation(i);
         for (int j = ny-1; j >= 0; j--)
         {
            fes2d->GetElementVDofs(i*ny+j, vdofs2d);
            lnodes.SetSize(vdofs2d.Size());
            ecoeff.SetLayer(j);
            fes2d->GetFE(i*ny+j)->Project(ecoeff, T, lnodes);
            nodes2d->SetSubVector(vdofs2d, lnodes);
         }
      }
   }
   return mesh2d;
}

Mesh *Extrude2D(Mesh *mesh, const int nz, const double sz)
{
   if (mesh->Dimension() != 2)
   {
      mfem::err << "Extrude2D : Not a 2D mesh!" << endl;
      mfem_error();
   }

   int nvz = nz + 1;
   int nvt = mesh->GetNV() * nvz;

   Mesh *mesh3d = new Mesh(3, nvt, mesh->GetNE()*nz,
                           mesh->GetNBE()*nz+2*mesh->GetNE());

   bool wdgMesh = false;
   bool hexMesh = false;

   // vertices
   double vc[3];
   for (int i = 0; i < mesh->GetNV(); i++)
   {
      vc[0] = mesh->GetVertex(i)[0];
      vc[1] = mesh->GetVertex(i)[1];
      for (int j = 0; j < nvz; j++)
      {
         vc[2] = sz * (double(j) / nz);
         mesh3d->AddVertex(vc);
      }
   }
   // elements
   Array<int> vert;
   for (int i = 0; i < mesh->GetNE(); i++)
   {
      const Element *elem = mesh->GetElement(i);
      elem->GetVertices(vert);
      const int attr = elem->GetAttribute();
      Geometry::Type geom = elem->GetGeometryType();
      switch (geom)
      {
         case Geometry::TRIANGLE:
            wdgMesh = true;
            for (int j = 0; j < nz; j++)
            {
               int pv[6];
               pv[0] = vert[0] * nvz + j;
               pv[1] = vert[1] * nvz + j;
               pv[2] = vert[2] * nvz + j;
               pv[3] = vert[0] * nvz + (j + 1) % nvz;
               pv[4] = vert[1] * nvz + (j + 1) % nvz;
               pv[5] = vert[2] * nvz + (j + 1) % nvz;

               mesh3d->AddWedge(pv, attr);
            }
            break;
         case Geometry::SQUARE:
            hexMesh = true;
            for (int j = 0; j < nz; j++)
            {
               int hv[8];
               hv[0] = vert[0] * nvz + j;
               hv[1] = vert[1] * nvz + j;
               hv[2] = vert[2] * nvz + j;
               hv[3] = vert[3] * nvz + j;
               hv[4] = vert[0] * nvz + (j + 1) % nvz;
               hv[5] = vert[1] * nvz + (j + 1) % nvz;
               hv[6] = vert[2] * nvz + (j + 1) % nvz;
               hv[7] = vert[3] * nvz + (j + 1) % nvz;

               mesh3d->AddHex(hv, attr);
            }
            break;
         default:
            mfem::err << "Extrude2D : Invalid 2D element type \'"
                      << geom << "\'" << endl;
            mfem_error();
            break;
      }
   }
   // 3D boundary from the 2D boundary
   for (int i = 0; i < mesh->GetNBE(); i++)
   {
      const Element *elem = mesh->GetBdrElement(i);
      elem->GetVertices(vert);
      const int attr = elem->GetAttribute();
      for (int j = 0; j < nz; j++)
      {
         int qv[4];
         qv[0] = vert[0] * nvz + j;
         qv[1] = vert[1] * nvz + j;
         qv[2] = vert[1] * nvz + (j + 1) % nvz;
         qv[3] = vert[0] * nvz + (j + 1) % nvz;

         mesh3d->AddBdrQuad(qv, attr);
      }
   }

   // 3D boundary from the 2D elements (bottom + top)
   int nba = (mesh->bdr_attributes.Size() > 0 ?
              mesh->bdr_attributes.Max() : 0);
   for (int i = 0; i < mesh->GetNE(); i++)
   {
      const Element *elem = mesh->GetElement(i);
      elem->GetVertices(vert);
      const int attr = nba + elem->GetAttribute();
      Geometry::Type geom = elem->GetGeometryType();
      switch (geom)
      {
         case Geometry::TRIANGLE:
         {
            int tv[3];
            tv[0] = vert[0] * nvz;
            tv[1] = vert[2] * nvz;
            tv[2] = vert[1] * nvz;

            mesh3d->AddBdrTriangle(tv, attr);

            tv[0] = vert[0] * nvz + nz;
            tv[1] = vert[1] * nvz + nz;
            tv[2] = vert[2] * nvz + nz;

            mesh3d->AddBdrTriangle(tv, attr);
         }
         break;
         case Geometry::SQUARE:
         {
            int qv[4];
            qv[0] = vert[0] * nvz;
            qv[1] = vert[3] * nvz;
            qv[2] = vert[2] * nvz;
            qv[3] = vert[1] * nvz;

            mesh3d->AddBdrQuad(qv, attr);

            qv[0] = vert[0] * nvz + nz;
            qv[1] = vert[1] * nvz + nz;
            qv[2] = vert[2] * nvz + nz;
            qv[3] = vert[3] * nvz + nz;

            mesh3d->AddBdrQuad(qv, attr);
         }
         break;
         default:
            mfem::err << "Extrude2D : Invalid 2D element type \'"
                      << geom << "\'" << endl;
            mfem_error();
            break;
      }
   }

   if ( hexMesh && wdgMesh )
   {
      mesh3d->FinalizeMesh(0, false);
   }
   else if ( hexMesh )
   {
      mesh3d->FinalizeHexMesh(1, 0, false);
   }
   else if ( wdgMesh )
   {
      mesh3d->FinalizeWedgeMesh(1, 0, false);
   }

   GridFunction *nodes = mesh->GetNodes();
   if (nodes)
   {
      // duplicate the fec of the 2D mesh so that it can be deleted safely
      // along with its nodes, fes and fec
      FiniteElementCollection *fec3d = NULL;
      FiniteElementSpace *fes3d;
      const char *name = nodes->FESpace()->FEColl()->Name();
      string cname = name;
      if (cname == "Linear")
      {
         fec3d = new LinearFECollection;
      }
      else if (cname == "Quadratic")
      {
         fec3d = new QuadraticFECollection;
      }
      else if (cname == "Cubic")
      {
         fec3d = new CubicFECollection;
      }
      else if (!strncmp(name, "H1_", 3))
      {
         fec3d = new H1_FECollection(atoi(name + 7), 3);
      }
      else if (!strncmp(name, "L2_T", 4))
      {
         fec3d = new L2_FECollection(atoi(name + 10), 3, atoi(name + 4));
      }
      else if (!strncmp(name, "L2_", 3))
      {
         fec3d = new L2_FECollection(atoi(name + 7), 3);
      }
      else
      {
         delete mesh3d;
         mfem::err << "Extrude3D : The mesh uses unknown FE collection : "
                   << cname << endl;
         mfem_error();
      }
      fes3d = new FiniteElementSpace(mesh3d, fec3d, 3);
      mesh3d->SetNodalFESpace(fes3d);
      GridFunction *nodes3d = mesh3d->GetNodes();
      nodes3d->MakeOwner(fec3d);

      NodeExtrudeCoefficient ecoeff(3, nz, sz);
      Vector lnodes;
      Array<int> vdofs3d;
      for (int i = 0; i < mesh->GetNE(); i++)
      {
         ElementTransformation &T = *mesh->GetElementTransformation(i);
         for (int j = nz-1; j >= 0; j--)
         {
            fes3d->GetElementVDofs(i*nz+j, vdofs3d);
            lnodes.SetSize(vdofs3d.Size());
            ecoeff.SetLayer(j);
            fes3d->GetFE(i*nz+j)->Project(ecoeff, T, lnodes);
            nodes3d->SetSubVector(vdofs3d, lnodes);
         }
      }
   }
   return mesh3d;
}

#ifdef MFEM_DEBUG
void Mesh::DebugDump(std::ostream &os) const
{
   // dump vertices and edges (NCMesh "nodes")
   os << NumOfVertices + NumOfEdges << "\n";
   for (int i = 0; i < NumOfVertices; i++)
   {
      const double *v = GetVertex(i);
      os << i << " " << v[0] << " " << v[1] << " " << v[2]
         << " 0 0 " << i << " -1 0\n";
   }

   Array<int> ev;
   for (int i = 0; i < NumOfEdges; i++)
   {
      GetEdgeVertices(i, ev);
      double mid[3] = {0, 0, 0};
      for (int j = 0; j < 2; j++)
      {
         for (int k = 0; k < spaceDim; k++)
         {
            mid[k] += GetVertex(ev[j])[k];
         }
      }
      os << NumOfVertices+i << " "
         << mid[0]/2 << " " << mid[1]/2 << " " << mid[2]/2 << " "
         << ev[0] << " " << ev[1] << " -1 " << i << " 0\n";
   }

   // dump elements
   os << NumOfElements << "\n";
   for (int i = 0; i < NumOfElements; i++)
   {
      const Element* e = elements[i];
      os << e->GetNVertices() << " ";
      for (int j = 0; j < e->GetNVertices(); j++)
      {
         os << e->GetVertices()[j] << " ";
      }
      os << e->GetAttribute() << " 0 " << i << "\n";
   }

   // dump faces
   os << "0\n";
}
#endif

}<|MERGE_RESOLUTION|>--- conflicted
+++ resolved
@@ -1928,14 +1928,6 @@
    int num_faces = 4;
    static const int quad_to_tri[4][2] =
    {
-<<<<<<< HEAD
-      { 0, 1}, { 1, 2}, { 2, 3}, { 3, 0}
-   };
-   Array<int> plist(vi, 4);
-   int elem_center_index = AddVertexAtMidPoint(plist, 2) - 1;
-
-   int ti[3];
-=======
       {0, 1}, {1, 2}, {2, 3}, {3, 0}
    };
 
@@ -1943,17 +1935,12 @@
 
    int ti[3];
    ti[2] = elem_center_index;
->>>>>>> 75df4ad3
    for (int i = 0; i < num_faces; i++)
    {
       for (int j = 0; j < 2; j++)
       {
          ti[j] = vi[quad_to_tri[i][j]];
       }
-<<<<<<< HEAD
-      ti[2] = elem_center_index;
-=======
->>>>>>> 75df4ad3
       AddTri(ti, attr);
    }
 }
@@ -1963,16 +1950,6 @@
    int num_faces = 4;
    static const int quad_faces[4][2] =
    {
-<<<<<<< HEAD
-      { 0, 1}, { 1, 2}, { 2, 3}, { 3, 0}
-   };
-
-   Vector px(4), py(4);
-   Array<int> plist(vi, 4);
-   for (int i = 0; i < 4; i++)
-   {
-      double *vp = vertices[plist[i]]();
-=======
       {0, 1}, {1, 2}, {2, 3}, {3, 0}
    };
 
@@ -1980,7 +1957,6 @@
    for (int i = 0; i < 4; i++)
    {
       double *vp = vertices[vi[i]]();
->>>>>>> 75df4ad3
       px(i) = vp[0];
       py(i) = vp[1];
    }
@@ -2029,14 +2005,6 @@
    AddQuad(vnew_index, attr);
 }
 
-<<<<<<< HEAD
-void Mesh::AddHexAs24TetsWithPoints(int *vi, int attr)
-{
-   auto get4tuple = [&](Array<int> v)
-   {
-      return std::tuple<int, int, int, int>(v[0], v[1], v[2], v[3]);
-   };
-=======
 void Mesh::AddHexAs24TetsWithPoints(int *vi,
                                     std::map<std::array<int, 4>, int> &hex_face_verts,
                                     int attr)
@@ -2047,27 +2015,18 @@
       return std::array<int, 4> {v[0], v[1], v[2], v[3]};
    };
 
->>>>>>> 75df4ad3
    int num_faces = 6;
    static const int hex_to_tet[6][4] =
    {
       { 0, 1, 2, 3 }, { 1, 2, 6, 5 }, { 5, 4, 7, 6},
       { 0, 1, 5, 4 }, { 2, 3, 7, 6 }, { 0,3, 7, 4}
    };
-<<<<<<< HEAD
-   int ti[4];
-   Array<int> plist(vi, 8);
-   int elem_center_index = AddVertexAtMidPoint(plist, 3) - 1;
-   Array<int> flist(&ti[0], 4);
-
-=======
 
    int elem_center_index = AddVertexAtMeanCenter(vi, 8, 3) - 1;
 
    Array<int> flist(4);
 
    // local vertex indices for each of the 4 edges of the face
->>>>>>> 75df4ad3
    static const int tet_face[4][2] =
    {
       {0, 1}, {1, 2}, {3, 2}, {3, 0}
@@ -2077,20 +2036,6 @@
    {
       for (int j = 0; j < 4; j++)
       {
-<<<<<<< HEAD
-         ti[j] = vi[hex_to_tet[i][j]];
-      }
-      int face_center_index;
-      Array<int> flistcopy(flist);
-      flistcopy.Sort();
-      auto t = get4tuple(flistcopy);
-      auto it = hex_face_to_center.find(t);
-      if (it == hex_face_to_center.end())
-      {
-         face_center_index = AddVertexAtMidPoint(flist, 3) - 1;
-         hex_face_to_center.insert((std::pair<std::tuple<int, int, int, int>,int>
-                                    (t, face_center_index)));
-=======
          flist[j] = vi[hex_to_tet[i][j]];
       }
       int face_center_index;
@@ -2102,70 +2047,20 @@
          face_center_index = AddVertexAtMeanCenter(flist.GetData(),
                                                    flist.Size(), 3) - 1;
          hex_face_verts.insert({t, face_center_index});
->>>>>>> 75df4ad3
       }
       else
       {
          face_center_index = it->second;
       }
-<<<<<<< HEAD
-      //      int face_center_index = AddVertexAtMidPoint(flist) - 1;
-      int fti[4];
-=======
       int fti[4];
       fti[2] = face_center_index;
       fti[3] = elem_center_index;
->>>>>>> 75df4ad3
       for (int j = 0; j < 4; j++)
       {
          for (int k = 0; k < 2; k++)
          {
-<<<<<<< HEAD
-            fti[k] = ti[tet_face[j][k]];
-         }
-         fti[2] = face_center_index;
-         fti[3] = elem_center_index;
-         AddTet(fti, attr);
-      }
-   }
-}
-
-void Mesh::AddHexAs12TetsWithPoints(int *vi, int attr)
-{
-   int num_faces = 6;
-   static const int hex_to_tet[6][4] =
-   {
-      { 0, 1, 2, 3 }, { 1, 2, 6, 5 }, { 4, 5, 6, 7},
-      { 0, 1, 5, 4 }, { 3, 2, 6, 7 }, { 0,3, 7, 4}
-   };
-   int ti[4];
-   Array<int> plist(vi, 8);
-   int elem_center_index = AddVertexAtMidPoint(plist, 3) - 1;
-   Array<int> flist(&ti[0], 4);
-
-   static const int tet_face[2][3] =
-   {
-      {0, 1, 2}, {0, 3, 2}
-   };
-
-   int fti[4];
-   for (int i = 0; i < num_faces; i++)
-   {
-      for (int j = 0; j < 4; j++)
-      {
-         ti[j] = vi[hex_to_tet[i][j]];
-      }
-      for (int j = 0; j < 2; j++)
-      {
-         for (int k = 0; k < 3; k++)
-         {
-            fti[k] = ti[tet_face[j][k]];
-         }
-         fti[3] = elem_center_index;
-=======
             fti[k] = flist[tet_face[j][k]];
          }
->>>>>>> 75df4ad3
          AddTet(fti, attr);
       }
    }
@@ -3746,168 +3641,6 @@
    // Finalize(...) can be called after this method, if needed
 }
 
-<<<<<<< HEAD
-int Mesh::AddVertexAtMidPoint(Array<int> plist, int dim)
-{
-   double vi[dim];
-   for (int j = 0; j < dim; j++) { vi[j] = 0.0; }
-   for (int i = 0; i < plist.Size(); i++)
-   {
-      double *vp = vertices[plist[i]]();
-      for (int j = 0; j < dim; j++)
-      {
-         vi[j] += vp[j];
-      }
-   }
-   for (int j = 0; j < dim; j++)
-   {
-      vi[j] *= 1.0/plist.Size();
-   }
-   AddVertex(vi);
-   return NumOfVertices;
-}
-
-
-void Mesh::MakeTetMeshFromHex(int nx, int ny, int nz,
-                              double sx, double sy, double sz,
-                              int type)
-{
-   int NVert, NElem, NBdrElem;
-   NVert = (nx+1) * (ny+1) * (nz+1);
-   NElem = nx * ny * nz;
-   NBdrElem = 2*(nx*ny+nx*nz+ny*nz);
-   int x, y, z;
-   if (type == 1)
-   {
-      NElem *= 12;
-      NBdrElem *= 2;
-   }
-   else
-   {
-      NElem *= 24;
-      NBdrElem *= 4;
-
-   }
-
-   InitMesh(3, 3, NVert, NElem, NBdrElem);
-
-   double coord[3];
-   int ind[9];
-
-   // Sets vertices and the corresponding coordinates
-   for (z = 0; z <= nz; z++)
-   {
-      coord[2] = ((double) z / nz) * sz;
-      for (y = 0; y <= ny; y++)
-      {
-         coord[1] = ((double) y / ny) * sy;
-         for (x = 0; x <= nx; x++)
-         {
-            coord[0] = ((double) x / nx) * sx;
-            AddVertex(coord);
-         }
-      }
-   }
-
-#define VTX(XC, YC, ZC) ((XC)+((YC)+(ZC)*(ny+1))*(nx+1))
-   for (z = 0; z < nz; z++)
-   {
-      for (y = 0; y < ny; y++)
-      {
-         for (x = 0; x < nx; x++)
-         {
-            // *INDENT-OFF*
-            ind[0] = VTX(x  , y  , z  );
-            ind[1] = VTX(x+1, y  , z  );
-            ind[2] = VTX(x+1, y+1, z  );
-            ind[3] = VTX(x  , y+1, z  );
-            ind[4] = VTX(x  , y  , z+1);
-            ind[5] = VTX(x+1, y  , z+1);
-            ind[6] = VTX(x+1, y+1, z+1);
-            ind[7] = VTX(  x, y+1, z+1);
-            if (type == 1) {
-                AddHexAs12TetsWithPoints(ind, 1);
-            }
-            else {
-                AddHexAs24TetsWithPoints(ind, 1);
-            }
-         }
-      }
-   }
-
-   hex_face_to_center.clear();
-   CheckElementOrientation(true);
-
-   // Done adding Tets
-   // Now figure out elements that are on the boundary
-   GetElementToFaceTable(false);
-   GenerateFaces();
-
-   std::map<std::tuple<int, int, int>, int> edgemap;
-   std::map<std::tuple<int, int, int>, int> face_count_map;
-
-   auto get3tuple = [&](Array<int> v) {
-       return std::tuple<int, int, int>(v[0], v[1], v[2]);
-   };
-
-   Array<int> el_faces;
-   Array<int> ori;
-   Array<int> vertidxs;
-   for (int i = 0; i < el_to_face->Size(); i++) {
-       el_to_face->GetRow(i, el_faces);
-       for (int j = 0; j < el_faces.Size(); j++)
-       {
-           GetFaceVertices(el_faces[j], vertidxs);
-           vertidxs.Sort();
-           auto t = get3tuple(vertidxs);
-           auto it = edgemap.find(t);
-           if (it == edgemap.end()) { //edge does not already exist
-               edgemap.insert(std::pair<std::tuple<int, int, int>,int>
-                              (t, 1));
-               face_count_map.insert(std::pair<std::tuple<int, int, int>,int>
-                                     (t, el_faces[j]));
-           }
-           else {
-               it->second++; //increase edge count value by 1.
-           }
-       }
-   }
-
-   for(auto it = edgemap.cbegin(); it != edgemap.cend(); ++it)
-   {
-       if (it->second == 1) { //if this only appears once, it is a boundary edge
-           int facenum = (face_count_map.find(it->first))->second;
-           GetFaceVertices(facenum, vertidxs);
-           AddBdrTriangle(vertidxs, 1);
-       }
-   }
-
-#undef VTX
-
-#if 0
-   ofstream test_stream("debug.mesh");
-   Print(test_stream);
-   test_stream.close();
-#endif
-
-   FinalizeTopology();
-   // Finalize(...) can be called after this method, if needed
-}
-
-void Mesh::MakeTriMeshFromQuad(int nx, int ny,
-                               double sx, double sy)
-{
-    SetEmpty();
-
-    Dim = 2;
-    spaceDim = 2;
-
-   int i, j, k;
-   NumOfVertices = (nx+1) * (ny+1);
-   NumOfElements = nx * ny * 4;
-   NumOfBdrElements =  (2 * nx + 2 * ny );
-=======
-
 void Mesh::Make2D4TrisFromQuad(int nx, int ny, double sx, double sy)
 {
    SetEmpty();
@@ -3918,26 +3651,10 @@
    NumOfVertices = (nx+1) * (ny+1);
    NumOfElements = nx * ny * 4;
    NumOfBdrElements =  (2 * nx + 2 * ny);
->>>>>>> 75df4ad3
    vertices.SetSize(NumOfVertices);
    elements.SetSize(NumOfElements);
    boundary.SetSize(NumOfBdrElements);
    NumOfElements = 0;
-<<<<<<< HEAD
-   int x, y;
-
-   double cx, cy;
-   int ind[4];
-
-   // Sets vertices and the corresponding coordinates
-   k = 0;
-   for (j = 0; j < ny+1; j++)
-   {
-      cy = ((double) j / ny) * sy;
-      for (i = 0; i < nx+1; i++)
-      {
-         cx = ((double) i / nx) * sx;
-=======
 
    int ind[4];
 
@@ -3949,22 +3666,15 @@
       for (double i = 0; i < nx+1; i++)
       {
          double cx = (i / nx) * sx;
->>>>>>> 75df4ad3
          vertices[k](0) = cx;
          vertices[k](1) = cy;
          k++;
       }
    }
 
-<<<<<<< HEAD
-   for (y = 0; y < ny; y++)
-   {
-      for (x = 0; x < nx; x++)
-=======
    for (int y = 0; y < ny; y++)
    {
       for (int x = 0; x < nx; x++)
->>>>>>> 75df4ad3
       {
          ind[0] = x + y*(nx+1);
          ind[1] = x + 1 +y*(nx+1);
@@ -3975,21 +3685,13 @@
    }
 
    int m = (nx+1)*ny;
-<<<<<<< HEAD
-   for (i = 0; i < nx; i++)
-=======
    for (int i = 0; i < nx; i++)
->>>>>>> 75df4ad3
    {
       boundary[i] = new Segment(i, i+1, 1);
       boundary[nx+i] = new Segment(m+i+1, m+i, 3);
    }
    m = nx+1;
-<<<<<<< HEAD
-   for (j = 0; j < ny; j++)
-=======
    for (int j = 0; j < ny; j++)
->>>>>>> 75df4ad3
    {
       boundary[2*nx+j] = new Segment((j+1)*m, j*m, 4);
       boundary[2*nx+ny+j] = new Segment(j*m+nx, (j+1)*m+nx, 2);
@@ -3999,11 +3701,7 @@
    CheckElementOrientation(true);
 
    el_to_edge = new Table;
-<<<<<<< HEAD
-   NumOfEdges = GetElementToEdgeTable(*el_to_edge, be_to_edge);
-=======
    NumOfEdges = GetElementToEdgeTable(*el_to_edge);
->>>>>>> 75df4ad3
    GenerateFaces();
    CheckBdrElementOrientation();
 
@@ -4016,20 +3714,6 @@
    FinalizeTopology();
 }
 
-<<<<<<< HEAD
-void Mesh::Make5QuadMeshFromQuad(int nx, int ny,
-                                 double sx, double sy)
-{
-    SetEmpty();
-
-    Dim = 2;
-    spaceDim = 2;
-
-   int i, j, k;
-   NumOfElements = nx * ny * 5;
-   NumOfVertices = (nx+1) * (ny+1); //it will be enlarged later on
-   NumOfBdrElements =  (2 * nx + 2 * ny );
-=======
 void Mesh::Make2D5QuadsFromQuad(int nx, int ny,
                                 double sx, double sy)
 {
@@ -4041,26 +3725,10 @@
    NumOfElements = nx * ny * 5;
    NumOfVertices = (nx+1) * (ny+1); //it will be enlarged later on
    NumOfBdrElements =  (2 * nx + 2 * ny);
->>>>>>> 75df4ad3
    vertices.SetSize(NumOfVertices);
    elements.SetSize(NumOfElements);
    boundary.SetSize(NumOfBdrElements);
    NumOfElements = 0;
-<<<<<<< HEAD
-   int x, y;
-
-   double cx, cy;
-   int ind[4];
-
-   // Sets vertices and the corresponding coordinates
-   k = 0;
-   for (j = 0; j < ny+1; j++)
-   {
-      cy = ((double) j / ny) * sy;
-      for (i = 0; i < nx+1; i++)
-      {
-         cx = ((double) i / nx) * sx;
-=======
 
    int ind[4];
 
@@ -4072,22 +3740,15 @@
       for (double i = 0; i < nx+1; i++)
       {
          double cx = (i / nx) * sx;
->>>>>>> 75df4ad3
          vertices[k](0) = cx;
          vertices[k](1) = cy;
          k++;
       }
    }
 
-<<<<<<< HEAD
-   for (y = 0; y < ny; y++)
-   {
-      for (x = 0; x < nx; x++)
-=======
    for (int y = 0; y < ny; y++)
    {
       for (int x = 0; x < nx; x++)
->>>>>>> 75df4ad3
       {
          ind[0] = x + y*(nx+1);
          ind[1] = x + 1 +y*(nx+1);
@@ -4098,21 +3759,13 @@
    }
 
    int m = (nx+1)*ny;
-<<<<<<< HEAD
-   for (i = 0; i < nx; i++)
-=======
    for (int i = 0; i < nx; i++)
->>>>>>> 75df4ad3
    {
       boundary[i] = new Segment(i, i+1, 1);
       boundary[nx+i] = new Segment(m+i+1, m+i, 3);
    }
    m = nx+1;
-<<<<<<< HEAD
-   for (j = 0; j < ny; j++)
-=======
    for (int j = 0; j < ny; j++)
->>>>>>> 75df4ad3
    {
       boundary[2*nx+j] = new Segment((j+1)*m, j*m, 4);
       boundary[2*nx+ny+j] = new Segment(j*m+nx, (j+1)*m+nx, 2);
@@ -4122,11 +3775,7 @@
    CheckElementOrientation(true);
 
    el_to_edge = new Table;
-<<<<<<< HEAD
-   NumOfEdges = GetElementToEdgeTable(*el_to_edge, be_to_edge);
-=======
    NumOfEdges = GetElementToEdgeTable(*el_to_edge);
->>>>>>> 75df4ad3
    GenerateFaces();
    CheckBdrElementOrientation();
 
@@ -4139,8 +3788,6 @@
    FinalizeTopology();
 }
 
-<<<<<<< HEAD
-=======
 void Mesh::Make3D24TetsFromHex(int nx, int ny, int nz,
                                double sx, double sy, double sz)
 {
@@ -4256,7 +3903,6 @@
    // Finalize(...) can be called after this method, if needed
 }
 
->>>>>>> 75df4ad3
 void Mesh::Make2D(int nx, int ny, Element::Type type,
                   double sx, double sy,
                   bool generate_edges, bool sfc_ordering)
@@ -4654,22 +4300,6 @@
    return mesh;
 }
 
-<<<<<<< HEAD
-Mesh Mesh::MakeHexTo24or12TetMesh(int nx, int ny, int nz,
-                              double sx, double sy, double sz, int type)
-{
-   Mesh mesh;
-   mesh.MakeTetMeshFromHex(nx, ny, nz, sx, sy, sz, type);
-   mesh.Finalize(false, false); // refine = true
-   return mesh;
-}
-
-Mesh Mesh::MakeQuadTo4TriMesh(int nx, int ny,
-                              double sx, double sy)
-{
-   Mesh mesh;
-   mesh.MakeTriMeshFromQuad(nx, ny, sx, sy);
-=======
 Mesh Mesh::MakeCartesian3DWith24TetsPerHex(int nx, int ny, int nz,
                               double sx, double sy, double sz)
 {
@@ -4684,24 +4314,15 @@
 {
    Mesh mesh;
    mesh.Make2D4TrisFromQuad(nx, ny, sx, sy);
->>>>>>> 75df4ad3
    mesh.Finalize(false, false);
    return mesh;
 }
 
-<<<<<<< HEAD
-Mesh Mesh::MakeQuadTo5QuadMesh(int nx, int ny,
-                               double sx, double sy)
-{
-   Mesh mesh;
-   mesh.Make5QuadMeshFromQuad(nx, ny, sx, sy);
-=======
 Mesh Mesh::MakeCartesian2DWith5QuadsPerQuad(int nx, int ny,
                                             double sx, double sy)
 {
    Mesh mesh;
    mesh.Make2D5QuadsFromQuad(nx, ny, sx, sy);
->>>>>>> 75df4ad3
    mesh.Finalize(false, false);
    return mesh;
 }
