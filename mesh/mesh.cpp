// Copyright (c) 2010-2025, Lawrence Livermore National Security, LLC. Produced
// at the Lawrence Livermore National Laboratory. All Rights reserved. See files
// LICENSE and NOTICE for details. LLNL-CODE-806117.
//
// This file is part of the MFEM library. For more information and source code
// availability visit https://mfem.org.
//
// MFEM is free software; you can redistribute it and/or modify it under the
// terms of the BSD-3 license. We welcome feedback and contributions, see file
// CONTRIBUTING.md for details.

// Implementation of data type mesh

#include "mesh_headers.hpp"
#include "vtkhdf.hpp"
#include "../fem/fem.hpp"
#include "../general/sort_pairs.hpp"
#include "../general/binaryio.hpp"
#include "../general/text.hpp"
#include "../general/device.hpp"
#include "../general/tic_toc.hpp"
#include "../general/gecko.hpp"
#include "../general/kdtree.hpp"
#include "../general/sets.hpp"
#include "../fem/quadinterpolator.hpp"

// headers already included by mesh.hpp: <iostream>, <array>, <map>, <memory>
#include <sstream>
#include <fstream>
#include <limits>
#include <cmath>
#include <cstring>
#include <ctime>
#include <functional>
<<<<<<< HEAD
#include <set>
=======
#include <numeric>
>>>>>>> a901754d
#include <unordered_map>
#include <unordered_set>

// Include the METIS header, if using version 5. If using METIS 4, the needed
// declarations are inlined below, i.e. no header is needed.
#if defined(MFEM_USE_METIS) && defined(MFEM_USE_METIS_5)
#include "metis.h"
#endif

// METIS 4 prototypes
#if defined(MFEM_USE_METIS) && !defined(MFEM_USE_METIS_5)
typedef int idx_t;
typedef int idxtype;
extern "C" {
   void METIS_PartGraphRecursive(int*, idxtype*, idxtype*, idxtype*, idxtype*,
                                 int*, int*, int*, int*, int*, idxtype*);
   void METIS_PartGraphKway(int*, idxtype*, idxtype*, idxtype*, idxtype*,
                            int*, int*, int*, int*, int*, idxtype*);
   void METIS_PartGraphVKway(int*, idxtype*, idxtype*, idxtype*, idxtype*,
                             int*, int*, int*, int*, int*, idxtype*);
}
#endif

using namespace std;

namespace mfem
{

void Mesh::GetElementJacobian(int i, DenseMatrix &J, const IntegrationPoint *ip)
{
   Geometry::Type geom = GetElementBaseGeometry(i);
   ElementTransformation *eltransf = GetElementTransformation(i);
   if (ip == NULL)
   {
      eltransf->SetIntPoint(&Geometries.GetCenter(geom));
   }
   else
   {
      eltransf->SetIntPoint(ip);
   }
   Geometries.JacToPerfJac(geom, eltransf->Jacobian(), J);
}

void Mesh::GetElementCenter(int i, Vector &center)
{
   center.SetSize(spaceDim);
   int geom = GetElementBaseGeometry(i);
   ElementTransformation *eltransf = GetElementTransformation(i);
   eltransf->Transform(Geometries.GetCenter(geom), center);
}

real_t Mesh::GetElementSize(ElementTransformation *T, int type) const
{
   DenseMatrix J(spaceDim, Dim);

   Geometry::Type geom = T->GetGeometryType();
   T->SetIntPoint(&Geometries.GetCenter(geom));
   Geometries.JacToPerfJac(geom, T->Jacobian(), J);

   if (type == 0)
   {
      return pow(fabs(J.Weight()), 1./Dim);
   }
   else if (type == 1)
   {
      return J.CalcSingularvalue(Dim-1);   // h_min
   }
   else
   {
      return J.CalcSingularvalue(0);   // h_max
   }
}

real_t Mesh::GetElementSize(int i, int type)
{
   return GetElementSize(GetElementTransformation(i), type);
}

real_t Mesh::GetElementSize(int i, const Vector &dir)
{
   DenseMatrix J(spaceDim, Dim);
   Vector d_hat(Dim);
   GetElementJacobian(i, J);
   J.MultTranspose(dir, d_hat);
   return sqrt((d_hat * d_hat) / (dir * dir));
}

real_t Mesh::GetElementVolume(int i)
{
   ElementTransformation *et = GetElementTransformation(i);
   const IntegrationRule &ir = IntRules.Get(GetElementBaseGeometry(i),
                                            et->OrderJ());
   real_t volume = 0.0;
   for (int j = 0; j < ir.GetNPoints(); j++)
   {
      const IntegrationPoint &ip = ir.IntPoint(j);
      et->SetIntPoint(&ip);
      volume += ip.weight * et->Weight();
   }

   return volume;
}

// Similar to VisualizationSceneSolution3d::FindNewBox in GLVis
void Mesh::GetBoundingBox(Vector &min, Vector &max, int ref)
{
   min.SetSize(spaceDim);
   max.SetSize(spaceDim);

   for (int d = 0; d < spaceDim; d++)
   {
      min(d) = infinity();
      max(d) = -infinity();
   }

   if (Nodes == NULL)
   {
      real_t *coord;
      for (int i = 0; i < NumOfVertices; i++)
      {
         coord = GetVertex(i);
         for (int d = 0; d < spaceDim; d++)
         {
            if (coord[d] < min(d)) { min(d) = coord[d]; }
            if (coord[d] > max(d)) { max(d) = coord[d]; }
         }
      }
   }
   else
   {
      const bool use_boundary = false; // make this a parameter?
      int ne = use_boundary ? GetNBE() : GetNE();
      int fn, fo;
      DenseMatrix pointmat;
      RefinedGeometry *RefG;
      IntegrationRule eir;
      FaceElementTransformations *Tr;
      ElementTransformation *T;

      for (int i = 0; i < ne; i++)
      {
         if (use_boundary)
         {
            GetBdrElementFace(i, &fn, &fo);
            RefG = GlobGeometryRefiner.Refine(GetFaceGeometry(fn), ref);
            Tr = GetFaceElementTransformations(fn, 5);
            eir.SetSize(RefG->RefPts.GetNPoints());
            Tr->Loc1.Transform(RefG->RefPts, eir);
            Tr->Elem1->Transform(eir, pointmat);
         }
         else
         {
            T = GetElementTransformation(i);
            RefG = GlobGeometryRefiner.Refine(GetElementBaseGeometry(i), ref);
            T->Transform(RefG->RefPts, pointmat);
         }
         for (int j = 0; j < pointmat.Width(); j++)
         {
            for (int d = 0; d < pointmat.Height(); d++)
            {
               if (pointmat(d,j) < min(d)) { min(d) = pointmat(d,j); }
               if (pointmat(d,j) > max(d)) { max(d) = pointmat(d,j); }
            }
         }
      }
   }
}

void Mesh::GetCharacteristics(real_t &h_min, real_t &h_max,
                              real_t &kappa_min, real_t &kappa_max,
                              Vector *Vh, Vector *Vk)
{
   int i, dim, sdim;
   DenseMatrix J;
   real_t h, kappa;

   dim = Dimension();
   sdim = SpaceDimension();

   if (Vh) { Vh->SetSize(NumOfElements); }
   if (Vk) { Vk->SetSize(NumOfElements); }

   h_min = kappa_min = infinity();
   h_max = kappa_max = -h_min;
   if (dim == 0) { if (Vh) { *Vh = 1.0; } if (Vk) {*Vk = 1.0; } return; }
   J.SetSize(sdim, dim);
   for (i = 0; i < NumOfElements; i++)
   {
      GetElementJacobian(i, J);
      h = pow(fabs(J.Weight()), 1.0/real_t(dim));
      kappa = (dim == sdim) ?
              J.CalcSingularvalue(0) / J.CalcSingularvalue(dim-1) : -1.0;
      if (Vh) { (*Vh)(i) = h; }
      if (Vk) { (*Vk)(i) = kappa; }

      if (h < h_min) { h_min = h; }
      if (h > h_max) { h_max = h; }
      if (kappa < kappa_min) { kappa_min = kappa; }
      if (kappa > kappa_max) { kappa_max = kappa; }
   }
}

// static method
void Mesh::PrintElementsByGeometry(int dim,
                                   const Array<int> &num_elems_by_geom,
                                   std::ostream &os)
{
   for (int g = Geometry::DimStart[dim], first = 1;
        g < Geometry::DimStart[dim+1]; g++)
   {
      if (!num_elems_by_geom[g]) { continue; }
      if (!first) { os << " + "; }
      else { first = 0; }
      os << num_elems_by_geom[g] << ' ' << Geometry::Name[g] << "(s)";
   }
}

void Mesh::PrintCharacteristics(Vector *Vh, Vector *Vk, std::ostream &os)
{
   real_t h_min, h_max, kappa_min, kappa_max;

   os << "Mesh Characteristics:";

   this->GetCharacteristics(h_min, h_max, kappa_min, kappa_max, Vh, Vk);

   Array<int> num_elems_by_geom(Geometry::NumGeom);
   num_elems_by_geom = 0;
   for (int i = 0; i < GetNE(); i++)
   {
      num_elems_by_geom[GetElementBaseGeometry(i)]++;
   }

   os << '\n'
      << "Dimension          : " << Dimension() << '\n'
      << "Space dimension    : " << SpaceDimension();
   if (Dim == 0)
   {
      os << '\n'
         << "Number of vertices : " << GetNV() << '\n'
         << "Number of elements : " << GetNE() << '\n'
         << "Number of bdr elem : " << GetNBE() << '\n';
   }
   else if (Dim == 1)
   {
      os << '\n'
         << "Number of vertices : " << GetNV() << '\n'
         << "Number of elements : " << GetNE() << '\n'
         << "Number of bdr elem : " << GetNBE() << '\n'
         << "h_min              : " << h_min << '\n'
         << "h_max              : " << h_max << '\n';
   }
   else if (Dim == 2)
   {
      os << '\n'
         << "Number of vertices : " << GetNV() << '\n'
         << "Number of edges    : " << GetNEdges() << '\n'
         << "Number of elements : " << GetNE() << "  --  ";
      PrintElementsByGeometry(2, num_elems_by_geom, os);
      os << '\n'
         << "Number of bdr elem : " << GetNBE() << '\n'
         << "Euler Number       : " << EulerNumber2D() << '\n'
         << "h_min              : " << h_min << '\n'
         << "h_max              : " << h_max << '\n'
         << "kappa_min          : " << kappa_min << '\n'
         << "kappa_max          : " << kappa_max << '\n';
   }
   else
   {
      Array<int> num_bdr_elems_by_geom(Geometry::NumGeom);
      num_bdr_elems_by_geom = 0;
      for (int i = 0; i < GetNBE(); i++)
      {
         num_bdr_elems_by_geom[GetBdrElementGeometry(i)]++;
      }
      Array<int> num_faces_by_geom(Geometry::NumGeom);
      num_faces_by_geom = 0;
      for (int i = 0; i < GetNFaces(); i++)
      {
         num_faces_by_geom[GetFaceGeometry(i)]++;
      }

      os << '\n'
         << "Number of vertices : " << GetNV() << '\n'
         << "Number of edges    : " << GetNEdges() << '\n'
         << "Number of faces    : " << GetNFaces() << "  --  ";
      PrintElementsByGeometry(Dim-1, num_faces_by_geom, os);
      os << '\n'
         << "Number of elements : " << GetNE() << "  --  ";
      PrintElementsByGeometry(Dim, num_elems_by_geom, os);
      os << '\n'
         << "Number of bdr elem : " << GetNBE() << "  --  ";
      PrintElementsByGeometry(Dim-1, num_bdr_elems_by_geom, os);
      os << '\n'
         << "Euler Number       : " << EulerNumber() << '\n'
         << "h_min              : " << h_min << '\n'
         << "h_max              : " << h_max << '\n'
         << "kappa_min          : " << kappa_min << '\n'
         << "kappa_max          : " << kappa_max << '\n';
   }
   os << '\n' << std::flush;
}

FiniteElement *Mesh::GetTransformationFEforElementType(Element::Type ElemType)
{
   switch (ElemType)
   {
      case Element::POINT :          return &PointFE;
      case Element::SEGMENT :        return &SegmentFE;
      case Element::TRIANGLE :       return &TriangleFE;
      case Element::QUADRILATERAL :  return &QuadrilateralFE;
      case Element::TETRAHEDRON :    return &TetrahedronFE;
      case Element::HEXAHEDRON :     return &HexahedronFE;
      case Element::WEDGE :          return &WedgeFE;
      case Element::PYRAMID :        return &PyramidFE;
      default:
         MFEM_ABORT("Unknown element type \"" << ElemType << "\"");
         break;
   }
   MFEM_ABORT("Unknown element type");
   return NULL;
}


void Mesh::GetElementTransformation(int i,
                                    IsoparametricTransformation *ElTr) const
{
   ElTr->Attribute = GetAttribute(i);
   ElTr->ElementNo = i;
   ElTr->ElementType = ElementTransformation::ELEMENT;
   ElTr->mesh = this;
   ElTr->Reset();
   if (Nodes == NULL)
   {
      GetPointMatrix(i, ElTr->GetPointMat());
      ElTr->SetFE(GetTransformationFEforElementType(GetElementType(i)));
   }
   else
   {
      DenseMatrix &pm = ElTr->GetPointMat();
      Array<int> vdofs;
      Nodes->FESpace()->GetElementVDofs(i, vdofs);
      Nodes->HostRead();
      const GridFunction &nodes = *Nodes;
      int n = vdofs.Size()/spaceDim;
      pm.SetSize(spaceDim, n);
      for (int k = 0; k < spaceDim; k++)
      {
         for (int j = 0; j < n; j++)
         {
            pm(k,j) = nodes(vdofs[n*k+j]);
         }
      }
      ElTr->SetFE(Nodes->FESpace()->GetFE(i));
   }
}

ElementTransformation *Mesh::GetTypicalElementTransformation()
{
   if (GetNE() > 0) { return GetElementTransformation(0); }

   Transformation.Attribute = -1;
   Transformation.ElementNo = -1;
   Transformation.ElementType = ElementTransformation::ELEMENT;
   Transformation.mesh = this;
   Transformation.Reset();
   const Geometry::Type geom = GetTypicalElementGeometry();
   if (Nodes == NULL)
   {
      Element::Type el_type = Element::TypeFromGeometry(geom);
      Transformation.SetFE(GetTransformationFEforElementType(el_type));
   }
   else
   {
      Transformation.SetFE(GetNodalFESpace()->GetTypicalFE());
   }
   Transformation.SetIdentityTransformation(geom);
   return &Transformation;
}

ElementTransformation *Mesh::GetElementTransformation(int i)
{
   GetElementTransformation(i, &Transformation);
   return &Transformation;
}

void Mesh::GetElementTransformation(int i, const Vector &nodes,
                                    IsoparametricTransformation *ElTr) const
{
   ElTr->Attribute = GetAttribute(i);
   ElTr->ElementNo = i;
   ElTr->ElementType = ElementTransformation::ELEMENT;
   ElTr->mesh = this;
   DenseMatrix &pm = ElTr->GetPointMat();
   ElTr->Reset();
   nodes.HostRead();
   if (Nodes == NULL)
   {
      MFEM_ASSERT(nodes.Size() == spaceDim*GetNV(), "");
      int       nv = elements[i]->GetNVertices();
      const int *v = elements[i]->GetVertices();
      int n = vertices.Size();
      pm.SetSize(spaceDim, nv);
      for (int k = 0; k < spaceDim; k++)
      {
         for (int j = 0; j < nv; j++)
         {
            pm(k, j) = nodes(k*n+v[j]);
         }
      }
      ElTr->SetFE(GetTransformationFEforElementType(GetElementType(i)));
   }
   else
   {
      MFEM_ASSERT(nodes.Size() == Nodes->Size(), "");
      Array<int> vdofs;
      Nodes->FESpace()->GetElementVDofs(i, vdofs);
      int n = vdofs.Size()/spaceDim;
      pm.SetSize(spaceDim, n);
      for (int k = 0; k < spaceDim; k++)
      {
         for (int j = 0; j < n; j++)
         {
            pm(k,j) = nodes(vdofs[n*k+j]);
         }
      }
      ElTr->SetFE(Nodes->FESpace()->GetFE(i));
   }
}

void Mesh::GetBdrElementTransformation(int i,
                                       IsoparametricTransformation* ElTr) const
{
   ElTr->Attribute = GetBdrAttribute(i);
   ElTr->ElementNo = i; // boundary element number
   ElTr->ElementType = ElementTransformation::BDR_ELEMENT;
   ElTr->mesh = this;
   DenseMatrix &pm = ElTr->GetPointMat();
   ElTr->Reset();
   if (Nodes == NULL)
   {
      GetBdrPointMatrix(i, pm);
      ElTr->SetFE(GetTransformationFEforElementType(GetBdrElementType(i)));
   }
   else
   {
      const FiniteElement *bdr_el = Nodes->FESpace()->GetBE(i);
      Nodes->HostRead();
      const GridFunction &nodes = *Nodes;
      if (bdr_el)
      {
         Array<int> vdofs;
         Nodes->FESpace()->GetBdrElementVDofs(i, vdofs);
         int n = vdofs.Size()/spaceDim;
         pm.SetSize(spaceDim, n);
         for (int k = 0; k < spaceDim; k++)
         {
            for (int j = 0; j < n; j++)
            {
               int idx = vdofs[n*k+j];
               pm(k,j) = nodes((idx<0)? -1-idx:idx);
            }
         }
         ElTr->SetFE(bdr_el);
      }
      else // L2 Nodes (e.g., periodic mesh)
      {
         int elem_id, face_info;
         GetBdrElementAdjacentElement(i, elem_id, face_info);
         Geometry::Type face_geom = GetBdrElementGeometry(i);
         face_info = EncodeFaceInfo(
                        DecodeFaceInfoLocalIndex(face_info),
                        Geometry::GetInverseOrientation(
                           face_geom, DecodeFaceInfoOrientation(face_info))
                     );

         IntegrationPointTransformation Loc1;
         GetLocalFaceTransformation(GetBdrElementType(i),
                                    GetElementType(elem_id),
                                    Loc1.Transf, face_info);
         const FiniteElement *face_el =
            Nodes->FESpace()->GetTraceElement(elem_id, face_geom);
         MFEM_VERIFY(dynamic_cast<const NodalFiniteElement*>(face_el),
                     "Mesh requires nodal Finite Element.");

         IntegrationRule eir(face_el->GetDof());
         Loc1.Transf.ElementNo = elem_id;
         Loc1.Transf.mesh = this;
         Loc1.Transf.ElementType = ElementTransformation::ELEMENT;
         Loc1.Transform(face_el->GetNodes(), eir);
         Nodes->GetVectorValues(Loc1.Transf, eir, pm);

         ElTr->SetFE(face_el);
      }
   }
}

ElementTransformation *Mesh::GetBdrElementTransformation(int i)
{
   GetBdrElementTransformation(i, &BdrTransformation);
   return &BdrTransformation;
}

void Mesh::GetFaceTransformation(int FaceNo,
                                 IsoparametricTransformation *FTr) const
{
   FTr->Attribute = (Dim == 1) ? 1 : faces[FaceNo]->GetAttribute();
   FTr->ElementNo = FaceNo;
   FTr->ElementType = ElementTransformation::FACE;
   FTr->mesh = this;
   DenseMatrix &pm = FTr->GetPointMat();
   FTr->Reset();
   if (Nodes == NULL)
   {
      const int *v = (Dim == 1) ? &FaceNo : faces[FaceNo]->GetVertices();
      const int nv = (Dim == 1) ? 1 : faces[FaceNo]->GetNVertices();
      pm.SetSize(spaceDim, nv);
      for (int i = 0; i < spaceDim; i++)
      {
         for (int j = 0; j < nv; j++)
         {
            pm(i, j) = vertices[v[j]](i);
         }
      }
      FTr->SetFE(GetTransformationFEforElementType(GetFaceElementType(FaceNo)));
   }
   else // curved mesh
   {
      const FiniteElement *face_el = Nodes->FESpace()->GetFaceElement(FaceNo);
      Nodes->HostRead();
      const GridFunction &nodes = *Nodes;
      if (face_el)
      {
         Array<int> vdofs;
         Nodes->FESpace()->GetFaceVDofs(FaceNo, vdofs);
         int n = vdofs.Size()/spaceDim;
         pm.SetSize(spaceDim, n);
         for (int i = 0; i < spaceDim; i++)
         {
            for (int j = 0; j < n; j++)
            {
               pm(i, j) = nodes(vdofs[n*i+j]);
            }
         }
         FTr->SetFE(face_el);
      }
      else // L2 Nodes (e.g., periodic mesh), go through the volume of Elem1
      {
         const FaceInfo &face_info = faces_info[FaceNo];
         Geometry::Type face_geom = GetFaceGeometry(FaceNo);
         Element::Type  face_type = GetFaceElementType(FaceNo);

         IntegrationPointTransformation Loc1;
         GetLocalFaceTransformation(face_type,
                                    GetElementType(face_info.Elem1No),
                                    Loc1.Transf, face_info.Elem1Inf);

         face_el = Nodes->FESpace()->GetTraceElement(face_info.Elem1No,
                                                     face_geom);
         MFEM_VERIFY(dynamic_cast<const NodalFiniteElement*>(face_el),
                     "Mesh requires nodal Finite Element.");

         IntegrationRule eir(face_el->GetDof());
         Loc1.Transf.ElementNo = face_info.Elem1No;
         Loc1.Transf.ElementType = ElementTransformation::ELEMENT;
         Loc1.Transf.mesh = this;
         Loc1.Transform(face_el->GetNodes(), eir);
         Nodes->GetVectorValues(Loc1.Transf, eir, pm);

         FTr->SetFE(face_el);
      }
   }
}

ElementTransformation *Mesh::GetFaceTransformation(int FaceNo)
{
   GetFaceTransformation(FaceNo, &FaceTransformation);
   return &FaceTransformation;
}

void Mesh::GetEdgeTransformation(int EdgeNo,
                                 IsoparametricTransformation *EdTr) const
{
   if (Dim == 2)
   {
      GetFaceTransformation(EdgeNo, EdTr);
      return;
   }
   if (Dim == 1)
   {
      mfem_error("Mesh::GetEdgeTransformation not defined in 1D \n");
   }

   EdTr->Attribute = 1;
   EdTr->ElementNo = EdgeNo;
   EdTr->ElementType = ElementTransformation::EDGE;
   EdTr->mesh = this;
   DenseMatrix &pm = EdTr->GetPointMat();
   EdTr->Reset();
   if (Nodes == NULL)
   {
      Array<int> v;
      GetEdgeVertices(EdgeNo, v);
      const int nv = 2;
      pm.SetSize(spaceDim, nv);
      for (int i = 0; i < spaceDim; i++)
      {
         for (int j = 0; j < nv; j++)
         {
            pm(i, j) = vertices[v[j]](i);
         }
      }
      EdTr->SetFE(GetTransformationFEforElementType(Element::SEGMENT));
   }
   else
   {
      const FiniteElement *edge_el = Nodes->FESpace()->GetEdgeElement(EdgeNo);
      Nodes->HostRead();
      const GridFunction &nodes = *Nodes;
      if (edge_el)
      {
         Array<int> vdofs;
         Nodes->FESpace()->GetEdgeVDofs(EdgeNo, vdofs);
         int n = vdofs.Size()/spaceDim;
         pm.SetSize(spaceDim, n);
         for (int i = 0; i < spaceDim; i++)
         {
            for (int j = 0; j < n; j++)
            {
               pm(i, j) = nodes(vdofs[n*i+j]);
            }
         }
         EdTr->SetFE(edge_el);
      }
      else
      {
         MFEM_ABORT("Not implemented.");
      }
   }
}

ElementTransformation *Mesh::GetEdgeTransformation(int EdgeNo)
{
   GetEdgeTransformation(EdgeNo, &EdgeTransformation);
   return &EdgeTransformation;
}


void Mesh::GetLocalPtToSegTransformation(
   IsoparametricTransformation &Transf, int i) const
{
   const IntegrationRule *SegVert;
   DenseMatrix &locpm = Transf.GetPointMat();
   Transf.Reset();

   Transf.SetFE(&PointFE);
   SegVert = Geometries.GetVertices(Geometry::SEGMENT);
   locpm.SetSize(1, 1);
   locpm(0, 0) = SegVert->IntPoint(i/64).x;
   //  (i/64) is the local face no. in the segment
   //  (i%64) is the orientation of the point (not used)
}

void Mesh::GetLocalSegToTriTransformation(
   IsoparametricTransformation &Transf, int i) const
{
   const int *tv, *so;
   const IntegrationRule *TriVert;
   DenseMatrix &locpm = Transf.GetPointMat();
   Transf.Reset();

   Transf.SetFE(&SegmentFE);
   tv = tri_t::Edges[i/64];  //  (i/64) is the local face no. in the triangle
   so = seg_t::Orient[i%64]; //  (i%64) is the orientation of the segment
   TriVert = Geometries.GetVertices(Geometry::TRIANGLE);
   locpm.SetSize(2, 2);
   for (int j = 0; j < 2; j++)
   {
      locpm(0, so[j]) = TriVert->IntPoint(tv[j]).x;
      locpm(1, so[j]) = TriVert->IntPoint(tv[j]).y;
   }
}

void Mesh::GetLocalSegToQuadTransformation(
   IsoparametricTransformation &Transf, int i) const
{
   const int *qv, *so;
   const IntegrationRule *QuadVert;
   DenseMatrix &locpm = Transf.GetPointMat();
   Transf.Reset();

   Transf.SetFE(&SegmentFE);
   qv = quad_t::Edges[i/64]; //  (i/64) is the local face no. in the quad
   so = seg_t::Orient[i%64]; //  (i%64) is the orientation of the segment
   QuadVert = Geometries.GetVertices(Geometry::SQUARE);
   locpm.SetSize(2, 2);
   for (int j = 0; j < 2; j++)
   {
      locpm(0, so[j]) = QuadVert->IntPoint(qv[j]).x;
      locpm(1, so[j]) = QuadVert->IntPoint(qv[j]).y;
   }
}

void Mesh::GetLocalTriToTetTransformation(
   IsoparametricTransformation &Transf, int i) const
{
   DenseMatrix &locpm = Transf.GetPointMat();
   Transf.Reset();

   Transf.SetFE(&TriangleFE);
   //  (i/64) is the local face no. in the tet
   const int *tv = tet_t::FaceVert[i/64];
   //  (i%64) is the orientation of the tetrahedron face
   //         w.r.t. the face element
   const int *to = tri_t::Orient[i%64];
   const IntegrationRule *TetVert =
      Geometries.GetVertices(Geometry::TETRAHEDRON);
   locpm.SetSize(3, 3);
   for (int j = 0; j < 3; j++)
   {
      const IntegrationPoint &vert = TetVert->IntPoint(tv[to[j]]);
      locpm(0, j) = vert.x;
      locpm(1, j) = vert.y;
      locpm(2, j) = vert.z;
   }
}

void Mesh::GetLocalTriToWdgTransformation(
   IsoparametricTransformation &Transf, int i) const
{
   DenseMatrix &locpm = Transf.GetPointMat();
   Transf.Reset();

   Transf.SetFE(&TriangleFE);
   //  (i/64) is the local face no. in the pri
   MFEM_VERIFY(i < 128, "Local face index " << i/64
               << " is not a triangular face of a wedge.");
   const int *pv = pri_t::FaceVert[i/64];
   //  (i%64) is the orientation of the wedge face
   //         w.r.t. the face element
   const int *to = tri_t::Orient[i%64];
   const IntegrationRule *PriVert =
      Geometries.GetVertices(Geometry::PRISM);
   locpm.SetSize(3, 3);
   for (int j = 0; j < 3; j++)
   {
      const IntegrationPoint &vert = PriVert->IntPoint(pv[to[j]]);
      locpm(0, j) = vert.x;
      locpm(1, j) = vert.y;
      locpm(2, j) = vert.z;
   }
}

void Mesh::GetLocalTriToPyrTransformation(
   IsoparametricTransformation &Transf, int i) const
{
   DenseMatrix &locpm = Transf.GetPointMat();

   Transf.SetFE(&TriangleFE);
   //  (i/64) is the local face no. in the pyr
   MFEM_VERIFY(i >= 64, "Local face index " << i/64
               << " is not a triangular face of a pyramid.");
   const int *pv = pyr_t::FaceVert[i/64];
   //  (i%64) is the orientation of the pyramid face
   //         w.r.t. the face element
   const int *to = tri_t::Orient[i%64];
   const IntegrationRule *PyrVert =
      Geometries.GetVertices(Geometry::PYRAMID);
   locpm.SetSize(3, 3);
   for (int j = 0; j < 3; j++)
   {
      const IntegrationPoint &vert = PyrVert->IntPoint(pv[to[j]]);
      locpm(0, j) = vert.x;
      locpm(1, j) = vert.y;
      locpm(2, j) = vert.z;
   }
}

void Mesh::GetLocalQuadToHexTransformation(
   IsoparametricTransformation &Transf, int i) const
{
   DenseMatrix &locpm = Transf.GetPointMat();
   Transf.Reset();

   Transf.SetFE(&QuadrilateralFE);
   //  (i/64) is the local face no. in the hex
   const int *hv = hex_t::FaceVert[i/64];
   //  (i%64) is the orientation of the quad
   const int *qo = quad_t::Orient[i%64];
   const IntegrationRule *HexVert = Geometries.GetVertices(Geometry::CUBE);
   locpm.SetSize(3, 4);
   for (int j = 0; j < 4; j++)
   {
      const IntegrationPoint &vert = HexVert->IntPoint(hv[qo[j]]);
      locpm(0, j) = vert.x;
      locpm(1, j) = vert.y;
      locpm(2, j) = vert.z;
   }
}

void Mesh::GetLocalQuadToWdgTransformation(
   IsoparametricTransformation &Transf, int i) const
{
   DenseMatrix &locpm = Transf.GetPointMat();
   Transf.Reset();

   Transf.SetFE(&QuadrilateralFE);
   //  (i/64) is the local face no. in the pri
   MFEM_VERIFY(i >= 128, "Local face index " << i/64
               << " is not a quadrilateral face of a wedge.");
   const int *pv = pri_t::FaceVert[i/64];
   //  (i%64) is the orientation of the quad
   const int *qo = quad_t::Orient[i%64];
   const IntegrationRule *PriVert = Geometries.GetVertices(Geometry::PRISM);
   locpm.SetSize(3, 4);
   for (int j = 0; j < 4; j++)
   {
      const IntegrationPoint &vert = PriVert->IntPoint(pv[qo[j]]);
      locpm(0, j) = vert.x;
      locpm(1, j) = vert.y;
      locpm(2, j) = vert.z;
   }
}

void Mesh::GetLocalQuadToPyrTransformation(
   IsoparametricTransformation &Transf, int i) const
{
   DenseMatrix &locpm = Transf.GetPointMat();

   Transf.SetFE(&QuadrilateralFE);
   //  (i/64) is the local face no. in the pyr
   MFEM_VERIFY(i < 64, "Local face index " << i/64
               << " is not a quadrilateral face of a pyramid.");
   const int *pv = pyr_t::FaceVert[i/64];
   //  (i%64) is the orientation of the quad
   const int *qo = quad_t::Orient[i%64];
   const IntegrationRule *PyrVert = Geometries.GetVertices(Geometry::PYRAMID);
   locpm.SetSize(3, 4);
   for (int j = 0; j < 4; j++)
   {
      const IntegrationPoint &vert = PyrVert->IntPoint(pv[qo[j]]);
      locpm(0, j) = vert.x;
      locpm(1, j) = vert.y;
      locpm(2, j) = vert.z;
   }
}

const GeometricFactors* Mesh::GetGeometricFactors(const IntegrationRule& ir,
                                                  const int flags,
                                                  MemoryType d_mt)
{
   for (int i = 0; i < geom_factors.Size(); i++)
   {
      GeometricFactors *gf = geom_factors[i];
      if (gf->IntRule == &ir && (gf->computed_factors & flags) == flags)
      {
         return gf;
      }
   }

   this->EnsureNodes();

   GeometricFactors *gf = new GeometricFactors(this, ir, flags, d_mt);
   geom_factors.Append(gf);
   return gf;
}

const FaceGeometricFactors* Mesh::GetFaceGeometricFactors(
   const IntegrationRule& ir,
   const int flags, FaceType type, MemoryType d_mt)
{
   for (int i = 0; i < face_geom_factors.Size(); i++)
   {
      FaceGeometricFactors *gf = face_geom_factors[i];
      if (gf->IntRule == &ir && (gf->computed_factors & flags) == flags &&
          gf->type==type)
      {
         return gf;
      }
   }

   this->EnsureNodes();

   FaceGeometricFactors *gf = new FaceGeometricFactors(this, ir, flags, type,
                                                       d_mt);
   face_geom_factors.Append(gf);
   return gf;
}

const Array<int>& Mesh::GetBdrElementAttributes() const
{
   if (bdr_attrs_cache.Size() == 0)
   {
      std::unordered_map<int, int> f_to_be;
      for (int i = 0; i < GetNBE(); ++i)
      {
         const int f = GetBdrElementFaceIndex(i);
         f_to_be[f] = i;
      }
      const int nf_bdr = GetNFbyType(FaceType::Boundary);
      // MFEM_VERIFY(size_t(nf_bdr) == f_to_be.size(), "Incompatible sizes");
      bdr_attrs_cache.SetSize(nf_bdr);
      int f_ind = 0;
      int missing_bdr_elems = 0;
      for (int f = 0; f < GetNumFaces(); ++f)
      {
         if (!GetFaceInformation(f).IsOfFaceType(FaceType::Boundary))
         {
            continue;
         }
         int attribute = 1; // default value
         auto iter = f_to_be.find(f);
         if (iter != f_to_be.end())
         {
            const int be = iter->second;
            attribute = GetBdrAttribute(be);
         }
         else
         {
            // If a boundary face does not correspond to the a boundary element,
            // we assign it the default attribute of 1. We also generate a
            // warning at runtime with the number of such missing elements.
            ++missing_bdr_elems;
         }
         bdr_attrs_cache[f_ind] = attribute;
         ++f_ind;
      }
      if (missing_bdr_elems)
      {
         MFEM_VERIFY(false, "Missing " << missing_bdr_elems
                     << " boundary elements "
                     "for boundary faces.");
      }
   }
   return bdr_attrs_cache;
}

const Array<int>& Mesh::GetElementAttributes() const
{
   if (elem_attrs_cache.Size() == 0)
   {
      // re-compute cache
      elem_attrs_cache.SetSize(GetNE());
      elem_attrs_cache.HostWrite();
      for (int i = 0; i < GetNE(); ++i)
      {
         elem_attrs_cache[i] = GetAttribute(i);
      }
   }
   return elem_attrs_cache;
}

void Mesh::DeleteGeometricFactors()
{
   for (int i = 0; i < geom_factors.Size(); i++)
   {
      delete geom_factors[i];
   }
   geom_factors.SetSize(0);
   for (int i = 0; i < face_geom_factors.Size(); i++)
   {
      delete face_geom_factors[i];
   }
   face_geom_factors.SetSize(0);

   ++nodes_sequence;
}

void Mesh::GetLocalFaceTransformation(int face_type, int elem_type,
                                      IsoparametricTransformation &Transf,
                                      int info) const
{
   switch (face_type)
   {
      case Element::POINT:
         GetLocalPtToSegTransformation(Transf, info);
         break;

      case Element::SEGMENT:
         if (elem_type == Element::TRIANGLE)
         {
            GetLocalSegToTriTransformation(Transf, info);
         }
         else
         {
            MFEM_ASSERT(elem_type == Element::QUADRILATERAL, "");
            GetLocalSegToQuadTransformation(Transf, info);
         }
         break;

      case Element::TRIANGLE:
         if (elem_type == Element::TETRAHEDRON)
         {
            GetLocalTriToTetTransformation(Transf, info);
         }
         else if (elem_type == Element::WEDGE)
         {
            GetLocalTriToWdgTransformation(Transf, info);
         }
         else if (elem_type == Element::PYRAMID)
         {
            GetLocalTriToPyrTransformation(Transf, info);
         }
         else
         {
            MFEM_ABORT("Mesh::GetLocalFaceTransformation not defined for "
                       "face type " << face_type
                       << " and element type " << elem_type << "\n");
         }
         break;

      case Element::QUADRILATERAL:
         if (elem_type == Element::HEXAHEDRON)
         {
            GetLocalQuadToHexTransformation(Transf, info);
         }
         else if (elem_type == Element::WEDGE)
         {
            GetLocalQuadToWdgTransformation(Transf, info);
         }
         else if (elem_type == Element::PYRAMID)
         {
            GetLocalQuadToPyrTransformation(Transf, info);
         }
         else
         {
            MFEM_ABORT("Mesh::GetLocalFaceTransformation not defined for "
                       "face type " << face_type
                       << " and element type " << elem_type << "\n");
         }
         break;
   }
}

FaceElementTransformations *Mesh::GetFaceElementTransformations(int FaceNo,
                                                                int mask)
{
   GetFaceElementTransformations(FaceNo, FaceElemTr, Transformation,
                                 Transformation2, mask);
   return &FaceElemTr;
}

void Mesh::GetFaceElementTransformations(int FaceNo,
                                         FaceElementTransformations &FElTr,
                                         IsoparametricTransformation &ElTr1,
                                         IsoparametricTransformation &ElTr2,
                                         int mask) const
{
   const FaceInfo &face_info = faces_info[FaceNo];

   int cmask = 0;
   FElTr.SetConfigurationMask(cmask);
   FElTr.Elem1 = NULL;
   FElTr.Elem2 = NULL;

   // setup the transformation for the first element
   FElTr.Elem1No = face_info.Elem1No;
   if (mask & FaceElementTransformations::HAVE_ELEM1)
   {
      GetElementTransformation(FElTr.Elem1No, &ElTr1);
      FElTr.Elem1 = &ElTr1;
      cmask |= 1;
   }

   //  setup the transformation for the second element
   //     return NULL in the Elem2 field if there's no second element, i.e.
   //     the face is on the "boundary"
   FElTr.Elem2No = face_info.Elem2No;
   if ((mask & FaceElementTransformations::HAVE_ELEM2) &&
       FElTr.Elem2No >= 0)
   {
#ifdef MFEM_DEBUG
      if (NURBSext && (mask & FaceElementTransformations::HAVE_ELEM1))
      { MFEM_ABORT("NURBS mesh not supported!"); }
#endif
      GetElementTransformation(FElTr.Elem2No, &ElTr2);
      FElTr.Elem2 = &ElTr2;
      cmask |= 2;
   }

   // setup the face transformation
   if (mask & FaceElementTransformations::HAVE_FACE)
   {
      GetFaceTransformation(FaceNo, &FElTr);
      cmask |= 16;
   }
   else
   {
      FElTr.SetGeometryType(GetFaceGeometry(FaceNo));
   }

   // setup Loc1 & Loc2
   int face_type = GetFaceElementType(FaceNo);
   if (mask & FaceElementTransformations::HAVE_LOC1)
   {
      int elem_type = GetElementType(face_info.Elem1No);
      GetLocalFaceTransformation(face_type, elem_type,
                                 FElTr.Loc1.Transf, face_info.Elem1Inf);
      cmask |= 4;
   }
   if ((mask & FaceElementTransformations::HAVE_LOC2) &&
       FElTr.Elem2No >= 0)
   {
      int elem_type = GetElementType(face_info.Elem2No);
      GetLocalFaceTransformation(face_type, elem_type,
                                 FElTr.Loc2.Transf, face_info.Elem2Inf);

      // NC meshes: prepend slave edge/face transformation to Loc2
      if (Nonconforming() && IsSlaveFace(face_info))
      {
         ApplyLocalSlaveTransformation(FElTr, face_info, false);
      }
      cmask |= 8;
   }

   FElTr.SetConfigurationMask(cmask);

   // This check can be useful for internal debugging, however it will fail on
   // periodic boundary faces, so we keep it disabled in general.
#if 0
#ifdef MFEM_DEBUG
   real_t dist = FElTr.CheckConsistency();
   if (dist >= 1e-12)
   {
      mfem::out << "\nInternal error: face id = " << FaceNo
                << ", dist = " << dist << '\n';
      FElTr.CheckConsistency(1); // print coordinates
      MFEM_ABORT("internal error");
   }
#endif
#endif
}

FaceElementTransformations *Mesh::GetInteriorFaceTransformations(int FaceNo)
{
   GetInteriorFaceTransformations(FaceNo, FaceElemTr, Transformation,
                                  Transformation2);
   return (FaceElemTr.geom == Geometry::INVALID) ? nullptr : &FaceElemTr;
}

void Mesh::GetInteriorFaceTransformations(int FaceNo,
                                          FaceElementTransformations &FElTr,
                                          IsoparametricTransformation &ElTr1,
                                          IsoparametricTransformation &ElTr2) const
{
   if (faces_info[FaceNo].Elem2No < 0)
   {
      FElTr.SetGeometryType(Geometry::INVALID);
      return;
   }
   GetFaceElementTransformations(FaceNo, FElTr, ElTr1, ElTr2);
}

FaceElementTransformations *Mesh::GetBdrFaceTransformations(int BdrElemNo)
{
   GetBdrFaceTransformations(BdrElemNo, FaceElemTr, Transformation,
                             Transformation2);
   return (FaceElemTr.geom == Geometry::INVALID) ? nullptr : &FaceElemTr;
}

void Mesh::GetBdrFaceTransformations(int BdrElemNo,
                                     FaceElementTransformations &FElTr,
                                     IsoparametricTransformation &ElTr1,
                                     IsoparametricTransformation &ElTr2) const
{
   // Check if the face is interior, shared, or nonconforming.
   int fn = GetBdrElementFaceIndex(BdrElemNo);
   if (FaceIsTrueInterior(fn) || faces_info[fn].NCFace >= 0)
   {
      FElTr.SetGeometryType(Geometry::INVALID);
      return;
   }
   GetFaceElementTransformations(fn, FElTr, ElTr1, ElTr2, 21);
   FElTr.Attribute = boundary[BdrElemNo]->GetAttribute();
   FElTr.ElementNo = BdrElemNo;
   FElTr.ElementType = ElementTransformation::BDR_FACE;
   FElTr.mesh = this;
}

bool Mesh::IsSlaveFace(const FaceInfo &fi) const
{
   return fi.NCFace >= 0 && nc_faces_info[fi.NCFace].Slave;
}

void Mesh::ApplyLocalSlaveTransformation(FaceElementTransformations &FT,
                                         const FaceInfo &fi, bool is_ghost) const
{
#ifdef MFEM_THREAD_SAFE
   DenseMatrix composition;
#else
   static DenseMatrix composition;
#endif
   MFEM_ASSERT(fi.NCFace >= 0, "");
   MFEM_ASSERT(nc_faces_info[fi.NCFace].Slave, "internal error");
   if (!is_ghost)
   {
      // side 1 -> child side, side 2 -> parent side
      IsoparametricTransformation &LT = FT.Loc2.Transf;
      LT.Transform(*nc_faces_info[fi.NCFace].PointMatrix, composition);
      // In 2D, we need to flip the point matrix since it is aligned with the
      // parent side.
      if (Dim == 2)
      {
         // swap points (columns) 0 and 1
         std::swap(composition(0,0), composition(0,1));
         std::swap(composition(1,0), composition(1,1));
      }
      LT.SetPointMat(composition);
   }
   else // is_ghost == true
   {
      // side 1 -> parent side, side 2 -> child side
      IsoparametricTransformation &LT = FT.Loc1.Transf;
      LT.Transform(*nc_faces_info[fi.NCFace].PointMatrix, composition);
      // In 2D, there is no need to flip the point matrix since it is already
      // aligned with the parent side, see also ParNCMesh::GetFaceNeighbors.
      // In 3D the point matrix was flipped during construction in
      // ParNCMesh::GetFaceNeighbors and due to that it is already aligned with
      // the parent side.
      LT.SetPointMat(composition);
   }
}

Mesh::FaceInformation Mesh::GetFaceInformation(int f) const
{
   FaceInformation face;
   int e1, e2;
   int inf1, inf2;
   int ncface;
   GetFaceElements(f, &e1, &e2);
   GetFaceInfos(f, &inf1, &inf2, &ncface);
   face.element[0].index = e1;
   face.element[0].location = ElementLocation::Local;
   face.element[0].orientation = inf1%64;
   face.element[0].local_face_id = inf1/64;
   face.element[1].local_face_id = inf2/64;
   face.ncface = ncface;
   face.point_matrix = nullptr;
   // The following figures out face.location, face.conformity,
   // face.element[1].index, and face.element[1].orientation.
   if (f < GetNumFaces()) // Non-ghost face
   {
      if (e2>=0)
      {
         if (ncface==-1)
         {
            face.tag = FaceInfoTag::LocalConforming;
            face.topology = FaceTopology::Conforming;
            face.element[1].location = ElementLocation::Local;
            face.element[0].conformity = ElementConformity::Coincident;
            face.element[1].conformity = ElementConformity::Coincident;
            face.element[1].index = e2;
            face.element[1].orientation = inf2%64;
         }
         else // ncface >= 0
         {
            face.tag = FaceInfoTag::LocalSlaveNonconforming;
            face.topology = FaceTopology::Nonconforming;
            face.element[1].location = ElementLocation::Local;
            face.element[0].conformity = ElementConformity::Coincident;
            face.element[1].conformity = ElementConformity::Superset;
            face.element[1].index = e2;
            MFEM_ASSERT(inf2%64==0, "unexpected slave face orientation.");
            face.element[1].orientation = inf2%64;
            face.point_matrix = nc_faces_info[ncface].PointMatrix;
         }
      }
      else // e2<0
      {
         if (ncface==-1)
         {
            if (inf2<0)
            {
               face.tag = FaceInfoTag::Boundary;
               face.topology = FaceTopology::Boundary;
               face.element[1].location = ElementLocation::NA;
               face.element[0].conformity = ElementConformity::Coincident;
               face.element[1].conformity = ElementConformity::NA;
               face.element[1].index = -1;
               face.element[1].orientation = -1;
            }
            else // inf2 >= 0
            {
               face.tag = FaceInfoTag::SharedConforming;
               face.topology = FaceTopology::Conforming;
               face.element[0].conformity = ElementConformity::Coincident;
               face.element[1].conformity = ElementConformity::Coincident;
               face.element[1].location = ElementLocation::FaceNbr;
               face.element[1].index = -1 - e2;
               face.element[1].orientation = inf2%64;
            }
         }
         else // ncface >= 0
         {
            if (inf2 < 0)
            {
               face.tag = FaceInfoTag::MasterNonconforming;
               face.topology = FaceTopology::Nonconforming;
               face.element[1].location = ElementLocation::NA;
               face.element[0].conformity = ElementConformity::Coincident;
               face.element[1].conformity = ElementConformity::Subset;
               face.element[1].index = -1;
               face.element[1].orientation = -1;
            }
            else
            {
               face.tag = FaceInfoTag::SharedSlaveNonconforming;
               face.topology = FaceTopology::Nonconforming;
               face.element[1].location = ElementLocation::FaceNbr;
               face.element[0].conformity = ElementConformity::Coincident;
               face.element[1].conformity = ElementConformity::Superset;
               face.element[1].index = -1 - e2;
               face.element[1].orientation = inf2%64;
            }
            face.point_matrix = nc_faces_info[ncface].PointMatrix;
         }
      }
   }
   else // Ghost face
   {
      if (e1==-1)
      {
         face.tag = FaceInfoTag::GhostMaster;
         face.topology = FaceTopology::NA;
         face.element[1].location = ElementLocation::NA;
         face.element[0].conformity = ElementConformity::NA;
         face.element[1].conformity = ElementConformity::NA;
         face.element[1].index = -1;
         face.element[1].orientation = -1;
      }
      else
      {
         face.tag = FaceInfoTag::GhostSlave;
         face.topology = FaceTopology::Nonconforming;
         face.element[1].location = ElementLocation::FaceNbr;
         face.element[0].conformity = ElementConformity::Superset;
         face.element[1].conformity = ElementConformity::Coincident;
         face.element[1].index = -1 - e2;
         face.element[1].orientation = inf2%64;
         face.point_matrix = nc_faces_info[ncface].PointMatrix;
      }
   }
   return face;
}

Mesh::FaceInformation::operator Mesh::FaceInfo() const
{
   FaceInfo res {-1, -1, -1, -1, -1};
   switch (tag)
   {
      case FaceInfoTag::LocalConforming:
         res.Elem1No = element[0].index;
         res.Elem2No = element[1].index;
         res.Elem1Inf = element[0].orientation + element[0].local_face_id*64;
         res.Elem2Inf = element[1].orientation + element[1].local_face_id*64;
         res.NCFace = ncface;
         break;
      case FaceInfoTag::LocalSlaveNonconforming:
         res.Elem1No = element[0].index;
         res.Elem2No = element[1].index;
         res.Elem1Inf = element[0].orientation + element[0].local_face_id*64;
         res.Elem2Inf = element[1].orientation + element[1].local_face_id*64;
         res.NCFace = ncface;
         break;
      case FaceInfoTag::Boundary:
         res.Elem1No = element[0].index;
         res.Elem1Inf = element[0].orientation + element[0].local_face_id*64;
         break;
      case FaceInfoTag::SharedConforming:
         res.Elem1No = element[0].index;
         res.Elem2No = -1 - element[1].index;
         res.Elem1Inf = element[0].orientation + element[0].local_face_id*64;
         res.Elem2Inf = element[1].orientation + element[1].local_face_id*64;
         break;
      case FaceInfoTag::MasterNonconforming:
         res.Elem1No = element[0].index;
         res.Elem1Inf = element[0].orientation + element[0].local_face_id*64;
         break;
      case FaceInfoTag::SharedSlaveNonconforming:
         res.Elem1No = element[0].index;
         res.Elem2No = -1 - element[1].index;
         res.Elem1Inf = element[0].orientation + element[0].local_face_id*64;
         res.Elem2Inf = element[1].orientation + element[1].local_face_id*64;
         break;
      case FaceInfoTag::GhostMaster:
         break;
      case FaceInfoTag::GhostSlave:
         res.Elem1No = element[0].index;
         res.Elem2No = -1 - element[1].index;
         res.Elem1Inf = element[0].orientation + element[0].local_face_id*64;
         res.Elem2Inf = element[1].orientation + element[1].local_face_id*64;
         break;
   }
   return res;
}

std::ostream &operator<<(std::ostream &os, const Mesh::FaceInformation& info)
{
   os << "face topology=";
   switch (info.topology)
   {
      case Mesh::FaceTopology::Boundary:
         os << "Boundary";
         break;
      case Mesh::FaceTopology::Conforming:
         os << "Conforming";
         break;
      case Mesh::FaceTopology::Nonconforming:
         os << "Non-conforming";
         break;
      case Mesh::FaceTopology::NA:
         os << "NA";
         break;
   }
   os << '\n';
   os << "element[0].location=";
   switch (info.element[0].location)
   {
      case Mesh::ElementLocation::Local:
         os << "Local";
         break;
      case Mesh::ElementLocation::FaceNbr:
         os << "FaceNbr";
         break;
      case Mesh::ElementLocation::NA:
         os << "NA";
         break;
   }
   os << '\n';
   os << "element[1].location=";
   switch (info.element[1].location)
   {
      case Mesh::ElementLocation::Local:
         os << "Local";
         break;
      case Mesh::ElementLocation::FaceNbr:
         os << "FaceNbr";
         break;
      case Mesh::ElementLocation::NA:
         os << "NA";
         break;
   }
   os << '\n';
   os << "element[0].conformity=";
   switch (info.element[0].conformity)
   {
      case Mesh::ElementConformity::Coincident:
         os << "Coincident";
         break;
      case Mesh::ElementConformity::Superset:
         os << "Superset";
         break;
      case Mesh::ElementConformity::Subset:
         os << "Subset";
         break;
      case Mesh::ElementConformity::NA:
         os << "NA";
         break;
   }
   os << '\n';
   os << "element[1].conformity=";
   switch (info.element[1].conformity)
   {
      case Mesh::ElementConformity::Coincident:
         os << "Coincident";
         break;
      case Mesh::ElementConformity::Superset:
         os << "Superset";
         break;
      case Mesh::ElementConformity::Subset:
         os << "Subset";
         break;
      case Mesh::ElementConformity::NA:
         os << "NA";
         break;
   }
   os << '\n';
   os << "element[0].index=" << info.element[0].index << '\n'
      << "element[1].index=" << info.element[1].index << '\n'
      << "element[0].local_face_id=" << info.element[0].local_face_id << '\n'
      << "element[1].local_face_id=" << info.element[1].local_face_id << '\n'
      << "element[0].orientation=" << info.element[0].orientation << '\n'
      << "element[1].orientation=" << info.element[1].orientation << '\n'
      << "ncface=" << info.ncface << std::endl;
   return os;
}

void Mesh::GetFaceElements(int Face, int *Elem1, int *Elem2) const
{
   *Elem1 = faces_info[Face].Elem1No;
   *Elem2 = faces_info[Face].Elem2No;
}

void Mesh::GetFaceInfos(int Face, int *Inf1, int *Inf2) const
{
   *Inf1 = faces_info[Face].Elem1Inf;
   *Inf2 = faces_info[Face].Elem2Inf;
}

void Mesh::GetFaceInfos(int Face, int *Inf1, int *Inf2, int *NCFace) const
{
   *Inf1   = faces_info[Face].Elem1Inf;
   *Inf2   = faces_info[Face].Elem2Inf;
   *NCFace = faces_info[Face].NCFace;
}

Geometry::Type Mesh::GetFaceGeometry(int Face) const
{
   switch (Dim)
   {
      case 1: return Geometry::POINT;
      case 2: return Geometry::SEGMENT;
      case 3:
         if (Face < NumOfFaces) // local (non-ghost) face
         {
            return faces[Face]->GetGeometryType();
         }
         // ghost face
         const int nc_face_id = faces_info[Face].NCFace;

         MFEM_ASSERT(nc_face_id >= 0, "parent ghost faces are not supported");
         return faces[nc_faces_info[nc_face_id].MasterFace]->GetGeometryType();
   }
   return Geometry::INVALID;
}

Geometry::Type Mesh::GetTypicalFaceGeometry() const
{
   Geometry::Type elem_geom = GetTypicalElementGeometry();
   switch (elem_geom)
   {
      case Geometry::SEGMENT: return Geometry::POINT;
      case Geometry::TRIANGLE: return Geometry::SEGMENT;
      case Geometry::SQUARE: return Geometry::SEGMENT;
      case Geometry::TETRAHEDRON: return Geometry::TRIANGLE;
      case Geometry::CUBE: return Geometry::SQUARE;
      case Geometry::PRISM: return Geometry::TRIANGLE;
      case Geometry::PYRAMID: return Geometry::TRIANGLE;
      default: return Geometry::INVALID;
   }
}

Element::Type Mesh::GetFaceElementType(int Face) const
{
   return (Dim == 1) ? Element::POINT : faces[Face]->GetType();
}

Array<int> Mesh::GetFaceToBdrElMap() const
{
   Array<int> face_to_be(Dim == 2 ? NumOfEdges : NumOfFaces);
   face_to_be = -1;
   for (int i = 0; i < NumOfBdrElements; i++)
   {
      face_to_be[GetBdrElementFaceIndex(i)] = i;
   }
   return face_to_be;
}

Geometry::Type Mesh::GetTypicalElementGeometry() const
{
   if (GetNE() > 0) { return GetElementGeometry(0); }

   const int dim = Dimension();
   if (dim == 1)
   {
      return Geometry::SEGMENT;
   }
   Geometry::Type geom = Geometry::INVALID;
   if (dim == 2)
   {
      geom = ((meshgen & 1) ? Geometry::TRIANGLE :
              ((meshgen & 2) ? Geometry::SQUARE : Geometry::INVALID));
   }
   else if (dim == 3)
   {
      geom = ((meshgen & 1) ? Geometry::TETRAHEDRON :
              ((meshgen & 2) ? Geometry::CUBE :
               ((meshgen & 4) ? Geometry::PRISM :
                ((meshgen & 8) ? Geometry::PYRAMID : Geometry::INVALID))));
   }
   MFEM_VERIFY(geom != Geometry::INVALID,
               "Could not determine a typical element Geometry!");
   return geom;
}


void Mesh::GetExteriorFaceMarker(Array<int> & face_marker) const
{
   const int num_faces = GetNumFaces();

   face_marker.SetSize(num_faces);

   for (int f = 0; f < num_faces; f++)
   {
      if (FaceIsTrueInterior(f))
      {
         face_marker[f] = 0;
      }
      else
      {
         face_marker[f] = 1;
      }
   }
}

void Mesh::UnmarkInternalBoundaries(Array<int> &bdr_marker, bool excl) const
{
   const int max_bdr_attr = bdr_attributes.Max();

   MFEM_VERIFY(bdr_marker.Size() >= max_bdr_attr,
               "bdr_marker must be at least bdr_attriburtes.Max() in length");

   Array<bool> interior_bdr(max_bdr_attr); interior_bdr = false;
   Array<bool> exterior_bdr(max_bdr_attr); exterior_bdr = false;

   // Identify attributes which contain interior faces and those which
   // contain exterior faces.
   for (int be = 0; be < boundary.Size(); be++)
   {
      const int bea = boundary[be]->GetAttribute();

      if (bdr_marker[bea-1] != 0)
      {
         const int f = be_to_face[be];

         if (FaceIsTrueInterior(f))
         {
            interior_bdr[bea-1] = true;
         }
         else
         {
            exterior_bdr[bea-1] = true;
         }
      }
   }

   // Unmark attributes which are currently marked, contain interior faces,
   // and satisfy the appropriate exclusivity requirement.
   for (int b = 0; b < max_bdr_attr; b++)
   {
      if (bdr_marker[b] != 0 && interior_bdr[b])
      {
         if (!excl || !exterior_bdr[b])
         {
            bdr_marker[b] = 0;
         }
      }
   }
}

void Mesh::UnmarkNamedBoundaries(const std::string &set_name,
                                 Array<int> &bdr_marker) const
{
   const int max_bdr_attr = bdr_attributes.Max();

   MFEM_VERIFY(bdr_attribute_sets.AttributeSetExists(set_name),
               "Named set is not defined in this mesh!");
   MFEM_VERIFY(bdr_marker.Size() >= bdr_attributes.Max(),
               "bdr_marker must be at least bdr_attriburtes.Max() in length");

   Array<int> set_marker = bdr_attribute_sets.GetAttributeSetMarker(set_name);

   for (int b = 0; b < max_bdr_attr; b++)
   {
      if (set_marker[b])
      {
         bdr_marker[b] = 0;
      }
   }
}

void Mesh::MarkExternalBoundaries(Array<int> &bdr_marker, bool excl) const
{
   const int max_bdr_attr = bdr_attributes.Max();

   MFEM_VERIFY(bdr_marker.Size() >= max_bdr_attr,
               "bdr_marker must be at least bdr_attriburtes.Max() in length");

   Array<bool> interior_bdr(max_bdr_attr); interior_bdr = false;
   Array<bool> exterior_bdr(max_bdr_attr); exterior_bdr = false;

   // Mark boundary attributes containing exterior faces while keeping track of
   // those which also contain interior faces.
   for (int be = 0; be < boundary.Size(); be++)
   {
      const int bea = boundary[be]->GetAttribute();

      const int f = be_to_face[be];

      if (FaceIsTrueInterior(f))
      {
         interior_bdr[bea-1] = true;
      }
      else
      {
         exterior_bdr[bea-1] = true;
      }
   }

   // Mark attributes which were found to contain exterior faces and satisfy
   // the appropriate exclusivity requirement.
   for (int b = 0; b < max_bdr_attr; b++)
   {
      if (bdr_marker[b] == 0 && exterior_bdr[b])
      {
         if (!excl || !interior_bdr[b])
         {
            bdr_marker[b] = 1;
         }
      }
   }
}

void Mesh::MarkNamedBoundaries(const std::string &set_name,
                               Array<int> &bdr_marker) const
{
   const int max_bdr_attr = bdr_attributes.Max();

   MFEM_VERIFY(bdr_attribute_sets.AttributeSetExists(set_name),
               "Named set is not defined in this mesh!");
   MFEM_VERIFY(bdr_marker.Size() >= max_bdr_attr,
               "bdr_marker must be at least bdr_attriburtes.Max() in length");

   Array<int> set_marker = bdr_attribute_sets.GetAttributeSetMarker(set_name);

   for (int b = 0; b < max_bdr_attr; b++)
   {
      if (set_marker[b])
      {
         bdr_marker[b] = 1;
      }
   }
}

void Mesh::Init()
{
   // in order of declaration:
   Dim = spaceDim = 0;
   NumOfVertices = -1;
   NumOfElements = NumOfBdrElements = 0;
   NumOfEdges = NumOfFaces = 0;
   nbInteriorFaces = -1;
   nbBoundaryFaces = -1;
   meshgen = mesh_geoms = 0;
   sequence = 0;
   nodes_sequence = 0;
   Nodes = NULL;
   own_nodes = 1;
   NURBSext = NULL;
   ncmesh = NULL;
   last_operation = Mesh::NONE;
}

void Mesh::InitTables()
{
   el_to_edge =
      el_to_face = el_to_el = bel_to_edge = face_edge = edge_vertex = NULL;
   face_to_elem = NULL;
}

void Mesh::SetEmpty()
{
   Init();
   InitTables();
}

void Mesh::DestroyTables()
{
   delete el_to_edge;
   delete el_to_face;
   delete el_to_el;
   DeleteGeometricFactors();

   if (Dim == 3)
   {
      delete bel_to_edge;
   }

   delete face_edge;
   delete edge_vertex;

   delete face_to_elem;
   face_to_elem = NULL;
}

void Mesh::DestroyPointers()
{
   if (own_nodes) { delete Nodes; }

   delete ncmesh;

   delete NURBSext;

   for (int i = 0; i < NumOfElements; i++)
   {
      FreeElement(elements[i]);
   }

   for (int i = 0; i < NumOfBdrElements; i++)
   {
      FreeElement(boundary[i]);
   }

   for (int i = 0; i < faces.Size(); i++)
   {
      FreeElement(faces[i]);
   }

   DestroyTables();
}

void Mesh::Destroy()
{
   DestroyPointers();

   elements.DeleteAll();
   vertices.DeleteAll();
   boundary.DeleteAll();
   faces.DeleteAll();
   faces_info.DeleteAll();
   nc_faces_info.DeleteAll();
   be_to_face.DeleteAll();

   // TODO:
   // IsoparametricTransformations
   // Transformation, Transformation2, BdrTransformation, FaceTransformation,
   // EdgeTransformation;
   // FaceElementTransformations FaceElemTr;

   CoarseFineTr.Clear();

#ifdef MFEM_USE_MEMALLOC
   TetMemory.Clear();
#endif

   elem_attrs_cache.DeleteAll();
   bdr_attrs_cache.DeleteAll();
   attributes.DeleteAll();
   bdr_attributes.DeleteAll();
}

void Mesh::ResetLazyData()
{
   delete el_to_el;     el_to_el = NULL;
   delete face_edge;    face_edge = NULL;
   delete face_to_elem;    face_to_elem = NULL;
   delete edge_vertex;  edge_vertex = NULL;
   DeleteGeometricFactors();
   nbInteriorFaces = -1;
   nbBoundaryFaces = -1;
   // set size to 0 so re-computations can potentially avoid a new allocation
   bdr_attrs_cache.SetSize(0);
   elem_attrs_cache.SetSize(0);
}

void Mesh::SetAttributes(bool elem_attrs_changed, bool bdr_attrs_changed)
{
   if (bdr_attrs_changed)
   {
      bdr_attrs_cache.SetSize(0); // Invalidate the cache

      // Get sorted list of unique boundary element attributes
      std::set<int> attribs;
      for (int i = 0; i < GetNBE(); i++)
      {
         attribs.emplace(GetBdrAttribute(i));
      }

      bdr_attributes.SetSize(attribs.size());
      bdr_attributes.HostWrite();
      std::copy(attribs.begin(), attribs.end(), bdr_attributes.begin());
      if (bdr_attributes.Size() > 0 && bdr_attributes[0] <= 0)
      {
         MFEM_WARNING("Non-positive attributes on the boundary!");
      }
   }

   if (elem_attrs_changed)
   {
      // Re-compute the attributes cache
      elem_attrs_cache.SetSize(0);
      GetElementAttributes();
      // Get sorted list of unique element attributes
      std::set<int> attribs(elem_attrs_cache.begin(), elem_attrs_cache.end());
      attributes.SetSize(attribs.size());
      attributes.HostWrite();
      std::copy(attribs.begin(), attribs.end(), attributes.begin());

      if (attributes.Size() > 0 && attributes[0] <= 0)
      {
         MFEM_WARNING("Non-positive attributes in the domain!");
      }
   }
}

void Mesh::InitMesh(int Dim_, int spaceDim_, int NVert, int NElem, int NBdrElem)
{
   SetEmpty();

   Dim = Dim_;
   spaceDim = spaceDim_;

   NumOfVertices = 0;
   vertices.SetSize(NVert);  // just allocate space for vertices

   NumOfElements = 0;
   elements.SetSize(NElem);  // just allocate space for Element *

   NumOfBdrElements = 0;
   boundary.SetSize(NBdrElem);  // just allocate space for Element *
}

template<typename T>
static void CheckEnlarge(Array<T> &array, int size)
{
   if (size >= array.Size()) { array.SetSize(size + 1); }
}

int Mesh::AddVertex(real_t x, real_t y, real_t z)
{
   CheckEnlarge(vertices, NumOfVertices);
   real_t *v = vertices[NumOfVertices]();
   v[0] = x;
   v[1] = y;
   v[2] = z;
   return NumOfVertices++;
}

int Mesh::AddVertex(const real_t *coords)
{
   CheckEnlarge(vertices, NumOfVertices);
   vertices[NumOfVertices].SetCoords(spaceDim, coords);
   return NumOfVertices++;
}

int Mesh::AddVertex(const Vector &coords)
{
   MFEM_ASSERT(coords.Size() >= spaceDim,
               "invalid 'coords' size: " << coords.Size());
   return AddVertex(coords.GetData());
}

void Mesh::AddVertexParents(int i, int p1, int p2)
{
   tmp_vertex_parents.Append(Triple<int, int, int>(i, p1, p2));

   // if vertex coordinates are defined, make sure the hanging vertex has the
   // correct position
   if (i < vertices.Size())
   {
      real_t *vi = vertices[i](), *vp1 = vertices[p1](), *vp2 = vertices[p2]();
      for (int j = 0; j < 3; j++)
      {
         vi[j] = (vp1[j] + vp2[j]) * 0.5;
      }
   }
}

int Mesh::AddVertexAtMeanCenter(const int *vi, int nverts, int dim)
{
   Vector vii(dim);
   vii = 0.0;
   for (int i = 0; i < nverts; i++)
   {
      real_t *vp = vertices[vi[i]]();
      for (int j = 0; j < dim; j++)
      {
         vii(j) += vp[j];
      }
   }
   vii /= nverts;
   AddVertex(vii);
   return NumOfVertices;
}

int Mesh::AddSegment(int v1, int v2, int attr)
{
   CheckEnlarge(elements, NumOfElements);
   elements[NumOfElements] = new Segment(v1, v2, attr);
   return NumOfElements++;
}

int Mesh::AddSegment(const int *vi, int attr)
{
   CheckEnlarge(elements, NumOfElements);
   elements[NumOfElements] = new Segment(vi, attr);
   return NumOfElements++;
}

int Mesh::AddTriangle(int v1, int v2, int v3, int attr)
{
   CheckEnlarge(elements, NumOfElements);
   elements[NumOfElements] = new Triangle(v1, v2, v3, attr);
   return NumOfElements++;
}

int Mesh::AddTriangle(const int *vi, int attr)
{
   CheckEnlarge(elements, NumOfElements);
   elements[NumOfElements] = new Triangle(vi, attr);
   return NumOfElements++;
}

int Mesh::AddQuad(int v1, int v2, int v3, int v4, int attr)
{
   CheckEnlarge(elements, NumOfElements);
   elements[NumOfElements] = new Quadrilateral(v1, v2, v3, v4, attr);
   return NumOfElements++;
}

int Mesh::AddQuad(const int *vi, int attr)
{
   CheckEnlarge(elements, NumOfElements);
   elements[NumOfElements] = new Quadrilateral(vi, attr);
   return NumOfElements++;
}

int Mesh::AddTet(int v1, int v2, int v3, int v4, int attr)
{
   int vi[4] = {v1, v2, v3, v4};
   return AddTet(vi, attr);
}

int Mesh::AddTet(const int *vi, int attr)
{
   CheckEnlarge(elements, NumOfElements);
#ifdef MFEM_USE_MEMALLOC
   Tetrahedron *tet;
   tet = TetMemory.Alloc();
   tet->SetVertices(vi);
   tet->SetAttribute(attr);
   elements[NumOfElements] = tet;
#else
   elements[NumOfElements] = new Tetrahedron(vi, attr);
#endif
   return NumOfElements++;
}

int Mesh::AddWedge(int v1, int v2, int v3, int v4, int v5, int v6, int attr)
{
   CheckEnlarge(elements, NumOfElements);
   elements[NumOfElements] = new Wedge(v1, v2, v3, v4, v5, v6, attr);
   return NumOfElements++;
}

int Mesh::AddWedge(const int *vi, int attr)
{
   CheckEnlarge(elements, NumOfElements);
   elements[NumOfElements] = new Wedge(vi, attr);
   return NumOfElements++;
}

int Mesh::AddPyramid(int v1, int v2, int v3, int v4, int v5, int attr)
{
   CheckEnlarge(elements, NumOfElements);
   elements[NumOfElements] = new Pyramid(v1, v2, v3, v4, v5, attr);
   return NumOfElements++;
}

int Mesh::AddPyramid(const int *vi, int attr)
{
   CheckEnlarge(elements, NumOfElements);
   elements[NumOfElements] = new Pyramid(vi, attr);
   return NumOfElements++;
}

int Mesh::AddHex(int v1, int v2, int v3, int v4, int v5, int v6, int v7, int v8,
                 int attr)
{
   CheckEnlarge(elements, NumOfElements);
   elements[NumOfElements] =
      new Hexahedron(v1, v2, v3, v4, v5, v6, v7, v8, attr);
   return NumOfElements++;
}

int Mesh::AddHex(const int *vi, int attr)
{
   CheckEnlarge(elements, NumOfElements);
   elements[NumOfElements] = new Hexahedron(vi, attr);
   return NumOfElements++;
}

void Mesh::AddHexAsTets(const int *vi, int attr)
{
   static const int hex_to_tet[6][4] =
   {
      { 0, 1, 2, 6 }, { 0, 5, 1, 6 }, { 0, 4, 5, 6 },
      { 0, 2, 3, 6 }, { 0, 3, 7, 6 }, { 0, 7, 4, 6 }
   };
   int ti[4];

   for (int i = 0; i < 6; i++)
   {
      for (int j = 0; j < 4; j++)
      {
         ti[j] = vi[hex_to_tet[i][j]];
      }
      AddTet(ti, attr);
   }
}

void Mesh::AddHexAsWedges(const int *vi, int attr)
{
   static const int hex_to_wdg[2][6] =
   {
      { 0, 1, 2, 4, 5, 6 }, { 0, 2, 3, 4, 6, 7 }
   };
   int ti[6];

   for (int i = 0; i < 2; i++)
   {
      for (int j = 0; j < 6; j++)
      {
         ti[j] = vi[hex_to_wdg[i][j]];
      }
      AddWedge(ti, attr);
   }
}

void Mesh::AddHexAsPyramids(const int *vi, int attr)
{
   static const int hex_to_pyr[6][5] =
   {
      { 0, 1, 2, 3, 8 }, { 0, 4, 5, 1, 8 }, { 1, 5, 6, 2, 8 },
      { 2, 6, 7, 3, 8 }, { 3, 7, 4, 0, 8 }, { 7, 6, 5, 4, 8 }
   };
   int ti[5];

   for (int i = 0; i < 6; i++)
   {
      for (int j = 0; j < 5; j++)
      {
         ti[j] = vi[hex_to_pyr[i][j]];
      }
      AddPyramid(ti, attr);
   }
}

void Mesh::AddQuadAs4TrisWithPoints(int *vi, int attr)
{
   int num_faces = 4;
   static const int quad_to_tri[4][2] =
   {
      {0, 1}, {1, 2}, {2, 3}, {3, 0}
   };

   int elem_center_index = AddVertexAtMeanCenter(vi, 4, 2) - 1;

   int ti[3];
   ti[2] = elem_center_index;
   for (int i = 0; i < num_faces; i++)
   {
      for (int j = 0; j < 2; j++)
      {
         ti[j] = vi[quad_to_tri[i][j]];
      }
      AddTri(ti, attr);
   }
}

void Mesh::AddQuadAs5QuadsWithPoints(int *vi, int attr)
{
   int num_faces = 4;
   static const int quad_faces[4][2] =
   {
      {0, 1}, {1, 2}, {2, 3}, {3, 0}
   };

   Vector px(4), py(4);
   for (int i = 0; i < 4; i++)
   {
      real_t *vp = vertices[vi[i]]();
      px(i) = vp[0];
      py(i) = vp[1];
   }

   int vnew_index[4];
   real_t vnew[2];
   real_t r = 0.25, s = 0.25;
   vnew[0] = px(0)*(1-r)*(1-s) + px(1)*(r)*(1-s) + px(2)*r*s + px(3)*(1-r)*s;
   vnew[1] = py(0)*(1-r)*(1-s) + py(1)*(r)*(1-s) + py(2)*r*s + py(3)*(1-r)*s;
   AddVertex(vnew);
   vnew_index[0] = NumOfVertices-1;

   r = 0.75, s = 0.25;
   vnew[0] = px(0)*(1-r)*(1-s) + px(1)*(r)*(1-s) + px(2)*r*s + px(3)*(1-r)*s;
   vnew[1] = py(0)*(1-r)*(1-s) + py(1)*(r)*(1-s) + py(2)*r*s + py(3)*(1-r)*s;
   AddVertex(vnew);
   vnew_index[1] = NumOfVertices-1;

   r = 0.75, s = 0.75;
   vnew[0] = px(0)*(1-r)*(1-s) + px(1)*(r)*(1-s) + px(2)*r*s + px(3)*(1-r)*s;
   vnew[1] = py(0)*(1-r)*(1-s) + py(1)*(r)*(1-s) + py(2)*r*s + py(3)*(1-r)*s;
   AddVertex(vnew);
   vnew_index[2] = NumOfVertices-1;

   r = 0.25, s = 0.75;
   vnew[0] = px(0)*(1-r)*(1-s) + px(1)*(r)*(1-s) + px(2)*r*s + px(3)*(1-r)*s;
   vnew[1] = py(0)*(1-r)*(1-s) + py(1)*(r)*(1-s) + py(2)*r*s + py(3)*(1-r)*s;
   AddVertex(vnew);
   vnew_index[3] = NumOfVertices-1;

   static const int quad_faces_new[4][2] =
   {
      { 1, 0}, { 2, 1}, { 3, 2}, { 0, 3}
   };

   int ti[4];
   for (int i = 0; i < num_faces; i++)
   {
      for (int j = 0; j < 2; j++)
      {
         ti[j] = vi[quad_faces[i][j]];
         ti[j+2] = vnew_index[quad_faces_new[i][j]];
      }
      AddQuad(ti, attr);
   }
   AddQuad(vnew_index, attr);
}

void Mesh::AddHexAs24TetsWithPoints(int *vi,
                                    std::map<std::array<int, 4>, int> &hex_face_verts,
                                    int attr)
{
   auto get4arraysorted = [](Array<int> v)
   {
      v.Sort();
      return std::array<int, 4> {v[0], v[1], v[2], v[3]};
   };

   int num_faces = 6;
   static const int hex_to_tet[6][4] =
   {
      { 0, 1, 2, 3 }, { 1, 2, 6, 5 }, { 5, 4, 7, 6},
      { 0, 1, 5, 4 }, { 2, 3, 7, 6 }, { 0,3, 7, 4}
   };

   int elem_center_index = AddVertexAtMeanCenter(vi, 8, 3) - 1;

   Array<int> flist(4);

   // local vertex indices for each of the 4 edges of the face
   static const int tet_face[4][2] =
   {
      {0, 1}, {1, 2}, {3, 2}, {3, 0}
   };

   for (int i = 0; i < num_faces; i++)
   {
      for (int j = 0; j < 4; j++)
      {
         flist[j] = vi[hex_to_tet[i][j]];
      }
      int face_center_index;

      auto t = get4arraysorted(flist);
      auto it = hex_face_verts.find(t);
      if (it == hex_face_verts.end())
      {
         face_center_index = AddVertexAtMeanCenter(flist.GetData(),
                                                   flist.Size(), 3) - 1;
         hex_face_verts.insert({t, face_center_index});
      }
      else
      {
         face_center_index = it->second;
      }
      int fti[4];
      fti[2] = face_center_index;
      fti[3] = elem_center_index;
      for (int j = 0; j < 4; j++)
      {
         for (int k = 0; k < 2; k++)
         {
            fti[k] = flist[tet_face[j][k]];
         }
         AddTet(fti, attr);
      }
   }
}

int Mesh::AddElement(Element *elem)
{
   CheckEnlarge(elements, NumOfElements);
   elements[NumOfElements] = elem;
   return NumOfElements++;
}

int Mesh::AddBdrElement(Element *elem)
{
   CheckEnlarge(boundary, NumOfBdrElements);
   boundary[NumOfBdrElements] = elem;
   return NumOfBdrElements++;
}

void Mesh::AddBdrElements(Array<Element *> &bdr_elems,
                          const Array<int> &new_be_to_face)
{
   boundary.Reserve(boundary.Size() + bdr_elems.Size());
   MFEM_ASSERT(bdr_elems.Size() == new_be_to_face.Size(), "wrong size");
   for (int i = 0; i < bdr_elems.Size(); i++)
   {
      AddBdrElement(bdr_elems[i]);
   }
   be_to_face.Append(new_be_to_face);
}

int Mesh::AddBdrSegment(int v1, int v2, int attr)
{
   CheckEnlarge(boundary, NumOfBdrElements);
   boundary[NumOfBdrElements] = new Segment(v1, v2, attr);
   return NumOfBdrElements++;
}

int Mesh::AddBdrSegment(const int *vi, int attr)
{
   CheckEnlarge(boundary, NumOfBdrElements);
   boundary[NumOfBdrElements] = new Segment(vi, attr);
   return NumOfBdrElements++;
}

int Mesh::AddBdrTriangle(int v1, int v2, int v3, int attr)
{
   CheckEnlarge(boundary, NumOfBdrElements);
   boundary[NumOfBdrElements] = new Triangle(v1, v2, v3, attr);
   return NumOfBdrElements++;
}

int Mesh::AddBdrTriangle(const int *vi, int attr)
{
   CheckEnlarge(boundary, NumOfBdrElements);
   boundary[NumOfBdrElements] = new Triangle(vi, attr);
   return NumOfBdrElements++;
}

int Mesh::AddBdrQuad(int v1, int v2, int v3, int v4, int attr)
{
   CheckEnlarge(boundary, NumOfBdrElements);
   boundary[NumOfBdrElements] = new Quadrilateral(v1, v2, v3, v4, attr);
   return NumOfBdrElements++;
}

int Mesh::AddBdrQuad(const int *vi, int attr)
{
   CheckEnlarge(boundary, NumOfBdrElements);
   boundary[NumOfBdrElements] = new Quadrilateral(vi, attr);
   return NumOfBdrElements++;
}

void Mesh::AddBdrQuadAsTriangles(const int *vi, int attr)
{
   static const int quad_to_tri[2][3] = { { 0, 1, 2 }, { 0, 2, 3 } };
   int ti[3];

   for (int i = 0; i < 2; i++)
   {
      for (int j = 0; j < 3; j++)
      {
         ti[j] = vi[quad_to_tri[i][j]];
      }
      AddBdrTriangle(ti, attr);
   }
}

int Mesh::AddBdrPoint(int v, int attr)
{
   CheckEnlarge(boundary, NumOfBdrElements);
   boundary[NumOfBdrElements] = new Point(&v, attr);
   return NumOfBdrElements++;
}

void Mesh::GenerateBoundaryElements()
{
   for (auto &b : boundary)
   {
      FreeElement(b);
   }

   if (Dim == 3)
   {
      delete bel_to_edge;
      bel_to_edge = NULL;
   }

   // count the 'NumOfBdrElements'
   NumOfBdrElements = 0;
   for (const auto &fi : faces_info)
   {
      if (fi.Elem2No < 0) { ++NumOfBdrElements; }
   }

   // Add the boundary elements
   boundary.SetSize(NumOfBdrElements);
   be_to_face.SetSize(NumOfBdrElements);
   for (int i = 0, j = 0; i < faces_info.Size(); i++)
   {
      if (faces_info[i].Elem2No < 0)
      {
         boundary[j] = faces[i]->Duplicate(this);
         be_to_face[j++] = i;
      }
   }

   // Note: in 3D, 'bel_to_edge' is destroyed but it's not updated.
}

void Mesh::FinalizeCheck()
{
   MFEM_VERIFY(vertices.Size() == NumOfVertices ||
               vertices.Size() == 0,
               "incorrect number of vertices: preallocated: " << vertices.Size()
               << ", actually added: " << NumOfVertices);
   MFEM_VERIFY(elements.Size() == NumOfElements,
               "incorrect number of elements: preallocated: " << elements.Size()
               << ", actually added: " << NumOfElements);
   MFEM_VERIFY(boundary.Size() == NumOfBdrElements,
               "incorrect number of boundary elements: preallocated: "
               << boundary.Size() << ", actually added: " << NumOfBdrElements);
}

void Mesh::FinalizeTriMesh(int generate_edges, int refine, bool fix_orientation)
{
   FinalizeCheck();
   CheckElementOrientation(fix_orientation);

   if (refine)
   {
      MarkTriMeshForRefinement();
   }

   if (generate_edges)
   {
      el_to_edge = new Table;
      NumOfEdges = GetElementToEdgeTable(*el_to_edge);
      GenerateFaces();
      CheckBdrElementOrientation();
   }
   else
   {
      NumOfEdges = 0;
   }

   NumOfFaces = 0;

   SetAttributes();

   SetMeshGen();
}

void Mesh::FinalizeQuadMesh(int generate_edges, int refine,
                            bool fix_orientation)
{
   FinalizeCheck();
   if (fix_orientation)
   {
      CheckElementOrientation(fix_orientation);
   }

   if (generate_edges)
   {
      el_to_edge = new Table;
      NumOfEdges = GetElementToEdgeTable(*el_to_edge);
      GenerateFaces();
      CheckBdrElementOrientation();
   }
   else
   {
      NumOfEdges = 0;
   }

   NumOfFaces = 0;

   SetAttributes();

   SetMeshGen();
}


class GeckoProgress : public Gecko::Progress
{
   real_t limit;
   mutable StopWatch sw;
public:
   GeckoProgress(real_t limit) : limit(limit) { sw.Start(); }
   bool quit() const override { return limit > 0 && sw.UserTime() > limit; }
};

class GeckoVerboseProgress : public GeckoProgress
{
   using Float = Gecko::Float;
   using Graph = Gecko::Graph;
   using uint = Gecko::uint;
public:
   GeckoVerboseProgress(real_t limit) : GeckoProgress(limit) {}

   void beginorder(const Graph* graph, Float cost) const override
   { mfem::out << "Begin Gecko ordering, cost = " << cost << std::endl; }
   void endorder(const Graph* graph, Float cost) const override
   { mfem::out << "End ordering, cost = " << cost << std::endl; }

   void beginiter(const Graph* graph,
                  uint iter, uint maxiter, uint window) const override
   {
      mfem::out << "Iteration " << iter << "/" << maxiter << ", window "
                << window << std::flush;
   }
   void enditer(const Graph* graph, Float mincost, Float cost) const override
   { mfem::out << ", cost = " << cost << endl; }
};


real_t Mesh::GetGeckoElementOrdering(Array<int> &ordering,
                                     int iterations, int window,
                                     int period, int seed, bool verbose,
                                     real_t time_limit)
{
   Gecko::Graph graph;
   Gecko::FunctionalGeometric functional; // edge product cost

   GeckoProgress progress(time_limit);
   GeckoVerboseProgress vprogress(time_limit);

   // insert elements as nodes in the graph
   for (int elemid = 0; elemid < GetNE(); ++elemid)
   {
      graph.insert_node();
   }

   // insert graph edges for element neighbors
   // NOTE: indices in Gecko are 1 based hence the +1 on insertion
   const Table &my_el_to_el = ElementToElementTable();
   for (int elemid = 0; elemid < GetNE(); ++elemid)
   {
      const int *neighid = my_el_to_el.GetRow(elemid);
      for (int i = 0; i < my_el_to_el.RowSize(elemid); ++i)
      {
         graph.insert_arc(elemid + 1,  neighid[i] + 1);
      }
   }

   // get the ordering from Gecko and copy it into the Array<int>
   graph.order(&functional, iterations, window, period, seed,
               verbose ? &vprogress : &progress);

   ordering.SetSize(GetNE());
   Gecko::Node::Index NE = GetNE();
   for (Gecko::Node::Index gnodeid = 1; gnodeid <= NE; ++gnodeid)
   {
      ordering[gnodeid - 1] = graph.rank(gnodeid);
   }

   return graph.cost();
}


struct HilbertCmp
{
   int coord;
   bool dir;
   const Array<real_t> &points;
   real_t mid;

   HilbertCmp(int coord, bool dir, const Array<real_t> &points, real_t mid)
      : coord(coord), dir(dir), points(points), mid(mid) {}

   bool operator()(int i) const
   {
      return (points[3*i + coord] < mid) != dir;
   }
};

static void HilbertSort2D(int coord1, // major coordinate to sort points by
                          bool dir1,  // sort coord1 ascending/descending?
                          bool dir2,  // sort coord2 ascending/descending?
                          const Array<real_t> &points, int *beg, int *end,
                          real_t xmin, real_t ymin, real_t xmax, real_t ymax)
{
   if (end - beg <= 1) { return; }

   real_t xmid = (xmin + xmax)*0.5;
   real_t ymid = (ymin + ymax)*0.5;

   int coord2 = (coord1 + 1) % 2; // the 'other' coordinate

   // sort (partition) points into four quadrants
   int *p0 = beg, *p4 = end;
   int *p2 = std::partition(p0, p4, HilbertCmp(coord1,  dir1, points, xmid));
   int *p1 = std::partition(p0, p2, HilbertCmp(coord2,  dir2, points, ymid));
   int *p3 = std::partition(p2, p4, HilbertCmp(coord2, !dir2, points, ymid));

   if (p1 != p4)
   {
      HilbertSort2D(coord2, dir2, dir1, points, p0, p1,
                    ymin, xmin, ymid, xmid);
   }
   if (p1 != p0 || p2 != p4)
   {
      HilbertSort2D(coord1, dir1, dir2, points, p1, p2,
                    xmin, ymid, xmid, ymax);
   }
   if (p2 != p0 || p3 != p4)
   {
      HilbertSort2D(coord1, dir1, dir2, points, p2, p3,
                    xmid, ymid, xmax, ymax);
   }
   if (p3 != p0)
   {
      HilbertSort2D(coord2, !dir2, !dir1, points, p3, p4,
                    ymid, xmax, ymin, xmid);
   }
}

static void HilbertSort3D(int coord1, bool dir1, bool dir2, bool dir3,
                          const Array<real_t> &points, int *beg, int *end,
                          real_t xmin, real_t ymin, real_t zmin,
                          real_t xmax, real_t ymax, real_t zmax)
{
   if (end - beg <= 1) { return; }

   real_t xmid = (xmin + xmax)*0.5;
   real_t ymid = (ymin + ymax)*0.5;
   real_t zmid = (zmin + zmax)*0.5;

   int coord2 = (coord1 + 1) % 3;
   int coord3 = (coord1 + 2) % 3;

   // sort (partition) points into eight octants
   int *p0 = beg, *p8 = end;
   int *p4 = std::partition(p0, p8, HilbertCmp(coord1,  dir1, points, xmid));
   int *p2 = std::partition(p0, p4, HilbertCmp(coord2,  dir2, points, ymid));
   int *p6 = std::partition(p4, p8, HilbertCmp(coord2, !dir2, points, ymid));
   int *p1 = std::partition(p0, p2, HilbertCmp(coord3,  dir3, points, zmid));
   int *p3 = std::partition(p2, p4, HilbertCmp(coord3, !dir3, points, zmid));
   int *p5 = std::partition(p4, p6, HilbertCmp(coord3,  dir3, points, zmid));
   int *p7 = std::partition(p6, p8, HilbertCmp(coord3, !dir3, points, zmid));

   if (p1 != p8)
   {
      HilbertSort3D(coord3, dir3, dir1, dir2, points, p0, p1,
                    zmin, xmin, ymin, zmid, xmid, ymid);
   }
   if (p1 != p0 || p2 != p8)
   {
      HilbertSort3D(coord2, dir2, dir3, dir1, points, p1, p2,
                    ymin, zmid, xmin, ymid, zmax, xmid);
   }
   if (p2 != p0 || p3 != p8)
   {
      HilbertSort3D(coord2, dir2, dir3, dir1, points, p2, p3,
                    ymid, zmid, xmin, ymax, zmax, xmid);
   }
   if (p3 != p0 || p4 != p8)
   {
      HilbertSort3D(coord1, dir1, !dir2, !dir3, points, p3, p4,
                    xmin, ymax, zmid, xmid, ymid, zmin);
   }
   if (p4 != p0 || p5 != p8)
   {
      HilbertSort3D(coord1, dir1, !dir2, !dir3, points, p4, p5,
                    xmid, ymax, zmid, xmax, ymid, zmin);
   }
   if (p5 != p0 || p6 != p8)
   {
      HilbertSort3D(coord2, !dir2, dir3, !dir1, points, p5, p6,
                    ymax, zmid, xmax, ymid, zmax, xmid);
   }
   if (p6 != p0 || p7 != p8)
   {
      HilbertSort3D(coord2, !dir2, dir3, !dir1, points, p6, p7,
                    ymid, zmid, xmax, ymin, zmax, xmid);
   }
   if (p7 != p0)
   {
      HilbertSort3D(coord3, !dir3, !dir1, dir2, points, p7, p8,
                    zmid, xmax, ymin, zmin, xmid, ymid);
   }
}

void Mesh::GetHilbertElementOrdering(Array<int> &ordering)
{
   MFEM_VERIFY(spaceDim <= 3, "");

   Vector min, max, center;
   GetBoundingBox(min, max);

   Array<int> indices(GetNE());
   Array<real_t> points(3*GetNE());

   if (spaceDim < 3) { points = 0.0; }

   // calculate element centers
   for (int i = 0; i < GetNE(); i++)
   {
      GetElementCenter(i, center);
      for (int j = 0; j < spaceDim; j++)
      {
         points[3*i + j] = center(j);
      }
      indices[i] = i;
   }

   if (spaceDim == 1)
   {
      indices.Sort([&](int a, int b)
      { return points[3*a] < points[3*b]; });
   }
   else if (spaceDim == 2)
   {
      // recursively partition the points in 2D
      HilbertSort2D(0, false, false,
                    points, indices.begin(), indices.end(),
                    min(0), min(1), max(0), max(1));
   }
   else
   {
      // recursively partition the points in 3D
      HilbertSort3D(0, false, false, false,
                    points, indices.begin(), indices.end(),
                    min(0), min(1), min(2), max(0), max(1), max(2));
   }

   // return ordering in the format required by ReorderElements
   ordering.SetSize(GetNE());
   for (int i = 0; i < GetNE(); i++)
   {
      ordering[indices[i]] = i;
   }
}


void Mesh::ReorderElements(const Array<int> &ordering, bool reorder_vertices)
{
   if (NURBSext)
   {
      MFEM_WARNING("element reordering of NURBS meshes is not supported.");
      return;
   }
   if (ncmesh)
   {
      MFEM_WARNING("element reordering of non-conforming meshes is not"
                   " supported.");
      return;
   }
   MFEM_VERIFY(ordering.Size() == GetNE(), "invalid reordering array.")

   // Data members that need to be updated:

   // - elements   - reorder of the pointers and the vertex ids if reordering
   //                the vertices
   // - vertices   - if reordering the vertices
   // - boundary   - update the vertex ids, if reordering the vertices
   // - faces      - regenerate
   // - faces_info - regenerate

   // Deleted by DeleteTables():
   // - el_to_edge  - rebuild in 2D and 3D only
   // - el_to_face  - rebuild in 3D only
   // - bel_to_edge - rebuild in 3D only
   // - el_to_el    - no need to rebuild
   // - face_edge   - no need to rebuild
   // - edge_vertex - no need to rebuild
   // - geom_factors - no need to rebuild

   // - be_to_face

   // - Nodes

   // Save the locations of the Nodes so we can rebuild them later
   Array<Vector*> old_elem_node_vals;
   FiniteElementSpace *nodes_fes = NULL;
   if (Nodes)
   {
      old_elem_node_vals.SetSize(GetNE());
      nodes_fes = Nodes->FESpace();
      Array<int> old_dofs;
      Vector vals;
      for (int old_elid = 0; old_elid < GetNE(); ++old_elid)
      {
         nodes_fes->GetElementVDofs(old_elid, old_dofs);
         Nodes->GetSubVector(old_dofs, vals);
         old_elem_node_vals[old_elid] = new Vector(vals);
      }
   }

   // Get the newly ordered elements
   Array<Element *> new_elements(GetNE());
   for (int old_elid = 0; old_elid < ordering.Size(); ++old_elid)
   {
      int new_elid = ordering[old_elid];
      new_elements[new_elid] = elements[old_elid];
   }
   mfem::Swap(elements, new_elements);
   new_elements.DeleteAll();

   if (reorder_vertices)
   {
      // Get the new vertex ordering permutation vectors and fill the new
      // vertices
      Array<int> vertex_ordering(GetNV());
      vertex_ordering = -1;
      Array<Vertex> new_vertices(GetNV());
      int new_vertex_ind = 0;
      for (int new_elid = 0; new_elid < GetNE(); ++new_elid)
      {
         int *elem_vert = elements[new_elid]->GetVertices();
         int nv = elements[new_elid]->GetNVertices();
         for (int vi = 0; vi < nv; ++vi)
         {
            int old_vertex_ind = elem_vert[vi];
            if (vertex_ordering[old_vertex_ind] == -1)
            {
               vertex_ordering[old_vertex_ind] = new_vertex_ind;
               new_vertices[new_vertex_ind] = vertices[old_vertex_ind];
               new_vertex_ind++;
            }
         }
      }
      mfem::Swap(vertices, new_vertices);
      new_vertices.DeleteAll();

      // Replace the vertex ids in the elements with the reordered vertex
      // numbers
      for (int new_elid = 0; new_elid < GetNE(); ++new_elid)
      {
         int *elem_vert = elements[new_elid]->GetVertices();
         int nv = elements[new_elid]->GetNVertices();
         for (int vi = 0; vi < nv; ++vi)
         {
            elem_vert[vi] = vertex_ordering[elem_vert[vi]];
         }
      }

      // Replace the vertex ids in the boundary with reordered vertex numbers
      for (int belid = 0; belid < GetNBE(); ++belid)
      {
         int *be_vert = boundary[belid]->GetVertices();
         int nv = boundary[belid]->GetNVertices();
         for (int vi = 0; vi < nv; ++vi)
         {
            be_vert[vi] = vertex_ordering[be_vert[vi]];
         }
      }
   }

   // Destroy tables that need to be rebuild
   DeleteTables();

   if (Dim > 1)
   {
      // generate el_to_edge, be_to_face (2D), bel_to_edge (3D)
      el_to_edge = new Table;
      NumOfEdges = GetElementToEdgeTable(*el_to_edge);
   }
   if (Dim > 2)
   {
      // generate el_to_face, be_to_face
      GetElementToFaceTable();
   }
   // Update faces and faces_info
   GenerateFaces();

   // Build the nodes from the saved locations if they were around before
   if (Nodes)
   {
      // To force FE space update, we need to increase 'sequence':
      sequence++;
      nodes_sequence++;
      last_operation = Mesh::NONE;
      nodes_fes->Update(false); // want_transform = false
      Nodes->Update(); // just needed to update Nodes->sequence
      Array<int> new_dofs;
      for (int old_elid = 0; old_elid < GetNE(); ++old_elid)
      {
         int new_elid = ordering[old_elid];
         nodes_fes->GetElementVDofs(new_elid, new_dofs);
         Nodes->SetSubVector(new_dofs, *(old_elem_node_vals[old_elid]));
         delete old_elem_node_vals[old_elid];
      }
   }
}


void Mesh::MarkForRefinement()
{
   if (meshgen & 1)
   {
      if (Dim == 2)
      {
         MarkTriMeshForRefinement();
      }
      else if (Dim == 3)
      {
         DSTable v_to_v(NumOfVertices);
         GetVertexToVertexTable(v_to_v);
         MarkTetMeshForRefinement(v_to_v);
      }
   }
}

void Mesh::MarkTriMeshForRefinement()
{
   // Mark the longest triangle edge by rotating the indices so that
   // vertex 0 - vertex 1 is the longest edge in the triangle.
   DenseMatrix pmat;
   for (int i = 0; i < NumOfElements; i++)
   {
      if (elements[i]->GetType() == Element::TRIANGLE)
      {
         GetPointMatrix(i, pmat);
         static_cast<Triangle*>(elements[i])->MarkEdge(pmat);
      }
   }
}

void Mesh::GetEdgeOrdering(const DSTable &v_to_v, Array<int> &order)
{
   NumOfEdges = v_to_v.NumberOfEntries();
   order.SetSize(NumOfEdges);
   Array<Pair<real_t, int> > length_idx(NumOfEdges);

   for (int i = 0; i < NumOfVertices; i++)
   {
      for (DSTable::RowIterator it(v_to_v, i); !it; ++it)
      {
         int j = it.Index();
         length_idx[j].one = GetLength(i, it.Column());
         length_idx[j].two = j;
      }
   }

   // Sort by increasing edge-length.
   length_idx.Sort();

   for (int i = 0; i < NumOfEdges; i++)
   {
      order[length_idx[i].two] = i;
   }
}

void Mesh::MarkTetMeshForRefinement(const DSTable &v_to_v)
{
   // Mark the longest tetrahedral edge by rotating the indices so that
   // vertex 0 - vertex 1 is the longest edge in the element.
   Array<int> order;
   GetEdgeOrdering(v_to_v, order);

   for (int i = 0; i < NumOfElements; i++)
   {
      if (elements[i]->GetType() == Element::TETRAHEDRON)
      {
         elements[i]->MarkEdge(v_to_v, order);
      }
   }
   for (int i = 0; i < NumOfBdrElements; i++)
   {
      if (boundary[i]->GetType() == Element::TRIANGLE)
      {
         boundary[i]->MarkEdge(v_to_v, order);
      }
   }
}

void Mesh::PrepareNodeReorder(DSTable **old_v_to_v, Table **old_elem_vert)
{
   if (*old_v_to_v && *old_elem_vert)
   {
      return;
   }

   FiniteElementSpace *fes = Nodes->FESpace();

   if (*old_v_to_v == NULL)
   {
      bool need_v_to_v = false;
      Array<int> dofs;
      for (int i = 0; i < GetNEdges(); i++)
      {
         // Since edge indices may change, we need to permute edge interior dofs
         // any time an edge index changes and there is at least one dof on that
         // edge.
         fes->GetEdgeInteriorDofs(i, dofs);
         if (dofs.Size() > 0)
         {
            need_v_to_v = true;
            break;
         }
      }
      if (need_v_to_v)
      {
         *old_v_to_v = new DSTable(NumOfVertices);
         GetVertexToVertexTable(*(*old_v_to_v));
      }
   }
   if (*old_elem_vert == NULL)
   {
      bool need_elem_vert = false;
      Array<int> dofs;
      for (int i = 0; i < GetNE(); i++)
      {
         // Since element indices do not change, we need to permute element
         // interior dofs only when there are at least 2 interior dofs in an
         // element (assuming the nodal dofs are non-directional).
         fes->GetElementInteriorDofs(i, dofs);
         if (dofs.Size() > 1)
         {
            need_elem_vert = true;
            break;
         }
      }
      if (need_elem_vert)
      {
         *old_elem_vert = new Table;
         (*old_elem_vert)->MakeI(GetNE());
         for (int i = 0; i < GetNE(); i++)
         {
            (*old_elem_vert)->AddColumnsInRow(i, elements[i]->GetNVertices());
         }
         (*old_elem_vert)->MakeJ();
         for (int i = 0; i < GetNE(); i++)
         {
            (*old_elem_vert)->AddConnections(i, elements[i]->GetVertices(),
                                             elements[i]->GetNVertices());
         }
         (*old_elem_vert)->ShiftUpI();
      }
   }
}

void Mesh::DoNodeReorder(DSTable *old_v_to_v, Table *old_elem_vert)
{
   FiniteElementSpace *fes = Nodes->FESpace();
   const FiniteElementCollection *fec = fes->FEColl();
   Array<int> old_dofs, new_dofs;

   // assuming that all edges have the same number of dofs
   if (NumOfEdges) { fes->GetEdgeInteriorDofs(0, old_dofs); }
   const int num_edge_dofs = old_dofs.Size();

   // Save the original nodes
   Nodes->HostReadWrite(); // for "(*Nodes)() = "
   const Vector onodes = *Nodes;

   // vertex dofs do not need to be moved
   fes->GetVertexDofs(0, old_dofs);
   int offset = NumOfVertices * old_dofs.Size();

   // edge dofs:
   // edge enumeration may be different but edge orientation is the same
   if (num_edge_dofs > 0)
   {
      DSTable new_v_to_v(NumOfVertices);
      GetVertexToVertexTable(new_v_to_v);

      for (int i = 0; i < NumOfVertices; i++)
      {
         for (DSTable::RowIterator it(new_v_to_v, i); !it; ++it)
         {
            const int old_i = (*old_v_to_v)(i, it.Column());
            const int new_i = it.Index();
            if (new_i == old_i) { continue; }

            old_dofs.SetSize(num_edge_dofs);
            new_dofs.SetSize(num_edge_dofs);
            for (int j = 0; j < num_edge_dofs; j++)
            {
               old_dofs[j] = offset + old_i * num_edge_dofs + j;
               new_dofs[j] = offset + new_i * num_edge_dofs + j;
            }
            fes->DofsToVDofs(old_dofs);
            fes->DofsToVDofs(new_dofs);
            for (int j = 0; j < old_dofs.Size(); j++)
            {
               (*Nodes)(new_dofs[j]) = onodes(old_dofs[j]);
            }
         }
      }
      offset += NumOfEdges * num_edge_dofs;
   }

   // face dofs:
   // both enumeration and orientation of the faces may be different
   if (fes->GetNFDofs() > 0)
   {
      // generate the old face-vertex table using the unmodified 'faces'
      Table old_face_vertex;
      old_face_vertex.MakeI(NumOfFaces);
      for (int i = 0; i < NumOfFaces; i++)
      {
         old_face_vertex.AddColumnsInRow(i, faces[i]->GetNVertices());
      }
      old_face_vertex.MakeJ();
      for (int i = 0; i < NumOfFaces; i++)
         old_face_vertex.AddConnections(i, faces[i]->GetVertices(),
                                        faces[i]->GetNVertices());
      old_face_vertex.ShiftUpI();

      // update 'el_to_face', 'be_to_face', 'faces', and 'faces_info'
      STable3D *faces_tbl = GetElementToFaceTable(1);
      GenerateFaces();

      // compute the new face dof offsets
      Array<int> new_fdofs(NumOfFaces+1);
      new_fdofs[0] = 0;
      for (int i = 0; i < NumOfFaces; i++) // i = old face index
      {
         const int *old_v = old_face_vertex.GetRow(i);
         int new_i; // new face index
         switch (old_face_vertex.RowSize(i))
         {
            case 3:
               new_i = (*faces_tbl)(old_v[0], old_v[1], old_v[2]);
               break;
            case 4:
            default:
               new_i = (*faces_tbl)(old_v[0], old_v[1], old_v[2], old_v[3]);
               break;
         }
         fes->GetFaceInteriorDofs(i, old_dofs);
         new_fdofs[new_i+1] = old_dofs.Size();
      }
      new_fdofs.PartialSum();

      // loop over the old face numbers
      for (int i = 0; i < NumOfFaces; i++)
      {
         const int *old_v = old_face_vertex.GetRow(i), *new_v;
         const int *dof_ord;
         int new_i, new_or;
         switch (old_face_vertex.RowSize(i))
         {
            case 3:
               new_i = (*faces_tbl)(old_v[0], old_v[1], old_v[2]);
               new_v = faces[new_i]->GetVertices();
               new_or = GetTriOrientation(old_v, new_v);
               dof_ord = fec->DofOrderForOrientation(Geometry::TRIANGLE, new_or);
               break;
            case 4:
            default:
               new_i = (*faces_tbl)(old_v[0], old_v[1], old_v[2], old_v[3]);
               new_v = faces[new_i]->GetVertices();
               new_or = GetQuadOrientation(old_v, new_v);
               dof_ord = fec->DofOrderForOrientation(Geometry::SQUARE, new_or);
               break;
         }

         fes->GetFaceInteriorDofs(i, old_dofs);
         new_dofs.SetSize(old_dofs.Size());
         for (int j = 0; j < old_dofs.Size(); j++)
         {
            // we assume the dofs are non-directional, i.e. dof_ord[j] is >= 0
            const int old_j = dof_ord[j];
            new_dofs[old_j] = offset + new_fdofs[new_i] + j;
         }
         fes->DofsToVDofs(old_dofs);
         fes->DofsToVDofs(new_dofs);
         for (int j = 0; j < old_dofs.Size(); j++)
         {
            (*Nodes)(new_dofs[j]) = onodes(old_dofs[j]);
         }
      }

      offset += fes->GetNFDofs();
      delete faces_tbl;
   }

   // element dofs:
   // element orientation may be different
   if (old_elem_vert) // have elements with 2 or more dofs
   {
      // matters when the 'fec' is
      // (this code is executed only for triangles/tets)
      // - Pk on triangles, k >= 4
      // - Qk on quads,     k >= 3
      // - Pk on tets,      k >= 5
      // - Qk on hexes,     k >= 3
      // - DG spaces
      // - ...

      // loop over all elements
      for (int i = 0; i < GetNE(); i++)
      {
         const int *old_v = old_elem_vert->GetRow(i);
         const int *new_v = elements[i]->GetVertices();
         const int *dof_ord;
         int new_or;
         const Geometry::Type geom = elements[i]->GetGeometryType();
         switch (geom)
         {
            case Geometry::SEGMENT:
               new_or = (old_v[0] == new_v[0]) ? +1 : -1;
               break;
            case Geometry::TRIANGLE:
               new_or = GetTriOrientation(old_v, new_v);
               break;
            case Geometry::SQUARE:
               new_or = GetQuadOrientation(old_v, new_v);
               break;
            case Geometry::TETRAHEDRON:
               new_or = GetTetOrientation(old_v, new_v);
               break;
            default:
               new_or = 0;
               MFEM_ABORT(Geometry::Name[geom] << " elements (" << fec->Name()
                          << " FE collection) are not supported yet!");
               break;
         }
         dof_ord = fec->DofOrderForOrientation(geom, new_or);
         MFEM_VERIFY(dof_ord != NULL,
                     "FE collection '" << fec->Name()
                     << "' does not define reordering for "
                     << Geometry::Name[geom] << " elements!");
         fes->GetElementInteriorDofs(i, old_dofs);
         new_dofs.SetSize(old_dofs.Size());
         for (int j = 0; j < new_dofs.Size(); j++)
         {
            // we assume the dofs are non-directional, i.e. dof_ord[j] is >= 0
            const int old_j = dof_ord[j];
            new_dofs[old_j] = offset + j;
         }
         offset += new_dofs.Size();
         fes->DofsToVDofs(old_dofs);
         fes->DofsToVDofs(new_dofs);
         for (int j = 0; j < old_dofs.Size(); j++)
         {
            (*Nodes)(new_dofs[j]) = onodes(old_dofs[j]);
         }
      }
   }

   // Update Tables, faces, etc
   if (Dim > 2)
   {
      if (fes->GetNFDofs() == 0)
      {
         // needed for FE spaces that have face dofs, even if
         // the 'Nodes' do not have face dofs.
         GetElementToFaceTable();
         GenerateFaces();
      }
      CheckBdrElementOrientation();
   }
   if (el_to_edge)
   {
      // update 'el_to_edge', 'be_to_face' (2D), 'bel_to_edge' (3D)
      NumOfEdges = GetElementToEdgeTable(*el_to_edge);
      if (Dim == 2)
      {
         // update 'faces' and 'faces_info'
         GenerateFaces();
         CheckBdrElementOrientation();
      }
   }
   // To force FE space update, we need to increase 'sequence':
   sequence++;
   nodes_sequence++;
   last_operation = Mesh::NONE;
   fes->Update(false); // want_transform = false
   Nodes->Update(); // just needed to update Nodes->sequence
}

void Mesh::SetPatchAttribute(int i, int attr)
{
   MFEM_ASSERT(NURBSext, "SetPatchAttribute is only for NURBS meshes");
   NURBSext->SetPatchAttribute(i, attr);
   const Array<int>& elems = NURBSext->GetPatchElements(i);
   for (auto e : elems)
   {
      SetAttribute(e, attr);
   }
}

int Mesh::GetPatchAttribute(int i) const
{
   MFEM_ASSERT(NURBSext, "GetPatchAttribute is only for NURBS meshes");
   return NURBSext->GetPatchAttribute(i);
}

void Mesh::SetPatchBdrAttribute(int i, int attr)
{
   MFEM_ASSERT(NURBSext, "SetPatchBdrAttribute is only for NURBS meshes");
   NURBSext->SetPatchBdrAttribute(i, attr);

   const Array<int>& bdryelems = NURBSext->GetPatchBdrElements(i);
   for (auto be : bdryelems)
   {
      SetBdrAttribute(be, attr);
   }
}

int Mesh::GetPatchBdrAttribute(int i) const
{
   MFEM_ASSERT(NURBSext, "GetBdrPatchBdrAttribute is only for NURBS meshes");
   return NURBSext->GetPatchBdrAttribute(i);
}

void Mesh::GetNURBSPatches(Array<NURBSPatch*> &patches)
{
   MFEM_VERIFY(NURBSext, "Must be a NURBS mesh");
   // This sets the data in NURBSPatch(es) from the control points (Nodes)
   NURBSext->ConvertToPatches(*Nodes);

   // Deep copy patches
   NURBSext->GetPatches(patches);

   // Among other things, this deletes patches in NURBSext
   UpdateNURBS();
}

void Mesh::FinalizeTetMesh(int generate_edges, int refine, bool fix_orientation)
{
   FinalizeCheck();
   CheckElementOrientation(fix_orientation);

   if (!HasBoundaryElements())
   {
      GetElementToFaceTable();
      GenerateFaces();
      GenerateBoundaryElements();
   }

   if (refine)
   {
      DSTable v_to_v(NumOfVertices);
      GetVertexToVertexTable(v_to_v);
      MarkTetMeshForRefinement(v_to_v);
   }

   GetElementToFaceTable();
   GenerateFaces();

   CheckBdrElementOrientation();

   if (generate_edges == 1)
   {
      el_to_edge = new Table;
      NumOfEdges = GetElementToEdgeTable(*el_to_edge);
   }
   else
   {
      el_to_edge = NULL;  // Not really necessary -- InitTables was called
      bel_to_edge = NULL;
      NumOfEdges = 0;
   }

   SetAttributes();

   SetMeshGen();
}

void Mesh::FinalizeWedgeMesh(int generate_edges, int refine,
                             bool fix_orientation)
{
   FinalizeCheck();
   CheckElementOrientation(fix_orientation);

   if (!HasBoundaryElements())
   {
      GetElementToFaceTable();
      GenerateFaces();
      GenerateBoundaryElements();
   }

   GetElementToFaceTable();
   GenerateFaces();

   CheckBdrElementOrientation();

   if (generate_edges == 1)
   {
      el_to_edge = new Table;
      NumOfEdges = GetElementToEdgeTable(*el_to_edge);
   }
   else
   {
      el_to_edge = NULL;  // Not really necessary -- InitTables was called
      bel_to_edge = NULL;
      NumOfEdges = 0;
   }

   SetAttributes();

   SetMeshGen();
}

void Mesh::FinalizeHexMesh(int generate_edges, int refine, bool fix_orientation)
{
   FinalizeCheck();
   CheckElementOrientation(fix_orientation);

   GetElementToFaceTable();
   GenerateFaces();

   if (!HasBoundaryElements())
   {
      GenerateBoundaryElements();
   }

   CheckBdrElementOrientation();

   if (generate_edges)
   {
      el_to_edge = new Table;
      NumOfEdges = GetElementToEdgeTable(*el_to_edge);
   }
   else
   {
      NumOfEdges = 0;
   }

   SetAttributes();

   SetMeshGen();
}

void Mesh::FinalizeMesh(int refine, bool fix_orientation)
{
   FinalizeTopology();

   Finalize(refine, fix_orientation);
}

void Mesh::FinalizeTopology(bool generate_bdr)
{
   // Requirements: the following should be defined:
   //   1) Dim
   //   2) NumOfElements, elements
   //   3) NumOfBdrElements, boundary
   //   4) NumOfVertices
   // Optional:
   //   2) ncmesh may be defined
   //   3) el_to_edge may be allocated (it will be re-computed)

   FinalizeCheck();
   bool generate_edges = true;

   if (spaceDim == 0) { spaceDim = Dim; }
   if (ncmesh) { ncmesh->spaceDim = spaceDim; }

   // if the user defined any hanging nodes (see AddVertexParent),
   // we're initializing a non-conforming mesh
   if (tmp_vertex_parents.Size())
   {
      MFEM_VERIFY(ncmesh == NULL, "");
      ncmesh = new NCMesh(this);

      // we need to recreate the Mesh because NCMesh reorders the vertices
      // (see NCMesh::UpdateVertices())
      InitFromNCMesh(*ncmesh);
      ncmesh->OnMeshUpdated(this);
      GenerateNCFaceInfo();

      SetAttributes();

      tmp_vertex_parents.DeleteAll();
      return;
   }

   // set the mesh type: 'meshgen', ...
   SetMeshGen();

   // generate the faces
   if (Dim > 2)
   {
      GetElementToFaceTable();
      GenerateFaces();
      if (!HasBoundaryElements() && generate_bdr)
      {
         GenerateBoundaryElements();
         GetElementToFaceTable(); // update be_to_face
      }
   }
   else
   {
      NumOfFaces = 0;
   }

   // generate edges if requested
   if (Dim > 1 && generate_edges)
   {
      // el_to_edge may already be allocated (P2 VTK meshes)
      if (!el_to_edge) { el_to_edge = new Table; }
      NumOfEdges = GetElementToEdgeTable(*el_to_edge);
      if (Dim == 2)
      {
         GenerateFaces(); // 'Faces' in 2D refers to the edges
         if (!HasBoundaryElements() && generate_bdr)
         {
            GenerateBoundaryElements();
         }
      }
   }
   else
   {
      NumOfEdges = 0;
   }

   if (Dim == 1)
   {
      GenerateFaces();
      if (!HasBoundaryElements() && generate_bdr)
      {
         // be_to_face will be set inside GenerateBoundaryElements
         GenerateBoundaryElements();
      }
      else
      {
         be_to_face.SetSize(NumOfBdrElements);
         for (int i = 0; i < NumOfBdrElements; ++i)
         {
            be_to_face[i] = boundary[i]->GetVertices()[0];
         }
      }
   }

   if (ncmesh)
   {
      // tell NCMesh the numbering of edges/faces
      ncmesh->OnMeshUpdated(this);

      // update faces_info with NC relations
      GenerateNCFaceInfo();
   }

   // generate the arrays 'attributes' and 'bdr_attributes'
   SetAttributes();
}

void Mesh::Finalize(bool refine, bool fix_orientation)
{
   if (NURBSext || ncmesh)
   {
      MFEM_ASSERT(CheckElementOrientation(false) == 0, "");
      MFEM_ASSERT(CheckBdrElementOrientation() == 0, "");
      return;
   }

   // Requirements:
   //  1) FinalizeTopology() or equivalent was called
   //  2) if (Nodes == NULL), vertices must be defined
   //  3) if (Nodes != NULL), Nodes must be defined

   const bool check_orientation = true; // for regular elements, not boundary
   const bool curved = (Nodes != NULL);
   const bool may_change_topology =
      ( refine && (Dim > 1 && (meshgen & 1)) ) ||
      ( check_orientation && fix_orientation &&
        (Dim == 2 || (Dim == 3 && (meshgen & 1))) );

   DSTable *old_v_to_v = NULL;
   Table *old_elem_vert = NULL;

   if (curved && may_change_topology)
   {
      PrepareNodeReorder(&old_v_to_v, &old_elem_vert);
   }

   if (check_orientation)
   {
      // check and optionally fix element orientation
      CheckElementOrientation(fix_orientation);
   }
   if (refine)
   {
      MarkForRefinement();   // may change topology!
   }

   if (may_change_topology)
   {
      if (curved)
      {
         DoNodeReorder(old_v_to_v, old_elem_vert); // updates the mesh topology
         delete old_elem_vert;
         delete old_v_to_v;
      }
      else
      {
         FinalizeTopology(); // Re-computes some data unnecessarily.
      }

      // TODO: maybe introduce Mesh::NODE_REORDER operation and FESpace::
      // NodeReorderMatrix and do Nodes->Update() instead of DoNodeReorder?
   }

   // check and fix boundary element orientation
   CheckBdrElementOrientation();

#ifdef MFEM_DEBUG
   // For non-orientable surfaces/manifolds, the check below will fail, so we
   // only perform it when Dim == spaceDim.
   if (Dim >= 2 && Dim == spaceDim)
   {
      const int num_faces = GetNumFaces();
      for (int i = 0; i < num_faces; i++)
      {
         MFEM_VERIFY(faces_info[i].Elem2No < 0 ||
                     faces_info[i].Elem2Inf%2 != 0, "Invalid mesh topology."
                     " Interior face with incompatible orientations.");
      }
   }
#endif
}

void Mesh::Make3D(int nx, int ny, int nz, Element::Type type,
                  real_t sx, real_t sy, real_t sz, bool sfc_ordering)
{
   int x, y, z;

   int NVert, NElem, NBdrElem;

   NVert = (nx+1) * (ny+1) * (nz+1);
   NElem = nx * ny * nz;
   NBdrElem = 2*(nx*ny+nx*nz+ny*nz);
   if (type == Element::TETRAHEDRON)
   {
      NElem *= 6;
      NBdrElem *= 2;
   }
   else if (type == Element::WEDGE)
   {
      NElem *= 2;
      NBdrElem += 2*nx*ny;
   }
   else if (type == Element::PYRAMID)
   {
      NElem *= 6;
      NVert += nx * ny * nz;
   }

   InitMesh(3, 3, NVert, NElem, NBdrElem);

   real_t coord[3];
   int ind[9];

   // Sets vertices and the corresponding coordinates
   for (z = 0; z <= nz; z++)
   {
      coord[2] = ((real_t) z / nz) * sz;
      for (y = 0; y <= ny; y++)
      {
         coord[1] = ((real_t) y / ny) * sy;
         for (x = 0; x <= nx; x++)
         {
            coord[0] = ((real_t) x / nx) * sx;
            AddVertex(coord);
         }
      }
   }
   if (type == Element::PYRAMID)
   {
      for (z = 0; z < nz; z++)
      {
         coord[2] = (((real_t) z + 0.5) / nz) * sz;
         for (y = 0; y < ny; y++)
         {
            coord[1] = (((real_t) y + 0.5) / ny) * sy;
            for (x = 0; x < nx; x++)
            {
               coord[0] = (((real_t) x + 0.5) / nx) * sx;
               AddVertex(coord);
            }
         }
      }
   }

#define VTX(XC, YC, ZC) ((XC)+((YC)+(ZC)*(ny+1))*(nx+1))
#define VTXP(XC, YC, ZC) ((nx+1)*(ny+1)*(nz+1)+(XC)+((YC)+(ZC)*ny)*nx)

   // Sets elements and the corresponding indices of vertices
   if (sfc_ordering && type == Element::HEXAHEDRON)
   {
      Array<int> sfc;
      NCMesh::GridSfcOrdering3D(nx, ny, nz, sfc);
      MFEM_VERIFY(sfc.Size() == 3*nx*ny*nz, "");

      for (int k = 0; k < nx*ny*nz; k++)
      {
         x = sfc[3*k + 0];
         y = sfc[3*k + 1];
         z = sfc[3*k + 2];

         // *INDENT-OFF*
         ind[0] = VTX(x  , y  , z  );
         ind[1] = VTX(x+1, y  , z  );
         ind[2] = VTX(x+1, y+1, z  );
         ind[3] = VTX(x  , y+1, z  );
         ind[4] = VTX(x  , y  , z+1);
         ind[5] = VTX(x+1, y  , z+1);
         ind[6] = VTX(x+1, y+1, z+1);
         ind[7] = VTX(x  , y+1, z+1);
         // *INDENT-ON*

         AddHex(ind, 1);
      }
   }
   else
   {
      for (z = 0; z < nz; z++)
      {
         for (y = 0; y < ny; y++)
         {
            for (x = 0; x < nx; x++)
            {
               // *INDENT-OFF*
               ind[0] = VTX(x  , y  , z  );
               ind[1] = VTX(x+1, y  , z  );
               ind[2] = VTX(x+1, y+1, z  );
               ind[3] = VTX(x  , y+1, z  );
               ind[4] = VTX(x  , y  , z+1);
               ind[5] = VTX(x+1, y  , z+1);
               ind[6] = VTX(x+1, y+1, z+1);
               ind[7] = VTX(  x, y+1, z+1);
               // *INDENT-ON*
               if (type == Element::TETRAHEDRON)
               {
                  AddHexAsTets(ind, 1);
               }
               else if (type == Element::WEDGE)
               {
                  AddHexAsWedges(ind, 1);
               }
               else if (type == Element::PYRAMID)
               {
                  ind[8] = VTXP(x, y, z);
                  AddHexAsPyramids(ind, 1);
               }
               else
               {
                  AddHex(ind, 1);
               }
            }
         }
      }
   }

   // Sets boundary elements and the corresponding indices of vertices
   // bottom, bdr. attribute 1
   for (y = 0; y < ny; y++)
   {
      for (x = 0; x < nx; x++)
      {
         // *INDENT-OFF*
         ind[0] = VTX(x  , y  , 0);
         ind[1] = VTX(x  , y+1, 0);
         ind[2] = VTX(x+1, y+1, 0);
         ind[3] = VTX(x+1, y  , 0);
         // *INDENT-ON*
         if (type == Element::TETRAHEDRON)
         {
            AddBdrQuadAsTriangles(ind, 1);
         }
         else if (type == Element::WEDGE)
         {
            AddBdrQuadAsTriangles(ind, 1);
         }
         else
         {
            AddBdrQuad(ind, 1);
         }
      }
   }
   // top, bdr. attribute 6
   for (y = 0; y < ny; y++)
   {
      for (x = 0; x < nx; x++)
      {
         // *INDENT-OFF*
         ind[0] = VTX(x  , y  , nz);
         ind[1] = VTX(x+1, y  , nz);
         ind[2] = VTX(x+1, y+1, nz);
         ind[3] = VTX(x  , y+1, nz);
         // *INDENT-ON*
         if (type == Element::TETRAHEDRON)
         {
            AddBdrQuadAsTriangles(ind, 6);
         }
         else if (type == Element::WEDGE)
         {
            AddBdrQuadAsTriangles(ind, 6);
         }
         else
         {
            AddBdrQuad(ind, 6);
         }
      }
   }
   // left, bdr. attribute 5
   for (z = 0; z < nz; z++)
   {
      for (y = 0; y < ny; y++)
      {
         // *INDENT-OFF*
         ind[0] = VTX(0  , y  , z  );
         ind[1] = VTX(0  , y  , z+1);
         ind[2] = VTX(0  , y+1, z+1);
         ind[3] = VTX(0  , y+1, z  );
         // *INDENT-ON*
         if (type == Element::TETRAHEDRON)
         {
            AddBdrQuadAsTriangles(ind, 5);
         }
         else
         {
            AddBdrQuad(ind, 5);
         }
      }
   }
   // right, bdr. attribute 3
   for (z = 0; z < nz; z++)
   {
      for (y = 0; y < ny; y++)
      {
         // *INDENT-OFF*
         ind[0] = VTX(nx, y  , z  );
         ind[1] = VTX(nx, y+1, z  );
         ind[2] = VTX(nx, y+1, z+1);
         ind[3] = VTX(nx, y  , z+1);
         // *INDENT-ON*
         if (type == Element::TETRAHEDRON)
         {
            AddBdrQuadAsTriangles(ind, 3);
         }
         else
         {
            AddBdrQuad(ind, 3);
         }
      }
   }
   // front, bdr. attribute 2
   for (x = 0; x < nx; x++)
   {
      for (z = 0; z < nz; z++)
      {
         // *INDENT-OFF*
         ind[0] = VTX(x  , 0, z  );
         ind[1] = VTX(x+1, 0, z  );
         ind[2] = VTX(x+1, 0, z+1);
         ind[3] = VTX(x  , 0, z+1);
         // *INDENT-ON*
         if (type == Element::TETRAHEDRON)
         {
            AddBdrQuadAsTriangles(ind, 2);
         }
         else
         {
            AddBdrQuad(ind, 2);
         }
      }
   }
   // back, bdr. attribute 4
   for (x = 0; x < nx; x++)
   {
      for (z = 0; z < nz; z++)
      {
         // *INDENT-OFF*
         ind[0] = VTX(x  , ny, z  );
         ind[1] = VTX(x  , ny, z+1);
         ind[2] = VTX(x+1, ny, z+1);
         ind[3] = VTX(x+1, ny, z  );
         // *INDENT-ON*
         if (type == Element::TETRAHEDRON)
         {
            AddBdrQuadAsTriangles(ind, 4);
         }
         else
         {
            AddBdrQuad(ind, 4);
         }
      }
   }

#undef VTX
#undef VTXP

#if 0
   ofstream test_stream("debug.mesh");
   Print(test_stream);
   test_stream.close();
#endif

   FinalizeTopology();

   // Finalize(...) can be called after this method, if needed
}


void Mesh::Make2D4TrisFromQuad(int nx, int ny, real_t sx, real_t sy)
{
   SetEmpty();

   Dim = 2;
   spaceDim = 2;

   NumOfVertices = (nx+1) * (ny+1);
   NumOfElements = nx * ny * 4;
   NumOfBdrElements =  (2 * nx + 2 * ny);
   vertices.SetSize(NumOfVertices);
   elements.SetSize(NumOfElements);
   boundary.SetSize(NumOfBdrElements);
   NumOfElements = 0;

   int ind[4];

   // Sets vertices and the corresponding coordinates
   int k = 0;
   for (real_t j = 0; j < ny+1; j++)
   {
      real_t cy = (j / ny) * sy;
      for (real_t i = 0; i < nx+1; i++)
      {
         real_t cx = (i / nx) * sx;
         vertices[k](0) = cx;
         vertices[k](1) = cy;
         k++;
      }
   }

   for (int y = 0; y < ny; y++)
   {
      for (int x = 0; x < nx; x++)
      {
         ind[0] = x + y*(nx+1);
         ind[1] = x + 1 +y*(nx+1);
         ind[2] = x + 1 + (y+1)*(nx+1);
         ind[3] = x + (y+1)*(nx+1);
         AddQuadAs4TrisWithPoints(ind, 1);
      }
   }

   int m = (nx+1)*ny;
   for (int i = 0; i < nx; i++)
   {
      boundary[i] = new Segment(i, i+1, 1);
      boundary[nx+i] = new Segment(m+i+1, m+i, 3);
   }
   m = nx+1;
   for (int j = 0; j < ny; j++)
   {
      boundary[2*nx+j] = new Segment((j+1)*m, j*m, 4);
      boundary[2*nx+ny+j] = new Segment(j*m+nx, (j+1)*m+nx, 2);
   }

   SetMeshGen();
   CheckElementOrientation(true);

   el_to_edge = new Table;
   NumOfEdges = GetElementToEdgeTable(*el_to_edge);
   GenerateFaces();
   CheckBdrElementOrientation();

   NumOfFaces = 0;

   attributes.Append(1);
   bdr_attributes.Append(1); bdr_attributes.Append(2);
   bdr_attributes.Append(3); bdr_attributes.Append(4);

   FinalizeTopology();
}

void Mesh::Make2D5QuadsFromQuad(int nx, int ny,
                                real_t sx, real_t sy)
{
   SetEmpty();

   Dim = 2;
   spaceDim = 2;

   NumOfElements = nx * ny * 5;
   NumOfVertices = (nx+1) * (ny+1); //it will be enlarged later on
   NumOfBdrElements =  (2 * nx + 2 * ny);
   vertices.SetSize(NumOfVertices);
   elements.SetSize(NumOfElements);
   boundary.SetSize(NumOfBdrElements);
   NumOfElements = 0;

   int ind[4];

   // Sets vertices and the corresponding coordinates
   int k = 0;
   for (real_t j = 0; j < ny+1; j++)
   {
      real_t cy = (j / ny) * sy;
      for (real_t i = 0; i < nx+1; i++)
      {
         real_t cx = (i / nx) * sx;
         vertices[k](0) = cx;
         vertices[k](1) = cy;
         k++;
      }
   }

   for (int y = 0; y < ny; y++)
   {
      for (int x = 0; x < nx; x++)
      {
         ind[0] = x + y*(nx+1);
         ind[1] = x + 1 +y*(nx+1);
         ind[2] = x + 1 + (y+1)*(nx+1);
         ind[3] = x + (y+1)*(nx+1);
         AddQuadAs5QuadsWithPoints(ind, 1);
      }
   }

   int m = (nx+1)*ny;
   for (int i = 0; i < nx; i++)
   {
      boundary[i] = new Segment(i, i+1, 1);
      boundary[nx+i] = new Segment(m+i+1, m+i, 3);
   }
   m = nx+1;
   for (int j = 0; j < ny; j++)
   {
      boundary[2*nx+j] = new Segment((j+1)*m, j*m, 4);
      boundary[2*nx+ny+j] = new Segment(j*m+nx, (j+1)*m+nx, 2);
   }

   SetMeshGen();
   CheckElementOrientation(true);

   el_to_edge = new Table;
   NumOfEdges = GetElementToEdgeTable(*el_to_edge);
   GenerateFaces();
   CheckBdrElementOrientation();

   NumOfFaces = 0;

   attributes.Append(1);
   bdr_attributes.Append(1); bdr_attributes.Append(2);
   bdr_attributes.Append(3); bdr_attributes.Append(4);

   FinalizeTopology();
}

void Mesh::Make3D24TetsFromHex(int nx, int ny, int nz,
                               real_t sx, real_t sy, real_t sz)
{
   const int NVert = (nx+1) * (ny+1) * (nz+1);
   const int NElem = nx * ny * nz * 24;
   const int NBdrElem = 2*(nx*ny+nx*nz+ny*nz)*4;

   InitMesh(3, 3, NVert, NElem, NBdrElem);

   real_t coord[3];

   // Sets vertices and the corresponding coordinates
   for (real_t z = 0; z <= nz; z++)
   {
      coord[2] = ( z / nz) * sz;
      for (real_t y = 0; y <= ny; y++)
      {
         coord[1] = (y / ny) * sy;
         for (real_t x = 0; x <= nx; x++)
         {
            coord[0] = (x / nx) * sx;
            AddVertex(coord);
         }
      }
   }

   std::map<std::array<int, 4>, int> hex_face_verts;
   auto VertexIndex = [nx, ny](int xc, int yc, int zc)
   {
      return xc + (yc + zc*(ny+1))*(nx+1);
   };

   int ind[9];
   for (int z = 0; z < nz; z++)
   {
      for (int y = 0; y < ny; y++)
      {
         for (int x = 0; x < nx; x++)
         {
            // *INDENT-OFF*
            ind[0] = VertexIndex(x  , y  , z  );
            ind[1] = VertexIndex(x+1, y  , z  );
            ind[2] = VertexIndex(x+1, y+1, z  );
            ind[3] = VertexIndex(x  , y+1, z  );
            ind[4] = VertexIndex(x  , y  , z+1);
            ind[5] = VertexIndex(x+1, y  , z+1);
            ind[6] = VertexIndex(x+1, y+1, z+1);
            ind[7] = VertexIndex(  x, y+1, z+1);
            AddHexAs24TetsWithPoints(ind, hex_face_verts, 1);
         }
      }
   }

   hex_face_verts.clear();
   CheckElementOrientation(true);

   // Done adding Tets
   // Now figure out elements that are on the boundary
   GetElementToFaceTable(false);
   GenerateFaces();

   // Map to count number of tets sharing a face
   std::map<std::array<int, 3>, int> tet_face_count;
   // Map from tet face defined by three vertices to the local face number
   std::map<std::array<int, 3>, int> face_count_map;

   auto get3array = [](Array<int> v)
   {
       v.Sort();
       return std::array<int, 3>{v[0], v[1], v[2]};
   };

   Array<int> el_faces;
   Array<int> ori;
   Array<int> vertidxs;
   for (int i = 0; i < el_to_face->Size(); i++)
   {
       el_to_face->GetRow(i, el_faces);
       for (int j = 0; j < el_faces.Size(); j++)
       {
           GetFaceVertices(el_faces[j], vertidxs);
           auto t = get3array(vertidxs);
           auto it = tet_face_count.find(t);
           if (it == tet_face_count.end())  //edge does not already exist
           {
               tet_face_count.insert({t, 1});
               face_count_map.insert({t, el_faces[j]});
           }
           else
           {
               it->second++; // increase edge count value by 1.
           }
       }
   }

   for (const auto &edge : tet_face_count)
   {
       if (edge.second == 1)  //if this only appears once, it is a boundary edge
       {
           int facenum = (face_count_map.find(edge.first))->second;
           GetFaceVertices(facenum, vertidxs);
           AddBdrTriangle(vertidxs, 1);
       }
   }

#if 0
   ofstream test_stream("debug.mesh");
   Print(test_stream);
   test_stream.close();
#endif

   FinalizeTopology();
   // Finalize(...) can be called after this method, if needed
}

void Mesh::Make2D(int nx, int ny, Element::Type type,
                  real_t sx, real_t sy,
                  bool generate_edges, bool sfc_ordering)
{
   int i, j, k;

   SetEmpty();

   Dim = spaceDim = 2;

   // Creates quadrilateral mesh
   if (type == Element::QUADRILATERAL)
   {
      NumOfVertices = (nx+1) * (ny+1);
      NumOfElements = nx * ny;
      NumOfBdrElements = 2 * nx + 2 * ny;

      vertices.SetSize(NumOfVertices);
      elements.SetSize(NumOfElements);
      boundary.SetSize(NumOfBdrElements);

      real_t cx, cy;
      int ind[4];

      // Sets vertices and the corresponding coordinates
      k = 0;
      for (j = 0; j < ny+1; j++)
      {
         cy = ((real_t) j / ny) * sy;
         for (i = 0; i < nx+1; i++)
         {
            cx = ((real_t) i / nx) * sx;
            vertices[k](0) = cx;
            vertices[k](1) = cy;
            k++;
         }
      }

      // Sets elements and the corresponding indices of vertices
      if (sfc_ordering)
      {
         Array<int> sfc;
         NCMesh::GridSfcOrdering2D(nx, ny, sfc);
         MFEM_VERIFY(sfc.Size() == 2*nx*ny, "");

         for (k = 0; k < nx*ny; k++)
         {
            i = sfc[2*k + 0];
            j = sfc[2*k + 1];
            ind[0] = i + j*(nx+1);
            ind[1] = i + 1 +j*(nx+1);
            ind[2] = i + 1 + (j+1)*(nx+1);
            ind[3] = i + (j+1)*(nx+1);
            elements[k] = new Quadrilateral(ind);
         }
      }
      else
      {
         k = 0;
         for (j = 0; j < ny; j++)
         {
            for (i = 0; i < nx; i++)
            {
               ind[0] = i + j*(nx+1);
               ind[1] = i + 1 +j*(nx+1);
               ind[2] = i + 1 + (j+1)*(nx+1);
               ind[3] = i + (j+1)*(nx+1);
               elements[k] = new Quadrilateral(ind);
               k++;
            }
         }
      }

      // Sets boundary elements and the corresponding indices of vertices
      int m = (nx+1)*ny;
      for (i = 0; i < nx; i++)
      {
         boundary[i] = new Segment(i, i+1, 1);
         boundary[nx+i] = new Segment(m+i+1, m+i, 3);
      }
      m = nx+1;
      for (j = 0; j < ny; j++)
      {
         boundary[2*nx+j] = new Segment((j+1)*m, j*m, 4);
         boundary[2*nx+ny+j] = new Segment(j*m+nx, (j+1)*m+nx, 2);
      }
   }
   // Creates triangular mesh
   else if (type == Element::TRIANGLE)
   {
      NumOfVertices = (nx+1) * (ny+1);
      NumOfElements = 2 * nx * ny;
      NumOfBdrElements = 2 * nx + 2 * ny;

      vertices.SetSize(NumOfVertices);
      elements.SetSize(NumOfElements);
      boundary.SetSize(NumOfBdrElements);

      real_t cx, cy;
      int ind[3];

      // Sets vertices and the corresponding coordinates
      k = 0;
      for (j = 0; j < ny+1; j++)
      {
         cy = ((real_t) j / ny) * sy;
         for (i = 0; i < nx+1; i++)
         {
            cx = ((real_t) i / nx) * sx;
            vertices[k](0) = cx;
            vertices[k](1) = cy;
            k++;
         }
      }

      // Sets the elements and the corresponding indices of vertices
      k = 0;
      for (j = 0; j < ny; j++)
      {
         for (i = 0; i < nx; i++)
         {
            ind[0] = i + j*(nx+1);
            ind[1] = i + 1 + (j+1)*(nx+1);
            ind[2] = i + (j+1)*(nx+1);
            elements[k] = new Triangle(ind);
            k++;
            ind[1] = i + 1 + j*(nx+1);
            ind[2] = i + 1 + (j+1)*(nx+1);
            elements[k] = new Triangle(ind);
            k++;
         }
      }

      // Sets boundary elements and the corresponding indices of vertices
      int m = (nx+1)*ny;
      for (i = 0; i < nx; i++)
      {
         boundary[i] = new Segment(i, i+1, 1);
         boundary[nx+i] = new Segment(m+i+1, m+i, 3);
      }
      m = nx+1;
      for (j = 0; j < ny; j++)
      {
         boundary[2*nx+j] = new Segment((j+1)*m, j*m, 4);
         boundary[2*nx+ny+j] = new Segment(j*m+nx, (j+1)*m+nx, 2);
      }

      // MarkTriMeshForRefinement(); // done in Finalize(...)
   }
   else
   {
      MFEM_ABORT("Unsupported element type.");
   }

   SetMeshGen();
   CheckElementOrientation();

   if (generate_edges == 1)
   {
      el_to_edge = new Table;
      NumOfEdges = GetElementToEdgeTable(*el_to_edge);
      GenerateFaces();
      CheckBdrElementOrientation();
   }
   else
   {
      NumOfEdges = 0;
   }

   NumOfFaces = 0;

   attributes.Append(1);
   bdr_attributes.Append(1); bdr_attributes.Append(2);
   bdr_attributes.Append(3); bdr_attributes.Append(4);

   // Finalize(...) can be called after this method, if needed
}

void Mesh::Make1D(int n, real_t sx)
{
   int j, ind[1];

   SetEmpty();

   Dim = 1;
   spaceDim = 1;

   NumOfVertices = n + 1;
   NumOfElements = n;
   NumOfBdrElements = 2;
   vertices.SetSize(NumOfVertices);
   elements.SetSize(NumOfElements);
   boundary.SetSize(NumOfBdrElements);

   // Sets vertices and the corresponding coordinates
   for (j = 0; j < n+1; j++)
   {
      vertices[j](0) = ((real_t) j / n) * sx;
   }

   // Sets elements and the corresponding indices of vertices
   for (j = 0; j < n; j++)
   {
      elements[j] = new Segment(j, j+1, 1);
   }

   // Sets the boundary elements
   ind[0] = 0;
   boundary[0] = new Point(ind, 1);
   ind[0] = n;
   boundary[1] = new Point(ind, 2);

   NumOfEdges = 0;
   NumOfFaces = 0;

   SetMeshGen();
   GenerateFaces();

   // Set be_to_face
   be_to_face.SetSize(2);
   be_to_face[0] = 0;
   be_to_face[1] = n;

   attributes.Append(1);
   bdr_attributes.Append(1); bdr_attributes.Append(2);
}

Mesh::Mesh(const Mesh &mesh, bool copy_nodes)
  : attribute_sets(attributes), bdr_attribute_sets(bdr_attributes)
{
   Dim = mesh.Dim;
   spaceDim = mesh.spaceDim;

   NumOfVertices = mesh.NumOfVertices;
   NumOfElements = mesh.NumOfElements;
   NumOfBdrElements = mesh.NumOfBdrElements;
   NumOfEdges = mesh.NumOfEdges;
   NumOfFaces = mesh.NumOfFaces;
   nbInteriorFaces = mesh.nbInteriorFaces;
   nbBoundaryFaces = mesh.nbBoundaryFaces;

   meshgen = mesh.meshgen;
   mesh_geoms = mesh.mesh_geoms;

   // Create the new Mesh instance without a record of its refinement history
   sequence = 0;
   nodes_sequence = 0;
   last_operation = Mesh::NONE;

   // Duplicate the elements
   elements.SetSize(NumOfElements);
   for (int i = 0; i < NumOfElements; i++)
   {
      elements[i] = mesh.elements[i]->Duplicate(this);
   }

   // Copy the vertices
   mesh.vertices.Copy(vertices);

   // Duplicate the boundary
   boundary.SetSize(NumOfBdrElements);
   for (int i = 0; i < NumOfBdrElements; i++)
   {
      boundary[i] = mesh.boundary[i]->Duplicate(this);
   }

   // Copy the element-to-face Table, el_to_face
   el_to_face = (mesh.el_to_face) ? new Table(*mesh.el_to_face) : NULL;

   // Copy the boundary-to-face Array, be_to_face.
   mesh.be_to_face.Copy(be_to_face);

   // Copy the element-to-edge Table, el_to_edge
   el_to_edge = (mesh.el_to_edge) ? new Table(*mesh.el_to_edge) : NULL;

   // Copy the boundary-to-edge Table, bel_to_edge (3D)
   bel_to_edge = (mesh.bel_to_edge) ? new Table(*mesh.bel_to_edge) : NULL;

   // Duplicate the faces and faces_info.
   faces.SetSize(mesh.faces.Size());
   for (int i = 0; i < faces.Size(); i++)
   {
      Element *face = mesh.faces[i]; // in 1D the faces are NULL
      faces[i] = (face) ? face->Duplicate(this) : NULL;
   }
   mesh.faces_info.Copy(faces_info);
   mesh.nc_faces_info.Copy(nc_faces_info);

   // Do NOT copy the element-to-element Table, el_to_el
   el_to_el = NULL;

   // Do NOT copy the face-to-edge Table, face_edge
   face_edge = NULL;
   face_to_elem = NULL;

   // Copy the edge-to-vertex Table, edge_vertex
   edge_vertex = (mesh.edge_vertex) ? new Table(*mesh.edge_vertex) : NULL;

   // Copy the attributes and bdr_attributes
   mesh.attributes.Copy(attributes);
   mesh.bdr_attributes.Copy(bdr_attributes);

   // Copy attribute and bdr_attribute names
   mesh.attribute_sets.Copy(attribute_sets);
   mesh.bdr_attribute_sets.Copy(bdr_attribute_sets);

   // Deep copy the NURBSExtension.
#ifdef MFEM_USE_MPI
   ParNURBSExtension *pNURBSext =
      dynamic_cast<ParNURBSExtension *>(mesh.NURBSext);
   if (pNURBSext)
   {
      NURBSext = new ParNURBSExtension(*pNURBSext);
   }
   else
#endif
   {
      NURBSext = mesh.NURBSext ? new NURBSExtension(*mesh.NURBSext) : NULL;
   }

   // Deep copy the NCMesh.
#ifdef MFEM_USE_MPI
   if (dynamic_cast<const ParMesh*>(&mesh))
   {
      ncmesh = NULL; // skip; will be done in ParMesh copy ctor
   }
   else
#endif
   {
      ncmesh = mesh.ncmesh ? new NCMesh(*mesh.ncmesh) : NULL;
   }

   // Duplicate the Nodes, including the FiniteElementCollection and the
   // FiniteElementSpace
   if (mesh.Nodes && copy_nodes)
   {
      FiniteElementSpace *fes = mesh.Nodes->FESpace();
      const FiniteElementCollection *fec = fes->FEColl();
      FiniteElementCollection *fec_copy =
         FiniteElementCollection::New(fec->Name());
      FiniteElementSpace *fes_copy =
         new FiniteElementSpace(*fes, this, fec_copy);
      Nodes = new GridFunction(fes_copy);
      Nodes->MakeOwner(fec_copy);
      *Nodes = *mesh.Nodes;
      own_nodes = 1;
   }
   else
   {
      Nodes = mesh.Nodes;
      own_nodes = 0;
   }

   // copy attribute caches
   elem_attrs_cache = mesh.elem_attrs_cache;
}

Mesh::Mesh(Mesh &&mesh) : Mesh()
{
   Swap(mesh, true);
}

Mesh& Mesh::operator=(Mesh &&mesh)
{
   Swap(mesh, true);
   return *this;
}

Mesh Mesh::LoadFromFile(const std::string &filename, int generate_edges,
                        int refine, bool fix_orientation)
{
   Mesh mesh;
   named_ifgzstream imesh(filename);
   if (!imesh) { MFEM_ABORT("Mesh file not found: " << filename << '\n'); }
   else { mesh.Load(imesh, generate_edges, refine, fix_orientation); }
   return mesh;
}

Mesh Mesh::MakeCartesian1D(int n, real_t sx)
{
   Mesh mesh;
   mesh.Make1D(n, sx);
   // mesh.Finalize(); not needed in this case
   return mesh;
}

Mesh Mesh::MakeCartesian2D(
   int nx, int ny, Element::Type type, bool generate_edges,
   real_t sx, real_t sy, bool sfc_ordering)
{
   Mesh mesh;
   mesh.Make2D(nx, ny, type, sx, sy, generate_edges, sfc_ordering);
   mesh.Finalize(true); // refine = true
   return mesh;
}

Mesh Mesh::MakeCartesian3D(
   int nx, int ny, int nz, Element::Type type,
   real_t sx, real_t sy, real_t sz, bool sfc_ordering)
{
   Mesh mesh;
   mesh.Make3D(nx, ny, nz, type, sx, sy, sz, sfc_ordering);
   mesh.Finalize(true); // refine = true
   return mesh;
}

Mesh Mesh::MakeCartesian3DWith24TetsPerHex(int nx, int ny, int nz,
                              real_t sx, real_t sy, real_t sz)
{
   Mesh mesh;
   mesh.Make3D24TetsFromHex(nx, ny, nz, sx, sy, sz);
   mesh.Finalize(false, false);
   return mesh;
}

Mesh Mesh::MakeCartesian2DWith4TrisPerQuad(int nx, int ny,
                                           real_t sx, real_t sy)
{
   Mesh mesh;
   mesh.Make2D4TrisFromQuad(nx, ny, sx, sy);
   mesh.Finalize(false, false);
   return mesh;
}

Mesh Mesh::MakeCartesian2DWith5QuadsPerQuad(int nx, int ny,
                                            real_t sx, real_t sy)
{
   Mesh mesh;
   mesh.Make2D5QuadsFromQuad(nx, ny, sx, sy);
   mesh.Finalize(false, false);
   return mesh;
}

Mesh Mesh::MakeRefined(Mesh &orig_mesh, int ref_factor, int ref_type)
{
   Mesh mesh;
   Array<int> ref_factors(orig_mesh.GetNE());
   ref_factors = ref_factor;
   mesh.MakeRefined_(orig_mesh, ref_factors, ref_type);
   return mesh;
}

Mesh Mesh::MakeRefined(Mesh &orig_mesh, const Array<int> &ref_factors,
                       int ref_type)
{
   Mesh mesh;
   mesh.MakeRefined_(orig_mesh, ref_factors, ref_type);
   return mesh;
}

Mesh::Mesh(const std::string &filename, int generate_edges, int refine,
           bool fix_orientation)
 : attribute_sets(attributes), bdr_attribute_sets(bdr_attributes)
{
   // Initialization as in the default constructor
   SetEmpty();

   named_ifgzstream imesh(filename);
   if (!imesh)
   {
      // Abort with an error message.
      MFEM_ABORT("Mesh file not found: " << filename << '\n');
   }
   else
   {
      Load(imesh, generate_edges, refine, fix_orientation);
   }
}

Mesh::Mesh(std::istream &input, int generate_edges, int refine,
           bool fix_orientation)
 : attribute_sets(attributes), bdr_attribute_sets(bdr_attributes)
{
   SetEmpty();
   Load(input, generate_edges, refine, fix_orientation);
}

void Mesh::ChangeVertexDataOwnership(real_t *vertex_data, int len_vertex_data,
                                     bool zerocopy)
{
   // A dimension of 3 is now required since we use mfem::Vertex objects as PODs
   // and these object have a hardcoded double[3] entry
   MFEM_VERIFY(len_vertex_data >= NumOfVertices * 3,
               "Not enough vertices in external array : "
               "len_vertex_data = "<< len_vertex_data << ", "
               "NumOfVertices * 3 = " << NumOfVertices * 3);
   // Allow multiple calls to this method with the same vertex_data
   if (vertex_data == (real_t *)(vertices.GetData()))
   {
      MFEM_ASSERT(!vertices.OwnsData(), "invalid ownership");
      return;
   }
   if (!zerocopy)
   {
      memcpy(vertex_data, vertices.GetData(),
             NumOfVertices * 3 * sizeof(real_t));
   }
   // Vertex is POD double[3]
   vertices.MakeRef(reinterpret_cast<Vertex*>(vertex_data), NumOfVertices);
}

Mesh::Mesh(real_t *vertices_, int num_vertices,
           int *element_indices, Geometry::Type element_type,
           int *element_attributes, int num_elements,
           int *boundary_indices, Geometry::Type boundary_type,
           int *boundary_attributes, int num_boundary_elements,
           int dimension, int space_dimension)
 : attribute_sets(attributes), bdr_attribute_sets(bdr_attributes)
{
   if (space_dimension == -1)
   {
      space_dimension = dimension;
   }

   InitMesh(dimension, space_dimension, /*num_vertices*/ 0, num_elements,
            num_boundary_elements);

   int element_index_stride = Geometry::NumVerts[element_type];
   int boundary_index_stride = num_boundary_elements > 0 ?
                               Geometry::NumVerts[boundary_type] : 0;

   // assuming Vertex is POD
   vertices.MakeRef(reinterpret_cast<Vertex*>(vertices_), num_vertices);
   NumOfVertices = num_vertices;

   for (int i = 0; i < num_elements; i++)
   {
      elements[i] = NewElement(element_type);
      elements[i]->SetVertices(element_indices + i * element_index_stride);
      elements[i]->SetAttribute(element_attributes[i]);
   }
   NumOfElements = num_elements;

   for (int i = 0; i < num_boundary_elements; i++)
   {
      boundary[i] = NewElement(boundary_type);
      boundary[i]->SetVertices(boundary_indices + i * boundary_index_stride);
      boundary[i]->SetAttribute(boundary_attributes[i]);
   }
   NumOfBdrElements = num_boundary_elements;

   FinalizeTopology();
}

Mesh::Mesh( const NURBSExtension& ext )
 : attribute_sets(attributes), bdr_attribute_sets(bdr_attributes)
{
   SetEmpty();
   /// make an internal copy of the NURBSExtension
   NURBSext = new NURBSExtension( ext );

   Dim              = NURBSext->Dimension();
   NumOfVertices    = NURBSext->GetNV();
   NumOfElements    = NURBSext->GetNE();
   NumOfBdrElements = NURBSext->GetNBE();

   NURBSext->GetElementTopo(elements);
   NURBSext->GetBdrElementTopo(boundary);

   vertices.SetSize(NumOfVertices);
   if (NURBSext->HavePatches())
   {
      NURBSFECollection  *fec = new NURBSFECollection(NURBSext->GetOrder());
      FiniteElementSpace *fes = new FiniteElementSpace(this, fec, Dim,
                                                       Ordering::byVDIM);
      Nodes = new GridFunction(fes);
      Nodes->MakeOwner(fec);
      NURBSext->SetCoordsFromPatches(*Nodes);
      own_nodes = 1;
      spaceDim = Nodes->VectorDim();
      for (int i = 0; i < spaceDim; i++)
      {
         Vector vert_val;
         Nodes->GetNodalValues(vert_val, i+1);
         for (int j = 0; j < NumOfVertices; j++)
         {
            vertices[j](i) = vert_val(j);
         }
      }
   }
   else
   {
      MFEM_ABORT("NURBS mesh has no patches.");
   }
   FinalizeMesh();
}

Element *Mesh::NewElement(int geom)
{
   switch (geom)
   {
      case Geometry::POINT:     return (new Point);
      case Geometry::SEGMENT:   return (new Segment);
      case Geometry::TRIANGLE:  return (new Triangle);
      case Geometry::SQUARE:    return (new Quadrilateral);
      case Geometry::TETRAHEDRON:
#ifdef MFEM_USE_MEMALLOC
         return TetMemory.Alloc();
#else
         return (new Tetrahedron);
#endif
      case Geometry::CUBE:      return (new Hexahedron);
      case Geometry::PRISM:     return (new Wedge);
      case Geometry::PYRAMID:   return (new Pyramid);
      default:
         MFEM_ABORT("invalid Geometry::Type, geom = " << geom);
   }

   return NULL;
}

Element *Mesh::ReadElementWithoutAttr(std::istream &input)
{
   int geom, nv, *v;
   Element *el;

   input >> geom;
   el = NewElement(geom);
   MFEM_VERIFY(el, "Unsupported element type: " << geom);
   nv = el->GetNVertices();
   v  = el->GetVertices();
   for (int i = 0; i < nv; i++)
   {
      input >> v[i];
   }

   return el;
}

void Mesh::PrintElementWithoutAttr(const Element *el, std::ostream &os)
{
   os << el->GetGeometryType();
   const int nv = el->GetNVertices();
   const int *v = el->GetVertices();
   for (int j = 0; j < nv; j++)
   {
      os << ' ' << v[j];
   }
   os << '\n';
}

Element *Mesh::ReadElement(std::istream &input)
{
   int attr;
   Element *el;

   input >> attr;
   el = ReadElementWithoutAttr(input);
   el->SetAttribute(attr);

   return el;
}

void Mesh::PrintElement(const Element *el, std::ostream &os)
{
   os << el->GetAttribute() << ' ';
   PrintElementWithoutAttr(el, os);
}

void Mesh::SetMeshGen()
{
   meshgen = mesh_geoms = 0;
   for (int i = 0; i < NumOfElements; i++)
   {
      const Element::Type type = GetElement(i)->GetType();
      switch (type)
      {
         case Element::TETRAHEDRON:
            mesh_geoms |= (1 << Geometry::TETRAHEDRON);
         case Element::TRIANGLE:
            mesh_geoms |= (1 << Geometry::TRIANGLE);
         case Element::SEGMENT:
            mesh_geoms |= (1 << Geometry::SEGMENT);
         case Element::POINT:
            mesh_geoms |= (1 << Geometry::POINT);
            meshgen |= 1;
            break;

         case Element::HEXAHEDRON:
            mesh_geoms |= (1 << Geometry::CUBE);
         case Element::QUADRILATERAL:
            mesh_geoms |= (1 << Geometry::SQUARE);
            mesh_geoms |= (1 << Geometry::SEGMENT);
            mesh_geoms |= (1 << Geometry::POINT);
            meshgen |= 2;
            break;

         case Element::WEDGE:
            mesh_geoms |= (1 << Geometry::PRISM);
            mesh_geoms |= (1 << Geometry::SQUARE);
            mesh_geoms |= (1 << Geometry::TRIANGLE);
            mesh_geoms |= (1 << Geometry::SEGMENT);
            mesh_geoms |= (1 << Geometry::POINT);
            meshgen |= 4;
            break;

         case Element::PYRAMID:
            mesh_geoms |= (1 << Geometry::PYRAMID);
            mesh_geoms |= (1 << Geometry::SQUARE);
            mesh_geoms |= (1 << Geometry::TRIANGLE);
            mesh_geoms |= (1 << Geometry::SEGMENT);
            mesh_geoms |= (1 << Geometry::POINT);
            meshgen |= 8;
            break;

         default:
            MFEM_ABORT("invalid element type: " << type);
            break;
      }
   }
}

void Mesh::Loader(std::istream &input, int generate_edges,
                  std::string parse_tag)
{
   int curved = 0, read_gf = 1;
   bool finalize_topo = true;

   if (!input)
   {
      MFEM_ABORT("Input stream is not open");
   }

   Clear();

   string mesh_type;
   input >> ws;
   getline(input, mesh_type);
   filter_dos(mesh_type);

   // MFEM's conforming mesh formats
   int mfem_version = 0;
   if (mesh_type == "MFEM mesh v1.0") { mfem_version = 10; } // serial
   else if (mesh_type == "MFEM mesh v1.2") { mfem_version = 12; } // parallel
   else if (mesh_type == "MFEM mesh v1.3") { mfem_version = 13; } // attr sets

   // MFEM nonconforming mesh format
   // (NOTE: previous v1.1 is now under this branch for backward compatibility)
   int mfem_nc_version = 0;
   if (mesh_type == "MFEM NC mesh v1.0") { mfem_nc_version = 10; }
   else if (mesh_type == "MFEM NC mesh v1.1") { mfem_nc_version = 11; }
   else if (mesh_type == "MFEM mesh v1.1") { mfem_nc_version = 1 /*legacy*/; }

   if (mfem_version)
   {
      // Formats mfem_v12 and newer have a tag indicating the end of the mesh
      // section in the stream. A user provided parse tag can also be provided
      // via the arguments. For example, if this is called from parallel mesh
      // object, it can indicate to read until parallel mesh section begins.
      if (mfem_version >= 12 && parse_tag.empty())
      {
         parse_tag = "mfem_mesh_end";
      }
      ReadMFEMMesh(input, mfem_version, curved);
   }
   else if (mfem_nc_version)
   {
      MFEM_ASSERT(ncmesh == NULL, "internal error");
      int is_nc = 1;

#ifdef MFEM_USE_MPI
      ParMesh *pmesh = dynamic_cast<ParMesh*>(this);
      if (pmesh)
      {
         MFEM_VERIFY(mfem_nc_version >= 10,
                     "Legacy nonconforming format (MFEM mesh v1.1) cannot be "
                     "used to load a parallel nonconforming mesh, sorry.");

         ncmesh = new ParNCMesh(pmesh->GetComm(),
                                input, mfem_nc_version, curved, is_nc);
      }
      else
#endif
      {
         ncmesh = new NCMesh(input, mfem_nc_version, curved, is_nc);
      }
      InitFromNCMesh(*ncmesh);

      if (!is_nc)
      {
         // special case for backward compatibility with MFEM <=4.2:
         // if the "vertex_parents" section is missing in the v1.1 format,
         // the mesh is treated as conforming
         delete ncmesh;
         ncmesh = NULL;
      }
   }
   else if (mesh_type == "linemesh") // 1D mesh
   {
      ReadLineMesh(input);
   }
   else if (mesh_type == "areamesh2" || mesh_type == "curved_areamesh2")
   {
      if (mesh_type == "curved_areamesh2")
      {
         curved = 1;
      }
      ReadNetgen2DMesh(input, curved);
   }
   else if (mesh_type == "NETGEN" || mesh_type == "NETGEN_Neutral_Format")
   {
      ReadNetgen3DMesh(input);
   }
   else if (mesh_type == "TrueGrid")
   {
      ReadTrueGridMesh(input);
   }
   else if (mesh_type.rfind("# vtk DataFile Version") == 0)
   {
      int major_vtk_version = mesh_type[mesh_type.length()-3] - '0';
      // int minor_vtk_version = mesh_type[mesh_type.length()-1] - '0';
      MFEM_VERIFY(major_vtk_version >= 2 && major_vtk_version <= 4,
                  "Unsupported VTK format");
      ReadVTKMesh(input, curved, read_gf, finalize_topo);
   }
   else if (mesh_type.rfind("<VTKFile ") == 0 || mesh_type.rfind("<?xml") == 0)
   {
      ReadXML_VTKMesh(input, curved, read_gf, finalize_topo, mesh_type);
   }
   else if (mesh_type == "MFEM NURBS mesh v1.0")
   {
      ReadNURBSMesh(input, curved, read_gf);
   }
   else if (mesh_type == "MFEM NURBS mesh v1.1")
   {
     ReadNURBSMesh(input, curved, read_gf, true);
   }
   else if (mesh_type == "MFEM INLINE mesh v1.0")
   {
      ReadInlineMesh(input, generate_edges);
      return; // done with inline mesh construction
   }
   else if (mesh_type == "$MeshFormat") // Gmsh
   {
      ReadGmshMesh(input, curved, read_gf);
   }
   else if
   ((mesh_type.size() > 2 &&
     mesh_type[0] == 'C' && mesh_type[1] == 'D' && mesh_type[2] == 'F') ||
    (mesh_type.size() > 3 &&
     mesh_type[1] == 'H' && mesh_type[2] == 'D' && mesh_type[3] == 'F'))
   {
      named_ifgzstream *mesh_input = dynamic_cast<named_ifgzstream *>(&input);
      if (mesh_input)
      {
#ifdef MFEM_USE_NETCDF
         ReadCubit(mesh_input->filename, curved, read_gf);
#else
         MFEM_ABORT("NetCDF support requires configuration with"
                    " MFEM_USE_NETCDF=YES");
         return;
#endif
      }
      else
      {
         MFEM_ABORT("Can not determine Cubit mesh filename!"
                    " Use mfem::named_ifgzstream for input.");
         return;
      }
   }
   else
   {
      MFEM_ABORT("Unknown input mesh format: " << mesh_type);
      return;
   }

   // at this point the following should be defined:
   //  1) Dim
   //  2) NumOfElements, elements
   //  3) NumOfBdrElements, boundary
   //  4) NumOfVertices, with allocated space in vertices
   //  5) curved
   //  5a) if curved == 0, vertices must be defined
   //  5b) if curved != 0 and read_gf != 0,
   //         'input' must point to a GridFunction
   //  5c) if curved != 0 and read_gf == 0,
   //         vertices and Nodes must be defined
   // optional:
   //  1) el_to_edge may be allocated (as in the case of P2 VTK meshes)
   //  2) ncmesh may be allocated

   // FinalizeTopology() will:
   // - assume that generate_edges is true
   // - assume that refine is false
   // - does not check the orientation of regular and boundary elements
   if (finalize_topo)
   {
      // don't generate any boundary elements, especially in parallel
      bool generate_bdr = false;

      FinalizeTopology(generate_bdr);
   }

   if (curved && read_gf)
   {
      Nodes = new GridFunction(this, input);

      own_nodes = 1;
      spaceDim = Nodes->VectorDim();
      if (ncmesh) { ncmesh->spaceDim = spaceDim; }

      // Set vertex coordinates from the 'Nodes'
      SetVerticesFromNodes(Nodes);
   }

   // If a parse tag was supplied, keep reading the stream until the tag is
   // encountered.
   if (mfem_version >= 12)
   {
      string line;
      do
      {
         skip_comment_lines(input, '#');
         MFEM_VERIFY(input.good(), "Required mesh-end tag not found");
         getline(input, line);
         filter_dos(line);
         // mfem v1.2 may not have parse_tag in it, e.g. if trying to read a
         // serial mfem v1.2 mesh as parallel with "mfem_serial_mesh_end" as
         // parse_tag. That's why, regardless of parse_tag, we stop reading if
         // we find "mfem_mesh_end" which is required by mfem v1.2 format.
         if (line == "mfem_mesh_end") { break; }
      }
      while (line != parse_tag);
   }
   else if (mfem_nc_version >= 10)
   {
      string ident;
      skip_comment_lines(input, '#');
      input >> ident;
      MFEM_VERIFY(ident == "mfem_mesh_end",
                  "invalid mesh: end of file tag not found");
   }

   // Finalize(...) should be called after this, if needed.
}

Mesh::Mesh(Mesh *mesh_array[], int num_pieces)
 : attribute_sets(attributes), bdr_attribute_sets(bdr_attributes)
{
   int      i, j, ie, ib, iv, *v, nv;
   Element *el;
   Mesh    *m;

   SetEmpty();

   Dim = mesh_array[0]->Dimension();
   spaceDim = mesh_array[0]->SpaceDimension();

   if (mesh_array[0]->NURBSext)
   {
      // assuming the pieces form a partition of a NURBS mesh
      NURBSext = new NURBSExtension(mesh_array, num_pieces);

      NumOfVertices = NURBSext->GetNV();
      NumOfElements = NURBSext->GetNE();

      NURBSext->GetElementTopo(elements);

      // NumOfBdrElements = NURBSext->GetNBE();
      // NURBSext->GetBdrElementTopo(boundary);

      Array<int> lvert_vert, lelem_elem;

      // Here, for visualization purposes, we copy the boundary elements from
      // the individual pieces which include the interior boundaries.  This
      // creates 'boundary' array that is different from the one generated by
      // the NURBSExtension which, in particular, makes the boundary-dof table
      // invalid. This, in turn, causes GetBdrElementTransformation to not
      // function properly.
      NumOfBdrElements = 0;
      for (i = 0; i < num_pieces; i++)
      {
         NumOfBdrElements += mesh_array[i]->GetNBE();
      }
      boundary.SetSize(NumOfBdrElements);
      vertices.SetSize(NumOfVertices);
      ib = 0;
      for (i = 0; i < num_pieces; i++)
      {
         m = mesh_array[i];
         m->NURBSext->GetVertexLocalToGlobal(lvert_vert);
         m->NURBSext->GetElementLocalToGlobal(lelem_elem);
         // copy the element attributes
         for (j = 0; j < m->GetNE(); j++)
         {
            elements[lelem_elem[j]]->SetAttribute(m->GetAttribute(j));
         }
         // copy the boundary
         for (j = 0; j < m->GetNBE(); j++)
         {
            el = m->GetBdrElement(j)->Duplicate(this);
            v  = el->GetVertices();
            nv = el->GetNVertices();
            for (int k = 0; k < nv; k++)
            {
               v[k] = lvert_vert[v[k]];
            }
            boundary[ib++] = el;
         }
         // copy the vertices
         for (j = 0; j < m->GetNV(); j++)
         {
            vertices[lvert_vert[j]].SetCoords(m->SpaceDimension(),
                                              m->GetVertex(j));
         }
      }
   }
   else // not a NURBS mesh
   {
      NumOfElements    = 0;
      NumOfBdrElements = 0;
      NumOfVertices    = 0;
      for (i = 0; i < num_pieces; i++)
      {
         m = mesh_array[i];
         NumOfElements    += m->GetNE();
         NumOfBdrElements += m->GetNBE();
         NumOfVertices    += m->GetNV();
      }
      elements.SetSize(NumOfElements);
      boundary.SetSize(NumOfBdrElements);
      vertices.SetSize(NumOfVertices);
      ie = ib = iv = 0;
      for (i = 0; i < num_pieces; i++)
      {
         m = mesh_array[i];
         // copy the elements
         for (j = 0; j < m->GetNE(); j++)
         {
            el = m->GetElement(j)->Duplicate(this);
            v  = el->GetVertices();
            nv = el->GetNVertices();
            for (int k = 0; k < nv; k++)
            {
               v[k] += iv;
            }
            elements[ie++] = el;
         }
         // copy the boundary elements
         for (j = 0; j < m->GetNBE(); j++)
         {
            el = m->GetBdrElement(j)->Duplicate(this);
            v  = el->GetVertices();
            nv = el->GetNVertices();
            for (int k = 0; k < nv; k++)
            {
               v[k] += iv;
            }
            boundary[ib++] = el;
         }
         // copy the vertices
         for (j = 0; j < m->GetNV(); j++)
         {
            vertices[iv++].SetCoords(m->SpaceDimension(), m->GetVertex(j));
         }
      }
   }

   FinalizeTopology();

   // copy the nodes (curvilinear meshes)
   GridFunction *g = mesh_array[0]->GetNodes();
   if (g)
   {
      Array<GridFunction *> gf_array(num_pieces);
      for (i = 0; i < num_pieces; i++)
      {
         gf_array[i] = mesh_array[i]->GetNodes();
      }
      Nodes = new GridFunction(this, gf_array, num_pieces);
      own_nodes = 1;
   }

#ifdef MFEM_DEBUG
   CheckElementOrientation(false);
   CheckBdrElementOrientation(false);
#endif
}

Mesh::Mesh(Mesh *orig_mesh, int ref_factor, int ref_type)
   : attribute_sets(attributes), bdr_attribute_sets(bdr_attributes)
{
   Array<int> ref_factors(orig_mesh->GetNE());
   ref_factors = ref_factor;
   MakeRefined_(*orig_mesh, ref_factors, ref_type);
}

void Mesh::MakeRefined_(Mesh &orig_mesh, const Array<int> &ref_factors,
                        int ref_type)
{
   SetEmpty();
   Dim = orig_mesh.Dimension();
   spaceDim = orig_mesh.SpaceDimension();

   int orig_ne = orig_mesh.GetNE();
   MFEM_VERIFY(ref_factors.Size() == orig_ne,
               "Number of refinement factors must equal number of elements")
   MFEM_VERIFY(orig_ne == 0 ||
               ref_factors.Min() >= 1, "Refinement factor must be >= 1");
   const int q_type = BasisType::GetQuadrature1D(ref_type);
   MFEM_VERIFY(Quadrature1D::CheckClosed(q_type) != Quadrature1D::Invalid,
               "Invalid refinement type. Must use closed basis type.");

   int min_ref = orig_ne > 0 ? ref_factors.Min() : 1;
   int max_ref = orig_ne > 0 ? ref_factors.Max() : 1;

   bool var_order = (min_ref != max_ref);

   // variable order space can only be constructed over an NC mesh
   if (var_order) { orig_mesh.EnsureNCMesh(true); }

   // Construct a scalar H1 FE space of order ref_factor and use its dofs as
   // the indices of the new, refined vertices.
   H1_FECollection rfec(min_ref, Dim, ref_type);
   FiniteElementSpace rfes(&orig_mesh, &rfec);

   if (var_order)
   {
      rfes.SetRelaxedHpConformity(false);
      for (int i = 0; i < orig_ne; i++)
      {
         rfes.SetElementOrder(i, ref_factors[i]);
      }
      rfes.Update(false);
   }

   // Set the number of vertices, set the actual coordinates later
   NumOfVertices = rfes.GetNDofs();
   vertices.SetSize(NumOfVertices);

   Array<int> rdofs;
   DenseMatrix phys_pts;
   GeometryRefiner refiner(q_type);

   // Add refined elements and set vertex coordinates
   for (int el = 0; el < orig_ne; el++)
   {
      Geometry::Type geom = orig_mesh.GetElementGeometry(el);
      int attrib = orig_mesh.GetAttribute(el);
      int nvert = Geometry::NumVerts[geom];
      RefinedGeometry &RG = *refiner.Refine(geom, ref_factors[el]);

      rfes.GetElementDofs(el, rdofs);
      MFEM_ASSERT(rdofs.Size() == RG.RefPts.Size(), "");
      const FiniteElement *rfe = rfes.GetFE(el);
      orig_mesh.GetElementTransformation(el)->Transform(rfe->GetNodes(),
                                                        phys_pts);
      const int *c2h_map = rfec.GetDofMap(geom, ref_factors[el]);
      for (int i = 0; i < phys_pts.Width(); i++)
      {
         vertices[rdofs[i]].SetCoords(spaceDim, phys_pts.GetColumn(i));
      }
      for (int j = 0; j < RG.RefGeoms.Size()/nvert; j++)
      {
         Element *elem = NewElement(geom);
         elem->SetAttribute(attrib);
         int *v = elem->GetVertices();
         for (int k = 0; k < nvert; k++)
         {
            int cid = RG.RefGeoms[k+nvert*j]; // local Cartesian index
            v[k] = rdofs[c2h_map[cid]];
         }
         AddElement(elem);
      }
   }

   if (Dim > 2)
   {
      GetElementToFaceTable(false);
      GenerateFaces();
   }

   // Add refined boundary elements
   for (int el = 0; el < orig_mesh.GetNBE(); el++)
   {
      int i, info;
      orig_mesh.GetBdrElementAdjacentElement(el, i, info);
      Geometry::Type geom = orig_mesh.GetBdrElementGeometry(el);
      int attrib = orig_mesh.GetBdrAttribute(el);
      int nvert = Geometry::NumVerts[geom];
      RefinedGeometry &RG = *refiner.Refine(geom, ref_factors[i]);

      rfes.GetBdrElementDofs(el, rdofs);
      MFEM_ASSERT(rdofs.Size() == RG.RefPts.Size(), "");
      const int *c2h_map = rfec.GetDofMap(geom, ref_factors[i]);
      for (int j = 0; j < RG.RefGeoms.Size()/nvert; j++)
      {
         Element *elem = NewElement(geom);
         elem->SetAttribute(attrib);
         int *v = elem->GetVertices();
         for (int k = 0; k < nvert; k++)
         {
            int cid = RG.RefGeoms[k+nvert*j]; // local Cartesian index
            v[k] = rdofs[c2h_map[cid]];
         }
         AddBdrElement(elem);
      }
   }
   FinalizeTopology(false);
   sequence = orig_mesh.GetSequence() + 1;
   last_operation = Mesh::REFINE;

   // Set up the nodes of the new mesh (if the original mesh has nodes). The new
   // mesh is always straight-sided (i.e. degree 1 finite element space), but
   // the nodes are required for e.g. periodic meshes.
   if (orig_mesh.GetNodes())
   {
      bool discont = orig_mesh.GetNodalFESpace()->IsDGSpace();
      Ordering::Type dof_ordering = orig_mesh.GetNodalFESpace()->GetOrdering();
      Mesh::SetCurvature(1, discont, spaceDim, dof_ordering);
      FiniteElementSpace *nodal_fes = Nodes->FESpace();
      const FiniteElementCollection *nodal_fec = nodal_fes->FEColl();
      H1_FECollection vertex_fec(1, Dim);
      Array<int> dofs;
      int el_counter = 0;
      for (int iel = 0; iel < orig_ne; iel++)
      {
         Geometry::Type geom = orig_mesh.GetElementBaseGeometry(iel);
         int nvert = Geometry::NumVerts[geom];
         RefinedGeometry &RG = *refiner.Refine(geom, ref_factors[iel]);
         rfes.GetElementDofs(iel, rdofs);
         const FiniteElement *rfe = rfes.GetFE(iel);
         orig_mesh.GetElementTransformation(iel)->Transform(rfe->GetNodes(),
                                                            phys_pts);
         const int *node_map = NULL;
         const H1_FECollection *h1_fec =
            dynamic_cast<const H1_FECollection *>(nodal_fec);
         if (h1_fec != NULL) { node_map = h1_fec->GetDofMap(geom); }
         const int *vertex_map = vertex_fec.GetDofMap(geom);
         const int *c2h_map = rfec.GetDofMap(geom, ref_factors[iel]);
         for (int jel = 0; jel < RG.RefGeoms.Size()/nvert; jel++)
         {
            nodal_fes->GetElementVDofs(el_counter++, dofs);
            for (int iv_lex=0; iv_lex<nvert; ++iv_lex)
            {
               // convert from lexicographic to vertex index
               int iv = vertex_map[iv_lex];
               // index of vertex of current element in phys_pts matrix
               int pt_idx = c2h_map[RG.RefGeoms[iv+nvert*jel]];
               // index of current vertex into DOF array
               int node_idx = node_map ? node_map[iv_lex] : iv_lex;
               for (int d=0; d<spaceDim; ++d)
               {
                  (*Nodes)[dofs[node_idx + d*nvert]] = phys_pts(d,pt_idx);
               }
            }
         }
      }
   }

   // Setup the data for the coarse-fine refinement transformations
   CoarseFineTr.embeddings.SetSize(GetNE());
   // First, compute total number of point matrices that we need per geometry
   // and the offsets into that array
   using GeomRef = std::pair<Geometry::Type, int>;
   std::map<GeomRef, int> point_matrices_offsets;
   int n_point_matrices[Geometry::NumGeom] = {}; // initialize to zero
   for (int el_coarse = 0; el_coarse < orig_ne; ++el_coarse)
   {
      Geometry::Type geom = orig_mesh.GetElementBaseGeometry(el_coarse);
      // Have we seen this pair of (goemetry, refinement level) before?
      GeomRef id(geom, ref_factors[el_coarse]);
      if (point_matrices_offsets.find(id) == point_matrices_offsets.end())
      {
         RefinedGeometry &RG = *refiner.Refine(geom, ref_factors[el_coarse]);
         int nvert = Geometry::NumVerts[geom];
         int nref_el = RG.RefGeoms.Size()/nvert;
         // If not, then store the offset and add to the size required
         point_matrices_offsets[id] = n_point_matrices[geom];
         n_point_matrices[geom] += nref_el;
      }
   }

   // Set up the sizes
   for (int geom = 0; geom < Geometry::NumGeom; ++geom)
   {
      int nmatrices = n_point_matrices[geom];
      int nvert = Geometry::NumVerts[geom];
      CoarseFineTr.point_matrices[geom].SetSize(Dim, nvert, nmatrices);
   }

   // Compute the point matrices and embeddings
   int el_fine = 0;
   for (int el_coarse = 0; el_coarse < orig_ne; ++el_coarse)
   {
      Geometry::Type geom = orig_mesh.GetElementBaseGeometry(el_coarse);
      int ref = ref_factors[el_coarse];
      int offset = point_matrices_offsets[GeomRef(geom, ref)];
      int nvert = Geometry::NumVerts[geom];
      RefinedGeometry &RG = *refiner.Refine(geom, ref);
      for (int j = 0; j < RG.RefGeoms.Size()/nvert; j++)
      {
         DenseMatrix &Pj = CoarseFineTr.point_matrices[geom](offset + j);
         for (int k = 0; k < nvert; k++)
         {
            int cid = RG.RefGeoms[k+nvert*j]; // local Cartesian index
            const IntegrationPoint &ip = RG.RefPts[cid];
            ip.Get(Pj.GetColumn(k), Dim);
         }

         Embedding &emb = CoarseFineTr.embeddings[el_fine];
         emb.geom = geom;
         emb.parent = el_coarse;
         emb.matrix = offset + j;
         ++el_fine;
      }
   }

   MFEM_ASSERT(CheckElementOrientation(false) == 0, "");

   // The check below is disabled because is fails for parallel meshes with
   // interior "boundary" element that, when such "boundary" element is between
   // two elements on different processors.
   // MFEM_ASSERT(CheckBdrElementOrientation(false) == 0, "");
}

Mesh Mesh::MakeSimplicial(const Mesh &orig_mesh)
{
   Mesh mesh;
   auto parent_elements = mesh.MakeSimplicial_(orig_mesh, NULL);
   if (orig_mesh.GetNodes() != nullptr)
   {
      mesh.MakeHigherOrderSimplicial_(orig_mesh, parent_elements);
   }
   return mesh;
}

Array<int> Mesh::MakeSimplicial_(const Mesh &orig_mesh, int *vglobal)
{
   MFEM_VERIFY(const_cast<Mesh&>(orig_mesh).CheckElementOrientation(false) == 0,
               "Mesh::MakeSimplicial requires a properly oriented input mesh");
   MFEM_VERIFY(orig_mesh.Conforming(),
               "Mesh::MakeSimplicial does not support non-conforming meshes.")

   int dim = orig_mesh.Dimension();
   int sdim = orig_mesh.SpaceDimension();

   if (dim == 1)
   {
      Mesh copy(orig_mesh);
      Swap(copy, true);
      Array<int> parent_elements(GetNE());
      std::iota(parent_elements.begin(), parent_elements.end(), 0);
      return parent_elements;
   }

   int nv = orig_mesh.GetNV();
   int ne = orig_mesh.GetNE();
   int nbe = orig_mesh.GetNBE();

   static int num_subdivisions[Geometry::NUM_GEOMETRIES];
   num_subdivisions[Geometry::POINT] = 1;
   num_subdivisions[Geometry::SEGMENT] = 1;
   num_subdivisions[Geometry::TRIANGLE] = 1;
   num_subdivisions[Geometry::TETRAHEDRON] = 1;
   num_subdivisions[Geometry::SQUARE] = 2;
   num_subdivisions[Geometry::PRISM] = 3;
   num_subdivisions[Geometry::CUBE] = 6;
   // NOTE: some hexes may be subdivided into only 5 tets, so this is an
   // estimate only. The actual number of created tets may be less, so the
   // elements array will need to be shrunk after mesh creation.
   int new_ne = 0, new_nbe = 0;
   for (int i=0; i<ne; ++i)
   {
      new_ne += num_subdivisions[orig_mesh.GetElementBaseGeometry(i)];
   }
   for (int i=0; i<nbe; ++i)
   {
      new_nbe += num_subdivisions[orig_mesh.GetBdrElementGeometry(i)];
   }

   InitMesh(dim, sdim, nv, new_ne, new_nbe);

   // Vertices of the new mesh are same as the original mesh
   NumOfVertices = nv;
   for (int i=0; i<nv; ++i)
   {
      vertices[i].SetCoords(dim, orig_mesh.vertices[i]());
   }

   // We need a global vertex numbering to identify which diagonals to split
   // (quad faces are split using the diagonal originating from the smallest
   // global vertex number). Use the supplied global numbering, if it is
   // non-NULL, otherwise use the local numbering.
   Array<int> vglobal_id;
   if (vglobal == nullptr)
   {
      vglobal_id.SetSize(nv);
      std::iota(vglobal_id.begin(), vglobal_id.end(), 0);
      vglobal = vglobal_id.GetData();
   }

   // Number of vertices per element
   constexpr int nv_tri = 3, nv_quad = 4, nv_tet = 4, nv_prism = 6, nv_hex = 8;
   constexpr int quad_ntris = 2; // NTriangles per quad
   constexpr int prism_ntets = 3; // NTets per prism
   // Map verts of quad to verts of tri, in two possible configurations.
   // quad_trimap[i][0,2,4] is the first triangle, and quad_trimap[i][1,3,5] is
   // the second, for each configuration.
   static const int quad_trimap[2][nv_tri*quad_ntris] =
   {
      {
         0, 0,
         1, 2,
         2, 3
      },{
         0, 1,
         1, 2,
         3, 3
      }
   };
   static const int prism_rot[nv_prism*nv_prism] =
   {
      0, 1, 2, 3, 4, 5,
      1, 2, 0, 4, 5, 3,
      2, 0, 1, 5, 3, 4,
      3, 5, 4, 0, 2, 1,
      4, 3, 5, 1, 0, 2,
      5, 4, 3, 2, 1, 0
   };
   static const int prism_f[nv_quad] = {1, 2, 5, 4};
   static const int prism_tetmaps[2][nv_prism*prism_ntets] =
   {
      {
         0, 0, 0,
         1, 1, 4,
         2, 5, 5,
         5, 4, 3
      },{
         0, 0, 0,
         1, 4, 4,
         2, 2, 5,
         4, 5, 3
      }
   };
   static const int hex_rot[nv_hex*nv_hex] =
   {
      0, 1, 2, 3, 4, 5, 6, 7,
      1, 0, 4, 5, 2, 3, 7, 6,
      2, 1, 5, 6, 3, 0, 4, 7,
      3, 0, 1, 2, 7, 4, 5, 6,
      4, 0, 3, 7, 5, 1, 2, 6,
      5, 1, 0, 4, 6, 2, 3, 7,
      6, 2, 1, 5, 7, 3, 0, 4,
      7, 3, 2, 6, 4, 0, 1, 5
   };
   static const int hex_f0[nv_quad] = {1, 2, 6, 5};
   static const int hex_f1[nv_quad] = {2, 3, 7, 6};
   static const int hex_f2[nv_quad] = {4, 5, 6, 7};
   static const int num_rot[8] = {0, 1, 2, 0, 0, 2, 1, 0};
   static const int hex_tetmap0[nv_tet*5] =
   {
      0, 0, 0, 0, 2,
      1, 2, 2, 5, 7,
      2, 7, 3, 7, 5,
      5, 5, 7, 4, 6
   };
   static const int hex_tetmap1[nv_tet*6] =
   {
      0, 0, 1, 0, 0, 1,
      5, 1, 6, 7, 7, 7,
      7, 7, 7, 2, 1, 6,
      4, 5, 5, 3, 2, 2
   };
   static const int hex_tetmap2[nv_tet*6] =
   {
      0, 0, 0, 0, 0, 0,
      4, 3, 7, 1, 3, 6,
      5, 7, 4, 2, 6, 5,
      6, 6, 6, 5, 2, 2
   };
   static const int hex_tetmap3[nv_tet*6] =
   {
      0, 0, 0, 0, 1, 1,
      2, 3, 7, 5, 5, 6,
      3, 7, 4, 6, 6, 2,
      6, 6, 6, 4, 0, 0
   };
   static const int *hex_tetmaps[4] =
   {
      hex_tetmap0, hex_tetmap1, hex_tetmap2, hex_tetmap3
   };

   auto find_min = [](const int *a, int n) { return std::min_element(a,a+n)-a; };

   Array<int> parent_elems;
   for (int i=0; i<ne; ++i)
   {
      const int *v = orig_mesh.elements[i]->GetVertices();
      const int attrib = orig_mesh.GetAttribute(i);
      const Geometry::Type orig_geom = orig_mesh.GetElementBaseGeometry(i);

      if (num_subdivisions[orig_geom] == 1)
      {
         // (num_subdivisions[orig_geom] == 1) implies that the element does not
         // need to be further split (it is either a segment, triangle, or
         // tetrahedron), and so it is left unchanged.
         Element *e = NewElement(orig_geom);
         e->SetAttribute(attrib);
         e->SetVertices(v);
         AddElement(e);
         parent_elems.Append(i);
      }
      else if (orig_geom == Geometry::SQUARE)
      {
         for (int itri=0; itri<quad_ntris; ++itri)
         {
            Element *e = NewElement(Geometry::TRIANGLE);
            e->SetAttribute(attrib);
            int *v2 = e->GetVertices();
            for (int iv=0; iv<nv_tri; ++iv)
            {
               v2[iv] = v[quad_trimap[0][itri + iv*quad_ntris]];
            }
            AddElement(e);
            parent_elems.Append(i);
         }
      }
      else if (orig_geom == Geometry::PRISM)
      {
         int vg[nv_prism];
         for (int iv=0; iv<nv_prism; ++iv) { vg[iv] = vglobal[v[iv]]; }
         // Rotate the vertices of the prism so that the smallest vertex index
         // is in the first place
         int irot = find_min(vg, nv_prism);
         for (int iv=0; iv<nv_prism; ++iv)
         {
            int jv = prism_rot[iv + irot*nv_prism];
            vg[iv] = v[jv];
         }
         // Two cases according to which diagonal splits third quad face
         int q[nv_quad];
         for (int iv=0; iv<nv_quad; ++iv) { q[iv] = vglobal[vg[prism_f[iv]]]; }
         int j = find_min(q, nv_quad);
         const int *tetmap = (j == 0 || j == 2) ? prism_tetmaps[0] : prism_tetmaps[1];
         for (int itet=0; itet<prism_ntets; ++itet)
         {
            Element *e = NewElement(Geometry::TETRAHEDRON);
            e->SetAttribute(attrib);
            int *v2 = e->GetVertices();
            for (int iv=0; iv<nv_tet; ++iv)
            {
               v2[iv] = vg[tetmap[itet + iv*prism_ntets]];
            }
            AddElement(e);
            parent_elems.Append(i);
         }
      }
      else if (orig_geom == Geometry::CUBE)
      {
         int vg[nv_hex];
         for (int iv=0; iv<nv_hex; ++iv) { vg[iv] = vglobal[v[iv]]; }

         // Rotate the vertices of the hex so that the smallest vertex index is
         // in the first place
         int irot = find_min(vg, nv_hex);
         for (int iv=0; iv<nv_hex; ++iv)
         {
            int jv = hex_rot[iv + irot*nv_hex];
            vg[iv] = v[jv];
         }

         int q[nv_quad];
         // Bitmask is three binary digits, each digit is 1 if the diagonal of
         // the corresponding face goes through the 7th vertex, and 0 if not.
         int bitmask = 0;
         int j;
         // First quad face
         for (int iv=0; iv<nv_quad; ++iv) { q[iv] = vglobal[vg[hex_f0[iv]]]; }
         j = find_min(q, nv_quad);
         if (j == 0 || j == 2) { bitmask += 4; }
         // Second quad face
         for (int iv=0; iv<nv_quad; ++iv) { q[iv] = vglobal[vg[hex_f1[iv]]]; }
         j = find_min(q, nv_quad);
         if (j == 1 || j == 3) { bitmask += 2; }
         // Third quad face
         for (int iv=0; iv<nv_quad; ++iv) { q[iv] = vglobal[vg[hex_f2[iv]]]; }
         j = find_min(q, nv_quad);
         if (j == 0 || j == 2) { bitmask += 1; }

         // Apply rotations
         int nrot = num_rot[bitmask];
         for (int k=0; k<nrot; ++k)
         {
            int vtemp;
            vtemp = vg[1];
            vg[1] = vg[4];
            vg[4] = vg[3];
            vg[3] = vtemp;
            vtemp = vg[5];
            vg[5] = vg[7];
            vg[7] = vg[2];
            vg[2] = vtemp;
         }

         // Sum up nonzero bits in bitmask
         int ndiags = ((bitmask&4) >> 2) + ((bitmask&2) >> 1) + (bitmask&1);
         int ntets = (ndiags == 0) ? 5 : 6;
         const int *tetmap = hex_tetmaps[ndiags];
         for (int itet=0; itet<ntets; ++itet)
         {
            Element *e = NewElement(Geometry::TETRAHEDRON);
            e->SetAttribute(attrib);
            int *v2 = e->GetVertices();
            for (int iv=0; iv<nv_tet; ++iv)
            {
               v2[iv] = vg[tetmap[itet + iv*ntets]];
            }
            AddElement(e);
            parent_elems.Append(i);
         }
      }
   }
   // In 3D, shrink the element array because some hexes have only 5 tets
   if (dim == 3) { elements.SetSize(NumOfElements); }

   for (int i=0; i<nbe; ++i)
   {
      const int *v = orig_mesh.boundary[i]->GetVertices();
      const int attrib = orig_mesh.GetBdrAttribute(i);
      const Geometry::Type orig_geom = orig_mesh.GetBdrElementGeometry(i);
      if (num_subdivisions[orig_geom] == 1)
      {
         Element *be = NewElement(orig_geom);
         be->SetAttribute(attrib);
         be->SetVertices(v);
         AddBdrElement(be);
      }
      else if (orig_geom == Geometry::SQUARE)
      {
         int vg[nv_quad];
         for (int iv=0; iv<nv_quad; ++iv) { vg[iv] = vglobal[v[iv]]; }
         // Split quad according the smallest (global) vertex
         int iv_min = find_min(vg, nv_quad);
         int isplit = (iv_min == 0 || iv_min == 2) ? 0 : 1;
         for (int itri=0; itri<quad_ntris; ++itri)
         {
            Element *be = NewElement(Geometry::TRIANGLE);
            be->SetAttribute(attrib);
            int *v2 = be->GetVertices();
            for (int iv=0; iv<nv_tri; ++iv)
            {
               v2[iv] = v[quad_trimap[isplit][itri + iv*quad_ntris]];
            }
            AddBdrElement(be);
         }
      }
      else
      {
         MFEM_ABORT("Unreachable");
      }
   }

   FinalizeTopology(false);
   sequence = orig_mesh.GetSequence();
   last_operation = orig_mesh.last_operation;

   MFEM_ASSERT(CheckElementOrientation(false) == 0, "");
   MFEM_ASSERT(CheckBdrElementOrientation(false) == 0, "");

   return parent_elems;
}


void Mesh::MakeHigherOrderSimplicial_(const Mesh &orig_mesh, const Array<int> &parent_elements)
{
   // Higher order associated to vertices are unchanged, and those for
   // previously existing edges. DOFs associated to new elements need to be set.
   const int sdim = orig_mesh.SpaceDimension();
   auto *orig_fespace = orig_mesh.GetNodes()->FESpace();
   SetCurvature(orig_fespace->GetMaxElementOrder(), orig_fespace->IsDGSpace(),
      orig_mesh.SpaceDimension(), orig_fespace->GetOrdering());

   // The dofs associated with vertices are unchanged, but there can be new dofs
   // associated to edges, faces and volumes. Additionally, because we know that
   // the set of vertices is unchanged by the splitting operation, we can use
   // the vertices to map local coordinates of the "child" elements (the new
   // simplices introduced), from the "parent" element (the quad, prism, hex
   // that was split).

   // For segment, triangle and tetrahedron, the dof values are copied directly.
   // For the others, we have to construct a map from the Node locations in the
   // new simplex to the parent non-simplex element. This could be sped up by
   // not repeatedly access the original FE as the accesses will be coherent
   // (i.e. all child elems are consecutive).

   Array<int> edofs; // element dofs in new element
   Array<int> parent_vertices, child_vertices; // vertices of parent and child.
   Array<int> node_map; // node indices of parent from child.
   Vector edofvals; // values of elements dofs in original element
   // Storage for evaluating node function on parent element, at node locations
   // of child element
   DenseMatrix shape; // ndof_coarse x nnode_refined.
   DenseMatrix point_matrix; // sdim x nnode_refined
   IntegrationRule child_nodes_in_parent; // The parent nodes that correspond to the child nodes
   for (int i = 0; i < parent_elements.Size(); i++)
   {
      const int ip = parent_elements[i];
      const Geometry::Type orig_geom = orig_mesh.GetElementBaseGeometry(ip);
      orig_mesh.GetNodes()->GetElementDofValues(ip, edofvals);
      switch (orig_geom)
      {
         case Geometry::Type::SEGMENT : // fall through
         case Geometry::Type::TRIANGLE : // fall through
         case Geometry::Type::TETRAHEDRON :
            GetNodes()->FESpace()->GetElementVDofs(i, edofs);
            GetNodes()->SetSubVector(edofs, edofvals);
            break;
         case Geometry::Type::CUBE : // fall through
         case Geometry::Type::PRISM : // fall through
         case Geometry::Type::PYRAMID : // fall through
         case Geometry::Type::SQUARE :
            {
               // Extract the vertices of parent and child, can then form the
               // map from child reference coordinates to parent reference
               // coordinates. Exploit the fact that for Nodes, the vertex
               // entries come first, and their indexing matches the vertex
               // numbering. Thus we have already have an inverse index map.
               orig_mesh.GetElementVertices(ip, parent_vertices);
               GetElementVertices(i, child_vertices);
               node_map.SetSize(0);
               for (auto cv : child_vertices)
                  for (int ipv = 0; ipv < parent_vertices.Size(); ipv++)
                     if (cv == parent_vertices[ipv])
                     {
                        node_map.Append(ipv);
                        break;
                     }
               MFEM_ASSERT(node_map.Size() == Geometry::NumVerts[GetElementBaseGeometry(i)], "!");
               // node_map now says which of the parent vertex nodes map to each
               // of the child vertex nodes. Using this can build a basis in the
               // parent element from child Node values, exploit the linearity
               // to then transform all nodes.
               child_nodes_in_parent.SetSize(0);
               const auto *orig_FE = orig_mesh.GetNodes()->FESpace()->GetFE(ip);
               for (auto pn : node_map)
               {
                  child_nodes_in_parent.Append(orig_FE->GetNodes()[pn]);
               }
               const auto *simplex_FE = GetNodes()->FESpace()->GetFE(i);
               shape.SetSize(orig_FE->GetDof(), simplex_FE->GetDof()); // One set of evaluations per simplex dof.
               Vector col;
               for (int j = 0; j < simplex_FE->GetNodes().Size(); j++)
               {
                  const auto &simplex_node = simplex_FE->GetNodes()[j];
                  IntegrationPoint simplex_node_in_orig;
                  // Handle the 2D vs 3D case by multiplying .z by zero.
                  simplex_node_in_orig.Set3(
                        child_nodes_in_parent[0].x +
                        simplex_node.x * (child_nodes_in_parent[1].x - child_nodes_in_parent[0].x)
                     + simplex_node.y * (child_nodes_in_parent[2].x - child_nodes_in_parent[0].x)
                     + simplex_node.z * (child_nodes_in_parent[(sdim > 2) ? 3 : 0].x - child_nodes_in_parent[0].x),
                        child_nodes_in_parent[0].y +
                        simplex_node.x * (child_nodes_in_parent[1].y - child_nodes_in_parent[0].y)
                     + simplex_node.y * (child_nodes_in_parent[2].y - child_nodes_in_parent[0].y)
                     + simplex_node.z * (child_nodes_in_parent[(sdim > 2) ? 3 : 0].y - child_nodes_in_parent[0].y),
                        child_nodes_in_parent[0].z +
                        simplex_node.x * (child_nodes_in_parent[1].z - child_nodes_in_parent[0].z)
                     + simplex_node.y * (child_nodes_in_parent[2].z - child_nodes_in_parent[0].z)
                     + simplex_node.z * (child_nodes_in_parent[(sdim > 2) ? 3 : 0].z - child_nodes_in_parent[0].z));
                  shape.GetColumnReference(j, col);
                  orig_FE->CalcShape(simplex_node_in_orig, col);
               }
               // All the non-simplex basis functions have now been evaluated at
               // all the simplex basis function node locations. Now evaluate
               // the summations and place back into the Nodes vector.
               orig_mesh.GetNodes()->GetElementDofValues(ip, edofvals);
               // Dof values are always returned as
               // [[x_1,x_2,x_3,...],
               //  [y_1,y_2,y_3,...],
               //  [z_1,z_2,z_3,...]]
               DenseMatrix edofvals_mat(edofvals.GetData(), orig_FE->GetDof(), sdim);
               point_matrix.SetSize(simplex_FE->GetDof(), sdim);
               MultAtB(shape, edofvals_mat, point_matrix);
               GetNodes()->FESpace()->GetElementVDofs(i, edofs);
               GetNodes()->SetSubVector(edofs, point_matrix.GetData());
            }
            break;
         case Geometry::Type::POINT :  // fall through
         case Geometry::Type::INVALID :
         case Geometry::Type::NUM_GEOMETRIES :
            MFEM_ABORT("Internal Error!");
      }
   }
}


Mesh Mesh::MakePeriodic(const Mesh &orig_mesh, const std::vector<int> &v2v)
{
   Mesh periodic_mesh(orig_mesh, true); // Make a copy of the original mesh
   const FiniteElementSpace *nodal_fes = orig_mesh.GetNodalFESpace();
   int nodal_order = nodal_fes ? nodal_fes->GetMaxElementOrder() : 1;
   periodic_mesh.SetCurvature(nodal_order, true);

   // renumber element vertices
   for (int i = 0; i < periodic_mesh.GetNE(); i++)
   {
      Element *el = periodic_mesh.GetElement(i);
      int *v = el->GetVertices();
      int nv = el->GetNVertices();
      for (int j = 0; j < nv; j++)
      {
         v[j] = v2v[v[j]];
      }
   }
   // renumber boundary element vertices
   for (int i = 0; i < periodic_mesh.GetNBE(); i++)
   {
      Element *el = periodic_mesh.GetBdrElement(i);
      int *v = el->GetVertices();
      int nv = el->GetNVertices();
      for (int j = 0; j < nv; j++)
      {
         v[j] = v2v[v[j]];
      }
   }

   periodic_mesh.RemoveUnusedVertices();
   return periodic_mesh;
}

std::vector<int> Mesh::CreatePeriodicVertexMapping(
   const std::vector<Vector> &translations, real_t tol) const
{
   const int sdim = SpaceDimension();

   Vector coord(sdim), at(sdim), dx(sdim);
   Vector xMax(sdim), xMin(sdim), xDiff(sdim);
   xMax = xMin = xDiff = 0.0;

   // Get a list of all vertices on the boundary
   unordered_set<int> bdr_v;
   for (int be = 0; be < GetNBE(); be++)
   {
      Array<int> dofs;
      GetBdrElementVertices(be,dofs);

      for (int i = 0; i < dofs.Size(); i++)
      {
         bdr_v.insert(dofs[i]);

         coord = GetVertex(dofs[i]);
         for (int j = 0; j < sdim; j++)
         {
            xMax[j] = max(xMax[j], coord[j]);
            xMin[j] = min(xMin[j], coord[j]);
         }
      }
   }
   add(xMax, -1.0, xMin, xDiff);
   real_t dia = xDiff.Norml2(); // compute mesh diameter

   // We now identify coincident vertices. Several originally distinct vertices
   // may become coincident under the periodic mapping. One of these vertices
   // will be identified as the "primary" vertex, and all other coincident
   // vertices will be considered as "replicas".

   // replica2primary[v] is the index of the primary vertex of replica `v`
   unordered_map<int, int> replica2primary;
   // primary2replicas[v] is a set of indices of replicas of primary vertex `v`
   unordered_map<int, unordered_set<int>> primary2replicas;

   // Create a KD-tree containing all the boundary vertices
   std::unique_ptr<KDTreeBase<int,real_t>> kdtree;
   if (sdim == 1) { kdtree.reset(new KDTree1D); }
   else if (sdim == 2) { kdtree.reset(new KDTree2D); }
   else if (sdim == 3) { kdtree.reset(new KDTree3D); }
   else { MFEM_ABORT("Invalid space dimension."); }

   // We begin with the assumption that all vertices are primary, and that there
   // are no replicas.
   for (const int v : bdr_v)
   {
      primary2replicas[v];
      kdtree->AddPoint(GetVertex(v), v);
   }

   kdtree->Sort();

   // Make `r` and all of `r`'s replicas be replicas of `p`. Delete `r` from the
   // list of primary vertices.
   auto make_replica = [&replica2primary, &primary2replicas](int r, int p)
   {
      if (r == p) { return; }
      primary2replicas[p].insert(r);
      replica2primary[r] = p;
      for (const int s : primary2replicas[r])
      {
         primary2replicas[p].insert(s);
         replica2primary[s] = p;
      }
      primary2replicas.erase(r);
   };

   for (unsigned int i = 0; i < translations.size(); i++)
   {
      for (int vi : bdr_v)
      {
         coord = GetVertex(vi);
         add(coord, translations[i], at);

         const int vj = kdtree->FindClosestPoint(at.GetData());
         coord = GetVertex(vj);
         add(at, -1.0, coord, dx);

         if (dx.Norml2() > dia*tol) { continue; }

         // The two vertices vi and vj are coincident.

         // Are vertices `vi` and `vj` already primary?
         const bool pi = primary2replicas.find(vi) != primary2replicas.end();
         const bool pj = primary2replicas.find(vj) != primary2replicas.end();

         if (pi && pj)
         {
            // Both vertices are currently primary
            // Demote `vj` to be a replica of `vi`
            make_replica(vj, vi);
         }
         else if (pi && !pj)
         {
            // `vi` is primary and `vj` is a replica
            const int owner_of_vj = replica2primary[vj];
            // Make `vi` and its replicas be replicas of `vj`'s owner
            make_replica(vi, owner_of_vj);
         }
         else if (!pi && pj)
         {
            // `vi` is currently a replica and `vj` is currently primary
            // Make `vj` and its replicas be replicas of `vi`'s owner
            const int owner_of_vi = replica2primary[vi];
            make_replica(vj, owner_of_vi);
         }
         else
         {
            // Both vertices are currently replicas
            // Make `vj`'s owner and all of its owner's replicas be replicas
            // of `vi`'s owner
            const int owner_of_vi = replica2primary[vi];
            const int owner_of_vj = replica2primary[vj];
            make_replica(owner_of_vj, owner_of_vi);
         }
      }
   }

   std::vector<int> v2v(GetNV());
   for (size_t i = 0; i < v2v.size(); i++)
   {
      v2v[i] = static_cast<int>(i);
   }
   for (const auto &r2p : replica2primary)
   {
      v2v[r2p.first] = r2p.second;
   }
   return v2v;
}

void Mesh::RefineNURBSFromFile(std::string ref_file)
{
   MFEM_VERIFY(NURBSext,"Mesh::RefineNURBSFromFile: Not a NURBS mesh!");
   mfem::out<<"Refining NURBS from refinement file: "<<ref_file<<endl;

   int nkv;
   ifstream input(ref_file);
   input >> nkv;

   // Check if the number of knot vectors in the refinement file and mesh match
   if ( nkv != NURBSext->GetNKV())
   {
      mfem::out<<endl;
      mfem::out<<"Knot vectors in ref_file: "<<nkv<<endl;
      mfem::out<<"Knot vectors in NURBSExt: "<<NURBSext->GetNKV()<<endl;
      MFEM_ABORT("Refine file does not have the correct number of knot vectors");
   }

   // Read knot vectors from file
   Array<Vector *> knotVec(nkv);
   for (int kv = 0; kv < nkv; kv++)
   {
      knotVec[kv] = new Vector();
      knotVec[kv]-> Load(input);
   }
   input.close();

   // Insert knots
   KnotInsert(knotVec);

   // Delete knots
   for (int kv = 0; kv < nkv; kv++)
   {
      delete knotVec[kv];
   }
}

void Mesh::KnotInsert(Array<KnotVector *> &kv)
{
   if (NURBSext == NULL)
   {
      mfem_error("Mesh::KnotInsert : Not a NURBS mesh!");
   }

   if (kv.Size() != NURBSext->GetNKV())
   {
      mfem_error("Mesh::KnotInsert : KnotVector array size mismatch!");
   }

   NURBSext->ConvertToPatches(*Nodes);

   NURBSext->KnotInsert(kv);

   last_operation = Mesh::NONE; // FiniteElementSpace::Update is not supported
   sequence++;

   UpdateNURBS();
}

void Mesh::KnotInsert(Array<Vector *> &kv)
{
   if (NURBSext == NULL)
   {
      mfem_error("Mesh::KnotInsert : Not a NURBS mesh!");
   }

   if (kv.Size() != NURBSext->GetNKV())
   {
      mfem_error("Mesh::KnotInsert : KnotVector array size mismatch!");
   }

   NURBSext->ConvertToPatches(*Nodes);

   NURBSext->KnotInsert(kv);

   last_operation = Mesh::NONE; // FiniteElementSpace::Update is not supported
   sequence++;

   UpdateNURBS();
}

void Mesh::KnotRemove(Array<Vector *> &kv)
{
   if (NURBSext == NULL)
   {
      mfem_error("Mesh::KnotRemove : Not a NURBS mesh!");
   }

   if (kv.Size() != NURBSext->GetNKV())
   {
      mfem_error("Mesh::KnotRemove : KnotVector array size mismatch!");
   }

   NURBSext->ConvertToPatches(*Nodes);

   NURBSext->KnotRemove(kv);

   last_operation = Mesh::NONE; // FiniteElementSpace::Update is not supported
   sequence++;

   UpdateNURBS();
}

void Mesh::NURBSUniformRefinement(int rf, real_t tol)
{
   Array<int> rf_array(Dim);
   rf_array = rf;
   NURBSUniformRefinement(rf_array, tol);
}

void Mesh::NURBSUniformRefinement(Array<int> const& rf, real_t tol)
{
   MFEM_VERIFY(rf.Size() == Dim,
               "Refinement factors must be defined for each dimension");

   MFEM_VERIFY(NURBSext, "NURBSUniformRefinement is only for NURBS meshes");

   NURBSext->ConvertToPatches(*Nodes);

   Array<int> cf;
   NURBSext->GetCoarseningFactors(cf);

   bool cf1 = true;
   for (auto f : cf)
   {
      cf1 = (cf1 && f == 1);
   }

   if (cf1)
   {
      NURBSext->UniformRefinement(rf);
   }
   else
   {
      NURBSext->Coarsen(cf, tol);

      last_operation = Mesh::NONE; // FiniteElementSpace::Update is not supported
      sequence++;

      UpdateNURBS();

      NURBSext->ConvertToPatches(*Nodes);
      for (int i=0; i<cf.Size(); ++i) { cf[i] *= rf[i]; }
      NURBSext->UniformRefinement(cf);
   }

   last_operation = Mesh::NONE; // FiniteElementSpace::Update is not supported
   sequence++;

   UpdateNURBS();
}

void Mesh::DegreeElevate(int rel_degree, int degree)
{
   if (NURBSext == NULL)
   {
      mfem_error("Mesh::DegreeElevate : Not a NURBS mesh!");
   }

   NURBSext->ConvertToPatches(*Nodes);

   NURBSext->DegreeElevate(rel_degree, degree);

   last_operation = Mesh::NONE; // FiniteElementSpace::Update is not supported
   sequence++;

   UpdateNURBS();
}

void Mesh::UpdateNURBS()
{
   ResetLazyData();

   NURBSext->SetKnotsFromPatches();

   Dim = NURBSext->Dimension();
   spaceDim = Dim;

   if (NumOfElements != NURBSext->GetNE())
   {
      for (int i = 0; i < elements.Size(); i++)
      {
         FreeElement(elements[i]);
      }
      NumOfElements = NURBSext->GetNE();
      NURBSext->GetElementTopo(elements);
   }

   if (NumOfBdrElements != NURBSext->GetNBE())
   {
      for (int i = 0; i < boundary.Size(); i++)
      {
         FreeElement(boundary[i]);
      }
      NumOfBdrElements = NURBSext->GetNBE();
      NURBSext->GetBdrElementTopo(boundary);
   }

   Nodes->FESpace()->Update();
   Nodes->Update();
   NodesUpdated();
   NURBSext->SetCoordsFromPatches(*Nodes);

   if (NumOfVertices != NURBSext->GetNV())
   {
      NumOfVertices = NURBSext->GetNV();
      vertices.SetSize(NumOfVertices);
      int vd = Nodes->VectorDim();
      for (int i = 0; i < vd; i++)
      {
         Vector vert_val;
         Nodes->GetNodalValues(vert_val, i+1);
         for (int j = 0; j < NumOfVertices; j++)
         {
            vertices[j](i) = vert_val(j);
         }
      }
   }

   if (el_to_edge)
   {
      NumOfEdges = GetElementToEdgeTable(*el_to_edge);
   }

   if (el_to_face)
   {
      GetElementToFaceTable();
   }
   GenerateFaces();
}

void Mesh::LoadPatchTopo(std::istream &input, Array<int> &edge_to_ukv)
{
   SetEmpty();

   // Read MFEM NURBS mesh v1.0 or 1.1 format
   string ident;

   skip_comment_lines(input, '#');

   input >> ident; // 'dimension'
   input >> Dim;
   spaceDim = Dim;

   skip_comment_lines(input, '#');

   input >> ident; // 'elements'
   input >> NumOfElements;
   elements.SetSize(NumOfElements);
   for (int j = 0; j < NumOfElements; j++)
   {
      elements[j] = ReadElement(input);
   }

   skip_comment_lines(input, '#');

   input >> ident; // 'boundary'
   input >> NumOfBdrElements;
   boundary.SetSize(NumOfBdrElements);
   for (int j = 0; j < NumOfBdrElements; j++)
   {
      boundary[j] = ReadElement(input);
   }

   skip_comment_lines(input, '#');

   input >> ident; // 'edges'
   input >> NumOfEdges;
   if (NumOfEdges > 0)
   {
      edge_vertex = new Table(NumOfEdges, 2);
      edge_to_ukv.SetSize(NumOfEdges);
      for (int j = 0; j < NumOfEdges; j++)
      {
         int *v = edge_vertex->GetRow(j);
         input >> edge_to_ukv[j] >> v[0] >> v[1];
         if (v[0] > v[1])
         {
            edge_to_ukv[j] = -1 - edge_to_ukv[j];
         }
      }
   }
   else
   {
      edge_to_ukv.SetSize(0);
   }

   skip_comment_lines(input, '#');

   input >> ident; // 'vertices'
   input >> NumOfVertices;
   vertices.SetSize(0);

   FinalizeTopology();
   CheckBdrElementOrientation(); // check and fix boundary element orientation

   /* Generate edge to knotvector mapping if edges are not specified in the
      mesh file. See miniapps/nurbs/meshes/two-squares-nurbs-autoedge.mesh
      for an example */
   if (edge_to_ukv.Size() == 0)
   {
      Array<int> ukv_to_rpkv;
      GetEdgeToUniqueKnotvector(edge_to_ukv, ukv_to_rpkv);
   }
}

void Mesh::GetEdgeToUniqueKnotvector(Array<int> &edge_to_ukv,
                                     Array<int> &ukv_to_rpkv) const
{
   const int dim = Dimension();  // topological (not physical) dimension
   const int NP = NumOfElements; // number of patches
   const int NPKV = NP * dim;    // number of patch knotvectors
   constexpr int notset = -9999999;
   // Sign convention
   auto sign = [](int i) { return -1 - i; };
   auto unsign = [](int i) { return (i < 0) ? -1 - i : i; };
   // Edge index -> dimension convention
   auto edge_to_dim = [](int i) { return (i < 8) ? ((i & 1) ? 1 : 0) : 2; };

   Array<int> v(2); // vertices of an edge

   // 1D case is special: edge index = signed element index
   // ukv_to_rpkv = Identity
   if (dim == 1)
   {
      edge_to_ukv.SetSize(NP);
      ukv_to_rpkv.SetSize(NP);
      for (int i = 0; i < NP; i++)
      {
         GetElementVertices(i, v);
         // Sign is based on the edge's vertex indices
         edge_to_ukv[i] = (v[1] > v[0]) ? i : sign(i);
         ukv_to_rpkv[i] = i;
      }
      return;
   }

   // Local (per-patch) variables
   Array<int> edges, oedges;
   // Edge index -> signed patch knotvector index (p*dim + d)
   Array<int> edge_to_pkv(NumOfEdges);
   edge_to_pkv.SetSize(NumOfEdges);
   edge_to_pkv = notset;

   // Initialize pkv_map as identity - this is the storage for the
   // disjoint-set/union-find algorithm which will later be used
   // to get the map pkv_to_rpkv
   Array<int> pkv_map(NPKV);
   for (int i = 0; i < NPKV; i++)
   {
      pkv_map[i] = i;
   }
   std::function<int(int)> get_root;
   get_root = [&pkv_map, &get_root](int i) -> int
   {
      return (pkv_map[i] == i) ? i : get_root(pkv_map[i]);
   };
   auto unite = [&pkv_map, &get_root](int i, int j)
   {
      const int ri = get_root(i);
      const int rj = get_root(j);
      if (ri == rj) return;
      // keep the lowest index
      (ri < rj) ? pkv_map[rj] = ri : pkv_map[ri] = rj;
   };

   // Get edge_to_pkv (one edge can link to multiple pkv) and pkv_map
   for (int p = 0; p < NP; p++)
   {
      GetElementEdges(p, edges, oedges);

      // First loop checks for if edge has already been set
      for (int i = 0; i < edges.Size(); i++)
      {
         const int edge = edges[i];
         const int d = edge_to_dim(i);
         const int pkv = p*dim+d;

         // We've set this edge already - link this index to it
         if (edge_to_pkv[edge] != notset)
         {
            const int pkv_other = unsign(edge_to_pkv[edge]);
            unite(pkv, pkv_other);
         }
         else
         {
            GetEdgeVertices(edge, v);
            // Sign is based on the edge's vertex indices
            edge_to_pkv[edge] = (v[1] > v[0]) ? pkv : sign(pkv);
         }
      }
   }

   // Construct the pkv_to_rpkv map by finding the lowest/root index
   Array<int> pkv_to_rpkv(NPKV);
   ukv_to_rpkv.SetSize(NPKV);
   for (int i = 0; i < NPKV; i++)
   {
      pkv_to_rpkv[i] = get_root(pkv_map[i]);
      ukv_to_rpkv[i] = pkv_to_rpkv[i];
   }
   ukv_to_rpkv.Sort(); // ukv is just a renumbering of rpkv
   ukv_to_rpkv.Unique();

   // Create inverse map
   std::map<int, int> rpkv_to_ukv;
   for (int i = 0; i < ukv_to_rpkv.Size(); i++)
   {
      rpkv_to_ukv[ukv_to_rpkv[i]] = i;
   }

   // Get edge_to_ukv = edge_to_pkv -> pkv_to_rpkv -> rpkv_to_ukv
   edge_to_ukv.SetSize(NumOfEdges);
   for (int i = 0; i < NumOfEdges; i++)
   {
      const int pkv = unsign(edge_to_pkv[i]);
      const int rpkv = pkv_to_rpkv[pkv];
      const int ukv = rpkv_to_ukv[rpkv];
      edge_to_ukv[i] = (edge_to_pkv[i] < 0) ? sign(ukv) : ukv;
   }
}

void XYZ_VectorFunction(const Vector &p, Vector &v)
{
   if (p.Size() >= v.Size())
   {
      for (int d = 0; d < v.Size(); d++)
      {
         v(d) = p(d);
      }
   }
   else
   {
      int d;
      for (d = 0; d < p.Size(); d++)
      {
         v(d) = p(d);
      }
      for ( ; d < v.Size(); d++)
      {
         v(d) = 0.0;
      }
   }
}

void Mesh::GetNodes(GridFunction &nodes) const
{
   if (Nodes == NULL || Nodes->FESpace() != nodes.FESpace())
   {
      const int newSpaceDim = nodes.FESpace()->GetVDim();
      VectorFunctionCoefficient xyz(newSpaceDim, XYZ_VectorFunction);
      nodes.ProjectCoefficient(xyz);
   }
   else
   {
      nodes = *Nodes;
   }
}

void Mesh::SetNodalFESpace(FiniteElementSpace *nfes)
{
   GridFunction *nodes = new GridFunction(nfes);
   SetNodalGridFunction(nodes, true);
}

void Mesh::EnsureNodes()
{
   if (Nodes)
   {
      const FiniteElementCollection *fec = GetNodalFESpace()->FEColl();
      if (dynamic_cast<const H1_FECollection*>(fec)
          || dynamic_cast<const L2_FECollection*>(fec))
      {
         return;
      }
      else // Mesh using a legacy FE_Collection
      {
         const int order = GetNodalFESpace()->GetMaxElementOrder();
         if (NURBSext)
         {
#ifndef MFEM_USE_MPI
            const bool warn = true;
#else
            ParMesh *pmesh = dynamic_cast<ParMesh*>(this);
            const bool warn = !pmesh || pmesh->GetMyRank() == 0;
#endif
            if (warn)
            {
               MFEM_WARNING("converting NURBS mesh to order " << order <<
                            " H1-continuous mesh!\n   "
                            "If this is the desired behavior, you can silence"
                            " this warning by converting\n   "
                            "the NURBS mesh to high-order mesh in advance by"
                            " calling the method\n   "
                            "Mesh::SetCurvature().");
            }
         }
         SetCurvature(order, false, -1, Ordering::byVDIM);
      }
   }
   else // First order H1 mesh
   {
      SetCurvature(1, false, -1, Ordering::byVDIM);
   }
}

void Mesh::SetNodalGridFunction(GridFunction *nodes, bool make_owner)
{
   GetNodes(*nodes);
   NewNodes(*nodes, make_owner);
}

const FiniteElementSpace *Mesh::GetNodalFESpace() const
{
   return ((Nodes) ? Nodes->FESpace() : NULL);
}

void Mesh::SetCurvature(int order, bool discont, int space_dim, int ordering)
{
   if (order <= 0)
   {
      delete Nodes;
      Nodes = nullptr;
      return;
   }
   space_dim = (space_dim == -1) ? spaceDim : space_dim;
   FiniteElementCollection* nfec;
   if (discont)
   {
      const int type = 1; // Gauss-Lobatto points
      nfec = new L2_FECollection(order, Dim, type);
   }
   else
   {
      nfec = new H1_FECollection(order, Dim);
   }
   FiniteElementSpace* nfes = new FiniteElementSpace(this, nfec, space_dim,
                                                     ordering);

   const int old_space_dim = spaceDim;
   SetNodalFESpace(nfes);
   Nodes->MakeOwner(nfec);

   if (spaceDim != old_space_dim)
   {
      // Fix dimension of the vertices if the space dimension changes
      SetVerticesFromNodes(Nodes);
   }
}

void Mesh::SetVerticesFromNodes(const GridFunction *nodes)
{
   MFEM_ASSERT(nodes != NULL, "");
   for (int i = 0; i < spaceDim; i++)
   {
      Vector vert_val;
      nodes->GetNodalValues(vert_val, i+1);
      for (int j = 0; j < NumOfVertices; j++)
      {
         vertices[j](i) = vert_val(j);
      }
   }
}

int Mesh::GetNumFaces() const
{
   switch (Dim)
   {
      case 1: return GetNV();
      case 2: return GetNEdges();
      case 3: return GetNFaces();
   }
   return 0;
}

int Mesh::GetNumFacesWithGhost() const
{
   return faces_info.Size();
}

int Mesh::GetNFbyType(FaceType type) const
{
   const bool isInt = type==FaceType::Interior;
   int &nf = isInt ? nbInteriorFaces : nbBoundaryFaces;
   if (nf<0)
   {
      nf = 0;
      for (int f = 0; f < GetNumFacesWithGhost(); ++f)
      {
         FaceInformation face = GetFaceInformation(f);
         if (face.IsOfFaceType(type))
         {
            if (face.IsNonconformingCoarse())
            {
               // We don't count nonconforming coarse faces.
               continue;
            }
            nf++;
         }
      }
   }
   return nf;
}

#if (!defined(MFEM_USE_MPI) || defined(MFEM_DEBUG))
static const char *fixed_or_not[] = { "fixed", "NOT FIXED" };
#endif

int Mesh::CheckElementOrientation(bool fix_it)
{
   int i, j, k, wo = 0, fo = 0;
   real_t *v[4];

   if (Dim == 2 && spaceDim == 2)
   {
      DenseMatrix J(2, 2);

      for (i = 0; i < NumOfElements; i++)
      {
         int *vi = elements[i]->GetVertices();
         if (Nodes == NULL)
         {
            for (j = 0; j < 3; j++)
            {
               v[j] = vertices[vi[j]]();
            }
            for (j = 0; j < 2; j++)
               for (k = 0; k < 2; k++)
               {
                  J(j, k) = v[j+1][k] - v[0][k];
               }
         }
         else
         {
            // only check the Jacobian at the center of the element
            GetElementJacobian(i, J);
         }
         if (J.Det() < 0.0)
         {
            if (fix_it)
            {
               switch (GetElementType(i))
               {
                  case Element::TRIANGLE:
                     mfem::Swap(vi[0], vi[1]);
                     break;
                  case Element::QUADRILATERAL:
                     mfem::Swap(vi[1], vi[3]);
                     break;
                  default:
                     MFEM_ABORT("Invalid 2D element type \""
                                << GetElementType(i) << "\"");
                     break;
               }
               fo++;
            }
            wo++;
         }
      }
   }

   if (Dim == 3)
   {
      DenseMatrix J(3, 3);

      for (i = 0; i < NumOfElements; i++)
      {
         int *vi = elements[i]->GetVertices();
         switch (GetElementType(i))
         {
            case Element::TETRAHEDRON:
               if (Nodes == NULL)
               {
                  for (j = 0; j < 4; j++)
                  {
                     v[j] = vertices[vi[j]]();
                  }
                  for (j = 0; j < 3; j++)
                     for (k = 0; k < 3; k++)
                     {
                        J(j, k) = v[j+1][k] - v[0][k];
                     }
               }
               else
               {
                  // only check the Jacobian at the center of the element
                  GetElementJacobian(i, J);
               }
               if (J.Det() < 0.0)
               {
                  wo++;
                  if (fix_it)
                  {
                     mfem::Swap(vi[0], vi[1]);
                     fo++;
                  }
               }
               break;

            case Element::WEDGE:
               // only check the Jacobian at the center of the element
               GetElementJacobian(i, J);
               if (J.Det() < 0.0)
               {
                  wo++;
                  if (fix_it)
                  {
                     // how?
                  }
               }
               break;

            case Element::PYRAMID:
               // only check the Jacobian at the center of the element
               GetElementJacobian(i, J);
               if (J.Det() < 0.0)
               {
                  wo++;
                  if (fix_it)
                  {
                     mfem::Swap(vi[1], vi[3]);
                     fo++;
                  }
               }
               break;

            case Element::HEXAHEDRON:
               // only check the Jacobian at the center of the element
               GetElementJacobian(i, J);
               if (J.Det() < 0.0)
               {
                  wo++;
                  if (fix_it)
                  {
                     // how?
                  }
               }
               break;

            default:
               MFEM_ABORT("Invalid 3D element type \""
                          << GetElementType(i) << "\"");
               break;
         }
      }
   }
#if (!defined(MFEM_USE_MPI) || defined(MFEM_DEBUG))
   if (wo > 0)
   {
      mfem::out << "Elements with wrong orientation: " << wo << " / "
                << NumOfElements << " (" << fixed_or_not[(wo == fo) ? 0 : 1]
                << ")" << endl;
   }
#else
   MFEM_CONTRACT_VAR(fo);
#endif
   return wo;
}

int Mesh::GetTriOrientation(const int *base, const int *test)
{
   // Static method.
   // This function computes the index 'j' of the permutation that transforms
   // test into base: test[tri_orientation[j][i]]=base[i].
   // tri_orientation = Geometry::Constants<Geometry::TRIANGLE>::Orient
   int orient;

   if (test[0] == base[0])
      if (test[1] == base[1])
      {
         orient = 0;   //  (0, 1, 2)
      }
      else
      {
         orient = 5;   //  (0, 2, 1)
      }
   else if (test[0] == base[1])
      if (test[1] == base[0])
      {
         orient = 1;   //  (1, 0, 2)
      }
      else
      {
         orient = 2;   //  (1, 2, 0)
      }
   else // test[0] == base[2]
      if (test[1] == base[0])
      {
         orient = 4;   //  (2, 0, 1)
      }
      else
      {
         orient = 3;   //  (2, 1, 0)
      }

#ifdef MFEM_DEBUG
   const int *aor = tri_t::Orient[orient];
   for (int j = 0; j < 3; j++)
      if (test[aor[j]] != base[j])
      {
         mfem::err << "Mesh::GetTriOrientation(...)" << endl;
         mfem::err << " base = [";
         for (int k = 0; k < 3; k++)
         {
            mfem::err << " " << base[k];
         }
         mfem::err << " ]\n test = [";
         for (int k = 0; k < 3; k++)
         {
            mfem::err << " " << test[k];
         }
         mfem::err << " ]" << endl;
         mfem_error();
      }
#endif

   return orient;
}

int Mesh::ComposeTriOrientations(int ori_a_b, int ori_b_c)
{
   // Static method.
   // Given three, possibly different, configurations of triangular face
   // vertices: va, vb, and vc.  This function returns the relative orientation
   // GetTriOrientation(va, vc) by composing previously computed orientations
   // ori_a_b = GetTriOrientation(va, vb) and
   // ori_b_c = GetTriOrientation(vb, vc) without accessing the vertices.

   const int oo[6][6] =
   {
      {0, 1, 2, 3, 4, 5},
      {1, 0, 5, 4, 3, 2},
      {2, 3, 4, 5, 0, 1},
      {3, 2, 1, 0, 5, 4},
      {4, 5, 0, 1, 2, 3},
      {5, 4, 3, 2, 1, 0}
   };

   int ori_a_c = oo[ori_a_b][ori_b_c];
   return ori_a_c;
}

int Mesh::InvertTriOrientation(int ori)
{
   const int inv_ori[6] = {0, 1, 4, 3, 2, 5};
   return inv_ori[ori];
}

int Mesh::GetQuadOrientation(const int *base, const int *test)
{
   int i;

   for (i = 0; i < 4; i++)
      if (test[i] == base[0])
      {
         break;
      }

#ifdef MFEM_DEBUG
   int orient;
   if (test[(i+1)%4] == base[1])
   {
      orient = 2*i;
   }
   else
   {
      orient = 2*i+1;
   }
   const int *aor = quad_t::Orient[orient];
   for (int j = 0; j < 4; j++)
      if (test[aor[j]] != base[j])
      {
         mfem::err << "Mesh::GetQuadOrientation(...)" << endl;
         mfem::err << " base = [";
         for (int k = 0; k < 4; k++)
         {
            mfem::err << " " << base[k];
         }
         mfem::err << " ]\n test = [";
         for (int k = 0; k < 4; k++)
         {
            mfem::err << " " << test[k];
         }
         mfem::err << " ]" << endl;
         mfem_error();
      }
#endif

   if (test[(i+1)%4] == base[1])
   {
      return 2*i;
   }

   return 2*i+1;
}

int Mesh::ComposeQuadOrientations(int ori_a_b, int ori_b_c)
{
   // Static method.
   // Given three, possibly different, configurations of quadrilateral face
   // vertices: va, vb, and vc.  This function returns the relative orientation
   // GetQuadOrientation(va, vc) by composing previously computed orientations
   // ori_a_b = GetQuadOrientation(va, vb) and
   // ori_b_c = GetQuadOrientation(vb, vc) without accessing the vertices.

   const int oo[8][8] =
   {
      {0, 1, 2, 3, 4, 5, 6, 7},
      {1, 0, 3, 2, 5, 4, 7, 6},
      {2, 7, 4, 1, 6, 3, 0, 5},
      {3, 6, 5, 0, 7, 2, 1, 4},
      {4, 5, 6, 7, 0, 1, 2, 3},
      {5, 4, 7, 6, 1, 0, 3, 2},
      {6, 3, 0, 5, 2, 7, 4, 1},
      {7, 2, 1, 4, 3, 6, 5, 0}
   };

   int ori_a_c = oo[ori_a_b][ori_b_c];
   return ori_a_c;
}

int Mesh::InvertQuadOrientation(int ori)
{
   const int inv_ori[8] = {0, 1, 6, 3, 4, 5, 2, 7};
   return inv_ori[ori];
}

int Mesh::GetTetOrientation(const int *base, const int *test)
{
   // Static method.
   // This function computes the index 'j' of the permutation that transforms
   // test into base: test[tet_orientation[j][i]]=base[i].
   // tet_orientation = Geometry::Constants<Geometry::TETRAHEDRON>::Orient
   int orient;

   if (test[0] == base[0])
      if (test[1] == base[1])
         if (test[2] == base[2])
         {
            orient = 0;   //  (0, 1, 2, 3)
         }
         else
         {
            orient = 1;   //  (0, 1, 3, 2)
         }
      else if (test[2] == base[1])
         if (test[3] == base[2])
         {
            orient = 2;   //  (0, 2, 3, 1)
         }
         else
         {
            orient = 3;   //  (0, 2, 1, 3)
         }
      else // test[3] == base[1]
         if (test[1] == base[2])
         {
            orient = 4;   //  (0, 3, 1, 2)
         }
         else
         {
            orient = 5;   //  (0, 3, 2, 1)
         }
   else if (test[1] == base[0])
      if (test[2] == base[1])
         if (test[0] == base[2])
         {
            orient = 6;   //  (1, 2, 0, 3)
         }
         else
         {
            orient = 7;   //  (1, 2, 3, 0)
         }
      else if (test[3] == base[1])
         if (test[2] == base[2])
         {
            orient = 8;   //  (1, 3, 2, 0)
         }
         else
         {
            orient = 9;   //  (1, 3, 0, 2)
         }
      else // test[0] == base[1]
         if (test[3] == base[2])
         {
            orient = 10;   //  (1, 0, 3, 2)
         }
         else
         {
            orient = 11;   //  (1, 0, 2, 3)
         }
   else if (test[2] == base[0])
      if (test[3] == base[1])
         if (test[0] == base[2])
         {
            orient = 12;   //  (2, 3, 0, 1)
         }
         else
         {
            orient = 13;   //  (2, 3, 1, 0)
         }
      else if (test[0] == base[1])
         if (test[1] == base[2])
         {
            orient = 14;   //  (2, 0, 1, 3)
         }
         else
         {
            orient = 15;   //  (2, 0, 3, 1)
         }
      else // test[1] == base[1]
         if (test[3] == base[2])
         {
            orient = 16;   //  (2, 1, 3, 0)
         }
         else
         {
            orient = 17;   //  (2, 1, 0, 3)
         }
   else // (test[3] == base[0])
      if (test[0] == base[1])
         if (test[2] == base[2])
         {
            orient = 18;   //  (3, 0, 2, 1)
         }
         else
         {
            orient = 19;   //  (3, 0, 1, 2)
         }
      else if (test[1] == base[1])
         if (test[0] == base[2])
         {
            orient = 20;   //  (3, 1, 0, 2)
         }
         else
         {
            orient = 21;   //  (3, 1, 2, 0)
         }
      else // test[2] == base[1]
         if (test[1] == base[2])
         {
            orient = 22;   //  (3, 2, 1, 0)
         }
         else
         {
            orient = 23;   //  (3, 2, 0, 1)
         }

#ifdef MFEM_DEBUG
   const int *aor = tet_t::Orient[orient];
   for (int j = 0; j < 4; j++)
      if (test[aor[j]] != base[j])
      {
         mfem_error("Mesh::GetTetOrientation(...)");
      }
#endif

   return orient;
}

int Mesh::CheckBdrElementOrientation(bool fix_it)
{
   int wo = 0; // count wrong orientations

   if (Dim == 2)
   {
      if (el_to_edge == NULL) // edges were not generated
      {
         el_to_edge = new Table;
         NumOfEdges = GetElementToEdgeTable(*el_to_edge);
         GenerateFaces(); // 'Faces' in 2D refers to the edges
      }
      for (int i = 0; i < NumOfBdrElements; i++)
      {
         if (faces_info[be_to_face[i]].Elem2No < 0) // boundary face
         {
            int *bv = boundary[i]->GetVertices();
            int *fv = faces[be_to_face[i]]->GetVertices();
            if (bv[0] != fv[0])
            {
               if (fix_it)
               {
                  mfem::Swap<int>(bv[0], bv[1]);
               }
               wo++;
            }
         }
      }
   }

   if (Dim == 3)
   {
      for (int i = 0; i < NumOfBdrElements; i++)
      {
         const int fi = be_to_face[i];

         if (faces_info[fi].Elem2No >= 0) { continue; }

         // boundary face
         int *bv = boundary[i]->GetVertices();
         // Make sure the 'faces' are generated:
         MFEM_ASSERT(fi < faces.Size(), "internal error");
         const int *fv = faces[fi]->GetVertices();
         int orientation; // orientation of the bdr. elem. w.r.t. the
         // corresponding face element (that's the base)
         const Element::Type bdr_type = GetBdrElementType(i);
         switch (bdr_type)
         {
            case Element::TRIANGLE:
            {
               orientation = GetTriOrientation(fv, bv);
               break;
            }
            case Element::QUADRILATERAL:
            {
               orientation = GetQuadOrientation(fv, bv);
               break;
            }
            default:
               MFEM_ABORT("Invalid 2D boundary element type \""
                          << bdr_type << "\"");
               orientation = 0; // suppress a warning
               break;
         }

         if (orientation % 2 == 0) { continue; }
         wo++;
         if (!fix_it) { continue; }

         switch (bdr_type)
         {
            case Element::TRIANGLE:
            {
               // swap vertices 0 and 1 so that we don't change the marked edge:
               // (0,1,2) -> (1,0,2)
               mfem::Swap(bv[0], bv[1]);
               if (bel_to_edge)
               {
                  int *be = bel_to_edge->GetRow(i);
                  mfem::Swap(be[1], be[2]);
               }
               break;
            }
            case Element::QUADRILATERAL:
            {
               mfem::Swap(bv[0], bv[2]);
               if (bel_to_edge)
               {
                  int *be = bel_to_edge->GetRow(i);
                  mfem::Swap(be[0], be[1]);
                  mfem::Swap(be[2], be[3]);
               }
               break;
            }
            default: // unreachable
               break;
         }
      }
   }
   // #if (!defined(MFEM_USE_MPI) || defined(MFEM_DEBUG))
#ifdef MFEM_DEBUG
   if (wo > 0)
   {
      mfem::out << "Boundary elements with wrong orientation: " << wo << " / "
                << NumOfBdrElements << " (" << fixed_or_not[fix_it ? 0 : 1]
                << ")" << endl;
   }
#endif
   return wo;
}

IntegrationPoint Mesh::TransformBdrElementToFace(Geometry::Type geom, int o,
                                                 const IntegrationPoint &ip)
{
   IntegrationPoint fip = ip;
   if (geom == Geometry::POINT)
   {
      return fip;
   }
   else if (geom == Geometry::SEGMENT)
   {
      MFEM_ASSERT(o >= 0 && o < 2, "Invalid orientation for Geometry::SEGMENT!");
      if (o == 0)
      {
         fip.x = ip.x;
      }
      else if (o == 1)
      {
         fip.x = 1.0 - ip.x;
      }
   }
   else if (geom == Geometry::TRIANGLE)
   {
      MFEM_ASSERT(o >= 0 && o < 6, "Invalid orientation for Geometry::TRIANGLE!");
      if (o == 0)  // 0, 1, 2
      {
         fip.x = ip.x;
         fip.y = ip.y;
      }
      else if (o == 5)  // 0, 2, 1
      {
         fip.x = ip.y;
         fip.y = ip.x;
      }
      else if (o == 2)  // 1, 2, 0
      {
         fip.x = 1.0 - ip.x - ip.y;
         fip.y = ip.x;
      }
      else if (o == 1)  // 1, 0, 2
      {
         fip.x = 1.0 - ip.x - ip.y;
         fip.y = ip.y;
      }
      else if (o == 4)  // 2, 0, 1
      {
         fip.x = ip.y;
         fip.y = 1.0 - ip.x - ip.y;
      }
      else if (o == 3)  // 2, 1, 0
      {
         fip.x = ip.x;
         fip.y = 1.0 - ip.x - ip.y;
      }
   }
   else if (geom == Geometry::SQUARE)
   {
      MFEM_ASSERT(o >= 0 && o < 8, "Invalid orientation for Geometry::SQUARE!");
      if (o == 0)  // 0, 1, 2, 3
      {
         fip.x = ip.x;
         fip.y = ip.y;
      }
      else if (o == 1)  // 0, 3, 2, 1
      {
         fip.x = ip.y;
         fip.y = ip.x;
      }
      else if (o == 2)  // 1, 2, 3, 0
      {
         fip.x = ip.y;
         fip.y = 1.0 - ip.x;
      }
      else if (o == 3)  // 1, 0, 3, 2
      {
         fip.x = 1.0 - ip.x;
         fip.y = ip.y;
      }
      else if (o == 4)  // 2, 3, 0, 1
      {
         fip.x = 1.0 - ip.x;
         fip.y = 1.0 - ip.y;
      }
      else if (o == 5)  // 2, 1, 0, 3
      {
         fip.x = 1.0 - ip.y;
         fip.y = 1.0 - ip.x;
      }
      else if (o == 6)  // 3, 0, 1, 2
      {
         fip.x = 1.0 - ip.y;
         fip.y = ip.x;
      }
      else if (o == 7)  // 3, 2, 1, 0
      {
         fip.x = ip.x;
         fip.y = 1.0 - ip.y;
      }
   }
   else
   {
      MFEM_ABORT("Unsupported face geometry for TransformBdrElementToFace!");
   }
   return fip;
}

int Mesh::GetNumGeometries(int dim) const
{
   MFEM_ASSERT(0 <= dim && dim <= Dim, "invalid dim: " << dim);
   int num_geoms = 0;
   for (int g = Geometry::DimStart[dim]; g < Geometry::DimStart[dim+1]; g++)
   {
      if (HasGeometry(Geometry::Type(g))) { num_geoms++; }
   }
   return num_geoms;
}

void Mesh::GetGeometries(int dim, Array<Geometry::Type> &el_geoms) const
{
   MFEM_ASSERT(0 <= dim && dim <= Dim, "invalid dim: " << dim);
   el_geoms.SetSize(0);
   for (int g = Geometry::DimStart[dim]; g < Geometry::DimStart[dim+1]; g++)
   {
      if (HasGeometry(Geometry::Type(g)))
      {
         el_geoms.Append(Geometry::Type(g));
      }
   }
}

void Mesh::GetElementEdges(int i, Array<int> &edges, Array<int> &cor) const
{
   if (el_to_edge)
   {
      el_to_edge->GetRow(i, edges);
   }
   else
   {
      mfem_error("Mesh::GetElementEdges(...) element to edge table "
                 "is not generated.");
   }

   const int *v = elements[i]->GetVertices();
   const int ne = elements[i]->GetNEdges();
   cor.SetSize(ne);
   for (int j = 0; j < ne; j++)
   {
      const int *e = elements[i]->GetEdgeVertices(j);
      cor[j] = (v[e[0]] < v[e[1]]) ? (1) : (-1);
   }
}

void Mesh::GetBdrElementEdges(int i, Array<int> &edges, Array<int> &cor) const
{
   if (Dim == 2)
   {
      edges.SetSize(1);
      cor.SetSize(1);
      edges[0] = be_to_face[i];
      const int *v = boundary[i]->GetVertices();
      cor[0] = (v[0] < v[1]) ? (1) : (-1);
   }
   else if (Dim == 3)
   {
      if (bel_to_edge)
      {
         bel_to_edge->GetRow(i, edges);
      }
      else
      {
         mfem_error("Mesh::GetBdrElementEdges(...)");
      }

      const int *v = boundary[i]->GetVertices();
      const int ne = boundary[i]->GetNEdges();
      cor.SetSize(ne);
      for (int j = 0; j < ne; j++)
      {
         const int *e = boundary[i]->GetEdgeVertices(j);
         cor[j] = (v[e[0]] < v[e[1]]) ? (1) : (-1);
      }
   }
}

void Mesh::GetFaceEdges(int i, Array<int> &edges, Array<int> &o) const
{
   if (Dim == 2)
   {
      edges.SetSize(1);
      edges[0] = i;
      o.SetSize(1);
      const int *v = faces[i]->GetVertices();
      o[0] = (v[0] < v[1]) ? (1) : (-1);
   }

   if (Dim != 3)
   {
      return;
   }

   GetFaceEdgeTable(); // generate face_edge Table (if not generated)

   face_edge->GetRow(i, edges);

   const int *v = faces[i]->GetVertices();
   const int ne = faces[i]->GetNEdges();
   o.SetSize(ne);
   for (int j = 0; j < ne; j++)
   {
      const int *e = faces[i]->GetEdgeVertices(j);
      o[j] = (v[e[0]] < v[e[1]]) ? (1) : (-1);
   }
}

void Mesh::GetEdgeVertices(int i, Array<int> &vert) const
{
   // the two vertices are sorted: vert[0] < vert[1]
   // this is consistent with the global edge orientation
   // generate edge_vertex Table (if not generated)
   if (!edge_vertex) { GetEdgeVertexTable(); }
   edge_vertex->GetRow(i, vert);
}

Table *Mesh::GetFaceEdgeTable() const
{
   if (face_edge)
   {
      return face_edge;
   }

   if (Dim != 3)
   {
      return NULL;
   }

#ifdef MFEM_DEBUG
   if (faces.Size() != NumOfFaces)
   {
      mfem_error("Mesh::GetFaceEdgeTable : faces were not generated!");
   }
#endif

   DSTable v_to_v(NumOfVertices);
   GetVertexToVertexTable(v_to_v);

   face_edge = new Table;
   GetElementArrayEdgeTable(faces, v_to_v, *face_edge);

   return (face_edge);
}

Table *Mesh::GetEdgeVertexTable() const
{
   if (edge_vertex)
   {
      return edge_vertex;
   }

   DSTable v_to_v(NumOfVertices);
   GetVertexToVertexTable(v_to_v);

   int nedges = v_to_v.NumberOfEntries();
   edge_vertex = new Table(nedges, 2);
   for (int i = 0; i < NumOfVertices; i++)
   {
      for (DSTable::RowIterator it(v_to_v, i); !it; ++it)
      {
         int j = it.Index();
         edge_vertex->Push(j, i);
         edge_vertex->Push(j, it.Column());
      }
   }
   edge_vertex->Finalize();

   return edge_vertex;
}

Table *Mesh::GetVertexToElementTable()
{
   Table *vert_elem = new Table;

   vert_elem->MakeI(NumOfVertices);

   for (int i = 0; i < NumOfElements; i++)
   {
      const int nv = elements[i]->GetNVertices();
      const int *v = elements[i]->GetVertices();
      for (int j = 0; j < nv; j++)
      {
         vert_elem->AddAColumnInRow(v[j]);
      }
   }

   vert_elem->MakeJ();

   for (int i = 0; i < NumOfElements; i++)
   {
      const int nv = elements[i]->GetNVertices();
      const int *v = elements[i]->GetVertices();
      for (int j = 0; j < nv; j++)
      {
         vert_elem->AddConnection(v[j], i);
      }
   }

   vert_elem->ShiftUpI();

   return vert_elem;
}

Table *Mesh::GetVertexToBdrElementTable()
{
   Table *vert_bdr_elem = new Table;

   vert_bdr_elem->MakeI(NumOfVertices);

   for (int i = 0; i < NumOfBdrElements; i++)
   {
      const int nv = boundary[i]->GetNVertices();
      const int *v = boundary[i]->GetVertices();
      for (int j = 0; j < nv; j++)
      {
         vert_bdr_elem->AddAColumnInRow(v[j]);
      }
   }

   vert_bdr_elem->MakeJ();

   for (int i = 0; i < NumOfBdrElements; i++)
   {
      const int nv = boundary[i]->GetNVertices();
      const int *v = boundary[i]->GetVertices();
      for (int j = 0; j < nv; j++)
      {
         vert_bdr_elem->AddConnection(v[j], i);
      }
   }

   vert_bdr_elem->ShiftUpI();

   return vert_bdr_elem;
}

Table *Mesh::GetFaceToElementTable() const
{
   Table *face_elem = new Table;

   face_elem->MakeI(faces_info.Size());

   for (int i = 0; i < faces_info.Size(); i++)
   {
      if (faces_info[i].Elem2No >= 0)
      {
         face_elem->AddColumnsInRow(i, 2);
      }
      else
      {
         face_elem->AddAColumnInRow(i);
      }
   }

   face_elem->MakeJ();

   for (int i = 0; i < faces_info.Size(); i++)
   {
      face_elem->AddConnection(i, faces_info[i].Elem1No);
      if (faces_info[i].Elem2No >= 0)
      {
         face_elem->AddConnection(i, faces_info[i].Elem2No);
      }
   }

   face_elem->ShiftUpI();

   return face_elem;
}

void Mesh::GetElementFaces(int i, Array<int> &el_faces, Array<int> &ori) const
{
   MFEM_VERIFY(el_to_face != NULL, "el_to_face not generated");

   el_to_face->GetRow(i, el_faces);

   int n = el_faces.Size();
   ori.SetSize(n);

   for (int j = 0; j < n; j++)
   {
      if (faces_info[el_faces[j]].Elem1No == i)
      {
         ori[j] = faces_info[el_faces[j]].Elem1Inf % 64;
      }
      else
      {
         MFEM_ASSERT(faces_info[el_faces[j]].Elem2No == i, "internal error");
         ori[j] = faces_info[el_faces[j]].Elem2Inf % 64;
      }
   }
}

Array<int> Mesh::FindFaceNeighbors(const int elem) const
{
   if (face_to_elem == NULL)
   {
      face_to_elem = GetFaceToElementTable();
   }

   Array<int> elem_faces;
   Array<int> ori;
   GetElementFaces(elem, elem_faces, ori);

   Array<int> nghb;
   for (auto f : elem_faces)
   {
      Array<int> row;
      face_to_elem->GetRow(f, row);
      for (auto r : row)
      {
         nghb.Append(r);
      }
   }

   nghb.Sort();
   nghb.Unique();

   return nghb;
}

void Mesh::GetBdrElementFace(int i, int *f, int *o) const
{
   *f = GetBdrElementFaceIndex(i);

   const int *fv = (Dim > 1) ? faces[*f]->GetVertices() : NULL;
   const int *bv = boundary[i]->GetVertices();

   // find the orientation of the bdr. elem. w.r.t.
   // the corresponding face element (that's the base)
   switch (GetBdrElementGeometry(i))
   {
      case Geometry::POINT:    *o = 0; break;
      case Geometry::SEGMENT:  *o = (fv[0] == bv[0]) ? 0 : 1; break;
      case Geometry::TRIANGLE: *o = GetTriOrientation(fv, bv); break;
      case Geometry::SQUARE:   *o = GetQuadOrientation(fv, bv); break;
      default: MFEM_ABORT("invalid geometry");
   }
}

void Mesh::GetBdrElementAdjacentElement(int bdr_el, int &el, int &info) const
{
   int fid = GetBdrElementFaceIndex(bdr_el);

   const FaceInfo &fi = faces_info[fid];
   MFEM_ASSERT(fi.Elem1Inf % 64 == 0, "internal error"); // orientation == 0

   const int *fv = (Dim > 1) ? faces[fid]->GetVertices() : NULL;
   const int *bv = boundary[bdr_el]->GetVertices();
   int ori;
   switch (GetBdrElementGeometry(bdr_el))
   {
      case Geometry::POINT:    ori = 0; break;
      case Geometry::SEGMENT:  ori = (fv[0] == bv[0]) ? 0 : 1; break;
      case Geometry::TRIANGLE: ori = GetTriOrientation(fv, bv); break;
      case Geometry::SQUARE:   ori = GetQuadOrientation(fv, bv); break;
      default: MFEM_ABORT("boundary element type not implemented"); ori = 0;
   }
   el   = fi.Elem1No;
   info = fi.Elem1Inf + ori;
}

void Mesh::GetBdrElementAdjacentElement2(
   int bdr_el, int &el, int &info) const
{
   int fid = GetBdrElementFaceIndex(bdr_el);

   const FaceInfo &fi = faces_info[fid];
   MFEM_ASSERT(fi.Elem1Inf % 64 == 0, "internal error"); // orientation == 0

   const int *fv = (Dim > 1) ? faces[fid]->GetVertices() : NULL;
   const int *bv = boundary[bdr_el]->GetVertices();
   int ori;
   switch (GetBdrElementGeometry(bdr_el))
   {
      case Geometry::POINT:    ori = 0; break;
      case Geometry::SEGMENT:  ori = (fv[0] == bv[0]) ? 0 : 1; break;
      case Geometry::TRIANGLE: ori = GetTriOrientation(bv, fv); break;
      case Geometry::SQUARE:   ori = GetQuadOrientation(bv, fv); break;
      default: MFEM_ABORT("boundary element type not implemented"); ori = 0;
   }
   el   = fi.Elem1No;
   info = fi.Elem1Inf + ori;
}

void Mesh::SetAttribute(int i, int attr)
{
  elements[i]->SetAttribute(attr);
  if (elem_attrs_cache.Size() == GetNE())
  {
     // update the existing cache instead of deleting it
     elem_attrs_cache.HostReadWrite();
     elem_attrs_cache[i] = attr;
  }
  if (ncmesh) ncmesh->SetAttribute(i, attr);
}

Element::Type Mesh::GetElementType(int i) const
{
   return elements[i]->GetType();
}

Element::Type Mesh::GetBdrElementType(int i) const
{
   return boundary[i]->GetType();
}

void Mesh::GetPointMatrix(int i, DenseMatrix &pointmat) const
{
   int k, j, nv;
   const int *v;

   v  = elements[i]->GetVertices();
   nv = elements[i]->GetNVertices();

   pointmat.SetSize(spaceDim, nv);
   for (k = 0; k < spaceDim; k++)
   {
      for (j = 0; j < nv; j++)
      {
         pointmat(k, j) = vertices[v[j]](k);
      }
   }
}

void Mesh::GetBdrPointMatrix(int i,DenseMatrix &pointmat) const
{
   int k, j, nv;
   const int *v;

   v  = boundary[i]->GetVertices();
   nv = boundary[i]->GetNVertices();

   pointmat.SetSize(spaceDim, nv);
   for (k = 0; k < spaceDim; k++)
      for (j = 0; j < nv; j++)
      {
         pointmat(k, j) = vertices[v[j]](k);
      }
}

real_t Mesh::GetLength(int i, int j) const
{
   const real_t *vi = vertices[i]();
   const real_t *vj = vertices[j]();
   real_t length = 0.;

   for (int k = 0; k < spaceDim; k++)
   {
      length += (vi[k]-vj[k])*(vi[k]-vj[k]);
   }

   return sqrt(length);
}

// static method
void Mesh::GetElementArrayEdgeTable(const Array<Element*> &elem_array,
                                    const DSTable &v_to_v, Table &el_to_edge)
{
   el_to_edge.MakeI(elem_array.Size());
   for (int i = 0; i < elem_array.Size(); i++)
   {
      el_to_edge.AddColumnsInRow(i, elem_array[i]->GetNEdges());
   }
   el_to_edge.MakeJ();
   for (int i = 0; i < elem_array.Size(); i++)
   {
      const int *v = elem_array[i]->GetVertices();
      const int ne = elem_array[i]->GetNEdges();
      for (int j = 0; j < ne; j++)
      {
         const int *e = elem_array[i]->GetEdgeVertices(j);
         el_to_edge.AddConnection(i, v_to_v(v[e[0]], v[e[1]]));
      }
   }
   el_to_edge.ShiftUpI();
}

void Mesh::GetVertexToVertexTable(DSTable &v_to_v) const
{
   if (edge_vertex)
   {
      for (int i = 0; i < edge_vertex->Size(); i++)
      {
         const int *v = edge_vertex->GetRow(i);
         v_to_v.Push(v[0], v[1]);
      }
   }
   else
   {
      for (int i = 0; i < NumOfElements; i++)
      {
         const int *v = elements[i]->GetVertices();
         const int ne = elements[i]->GetNEdges();
         for (int j = 0; j < ne; j++)
         {
            const int *e = elements[i]->GetEdgeVertices(j);
            v_to_v.Push(v[e[0]], v[e[1]]);
         }
      }
   }
}

int Mesh::GetElementToEdgeTable(Table &e_to_f)
{
   int i, NumberOfEdges;

   DSTable v_to_v(NumOfVertices);
   GetVertexToVertexTable(v_to_v);

   NumberOfEdges = v_to_v.NumberOfEntries();

   // Fill the element to edge table
   GetElementArrayEdgeTable(elements, v_to_v, e_to_f);

   if (Dim == 2)
   {
      // Initialize the indices for the boundary elements.
      be_to_face.SetSize(NumOfBdrElements);
      for (i = 0; i < NumOfBdrElements; i++)
      {
         const int *v = boundary[i]->GetVertices();
         be_to_face[i] = v_to_v(v[0], v[1]);
      }
   }
   else if (Dim == 3)
   {
      if (bel_to_edge == NULL)
      {
         bel_to_edge = new Table;
      }
      GetElementArrayEdgeTable(boundary, v_to_v, *bel_to_edge);
   }
   else
   {
      mfem_error("1D GetElementToEdgeTable is not yet implemented.");
   }

   // Return the number of edges
   return NumberOfEdges;
}

const Table & Mesh::ElementToElementTable()
{
   if (el_to_el)
   {
      return *el_to_el;
   }

   // Note that, for ParNCMeshes, faces_info will contain also the ghost faces
   MFEM_ASSERT(faces_info.Size() >= GetNumFaces(), "faces were not generated!");

   Array<Connection> conn;
   conn.Reserve(2*faces_info.Size());

   for (int i = 0; i < faces_info.Size(); i++)
   {
      const FaceInfo &fi = faces_info[i];
      if (fi.Elem2No >= 0)
      {
         conn.Append(Connection(fi.Elem1No, fi.Elem2No));
         conn.Append(Connection(fi.Elem2No, fi.Elem1No));
      }
      else if (fi.Elem2Inf >= 0)
      {
         int nbr_elem_idx = NumOfElements - 1 - fi.Elem2No;
         conn.Append(Connection(fi.Elem1No, nbr_elem_idx));
         conn.Append(Connection(nbr_elem_idx, fi.Elem1No));
      }
   }

   conn.Sort();
   conn.Unique();
   el_to_el = new Table(NumOfElements, conn);

   return *el_to_el;
}

const Table & Mesh::ElementToFaceTable() const
{
   if (el_to_face == NULL)
   {
      mfem_error("Mesh::ElementToFaceTable()");
   }
   return *el_to_face;
}

const Table & Mesh::ElementToEdgeTable() const
{
   if (el_to_edge == NULL)
   {
      mfem_error("Mesh::ElementToEdgeTable()");
   }
   return *el_to_edge;
}

void Mesh::AddPointFaceElement(int lf, int gf, int el)
{
   if (faces[gf] == NULL)  // this will be elem1
   {
      faces[gf] = new Point(&gf);
      faces_info[gf].Elem1No  = el;
      faces_info[gf].Elem1Inf = 64 * lf; // face lf with orientation 0
      faces_info[gf].Elem2No  = -1; // in case there's no other side
      faces_info[gf].Elem2Inf = -1; // face is not shared
   }
   else  //  this will be elem2
   {
      /* WARNING: Without the following check the mesh faces_info data structure
         may contain unreliable data. Normally, the order in which elements are
         processed could swap which elements appear as Elem1No and Elem2No. In
         branched meshes, where more than two elements can meet at a given node,
         the indices stored in Elem1No and Elem2No will be the first and last,
         respectively, elements found which touch a given node. This can lead to
         inconsistencies in any algorithms which rely on this data structure. To
         properly support branched meshes this data structure should be extended
         to support multiple elements per face. */
      /*
      MFEM_VERIFY(faces_info[gf].Elem2No < 0, "Invalid mesh topology. "
                  "Interior point found connecting 1D elements "
                  << faces_info[gf].Elem1No << ", " << faces_info[gf].Elem2No
                  << " and " << el << ".");
      */
      faces_info[gf].Elem2No  = el;
      faces_info[gf].Elem2Inf = 64 * lf + 1;
   }
}

void Mesh::AddSegmentFaceElement(int lf, int gf, int el, int v0, int v1)
{
   if (faces[gf] == NULL)  // this will be elem1
   {
      faces[gf] = new Segment(v0, v1);
      faces_info[gf].Elem1No  = el;
      faces_info[gf].Elem1Inf = 64 * lf; // face lf with orientation 0
      faces_info[gf].Elem2No  = -1; // in case there's no other side
      faces_info[gf].Elem2Inf = -1; // face is not shared
   }
   else  //  this will be elem2
   {
      MFEM_VERIFY(faces_info[gf].Elem2No < 0, "Invalid mesh topology.  "
                  "Interior edge found between 2D elements "
                  << faces_info[gf].Elem1No << ", " << faces_info[gf].Elem2No
                  << " and " << el << ".");
      int *v = faces[gf]->GetVertices();
      faces_info[gf].Elem2No  = el;
      if (v[1] == v0 && v[0] == v1)
      {
         faces_info[gf].Elem2Inf = 64 * lf + 1;
      }
      else if (v[0] == v0 && v[1] == v1)
      {
         // Temporarily allow even edge orientations: see the remark in
         // AddTriangleFaceElement().
         // Also, in a non-orientable surface mesh, the orientation will be even
         // for edges that connect elements with opposite orientations.
         faces_info[gf].Elem2Inf = 64 * lf;
      }
      else
      {
         MFEM_ABORT("internal error");
      }
   }
}

void Mesh::AddTriangleFaceElement(int lf, int gf, int el,
                                  int v0, int v1, int v2)
{
   if (faces[gf] == NULL)  // this will be elem1
   {
      faces[gf] = new Triangle(v0, v1, v2);
      faces_info[gf].Elem1No  = el;
      faces_info[gf].Elem1Inf = 64 * lf; // face lf with orientation 0
      faces_info[gf].Elem2No  = -1; // in case there's no other side
      faces_info[gf].Elem2Inf = -1; // face is not shared
   }
   else  //  this will be elem2
   {
      MFEM_VERIFY(faces_info[gf].Elem2No < 0, "Invalid mesh topology.  "
                  "Interior triangular face found connecting elements "
                  << faces_info[gf].Elem1No << ", " << faces_info[gf].Elem2No
                  << " and " << el << ".");
      int orientation, vv[3] = { v0, v1, v2 };
      orientation = GetTriOrientation(faces[gf]->GetVertices(), vv);
      // In a valid mesh, we should have (orientation % 2 != 0), however, if
      // one of the adjacent elements has wrong orientation, both face
      // orientations can be even, until the element orientations are fixed.
      // MFEM_ASSERT(orientation % 2 != 0, "");
      faces_info[gf].Elem2No  = el;
      faces_info[gf].Elem2Inf = 64 * lf + orientation;
   }
}

void Mesh::AddQuadFaceElement(int lf, int gf, int el,
                              int v0, int v1, int v2, int v3)
{
   if (faces_info[gf].Elem1No < 0)  // this will be elem1
   {
      faces[gf] = new Quadrilateral(v0, v1, v2, v3);
      faces_info[gf].Elem1No  = el;
      faces_info[gf].Elem1Inf = 64 * lf; // face lf with orientation 0
      faces_info[gf].Elem2No  = -1; // in case there's no other side
      faces_info[gf].Elem2Inf = -1; // face is not shared
   }
   else  //  this will be elem2
   {
      MFEM_VERIFY(faces_info[gf].Elem2No < 0, "Invalid mesh topology.  "
                  "Interior quadrilateral face found connecting elements "
                  << faces_info[gf].Elem1No << ", " << faces_info[gf].Elem2No
                  << " and " << el << ".");
      int vv[4] = { v0, v1, v2, v3 };
      int oo = GetQuadOrientation(faces[gf]->GetVertices(), vv);
      // Temporarily allow even face orientations: see the remark in
      // AddTriangleFaceElement().
      // MFEM_ASSERT(oo % 2 != 0, "");
      faces_info[gf].Elem2No  = el;
      faces_info[gf].Elem2Inf = 64 * lf + oo;
   }
}

void Mesh::GenerateFaces()
{
   int nfaces = GetNumFaces();
   for (auto &f : faces)
   {
      FreeElement(f);
   }

   // (re)generate the interior faces and the info for them
   faces.SetSize(nfaces);
   faces_info.SetSize(nfaces);
   for (int i = 0; i < nfaces; ++i)
   {
      faces[i] = NULL;
      faces_info[i].Elem1No = -1;
      faces_info[i].NCFace = -1;
   }

   Array<int> v;
   for (int i = 0; i < NumOfElements; ++i)
   {
      elements[i]->GetVertices(v);
      if (Dim == 1)
      {
         AddPointFaceElement(0, v[0], i);
         AddPointFaceElement(1, v[1], i);
      }
      else if (Dim == 2)
      {
         const int * const ef = el_to_edge->GetRow(i);
         const int ne = elements[i]->GetNEdges();
         for (int j = 0; j < ne; j++)
         {
            const int *e = elements[i]->GetEdgeVertices(j);
            AddSegmentFaceElement(j, ef[j], i, v[e[0]], v[e[1]]);
         }
      }
      else
      {
         const int * const ef = el_to_face->GetRow(i);
         switch (GetElementType(i))
         {
            case Element::TETRAHEDRON:
            {
               for (int j = 0; j < 4; j++)
               {
                  const int *fv = tet_t::FaceVert[j];
                  AddTriangleFaceElement(j, ef[j], i,
                                         v[fv[0]], v[fv[1]], v[fv[2]]);
               }
               break;
            }
            case Element::WEDGE:
            {
               for (int j = 0; j < 2; j++)
               {
                  const int *fv = pri_t::FaceVert[j];
                  AddTriangleFaceElement(j, ef[j], i,
                                         v[fv[0]], v[fv[1]], v[fv[2]]);
               }
               for (int j = 2; j < 5; j++)
               {
                  const int *fv = pri_t::FaceVert[j];
                  AddQuadFaceElement(j, ef[j], i,
                                     v[fv[0]], v[fv[1]], v[fv[2]], v[fv[3]]);
               }
               break;
            }
            case Element::PYRAMID:
            {
               for (int j = 0; j < 1; j++)
               {
                  const int *fv = pyr_t::FaceVert[j];
                  AddQuadFaceElement(j, ef[j], i,
                                     v[fv[0]], v[fv[1]], v[fv[2]], v[fv[3]]);
               }
               for (int j = 1; j < 5; j++)
               {
                  const int *fv = pyr_t::FaceVert[j];
                  AddTriangleFaceElement(j, ef[j], i,
                                         v[fv[0]], v[fv[1]], v[fv[2]]);
               }
               break;
            }
            case Element::HEXAHEDRON:
            {
               for (int j = 0; j < 6; j++)
               {
                  const int *fv = hex_t::FaceVert[j];
                  AddQuadFaceElement(j, ef[j], i,
                                     v[fv[0]], v[fv[1]], v[fv[2]], v[fv[3]]);
               }
               break;
            }
            default:
               MFEM_ABORT("Unexpected type of Element.");
         }
      }
   }
}

void Mesh::GenerateNCFaceInfo()
{
   MFEM_VERIFY(ncmesh, "missing NCMesh.");

   for (auto &x : faces_info)
   {
      x.NCFace = -1;
   }

   const NCMesh::NCList &list =
      (Dim == 2) ? ncmesh->GetEdgeList() : ncmesh->GetFaceList();

   nc_faces_info.SetSize(0);
   nc_faces_info.Reserve(list.masters.Size() + list.slaves.Size());

   int nfaces = GetNumFaces();

   // add records for master faces
   for (const NCMesh::Master &master : list.masters)
   {
      if (master.index >= nfaces) { continue; }

      FaceInfo &master_fi = faces_info[master.index];
      master_fi.NCFace = nc_faces_info.Size();
      nc_faces_info.Append(NCFaceInfo(false, master.local, NULL));
      // NOTE: one of the unused members stores local face no. to be used below
      MFEM_ASSERT(master_fi.Elem2No == -1, "internal error");
      MFEM_ASSERT(master_fi.Elem2Inf == -1, "internal error");
   }

   // add records for slave faces
   for (const NCMesh::Slave &slave : list.slaves)
   {
      if (slave.index < 0 || // degenerate slave face
          slave.index >= nfaces || // ghost slave
          slave.master >= nfaces) // has ghost master
      {
         continue;
      }

      FaceInfo &slave_fi = faces_info[slave.index];
      FaceInfo &master_fi = faces_info[slave.master];
      NCFaceInfo &master_nc = nc_faces_info[master_fi.NCFace];

      slave_fi.NCFace = nc_faces_info.Size();
      slave_fi.Elem2No = master_fi.Elem1No;
      slave_fi.Elem2Inf = 64 * master_nc.MasterFace; // get lf no. stored above
      // NOTE: In 3D, the orientation part of Elem2Inf is encoded in the point
      //       matrix. In 2D, the point matrix has the orientation of the parent
      //       edge, so its columns need to be flipped when applying it, see
      //       ApplyLocalSlaveTransformation.

      nc_faces_info.Append(
         NCFaceInfo(true, slave.master,
                    list.point_matrices[slave.geom][slave.matrix]));
   }
}

STable3D *Mesh::GetFacesTable()
{
   STable3D *faces_tbl = new STable3D(NumOfVertices);
   for (int i = 0; i < NumOfElements; i++)
   {
      const int *v = elements[i]->GetVertices();
      switch (GetElementType(i))
      {
         case Element::TETRAHEDRON:
         {
            for (int j = 0; j < 4; j++)
            {
               const int *fv = tet_t::FaceVert[j];
               faces_tbl->Push(v[fv[0]], v[fv[1]], v[fv[2]]);
            }
            break;
         }
         case Element::PYRAMID:
         {
            for (int j = 0; j < 1; j++)
            {
               const int *fv = pyr_t::FaceVert[j];
               faces_tbl->Push4(v[fv[0]], v[fv[1]], v[fv[2]], v[fv[3]]);
            }
            for (int j = 1; j < 5; j++)
            {
               const int *fv = pyr_t::FaceVert[j];
               faces_tbl->Push(v[fv[0]], v[fv[1]], v[fv[2]]);
            }
            break;
         }
         case Element::WEDGE:
         {
            for (int j = 0; j < 2; j++)
            {
               const int *fv = pri_t::FaceVert[j];
               faces_tbl->Push(v[fv[0]], v[fv[1]], v[fv[2]]);
            }
            for (int j = 2; j < 5; j++)
            {
               const int *fv = pri_t::FaceVert[j];
               faces_tbl->Push4(v[fv[0]], v[fv[1]], v[fv[2]], v[fv[3]]);
            }
            break;
         }
         case Element::HEXAHEDRON:
         {
            // find the face by the vertices with the smallest 3 numbers
            // z = 0, y = 0, x = 1, y = 1, x = 0, z = 1
            for (int j = 0; j < 6; j++)
            {
               const int *fv = hex_t::FaceVert[j];
               faces_tbl->Push4(v[fv[0]], v[fv[1]], v[fv[2]], v[fv[3]]);
            }
            break;
         }
         default:
            MFEM_ABORT("Unexpected type of Element: " << GetElementType(i));
      }
   }
   return faces_tbl;
}

STable3D *Mesh::GetElementToFaceTable(int ret_ftbl)
{
   Array<int> v;
   STable3D *faces_tbl;

   if (el_to_face != NULL)
   {
      delete el_to_face;
   }
   el_to_face = new Table(NumOfElements, 6);  // must be 6 for hexahedra
   faces_tbl = new STable3D(NumOfVertices);
   for (int i = 0; i < NumOfElements; i++)
   {
      elements[i]->GetVertices(v);
      switch (GetElementType(i))
      {
         case Element::TETRAHEDRON:
         {
            for (int j = 0; j < 4; j++)
            {
               const int *fv = tet_t::FaceVert[j];
               el_to_face->Push(
                  i, faces_tbl->Push(v[fv[0]], v[fv[1]], v[fv[2]]));
            }
            break;
         }
         case Element::WEDGE:
         {
            for (int j = 0; j < 2; j++)
            {
               const int *fv = pri_t::FaceVert[j];
               el_to_face->Push(
                  i, faces_tbl->Push(v[fv[0]], v[fv[1]], v[fv[2]]));
            }
            for (int j = 2; j < 5; j++)
            {
               const int *fv = pri_t::FaceVert[j];
               el_to_face->Push(
                  i, faces_tbl->Push4(v[fv[0]], v[fv[1]], v[fv[2]], v[fv[3]]));
            }
            break;
         }
         case Element::PYRAMID:
         {
            for (int j = 0; j < 1; j++)
            {
               const int *fv = pyr_t::FaceVert[j];
               el_to_face->Push(
                  i, faces_tbl->Push4(v[fv[0]], v[fv[1]], v[fv[2]], v[fv[3]]));
            }
            for (int j = 1; j < 5; j++)
            {
               const int *fv = pyr_t::FaceVert[j];
               el_to_face->Push(
                  i, faces_tbl->Push(v[fv[0]], v[fv[1]], v[fv[2]]));
            }
            break;
         }
         case Element::HEXAHEDRON:
         {
            // find the face by the vertices with the smallest 3 numbers
            // z = 0, y = 0, x = 1, y = 1, x = 0, z = 1
            for (int j = 0; j < 6; j++)
            {
               const int *fv = hex_t::FaceVert[j];
               el_to_face->Push(
                  i, faces_tbl->Push4(v[fv[0]], v[fv[1]], v[fv[2]], v[fv[3]]));
            }
            break;
         }
         default:
            MFEM_ABORT("Unexpected type of Element.");
      }
   }
   el_to_face->Finalize();
   NumOfFaces = faces_tbl->NumberOfElements();
   be_to_face.SetSize(NumOfBdrElements);

   for (int i = 0; i < NumOfBdrElements; i++)
   {
      boundary[i]->GetVertices(v);
      switch (GetBdrElementType(i))
      {
         case Element::TRIANGLE:
         {
            be_to_face[i] = (*faces_tbl)(v[0], v[1], v[2]);
            break;
         }
         case Element::QUADRILATERAL:
         {
            be_to_face[i] = (*faces_tbl)(v[0], v[1], v[2], v[3]);
            break;
         }
         default:
            MFEM_ABORT("Unexpected type of boundary Element.");
      }
   }

   if (ret_ftbl)
   {
      return faces_tbl;
   }
   delete faces_tbl;
   return NULL;
}

// shift cyclically 3 integers so that the smallest is first
static inline
void Rotate3(int &a, int &b, int &c)
{
   if (a < b)
   {
      if (a > c)
      {
         ShiftRight(a, b, c);
      }
   }
   else
   {
      if (b < c)
      {
         ShiftRight(c, b, a);
      }
      else
      {
         ShiftRight(a, b, c);
      }
   }
}

void Mesh::ReorientTetMesh()
{
   if (Dim != 3 || !(meshgen & 1))
   {
      return;
   }

   ResetLazyData();

   DSTable *old_v_to_v = NULL;
   Table *old_elem_vert = NULL;

   if (Nodes)
   {
      PrepareNodeReorder(&old_v_to_v, &old_elem_vert);
   }

   for (int i = 0; i < NumOfElements; i++)
   {
      if (GetElementType(i) == Element::TETRAHEDRON)
      {
         int *v = elements[i]->GetVertices();

         Rotate3(v[0], v[1], v[2]);
         if (v[0] < v[3])
         {
            Rotate3(v[1], v[2], v[3]);
         }
         else
         {
            ShiftRight(v[0], v[1], v[3]);
         }
      }
   }

   for (int i = 0; i < NumOfBdrElements; i++)
   {
      if (GetBdrElementType(i) == Element::TRIANGLE)
      {
         int *v = boundary[i]->GetVertices();

         Rotate3(v[0], v[1], v[2]);
      }
   }

   if (!Nodes)
   {
      GetElementToFaceTable();
      GenerateFaces();
      if (el_to_edge)
      {
         NumOfEdges = GetElementToEdgeTable(*el_to_edge);
      }
   }
   else
   {
      DoNodeReorder(old_v_to_v, old_elem_vert);
      delete old_elem_vert;
      delete old_v_to_v;
   }
}

int *Mesh::CartesianPartitioning(int nxyz[])
{
   int *partitioning;
   real_t pmin[3] = { infinity(), infinity(), infinity() };
   real_t pmax[3] = { -infinity(), -infinity(), -infinity() };
   // find a bounding box using the vertices
   for (int vi = 0; vi < NumOfVertices; vi++)
   {
      const real_t *p = vertices[vi]();
      for (int i = 0; i < spaceDim; i++)
      {
         if (p[i] < pmin[i]) { pmin[i] = p[i]; }
         if (p[i] > pmax[i]) { pmax[i] = p[i]; }
      }
   }

   partitioning = new int[NumOfElements];

   // determine the partitioning using the centers of the elements
   real_t ppt[3];
   Vector pt(ppt, spaceDim);
   for (int el = 0; el < NumOfElements; el++)
   {
      GetElementTransformation(el)->Transform(
         Geometries.GetCenter(GetElementBaseGeometry(el)), pt);
      int part = 0;
      for (int i = spaceDim-1; i >= 0; i--)
      {
         int idx = (int)floor(nxyz[i]*((pt(i) - pmin[i])/(pmax[i] - pmin[i])));
         if (idx < 0) { idx = 0; }
         if (idx >= nxyz[i]) { idx = nxyz[i]-1; }
         part = part * nxyz[i] + idx;
      }
      partitioning[el] = part;
   }

   return partitioning;
}

void FindPartitioningComponents(Table &elem_elem,
                                const Array<int> &partitioning,
                                Array<int> &component,
                                Array<int> &num_comp);

int *Mesh::GeneratePartitioning(int nparts, int part_method)
{
#ifdef MFEM_USE_METIS

   int print_messages = 1;
   // If running in parallel, print messages only from rank 0.
#ifdef MFEM_USE_MPI
   int init_flag, fin_flag;
   MPI_Initialized(&init_flag);
   MPI_Finalized(&fin_flag);
   if (init_flag && !fin_flag)
   {
      int rank;
      MPI_Comm_rank(GetGlobalMPI_Comm(), &rank);
      if (rank != 0) { print_messages = 0; }
   }
#endif

   int i, *partitioning;

   ElementToElementTable();

   partitioning = new int[NumOfElements];

   if (nparts == 1)
   {
      for (i = 0; i < NumOfElements; i++)
      {
         partitioning[i] = 0;
      }
   }
   else if (NumOfElements <= nparts)
   {
      for (i = 0; i < NumOfElements; i++)
      {
         partitioning[i] = i;
      }
   }
   else
   {
      idx_t *I, *J, n;
#ifndef MFEM_USE_METIS_5
      idx_t wgtflag = 0;
      idx_t numflag = 0;
      idx_t options[5];
#else
      idx_t ncon = 1;
      idx_t errflag;
      idx_t options[40];
#endif
      idx_t edgecut;

      // In case METIS have been compiled with 64bit indices
      bool freedata = false;
      idx_t mparts = (idx_t) nparts;
      idx_t *mpartitioning;

      n = NumOfElements;
      if (sizeof(idx_t) == sizeof(int))
      {
         I = (idx_t*) el_to_el->GetI();
         J = (idx_t*) el_to_el->GetJ();
         mpartitioning = (idx_t*) partitioning;
      }
      else
      {
         int *iI = el_to_el->GetI();
         int *iJ = el_to_el->GetJ();
         int m = iI[n];
         I = new idx_t[n+1];
         J = new idx_t[m];
         for (int k = 0; k < n+1; k++) { I[k] = iI[k]; }
         for (int k = 0; k < m; k++) { J[k] = iJ[k]; }
         mpartitioning = new idx_t[n];
         freedata = true;
      }
#ifndef MFEM_USE_METIS_5
      options[0] = 0;
#else
      METIS_SetDefaultOptions(options);
      options[METIS_OPTION_CONTIG] = 1; // set METIS_OPTION_CONTIG
      // If the mesh is disconnected, disable METIS_OPTION_CONTIG.
      {
         Array<int> part(partitioning, NumOfElements);
         part = 0; // single part for the whole mesh
         Array<int> component; // size will be set to num. elem.
         Array<int> num_comp;  // size will be set to num. parts (1)
         FindPartitioningComponents(*el_to_el, part, component, num_comp);
         if (num_comp[0] > 1) { options[METIS_OPTION_CONTIG] = 0; }
      }
#endif

      // Sort the neighbor lists
      if (part_method >= 0 && part_method <= 2)
      {
         for (i = 0; i < n; i++)
         {
            // Sort in increasing order.
            // std::sort(J+I[i], J+I[i+1]);

            // Sort in decreasing order, as in previous versions of MFEM.
            std::sort(J+I[i], J+I[i+1], std::greater<idx_t>());
         }
      }

      // This function should be used to partition a graph into a small
      // number of partitions (less than 8).
      if (part_method == 0 || part_method == 3)
      {
#ifndef MFEM_USE_METIS_5
         METIS_PartGraphRecursive(&n,
                                  I,
                                  J,
                                  NULL,
                                  NULL,
                                  &wgtflag,
                                  &numflag,
                                  &mparts,
                                  options,
                                  &edgecut,
                                  mpartitioning);
#else
         errflag = METIS_PartGraphRecursive(&n,
                                            &ncon,
                                            I,
                                            J,
                                            NULL,
                                            NULL,
                                            NULL,
                                            &mparts,
                                            NULL,
                                            NULL,
                                            options,
                                            &edgecut,
                                            mpartitioning);
         if (errflag != 1)
         {
            mfem_error("Mesh::GeneratePartitioning: "
                       " error in METIS_PartGraphRecursive!");
         }
#endif
      }

      // This function should be used to partition a graph into a large
      // number of partitions (greater than 8).
      if (part_method == 1 || part_method == 4)
      {
#ifndef MFEM_USE_METIS_5
         METIS_PartGraphKway(&n,
                             I,
                             J,
                             NULL,
                             NULL,
                             &wgtflag,
                             &numflag,
                             &mparts,
                             options,
                             &edgecut,
                             mpartitioning);
#else
         errflag = METIS_PartGraphKway(&n,
                                       &ncon,
                                       I,
                                       J,
                                       NULL,
                                       NULL,
                                       NULL,
                                       &mparts,
                                       NULL,
                                       NULL,
                                       options,
                                       &edgecut,
                                       mpartitioning);
         if (errflag != 1)
         {
            mfem_error("Mesh::GeneratePartitioning: "
                       " error in METIS_PartGraphKway!");
         }
#endif
      }

      // The objective of this partitioning is to minimize the total
      // communication volume
      if (part_method == 2 || part_method == 5)
      {
#ifndef MFEM_USE_METIS_5
         METIS_PartGraphVKway(&n,
                              I,
                              J,
                              NULL,
                              NULL,
                              &wgtflag,
                              &numflag,
                              &mparts,
                              options,
                              &edgecut,
                              mpartitioning);
#else
         options[METIS_OPTION_OBJTYPE] = METIS_OBJTYPE_VOL;
         errflag = METIS_PartGraphKway(&n,
                                       &ncon,
                                       I,
                                       J,
                                       NULL,
                                       NULL,
                                       NULL,
                                       &mparts,
                                       NULL,
                                       NULL,
                                       options,
                                       &edgecut,
                                       mpartitioning);
         if (errflag != 1)
         {
            mfem_error("Mesh::GeneratePartitioning: "
                       " error in METIS_PartGraphKway!");
         }
#endif
      }

#ifdef MFEM_DEBUG
      if (print_messages)
      {
         mfem::out << "Mesh::GeneratePartitioning(...): edgecut = "
                   << edgecut << endl;
      }
#endif
      nparts = (int) mparts;
      if (mpartitioning != (idx_t*)partitioning)
      {
         for (int k = 0; k<NumOfElements; k++)
         {
            partitioning[k] = mpartitioning[k];
         }
      }
      if (freedata)
      {
         delete[] I;
         delete[] J;
         delete[] mpartitioning;
      }
   }

   delete el_to_el;
   el_to_el = NULL;

   // Check for empty partitionings (a "feature" in METIS)
   if (nparts > 1 && NumOfElements > nparts)
   {
      Array< Pair<int,int> > psize(nparts);
      int empty_parts;

      // Count how many elements are in each partition, and store the result in
      // psize, where psize[i].one is the number of elements, and psize[i].two
      // is partition index. Keep track of the number of empty parts.
      auto count_partition_elements = [&]()
      {
         for (i = 0; i < nparts; i++)
         {
            psize[i].one = 0;
            psize[i].two = i;
         }

         for (i = 0; i < NumOfElements; i++)
         {
            psize[partitioning[i]].one++;
         }

         empty_parts = 0;
         for (i = 0; i < nparts; i++)
         {
            if (psize[i].one == 0) { empty_parts++; }
         }
      };

      count_partition_elements();

      // This code just split the largest partitionings in two.
      // Do we need to replace it with something better?
      while (empty_parts)
      {
         if (print_messages)
         {
            mfem::err << "Mesh::GeneratePartitioning(...): METIS returned "
                      << empty_parts << " empty parts!"
                      << " Applying a simple fix ..." << endl;
         }

         SortPairs<int,int>(psize, nparts);

         for (i = nparts-1; i > nparts-1-empty_parts; i--)
         {
            psize[i].one /= 2;
         }

         for (int j = 0; j < NumOfElements; j++)
         {
            for (i = nparts-1; i > nparts-1-empty_parts; i--)
            {
               if (psize[i].one == 0 || partitioning[j] != psize[i].two)
               {
                  continue;
               }
               else
               {
                  partitioning[j] = psize[nparts-1-i].two;
                  psize[i].one--;
               }
            }
         }

         // Check for empty partitionings again
         count_partition_elements();
      }
   }

   return partitioning;

#else

   mfem_error("Mesh::GeneratePartitioning(...): "
              "MFEM was compiled without Metis.");

   return NULL;

#endif
}

/* required: 0 <= partitioning[i] < num_part */
void FindPartitioningComponents(Table &elem_elem,
                                const Array<int> &partitioning,
                                Array<int> &component,
                                Array<int> &num_comp)
{
   int i, j, k;
   int num_elem, *i_elem_elem, *j_elem_elem;

   num_elem    = elem_elem.Size();
   i_elem_elem = elem_elem.GetI();
   j_elem_elem = elem_elem.GetJ();

   component.SetSize(num_elem);

   Array<int> elem_stack(num_elem);
   int stack_p, stack_top_p, elem;
   int num_part;

   num_part = -1;
   for (i = 0; i < num_elem; i++)
   {
      if (partitioning[i] > num_part)
      {
         num_part = partitioning[i];
      }
      component[i] = -1;
   }
   num_part++;

   num_comp.SetSize(num_part);
   for (i = 0; i < num_part; i++)
   {
      num_comp[i] = 0;
   }

   stack_p = 0;
   stack_top_p = 0;  // points to the first unused element in the stack
   for (elem = 0; elem < num_elem; elem++)
   {
      if (component[elem] >= 0)
      {
         continue;
      }

      component[elem] = num_comp[partitioning[elem]]++;

      elem_stack[stack_top_p++] = elem;

      for ( ; stack_p < stack_top_p; stack_p++)
      {
         i = elem_stack[stack_p];
         for (j = i_elem_elem[i]; j < i_elem_elem[i+1]; j++)
         {
            k = j_elem_elem[j];
            if (partitioning[k] == partitioning[i])
            {
               if (component[k] < 0)
               {
                  component[k] = component[i];
                  elem_stack[stack_top_p++] = k;
               }
               else if (component[k] != component[i])
               {
                  mfem_error("FindPartitioningComponents");
               }
            }
         }
      }
   }
}

void Mesh::CheckPartitioning(int *partitioning_)
{
   int i, n_empty, n_mcomp;
   Array<int> component, num_comp;
   const Array<int> partitioning(partitioning_, GetNE());

   ElementToElementTable();

   FindPartitioningComponents(*el_to_el, partitioning, component, num_comp);

   n_empty = n_mcomp = 0;
   for (i = 0; i < num_comp.Size(); i++)
      if (num_comp[i] == 0)
      {
         n_empty++;
      }
      else if (num_comp[i] > 1)
      {
         n_mcomp++;
      }

   if (n_empty > 0)
   {
      mfem::out << "Mesh::CheckPartitioning(...) :\n"
                << "The following subdomains are empty :\n";
      for (i = 0; i < num_comp.Size(); i++)
         if (num_comp[i] == 0)
         {
            mfem::out << ' ' << i;
         }
      mfem::out << endl;
   }
   if (n_mcomp > 0)
   {
      mfem::out << "Mesh::CheckPartitioning(...) :\n"
                << "The following subdomains are NOT connected :\n";
      for (i = 0; i < num_comp.Size(); i++)
         if (num_comp[i] > 1)
         {
            mfem::out << ' ' << i;
         }
      mfem::out << endl;
   }
   if (n_empty == 0 && n_mcomp == 0)
      mfem::out << "Mesh::CheckPartitioning(...) : "
                "All subdomains are connected." << endl;

   if (el_to_el)
   {
      delete el_to_el;
   }
   el_to_el = NULL;
}

// compute the coefficients of the polynomial in t:
//   c(0)+c(1)*t+...+c(d)*t^d = det(A+t*B)
// where A, B are (d x d), d=2,3
void DetOfLinComb(const DenseMatrix &A, const DenseMatrix &B, Vector &c)
{
   const real_t *a = A.Data();
   const real_t *b = B.Data();

   c.SetSize(A.Width()+1);
   switch (A.Width())
   {
      case 2:
      {
         // det(A+t*B) = |a0 a2|   / |a0 b2| + |b0 a2| \       |b0 b2|
         //              |a1 a3| + \ |a1 b3|   |b1 a3| / * t + |b1 b3| * t^2
         c(0) = a[0]*a[3]-a[1]*a[2];
         c(1) = a[0]*b[3]-a[1]*b[2]+b[0]*a[3]-b[1]*a[2];
         c(2) = b[0]*b[3]-b[1]*b[2];
      }
      break;

      case 3:
      {
         /*              |a0 a3 a6|
          * det(A+t*B) = |a1 a4 a7| +
          *              |a2 a5 a8|

          *     /  |b0 a3 a6|   |a0 b3 a6|   |a0 a3 b6| \
          *   + |  |b1 a4 a7| + |a1 b4 a7| + |a1 a4 b7| | * t +
          *     \  |b2 a5 a8|   |a2 b5 a8|   |a2 a5 b8| /

          *     /  |a0 b3 b6|   |b0 a3 b6|   |b0 b3 a6| \
          *   + |  |a1 b4 b7| + |b1 a4 b7| + |b1 b4 a7| | * t^2 +
          *     \  |a2 b5 b8|   |b2 a5 b8|   |b2 b5 a8| /

          *     |b0 b3 b6|
          *   + |b1 b4 b7| * t^3
          *     |b2 b5 b8|       */
         c(0) = (a[0] * (a[4] * a[8] - a[5] * a[7]) +
                 a[1] * (a[5] * a[6] - a[3] * a[8]) +
                 a[2] * (a[3] * a[7] - a[4] * a[6]));

         c(1) = (b[0] * (a[4] * a[8] - a[5] * a[7]) +
                 b[1] * (a[5] * a[6] - a[3] * a[8]) +
                 b[2] * (a[3] * a[7] - a[4] * a[6]) +

                 a[0] * (b[4] * a[8] - b[5] * a[7]) +
                 a[1] * (b[5] * a[6] - b[3] * a[8]) +
                 a[2] * (b[3] * a[7] - b[4] * a[6]) +

                 a[0] * (a[4] * b[8] - a[5] * b[7]) +
                 a[1] * (a[5] * b[6] - a[3] * b[8]) +
                 a[2] * (a[3] * b[7] - a[4] * b[6]));

         c(2) = (a[0] * (b[4] * b[8] - b[5] * b[7]) +
                 a[1] * (b[5] * b[6] - b[3] * b[8]) +
                 a[2] * (b[3] * b[7] - b[4] * b[6]) +

                 b[0] * (a[4] * b[8] - a[5] * b[7]) +
                 b[1] * (a[5] * b[6] - a[3] * b[8]) +
                 b[2] * (a[3] * b[7] - a[4] * b[6]) +

                 b[0] * (b[4] * a[8] - b[5] * a[7]) +
                 b[1] * (b[5] * a[6] - b[3] * a[8]) +
                 b[2] * (b[3] * a[7] - b[4] * a[6]));

         c(3) = (b[0] * (b[4] * b[8] - b[5] * b[7]) +
                 b[1] * (b[5] * b[6] - b[3] * b[8]) +
                 b[2] * (b[3] * b[7] - b[4] * b[6]));
      }
      break;

      default:
         mfem_error("DetOfLinComb(...)");
   }
}

// compute the real roots of
//   z(0)+z(1)*x+...+z(d)*x^d = 0,  d=2,3;
// the roots are returned in x, sorted in increasing order;
// it is assumed that x is at least of size d;
// return the number of roots counting multiplicity;
// return -1 if all z(i) are 0.
int FindRoots(const Vector &z, Vector &x)
{
   int d = z.Size()-1;
   if (d > 3 || d < 0)
   {
      mfem_error("FindRoots(...)");
   }

   while (z(d) == 0.0)
   {
      if (d == 0)
      {
         return (-1);
      }
      d--;
   }
   switch (d)
   {
      case 0:
      {
         return 0;
      }

      case 1:
      {
         x(0) = -z(0)/z(1);
         return 1;
      }

      case 2:
      {
         real_t a = z(2), b = z(1), c = z(0);
         real_t D = b*b-4*a*c;
         if (D < 0.0)
         {
            return 0;
         }
         if (D == 0.0)
         {
            x(0) = x(1) = -0.5 * b / a;
            return 2; // root with multiplicity 2
         }
         if (b == 0.0)
         {
            x(0) = -(x(1) = fabs(0.5 * sqrt(D) / a));
            return 2;
         }
         else
         {
            real_t t;
            if (b > 0.0)
            {
               t = -0.5 * (b + sqrt(D));
            }
            else
            {
               t = -0.5 * (b - sqrt(D));
            }
            x(0) = t / a;
            x(1) = c / t;
            if (x(0) > x(1))
            {
               Swap<real_t>(x(0), x(1));
            }
            return 2;
         }
      }

      case 3:
      {
         real_t a = z(2)/z(3), b = z(1)/z(3), c = z(0)/z(3);

         // find the real roots of x^3 + a x^2 + b x + c = 0
         real_t Q = (a * a - 3 * b) / 9;
         real_t R = (2 * a * a * a - 9 * a * b + 27 * c) / 54;
         real_t Q3 = Q * Q * Q;
         real_t R2 = R * R;

         if (R2 == Q3)
         {
            if (Q == 0)
            {
               x(0) = x(1) = x(2) = - a / 3;
            }
            else
            {
               real_t sqrtQ = sqrt(Q);

               if (R > 0)
               {
                  x(0) = -2 * sqrtQ - a / 3;
                  x(1) = x(2) = sqrtQ - a / 3;
               }
               else
               {
                  x(0) = x(1) = - sqrtQ - a / 3;
                  x(2) = 2 * sqrtQ - a / 3;
               }
            }
            return 3;
         }
         else if (R2 < Q3)
         {
            real_t theta = acos(R / sqrt(Q3));
            real_t A = -2 * sqrt(Q);
            real_t x0, x1, x2;
            x0 = A * cos(theta / 3) - a / 3;
            x1 = A * cos((theta + 2.0 * M_PI) / 3) - a / 3;
            x2 = A * cos((theta - 2.0 * M_PI) / 3) - a / 3;

            /* Sort x0, x1, x2 */
            if (x0 > x1)
            {
               Swap<real_t>(x0, x1);
            }
            if (x1 > x2)
            {
               Swap<real_t>(x1, x2);
               if (x0 > x1)
               {
                  Swap<real_t>(x0, x1);
               }
            }
            x(0) = x0;
            x(1) = x1;
            x(2) = x2;
            return 3;
         }
         else
         {
            real_t A;
            if (R >= 0.0)
            {
               A = -pow(sqrt(R2 - Q3) + R, 1.0/3.0);
            }
            else
            {
               A =  pow(sqrt(R2 - Q3) - R, 1.0/3.0);
            }
            x(0) = A + Q / A - a / 3;
            return 1;
         }
      }
   }
   return 0;
}

void FindTMax(Vector &c, Vector &x, real_t &tmax,
              const real_t factor, const int Dim)
{
   const real_t c0 = c(0);
   c(0) = c0 * (1.0 - pow(factor, -Dim));
   int nr = FindRoots(c, x);
   for (int j = 0; j < nr; j++)
   {
      if (x(j) > tmax)
      {
         break;
      }
      if (x(j) >= 0.0)
      {
         tmax = x(j);
         break;
      }
   }
   c(0) = c0 * (1.0 - pow(factor, Dim));
   nr = FindRoots(c, x);
   for (int j = 0; j < nr; j++)
   {
      if (x(j) > tmax)
      {
         break;
      }
      if (x(j) >= 0.0)
      {
         tmax = x(j);
         break;
      }
   }
}

void Mesh::CheckDisplacements(const Vector &displacements, real_t &tmax)
{
   int nvs = vertices.Size();
   DenseMatrix P, V, DS, PDS(spaceDim), VDS(spaceDim);
   Vector c(spaceDim+1), x(spaceDim);
   const real_t factor = 2.0;

   // check for tangling assuming constant speed
   if (tmax < 1.0)
   {
      tmax = 1.0;
   }
   for (int i = 0; i < NumOfElements; i++)
   {
      Element *el = elements[i];
      int nv = el->GetNVertices();
      int *v = el->GetVertices();
      P.SetSize(spaceDim, nv);
      V.SetSize(spaceDim, nv);
      for (int j = 0; j < spaceDim; j++)
         for (int k = 0; k < nv; k++)
         {
            P(j, k) = vertices[v[k]](j);
            V(j, k) = displacements(v[k]+j*nvs);
         }
      DS.SetSize(nv, spaceDim);
      const FiniteElement *fe =
         GetTransformationFEforElementType(el->GetType());
      // check if  det(P.DShape+t*V.DShape) > 0 for all x and 0<=t<=1
      switch (el->GetType())
      {
         case Element::TRIANGLE:
         case Element::TETRAHEDRON:
         {
            // DS is constant
            fe->CalcDShape(Geometries.GetCenter(fe->GetGeomType()), DS);
            Mult(P, DS, PDS);
            Mult(V, DS, VDS);
            DetOfLinComb(PDS, VDS, c);
            if (c(0) <= 0.0)
            {
               tmax = 0.0;
            }
            else
            {
               FindTMax(c, x, tmax, factor, Dim);
            }
         }
         break;

         case Element::QUADRILATERAL:
         {
            const IntegrationRule &ir = fe->GetNodes();
            for (int j = 0; j < nv; j++)
            {
               fe->CalcDShape(ir.IntPoint(j), DS);
               Mult(P, DS, PDS);
               Mult(V, DS, VDS);
               DetOfLinComb(PDS, VDS, c);
               if (c(0) <= 0.0)
               {
                  tmax = 0.0;
               }
               else
               {
                  FindTMax(c, x, tmax, factor, Dim);
               }
            }
         }
         break;

         default:
            mfem_error("Mesh::CheckDisplacements(...)");
      }
   }
}

void Mesh::MoveVertices(const Vector &displacements)
{
   for (int i = 0, nv = vertices.Size(); i < nv; i++)
      for (int j = 0; j < spaceDim; j++)
      {
         vertices[i](j) += displacements(j*nv+i);
      }
}

void Mesh::GetVertices(Vector &vert_coord) const
{
   int nv = vertices.Size();
   vert_coord.SetSize(nv*spaceDim);
   for (int i = 0; i < nv; i++)
      for (int j = 0; j < spaceDim; j++)
      {
         vert_coord(j*nv+i) = vertices[i](j);
      }
}

void Mesh::SetVertices(const Vector &vert_coord)
{
   for (int i = 0, nv = vertices.Size(); i < nv; i++)
      for (int j = 0; j < spaceDim; j++)
      {
         vertices[i](j) = vert_coord(j*nv+i);
      }
}

void Mesh::GetNode(int i, real_t *coord) const
{
   if (Nodes)
   {
      FiniteElementSpace *fes = Nodes->FESpace();
      for (int j = 0; j < spaceDim; j++)
      {
         coord[j] = AsConst(*Nodes)(fes->DofToVDof(i, j));
      }
   }
   else
   {
      for (int j = 0; j < spaceDim; j++)
      {
         coord[j] = vertices[i](j);
      }
   }
}

void Mesh::SetNode(int i, const real_t *coord)
{
   if (Nodes)
   {
      FiniteElementSpace *fes = Nodes->FESpace();
      for (int j = 0; j < spaceDim; j++)
      {
         (*Nodes)(fes->DofToVDof(i, j)) = coord[j];
      }
   }
   else
   {
      for (int j = 0; j < spaceDim; j++)
      {
         vertices[i](j) = coord[j];
      }

   }
}

void Mesh::MoveNodes(const Vector &displacements)
{
   if (Nodes)
   {
      (*Nodes) += displacements;
   }
   else
   {
      MoveVertices(displacements);
   }

   // Invalidate the old geometric factors
   NodesUpdated();
}

void Mesh::GetNodes(Vector &node_coord) const
{
   if (Nodes)
   {
      node_coord = (*Nodes);
   }
   else
   {
      GetVertices(node_coord);
   }
}

void Mesh::SetNodes(const Vector &node_coord)
{
   if (Nodes)
   {
      (*Nodes) = node_coord;
   }
   else
   {
      SetVertices(node_coord);
   }

   // Invalidate the old geometric factors
   NodesUpdated();
}

void Mesh::NewNodes(GridFunction &nodes, bool make_owner)
{
   if (own_nodes) { delete Nodes; }
   Nodes = &nodes;
   spaceDim = Nodes->FESpace()->GetVDim();
   own_nodes = (int)make_owner;

   if (NURBSext != nodes.FESpace()->GetNURBSext())
   {
      delete NURBSext;
      NURBSext = nodes.FESpace()->StealNURBSext();
   }

   if (ncmesh)
   {
      ncmesh->MakeTopologyOnly();
   }

   // Invalidate the old geometric factors
   NodesUpdated();
}

void Mesh::SwapNodes(GridFunction *&nodes, int &own_nodes_)
{
   // If this is a nonconforming mesh without nodes, ncmesh->coordinates will
   // be non-empty; so if the 'nodes' argument is not NULL, we will create an
   // inconsistent state where the Mesh has nodes and ncmesh->coordinates is not
   // empty. This was creating an issue for Mesh::Print() since both the
   // "coordinates" and "nodes" sections were written, leading to crashes during
   // loading. This issue is now fixed in Mesh::Printer() by temporarily
   // swapping ncmesh->coordinates with an empty array when the Mesh has nodes.

   mfem::Swap<GridFunction*>(Nodes, nodes);
   mfem::Swap<int>(own_nodes, own_nodes_);
   // TODO:
   // if (nodes)
   //    nodes->FESpace()->MakeNURBSextOwner();
   // NURBSext = (Nodes) ? Nodes->FESpace()->StealNURBSext() : NULL;

   // Invalidate the old geometric factors
   NodesUpdated();
}

void Mesh::AverageVertices(const int *indexes, int n, int result)
{
   int j, k;

   for (k = 0; k < spaceDim; k++)
   {
      vertices[result](k) = vertices[indexes[0]](k);
   }

   for (j = 1; j < n; j++)
      for (k = 0; k < spaceDim; k++)
      {
         vertices[result](k) += vertices[indexes[j]](k);
      }

   for (k = 0; k < spaceDim; k++)
   {
      vertices[result](k) *= (1.0 / n);
   }
}

void Mesh::UpdateNodes()
{
   if (Nodes)
   {
      Nodes->FESpace()->Update();
      Nodes->Update();

      // update vertex coordinates for compatibility (e.g., GetVertex())
      SetVerticesFromNodes(Nodes);

      // Invalidate the old geometric factors
      NodesUpdated();
   }
}

void Mesh::UniformRefinement2D_base(bool update_nodes)
{
   ResetLazyData();

   if (el_to_edge == NULL)
   {
      el_to_edge = new Table;
      NumOfEdges = GetElementToEdgeTable(*el_to_edge);
   }

   int quad_counter = 0;
   for (int i = 0; i < NumOfElements; i++)
   {
      if (elements[i]->GetType() == Element::QUADRILATERAL)
      {
         quad_counter++;
      }
   }

   const int oedge = NumOfVertices;
   const int oelem = oedge + NumOfEdges;

   Array<Element*> new_elements;
   Array<Element*> new_boundary;

   vertices.SetSize(oelem + quad_counter);
   new_elements.SetSize(4 * NumOfElements);
   quad_counter = 0;

   for (int i = 0, j = 0; i < NumOfElements; i++)
   {
      const Element::Type el_type = elements[i]->GetType();
      const int attr = elements[i]->GetAttribute();
      int *v = elements[i]->GetVertices();
      const int *e = el_to_edge->GetRow(i);
      int vv[2];

      if (el_type == Element::TRIANGLE)
      {
         for (int ei = 0; ei < 3; ei++)
         {
            for (int k = 0; k < 2; k++)
            {
               vv[k] = v[tri_t::Edges[ei][k]];
            }
            AverageVertices(vv, 2, oedge+e[ei]);
         }

         new_elements[j++] =
            new Triangle(v[0], oedge+e[0], oedge+e[2], attr);
         new_elements[j++] =
            new Triangle(oedge+e[1], oedge+e[2], oedge+e[0], attr);
         new_elements[j++] =
            new Triangle(oedge+e[0], v[1], oedge+e[1], attr);
         new_elements[j++] =
            new Triangle(oedge+e[2], oedge+e[1], v[2], attr);
      }
      else if (el_type == Element::QUADRILATERAL)
      {
         const int qe = quad_counter;
         quad_counter++;
         AverageVertices(v, 4, oelem+qe);

         for (int ei = 0; ei < 4; ei++)
         {
            for (int k = 0; k < 2; k++)
            {
               vv[k] = v[quad_t::Edges[ei][k]];
            }
            AverageVertices(vv, 2, oedge+e[ei]);
         }

         new_elements[j++] =
            new Quadrilateral(v[0], oedge+e[0], oelem+qe, oedge+e[3], attr);
         new_elements[j++] =
            new Quadrilateral(oedge+e[0], v[1], oedge+e[1], oelem+qe, attr);
         new_elements[j++] =
            new Quadrilateral(oelem+qe, oedge+e[1], v[2], oedge+e[2], attr);
         new_elements[j++] =
            new Quadrilateral(oedge+e[3], oelem+qe, oedge+e[2], v[3], attr);
      }
      else
      {
         MFEM_ABORT("unknown element type: " << el_type);
      }
      FreeElement(elements[i]);
   }
   mfem::Swap(elements, new_elements);

   // refine boundary elements
   new_boundary.SetSize(2 * NumOfBdrElements);
   for (int i = 0, j = 0; i < NumOfBdrElements; i++)
   {
      const int attr = boundary[i]->GetAttribute();
      int *v = boundary[i]->GetVertices();

      new_boundary[j++] = new Segment(v[0], oedge+be_to_face[i], attr);
      new_boundary[j++] = new Segment(oedge+be_to_face[i], v[1], attr);

      FreeElement(boundary[i]);
   }
   mfem::Swap(boundary, new_boundary);

   static const real_t A = 0.0, B = 0.5, C = 1.0;
   static real_t tri_children[2*3*4] =
   {
      A,A, B,A, A,B,
      B,B, A,B, B,A,
      B,A, C,A, B,B,
      A,B, B,B, A,C
   };
   static real_t quad_children[2*4*4] =
   {
      A,A, B,A, B,B, A,B, // lower-left
      B,A, C,A, C,B, B,B, // lower-right
      B,B, C,B, C,C, B,C, // upper-right
      A,B, B,B, B,C, A,C  // upper-left
   };

   CoarseFineTr.point_matrices[Geometry::TRIANGLE]
   .UseExternalData(tri_children, 2, 3, 4);
   CoarseFineTr.point_matrices[Geometry::SQUARE]
   .UseExternalData(quad_children, 2, 4, 4);
   CoarseFineTr.embeddings.SetSize(elements.Size());

   for (int i = 0; i < elements.Size(); i++)
   {
      Embedding &emb = CoarseFineTr.embeddings[i];
      emb.parent = i / 4;
      emb.matrix = i % 4;
   }

   NumOfVertices    = vertices.Size();
   NumOfElements    = 4 * NumOfElements;
   NumOfBdrElements = 2 * NumOfBdrElements;
   NumOfFaces       = 0;

   NumOfEdges = GetElementToEdgeTable(*el_to_edge);
   GenerateFaces();

   last_operation = Mesh::REFINE;
   sequence++;

   if (update_nodes) { UpdateNodes(); }

#ifdef MFEM_DEBUG
   if (!Nodes || update_nodes)
   {
      CheckElementOrientation(false);
   }
   CheckBdrElementOrientation(false);
#endif
}

static inline real_t sqr(const real_t &x)
{
   return x*x;
}

void Mesh::UniformRefinement3D_base(Array<int> *f2qf_ptr, DSTable *v_to_v_p,
                                    bool update_nodes)
{
   ResetLazyData();

   if (el_to_edge == NULL)
   {
      el_to_edge = new Table;
      NumOfEdges = GetElementToEdgeTable(*el_to_edge);
   }

   if (el_to_face == NULL)
   {
      GetElementToFaceTable();
   }

   Array<int> f2qf_loc;
   Array<int> &f2qf = f2qf_ptr ? *f2qf_ptr : f2qf_loc;
   f2qf.SetSize(0);

   int NumOfQuadFaces = 0;
   if (HasGeometry(Geometry::SQUARE))
   {
      if (HasGeometry(Geometry::TRIANGLE))
      {
         f2qf.SetSize(faces.Size());
         for (int i = 0; i < faces.Size(); i++)
         {
            if (faces[i]->GetType() == Element::QUADRILATERAL)
            {
               f2qf[i] = NumOfQuadFaces;
               NumOfQuadFaces++;
            }
         }
      }
      else
      {
         NumOfQuadFaces = faces.Size();
      }
   }

   int hex_counter = 0;
   if (HasGeometry(Geometry::CUBE))
   {
      for (int i = 0; i < elements.Size(); i++)
      {
         if (elements[i]->GetType() == Element::HEXAHEDRON)
         {
            hex_counter++;
         }
      }
   }

   int pyr_counter = 0;
   if (HasGeometry(Geometry::PYRAMID))
   {
      for (int i = 0; i < elements.Size(); i++)
      {
         if (elements[i]->GetType() == Element::PYRAMID)
         {
            pyr_counter++;
         }
      }
   }

   // Map from edge-index to vertex-index, needed for ReorientTetMesh() for
   // parallel meshes.
   // Note: with the removal of ReorientTetMesh() this may no longer
   // be needed.  Unfortunately, it's hard to be sure.
   Array<int> e2v;
   if (HasGeometry(Geometry::TETRAHEDRON))
   {
      e2v.SetSize(NumOfEdges);

      DSTable *v_to_v_ptr = v_to_v_p;
      if (!v_to_v_p)
      {
         v_to_v_ptr = new DSTable(NumOfVertices);
         GetVertexToVertexTable(*v_to_v_ptr);
      }

      Array<Pair<int,int> > J_v2v(NumOfEdges); // (second vertex id, edge id)
      J_v2v.SetSize(0);
      for (int i = 0; i < NumOfVertices; i++)
      {
         Pair<int,int> *row_start = J_v2v.end();
         for (DSTable::RowIterator it(*v_to_v_ptr, i); !it; ++it)
         {
            J_v2v.Append(Pair<int,int>(it.Column(), it.Index()));
         }
         std::sort(row_start, J_v2v.end());
      }

      for (int i = 0; i < J_v2v.Size(); i++)
      {
         e2v[J_v2v[i].two] = i;
      }

      if (!v_to_v_p)
      {
         delete v_to_v_ptr;
      }
      else
      {
         for (int i = 0; i < NumOfVertices; i++)
         {
            for (DSTable::RowIterator it(*v_to_v_ptr, i); !it; ++it)
            {
               it.SetIndex(e2v[it.Index()]);
            }
         }
      }
   }

   // Offsets for new vertices from edges, faces (quads only), and elements
   // (hexes only); each of these entities generates one new vertex.
   const int oedge = NumOfVertices;
   const int oface = oedge + NumOfEdges;
   const int oelem = oface + NumOfQuadFaces;

   Array<Element*> new_elements;
   Array<Element*> new_boundary;

   vertices.SetSize(oelem + hex_counter);
   new_elements.SetSize(8 * NumOfElements + 2 * pyr_counter);
   CoarseFineTr.embeddings.SetSize(new_elements.Size());

   hex_counter = 0;
   for (int i = 0, j = 0; i < NumOfElements; i++)
   {
      const Element::Type el_type = elements[i]->GetType();
      const int attr = elements[i]->GetAttribute();
      int *v = elements[i]->GetVertices();
      const int *e = el_to_edge->GetRow(i);
      int vv[4], ev[12];

      if (e2v.Size())
      {
         const int ne = el_to_edge->RowSize(i);
         for (int k = 0; k < ne; k++) { ev[k] = e2v[e[k]]; }
         e = ev;
      }

      switch (el_type)
      {
         case Element::TETRAHEDRON:
         {
            for (int ei = 0; ei < 6; ei++)
            {
               for (int k = 0; k < 2; k++)
               {
                  vv[k] = v[tet_t::Edges[ei][k]];
               }
               AverageVertices(vv, 2, oedge+e[ei]);
            }

            // Algorithm for choosing refinement type:
            // 0: smallest octahedron diagonal
            // 1: best aspect ratio
            const int rt_algo = 1;
            // Refinement type:
            // 0: (v0,v1)-(v2,v3), 1: (v0,v2)-(v1,v3), 2: (v0,v3)-(v1,v2)
            // 0:      e0-e5,      1:      e1-e4,      2:      e2-e3
            int rt;
            ElementTransformation *T = GetElementTransformation(i);
            T->SetIntPoint(&Geometries.GetCenter(Geometry::TETRAHEDRON));
            const DenseMatrix &J = T->Jacobian();
            if (rt_algo == 0)
            {
               // smallest octahedron diagonal
               real_t len_sqr, min_len;

               min_len = sqr(J(0,0)-J(0,1)-J(0,2)) +
                         sqr(J(1,0)-J(1,1)-J(1,2)) +
                         sqr(J(2,0)-J(2,1)-J(2,2));
               rt = 0;

               len_sqr = sqr(J(0,1)-J(0,0)-J(0,2)) +
                         sqr(J(1,1)-J(1,0)-J(1,2)) +
                         sqr(J(2,1)-J(2,0)-J(2,2));
               if (len_sqr < min_len) { min_len = len_sqr; rt = 1; }

               len_sqr = sqr(J(0,2)-J(0,0)-J(0,1)) +
                         sqr(J(1,2)-J(1,0)-J(1,1)) +
                         sqr(J(2,2)-J(2,0)-J(2,1));
               if (len_sqr < min_len) { rt = 2; }
            }
            else
            {
               // best aspect ratio
               real_t Em_data[18], Js_data[9], Jp_data[9];
               DenseMatrix Em(Em_data, 3, 6);
               DenseMatrix Js(Js_data, 3, 3), Jp(Jp_data, 3, 3);
               real_t ar1, ar2, kappa, kappa_min;

               for (int s = 0; s < 3; s++)
               {
                  for (int t = 0; t < 3; t++)
                  {
                     Em(t,s) = 0.5*J(t,s);
                  }
               }
               for (int t = 0; t < 3; t++)
               {
                  Em(t,3) = 0.5*(J(t,0)+J(t,1));
                  Em(t,4) = 0.5*(J(t,0)+J(t,2));
                  Em(t,5) = 0.5*(J(t,1)+J(t,2));
               }

               // rt = 0; Em: {0,5,1,2}, {0,5,2,4}
               for (int t = 0; t < 3; t++)
               {
                  Js(t,0) = Em(t,5)-Em(t,0);
                  Js(t,1) = Em(t,1)-Em(t,0);
                  Js(t,2) = Em(t,2)-Em(t,0);
               }
               Geometries.JacToPerfJac(Geometry::TETRAHEDRON, Js, Jp);
               ar1 = Jp.CalcSingularvalue(0)/Jp.CalcSingularvalue(2);
               for (int t = 0; t < 3; t++)
               {
                  Js(t,0) = Em(t,5)-Em(t,0);
                  Js(t,1) = Em(t,2)-Em(t,0);
                  Js(t,2) = Em(t,4)-Em(t,0);
               }
               Geometries.JacToPerfJac(Geometry::TETRAHEDRON, Js, Jp);
               ar2 = Jp.CalcSingularvalue(0)/Jp.CalcSingularvalue(2);
               kappa_min = std::max(ar1, ar2);
               rt = 0;

               // rt = 1; Em: {1,0,4,2}, {1,2,4,5}
               for (int t = 0; t < 3; t++)
               {
                  Js(t,0) = Em(t,0)-Em(t,1);
                  Js(t,1) = Em(t,4)-Em(t,1);
                  Js(t,2) = Em(t,2)-Em(t,1);
               }
               Geometries.JacToPerfJac(Geometry::TETRAHEDRON, Js, Jp);
               ar1 = Jp.CalcSingularvalue(0)/Jp.CalcSingularvalue(2);
               for (int t = 0; t < 3; t++)
               {
                  Js(t,0) = Em(t,2)-Em(t,1);
                  Js(t,1) = Em(t,4)-Em(t,1);
                  Js(t,2) = Em(t,5)-Em(t,1);
               }
               Geometries.JacToPerfJac(Geometry::TETRAHEDRON, Js, Jp);
               ar2 = Jp.CalcSingularvalue(0)/Jp.CalcSingularvalue(2);
               kappa = std::max(ar1, ar2);
               if (kappa < kappa_min) { kappa_min = kappa; rt = 1; }

               // rt = 2; Em: {2,0,1,3}, {2,1,5,3}
               for (int t = 0; t < 3; t++)
               {
                  Js(t,0) = Em(t,0)-Em(t,2);
                  Js(t,1) = Em(t,1)-Em(t,2);
                  Js(t,2) = Em(t,3)-Em(t,2);
               }
               Geometries.JacToPerfJac(Geometry::TETRAHEDRON, Js, Jp);
               ar1 = Jp.CalcSingularvalue(0)/Jp.CalcSingularvalue(2);
               for (int t = 0; t < 3; t++)
               {
                  Js(t,0) = Em(t,1)-Em(t,2);
                  Js(t,1) = Em(t,5)-Em(t,2);
                  Js(t,2) = Em(t,3)-Em(t,2);
               }
               Geometries.JacToPerfJac(Geometry::TETRAHEDRON, Js, Jp);
               ar2 = Jp.CalcSingularvalue(0)/Jp.CalcSingularvalue(2);
               kappa = std::max(ar1, ar2);
               if (kappa < kappa_min) { rt = 2; }
            }

            static const int mv_all[3][4][4] =
            {
               { {0,5,1,2}, {0,5,2,4}, {0,5,4,3}, {0,5,3,1} }, // rt = 0
               { {1,0,4,2}, {1,2,4,5}, {1,5,4,3}, {1,3,4,0} }, // rt = 1
               { {2,0,1,3}, {2,1,5,3}, {2,5,4,3}, {2,4,0,3} }  // rt = 2
            };
            const int (&mv)[4][4] = mv_all[rt];

#ifndef MFEM_USE_MEMALLOC
            new_elements[j+0] =
               new Tetrahedron(v[0], oedge+e[0], oedge+e[1], oedge+e[2], attr);
            new_elements[j+1] =
               new Tetrahedron(oedge+e[0], v[1], oedge+e[3], oedge+e[4], attr);
            new_elements[j+2] =
               new Tetrahedron(oedge+e[1], oedge+e[3], v[2], oedge+e[5], attr);
            new_elements[j+3] =
               new Tetrahedron(oedge+e[2], oedge+e[4], oedge+e[5], v[3], attr);

            for (int k = 0; k < 4; k++)
            {
               new_elements[j+4+k] =
                  new Tetrahedron(oedge+e[mv[k][0]], oedge+e[mv[k][1]],
                                  oedge+e[mv[k][2]], oedge+e[mv[k][3]], attr);
            }
#else
            Tetrahedron *tet;
            new_elements[j+0] = tet = TetMemory.Alloc();
            tet->Init(v[0], oedge+e[0], oedge+e[1], oedge+e[2], attr);

            new_elements[j+1] = tet = TetMemory.Alloc();
            tet->Init(oedge+e[0], v[1], oedge+e[3], oedge+e[4], attr);

            new_elements[j+2] = tet = TetMemory.Alloc();
            tet->Init(oedge+e[1], oedge+e[3], v[2], oedge+e[5], attr);

            new_elements[j+3] = tet = TetMemory.Alloc();
            tet->Init(oedge+e[2], oedge+e[4], oedge+e[5], v[3], attr);

            for (int k = 0; k < 4; k++)
            {
               new_elements[j+4+k] = tet = TetMemory.Alloc();
               tet->Init(oedge+e[mv[k][0]], oedge+e[mv[k][1]],
                         oedge+e[mv[k][2]], oedge+e[mv[k][3]], attr);
            }
#endif
            for (int k = 0; k < 4; k++)
            {
               CoarseFineTr.embeddings[j+k].parent = i;
               CoarseFineTr.embeddings[j+k].matrix = k;
            }
            for (int k = 0; k < 4; k++)
            {
               CoarseFineTr.embeddings[j+4+k].parent = i;
               CoarseFineTr.embeddings[j+4+k].matrix = 4*(rt+1)+k;
            }

            j += 8;
         }
         break;

         case Element::WEDGE:
         {
            const int *f = el_to_face->GetRow(i);

            for (int fi = 2; fi < 5; fi++)
            {
               for (int k = 0; k < 4; k++)
               {
                  vv[k] = v[pri_t::FaceVert[fi][k]];
               }
               AverageVertices(vv, 4, oface + f2qf[f[fi]]);
            }

            for (int ei = 0; ei < 9; ei++)
            {
               for (int k = 0; k < 2; k++)
               {
                  vv[k] = v[pri_t::Edges[ei][k]];
               }
               AverageVertices(vv, 2, oedge+e[ei]);
            }

            const int qf2 = f2qf[f[2]];
            const int qf3 = f2qf[f[3]];
            const int qf4 = f2qf[f[4]];

            new_elements[j++] =
               new Wedge(v[0], oedge+e[0], oedge+e[2],
                         oedge+e[6], oface+qf2, oface+qf4, attr);

            new_elements[j++] =
               new Wedge(oedge+e[1], oedge+e[2], oedge+e[0],
                         oface+qf3, oface+qf4, oface+qf2, attr);

            new_elements[j++] =
               new Wedge(oedge+e[0], v[1], oedge+e[1],
                         oface+qf2, oedge+e[7], oface+qf3, attr);

            new_elements[j++] =
               new Wedge(oedge+e[2], oedge+e[1], v[2],
                         oface+qf4, oface+qf3, oedge+e[8], attr);

            new_elements[j++] =
               new Wedge(oedge+e[6], oface+qf2, oface+qf4,
                         v[3], oedge+e[3], oedge+e[5], attr);

            new_elements[j++] =
               new Wedge(oface+qf3, oface+qf4, oface+qf2,
                         oedge+e[4], oedge+e[5], oedge+e[3], attr);

            new_elements[j++] =
               new Wedge(oface+qf2, oedge+e[7], oface+qf3,
                         oedge+e[3], v[4], oedge+e[4], attr);

            new_elements[j++] =
               new Wedge(oface+qf4, oface+qf3, oedge+e[8],
                         oedge+e[5], oedge+e[4], v[5], attr);
         }
         break;

         case Element::PYRAMID:
         {
            const int *f = el_to_face->GetRow(i);
            // pyr_counter++;

            for (int fi = 0; fi < 1; fi++)
            {
               for (int k = 0; k < 4; k++)
               {
                  vv[k] = v[pyr_t::FaceVert[fi][k]];
               }
               AverageVertices(vv, 4, oface + f2qf[f[fi]]);
            }

            for (int ei = 0; ei < 8; ei++)
            {
               for (int k = 0; k < 2; k++)
               {
                  vv[k] = v[pyr_t::Edges[ei][k]];
               }
               AverageVertices(vv, 2, oedge+e[ei]);
            }

            const int qf0 = f2qf[f[0]];

            new_elements[j++] =
               new Pyramid(v[0], oedge+e[0], oface+qf0,
                           oedge+e[3], oedge+e[4], attr);

            new_elements[j++] =
               new Pyramid(oedge+e[0], v[1], oedge+e[1],
                           oface+qf0, oedge+e[5], attr);

            new_elements[j++] =
               new Pyramid(oface+qf0, oedge+e[1], v[2],
                           oedge+e[2], oedge+e[6], attr);

            new_elements[j++] =
               new Pyramid(oedge+e[3], oface+qf0, oedge+e[2],
                           v[3], oedge+e[7], attr);

            new_elements[j++] =
               new Pyramid(oedge+e[4], oedge+e[5], oedge+e[6],
                           oedge+e[7], v[4], attr);

            new_elements[j++] =
               new Pyramid(oedge+e[7], oedge+e[6], oedge+e[5],
                           oedge+e[4], oface+qf0, attr);

#ifndef MFEM_USE_MEMALLOC
            new_elements[j++] =
               new Tetrahedron(oedge+e[0], oedge+e[4], oedge+e[5],
                               oface+qf0, attr);

            new_elements[j++] =
               new Tetrahedron(oedge+e[1], oedge+e[5], oedge+e[6],
                               oface+qf0, attr);

            new_elements[j++] =
               new Tetrahedron(oedge+e[2], oedge+e[6], oedge+e[7],
                               oface+qf0, attr);

            new_elements[j++] =
               new Tetrahedron(oedge+e[3], oedge+e[7], oedge+e[4],
                               oface+qf0, attr);
#else
            Tetrahedron *tet;
            new_elements[j++] = tet = TetMemory.Alloc();
            tet->Init(oedge+e[0], oedge+e[4], oedge+e[5],
                      oface+qf0, attr);

            new_elements[j++] = tet = TetMemory.Alloc();
            tet->Init(oedge+e[1], oedge+e[5], oedge+e[6],
                      oface+qf0, attr);

            new_elements[j++] = tet = TetMemory.Alloc();
            tet->Init(oedge+e[2], oedge+e[6], oedge+e[7],
                      oface+qf0, attr);

            new_elements[j++] = tet = TetMemory.Alloc();
            tet->Init(oedge+e[3], oedge+e[7], oedge+e[4],
                      oface+qf0, attr);
#endif
            // Tetrahedral elements may be new to this mesh so ensure that
            // the relevant flags are switched on
            mesh_geoms |= (1 << Geometry::TETRAHEDRON);
            meshgen |= 1;
         }
         break;

         case Element::HEXAHEDRON:
         {
            const int *f = el_to_face->GetRow(i);
            const int he = hex_counter;
            hex_counter++;

            const int *qf;
            int qf_data[6];
            if (f2qf.Size() == 0)
            {
               qf = f;
            }
            else
            {
               for (int k = 0; k < 6; k++) { qf_data[k] = f2qf[f[k]]; }
               qf = qf_data;
            }

            AverageVertices(v, 8, oelem+he);

            for (int fi = 0; fi < 6; fi++)
            {
               for (int k = 0; k < 4; k++)
               {
                  vv[k] = v[hex_t::FaceVert[fi][k]];
               }
               AverageVertices(vv, 4, oface + qf[fi]);
            }

            for (int ei = 0; ei < 12; ei++)
            {
               for (int k = 0; k < 2; k++)
               {
                  vv[k] = v[hex_t::Edges[ei][k]];
               }
               AverageVertices(vv, 2, oedge+e[ei]);
            }

            new_elements[j++] =
               new Hexahedron(v[0], oedge+e[0], oface+qf[0],
                              oedge+e[3], oedge+e[8], oface+qf[1],
                              oelem+he, oface+qf[4], attr);
            new_elements[j++] =
               new Hexahedron(oedge+e[0], v[1], oedge+e[1],
                              oface+qf[0], oface+qf[1], oedge+e[9],
                              oface+qf[2], oelem+he, attr);
            new_elements[j++] =
               new Hexahedron(oface+qf[0], oedge+e[1], v[2],
                              oedge+e[2], oelem+he, oface+qf[2],
                              oedge+e[10], oface+qf[3], attr);
            new_elements[j++] =
               new Hexahedron(oedge+e[3], oface+qf[0], oedge+e[2],
                              v[3], oface+qf[4], oelem+he,
                              oface+qf[3], oedge+e[11], attr);
            new_elements[j++] =
               new Hexahedron(oedge+e[8], oface+qf[1], oelem+he,
                              oface+qf[4], v[4], oedge+e[4],
                              oface+qf[5], oedge+e[7], attr);
            new_elements[j++] =
               new Hexahedron(oface+qf[1], oedge+e[9], oface+qf[2],
                              oelem+he, oedge+e[4], v[5],
                              oedge+e[5], oface+qf[5], attr);
            new_elements[j++] =
               new Hexahedron(oelem+he, oface+qf[2], oedge+e[10],
                              oface+qf[3], oface+qf[5], oedge+e[5],
                              v[6], oedge+e[6], attr);
            new_elements[j++] =
               new Hexahedron(oface+qf[4], oelem+he, oface+qf[3],
                              oedge+e[11], oedge+e[7], oface+qf[5],
                              oedge+e[6], v[7], attr);
         }
         break;

         default:
            MFEM_ABORT("Unknown 3D element type \"" << el_type << "\"");
            break;
      }
      FreeElement(elements[i]);
   }
   mfem::Swap(elements, new_elements);

   // refine boundary elements
   new_boundary.SetSize(4 * NumOfBdrElements);
   for (int i = 0, j = 0; i < NumOfBdrElements; i++)
   {
      const Element::Type bdr_el_type = boundary[i]->GetType();
      const int attr = boundary[i]->GetAttribute();
      int *v = boundary[i]->GetVertices();
      const int *e = bel_to_edge->GetRow(i);
      int ev[4];

      if (e2v.Size())
      {
         const int ne = bel_to_edge->RowSize(i);
         for (int k = 0; k < ne; k++) { ev[k] = e2v[e[k]]; }
         e = ev;
      }

      if (bdr_el_type == Element::TRIANGLE)
      {
         new_boundary[j++] =
            new Triangle(v[0], oedge+e[0], oedge+e[2], attr);
         new_boundary[j++] =
            new Triangle(oedge+e[1], oedge+e[2], oedge+e[0], attr);
         new_boundary[j++] =
            new Triangle(oedge+e[0], v[1], oedge+e[1], attr);
         new_boundary[j++] =
            new Triangle(oedge+e[2], oedge+e[1], v[2], attr);
      }
      else if (bdr_el_type == Element::QUADRILATERAL)
      {
         const int qf =
            (f2qf.Size() == 0) ? be_to_face[i] : f2qf[be_to_face[i]];

         new_boundary[j++] =
            new Quadrilateral(v[0], oedge+e[0], oface+qf, oedge+e[3], attr);
         new_boundary[j++] =
            new Quadrilateral(oedge+e[0], v[1], oedge+e[1], oface+qf, attr);
         new_boundary[j++] =
            new Quadrilateral(oface+qf, oedge+e[1], v[2], oedge+e[2], attr);
         new_boundary[j++] =
            new Quadrilateral(oedge+e[3], oface+qf, oedge+e[2], v[3], attr);
      }
      else
      {
         MFEM_ABORT("boundary Element is not a triangle or a quad!");
      }
      FreeElement(boundary[i]);
   }
   mfem::Swap(boundary, new_boundary);

   static const real_t A = 0.0, B = 0.5, C = 1.0, D = -1.0;
   static real_t tet_children[3*4*16] =
   {
      A,A,A, B,A,A, A,B,A, A,A,B,
      B,A,A, C,A,A, B,B,A, B,A,B,
      A,B,A, B,B,A, A,C,A, A,B,B,
      A,A,B, B,A,B, A,B,B, A,A,C,
      // edge coordinates:
      //    0 -> B,A,A  1 -> A,B,A  2 -> A,A,B
      //    3 -> B,B,A  4 -> B,A,B  5 -> A,B,B
      // rt = 0: {0,5,1,2}, {0,5,2,4}, {0,5,4,3}, {0,5,3,1}
      B,A,A, A,B,B, A,B,A, A,A,B,
      B,A,A, A,B,B, A,A,B, B,A,B,
      B,A,A, A,B,B, B,A,B, B,B,A,
      B,A,A, A,B,B, B,B,A, A,B,A,
      // rt = 1: {1,0,4,2}, {1,2,4,5}, {1,5,4,3}, {1,3,4,0}
      A,B,A, B,A,A, B,A,B, A,A,B,
      A,B,A, A,A,B, B,A,B, A,B,B,
      A,B,A, A,B,B, B,A,B, B,B,A,
      A,B,A, B,B,A, B,A,B, B,A,A,
      // rt = 2: {2,0,1,3}, {2,1,5,3}, {2,5,4,3}, {2,4,0,3}
      A,A,B, B,A,A, A,B,A, B,B,A,
      A,A,B, A,B,A, A,B,B, B,B,A,
      A,A,B, A,B,B, B,A,B, B,B,A,
      A,A,B, B,A,B, B,A,A, B,B,A
   };
   static real_t pyr_children[3*5*10] =
   {
      A,A,A, B,A,A, B,B,A, A,B,A, A,A,B,
      B,A,A, C,A,A, C,B,A, B,B,A, B,A,B,
      B,B,A, C,B,A, C,C,A, B,C,A, B,B,B,
      A,B,A, B,B,A, B,C,A, A,C,A, A,B,B,
      A,A,B, B,A,B, B,B,B, A,B,B, A,A,C,
      A,B,B, B,B,B, B,A,B, A,A,B, B,B,A,
      B,A,A, A,A,B, B,A,B, B,B,A, D,D,D,
      C,B,A, B,A,B, B,B,B, B,B,A, D,D,D,
      B,C,A, B,B,B, A,B,B, B,B,A, D,D,D,
      A,B,A, A,B,B, A,A,B, B,B,A, D,D,D
   };
   static real_t pri_children[3*6*8] =
   {
      A,A,A, B,A,A, A,B,A, A,A,B, B,A,B, A,B,B,
      B,B,A, A,B,A, B,A,A, B,B,B, A,B,B, B,A,B,
      B,A,A, C,A,A, B,B,A, B,A,B, C,A,B, B,B,B,
      A,B,A, B,B,A, A,C,A, A,B,B, B,B,B, A,C,B,
      A,A,B, B,A,B, A,B,B, A,A,C, B,A,C, A,B,C,
      B,B,B, A,B,B, B,A,B, B,B,C, A,B,C, B,A,C,
      B,A,B, C,A,B, B,B,B, B,A,C, C,A,C, B,B,C,
      A,B,B, B,B,B, A,C,B, A,B,C, B,B,C, A,C,C
   };
   static real_t hex_children[3*8*8] =
   {
      A,A,A, B,A,A, B,B,A, A,B,A, A,A,B, B,A,B, B,B,B, A,B,B,
      B,A,A, C,A,A, C,B,A, B,B,A, B,A,B, C,A,B, C,B,B, B,B,B,
      B,B,A, C,B,A, C,C,A, B,C,A, B,B,B, C,B,B, C,C,B, B,C,B,
      A,B,A, B,B,A, B,C,A, A,C,A, A,B,B, B,B,B, B,C,B, A,C,B,
      A,A,B, B,A,B, B,B,B, A,B,B, A,A,C, B,A,C, B,B,C, A,B,C,
      B,A,B, C,A,B, C,B,B, B,B,B, B,A,C, C,A,C, C,B,C, B,B,C,
      B,B,B, C,B,B, C,C,B, B,C,B, B,B,C, C,B,C, C,C,C, B,C,C,
      A,B,B, B,B,B, B,C,B, A,C,B, A,B,C, B,B,C, B,C,C, A,C,C
   };

   CoarseFineTr.point_matrices[Geometry::TETRAHEDRON]
   .UseExternalData(tet_children, 3, 4, 16);
   CoarseFineTr.point_matrices[Geometry::PYRAMID]
   .UseExternalData(pyr_children, 3, 5, 10);
   CoarseFineTr.point_matrices[Geometry::PRISM]
   .UseExternalData(pri_children, 3, 6, 8);
   CoarseFineTr.point_matrices[Geometry::CUBE]
   .UseExternalData(hex_children, 3, 8, 8);

   for (int i = 0; i < elements.Size(); i++)
   {
      // tetrahedron elements are handled above:
      if (elements[i]->GetType() == Element::TETRAHEDRON) { continue; }

      Embedding &emb = CoarseFineTr.embeddings[i];
      emb.parent = i / 8;
      emb.matrix = i % 8;
   }

   NumOfVertices    = vertices.Size();
   NumOfElements    = 8 * NumOfElements + 2 * pyr_counter;
   NumOfBdrElements = 4 * NumOfBdrElements;

   GetElementToFaceTable();
   GenerateFaces();

#ifdef MFEM_DEBUG
   CheckBdrElementOrientation(false);
#endif

   NumOfEdges = GetElementToEdgeTable(*el_to_edge);

   last_operation = Mesh::REFINE;
   sequence++;

   if (update_nodes) { UpdateNodes(); }
}

void Mesh::LocalRefinement(const Array<int> &marked_el, int type)
{
   int i, j, ind, nedges;
   Array<int> v;

   ResetLazyData();

   if (ncmesh)
   {
      MFEM_ABORT("Local and nonconforming refinements cannot be mixed.");
   }

   InitRefinementTransforms();

   if (Dim == 1) // --------------------------------------------------------
   {
      int cne = NumOfElements, cnv = NumOfVertices;
      NumOfVertices += marked_el.Size();
      NumOfElements += marked_el.Size();
      vertices.SetSize(NumOfVertices);
      elements.SetSize(NumOfElements);
      CoarseFineTr.embeddings.SetSize(NumOfElements);

      for (j = 0; j < marked_el.Size(); j++)
      {
         i = marked_el[j];
         Segment *c_seg = (Segment *)elements[i];
         int *vert = c_seg->GetVertices(), attr = c_seg->GetAttribute();
         int new_v = cnv + j, new_e = cne + j;
         AverageVertices(vert, 2, new_v);
         elements[new_e] = new Segment(new_v, vert[1], attr);
         vert[1] = new_v;

         CoarseFineTr.embeddings[i] = Embedding(i, Geometry::SEGMENT, 1);
         CoarseFineTr.embeddings[new_e] = Embedding(i, Geometry::SEGMENT, 2);
      }

      static real_t seg_children[3*2] = { 0.0,1.0, 0.0,0.5, 0.5,1.0 };
      CoarseFineTr.point_matrices[Geometry::SEGMENT].
      UseExternalData(seg_children, 1, 2, 3);

      GenerateFaces();

   } // end of 'if (Dim == 1)'
   else if (Dim == 2) // ---------------------------------------------------
   {
      // 1. Get table of vertex to vertex connections.
      DSTable v_to_v(NumOfVertices);
      GetVertexToVertexTable(v_to_v);

      // 2. Get edge to element connections in arrays edge1 and edge2
      nedges = v_to_v.NumberOfEntries();
      int *edge1  = new int[nedges];
      int *edge2  = new int[nedges];
      int *middle = new int[nedges];

      for (i = 0; i < nedges; i++)
      {
         edge1[i] = edge2[i] = middle[i] = -1;
      }

      for (i = 0; i < NumOfElements; i++)
      {
         elements[i]->GetVertices(v);
         for (j = 1; j < v.Size(); j++)
         {
            ind = v_to_v(v[j-1], v[j]);
            (edge1[ind] == -1) ? (edge1[ind] = i) : (edge2[ind] = i);
         }
         ind = v_to_v(v[0], v[v.Size()-1]);
         (edge1[ind] == -1) ? (edge1[ind] = i) : (edge2[ind] = i);
      }

      // 3. Do the red refinement.
      for (i = 0; i < marked_el.Size(); i++)
      {
         RedRefinement(marked_el[i], v_to_v, edge1, edge2, middle);
      }

      // 4. Do the green refinement (to get conforming mesh).
      int need_refinement;
      do
      {
         need_refinement = 0;
         for (i = 0; i < nedges; i++)
         {
            if (middle[i] != -1 && edge1[i] != -1)
            {
               need_refinement = 1;
               GreenRefinement(edge1[i], v_to_v, edge1, edge2, middle);
            }
         }
      }
      while (need_refinement == 1);

      // 5. Update the boundary elements.
      int v1[2], v2[2], bisect, temp;
      temp = NumOfBdrElements;
      for (i = 0; i < temp; i++)
      {
         boundary[i]->GetVertices(v);
         bisect = v_to_v(v[0], v[1]);
         if (middle[bisect] != -1) // the element was refined (needs updating)
         {
            if (boundary[i]->GetType() == Element::SEGMENT)
            {
               v1[0] =           v[0]; v1[1] = middle[bisect];
               v2[0] = middle[bisect]; v2[1] =           v[1];

               boundary[i]->SetVertices(v1);
               boundary.Append(new Segment(v2, boundary[i]->GetAttribute()));
            }
            else
               mfem_error("Only bisection of segment is implemented"
                          " for bdr elem.");
         }
      }
      NumOfBdrElements = boundary.Size();

      // 6. Free the allocated memory.
      delete [] edge1;
      delete [] edge2;
      delete [] middle;

      if (el_to_edge != NULL)
      {
         NumOfEdges = GetElementToEdgeTable(*el_to_edge);
         GenerateFaces();
      }

   }
   else if (Dim == 3) // ---------------------------------------------------
   {
      // 1. Hash table of vertex to vertex connections corresponding to refined
      //    edges.
      HashTable<Hashed2> v_to_v;

      MFEM_VERIFY(GetNE() == 0 ||
                  ((Tetrahedron*)elements[0])->GetRefinementFlag() != 0,
                  "tetrahedral mesh is not marked for refinement:"
                  " call Finalize(true)");

      // 2. Do the red refinement.
      int ii;
      switch (type)
      {
         case 1:
            for (i = 0; i < marked_el.Size(); i++)
            {
               Bisection(marked_el[i], v_to_v);
            }
            break;
         case 2:
            for (i = 0; i < marked_el.Size(); i++)
            {
               Bisection(marked_el[i], v_to_v);

               Bisection(NumOfElements - 1, v_to_v);
               Bisection(marked_el[i], v_to_v);
            }
            break;
         case 3:
            for (i = 0; i < marked_el.Size(); i++)
            {
               Bisection(marked_el[i], v_to_v);

               ii = NumOfElements - 1;
               Bisection(ii, v_to_v);
               Bisection(NumOfElements - 1, v_to_v);
               Bisection(ii, v_to_v);

               Bisection(marked_el[i], v_to_v);
               Bisection(NumOfElements-1, v_to_v);
               Bisection(marked_el[i], v_to_v);
            }
            break;
      }

      // 3. Do the green refinement (to get conforming mesh).
      int need_refinement;
      // int need_refinement, onoe, max_gen = 0;
      do
      {
         // int redges[2], type, flag;
         need_refinement = 0;
         // onoe = NumOfElements;
         // for (i = 0; i < onoe; i++)
         for (i = 0; i < NumOfElements; i++)
         {
            // ((Tetrahedron *)elements[i])->
            // ParseRefinementFlag(redges, type, flag);
            // if (flag > max_gen)  max_gen = flag;
            if (elements[i]->NeedRefinement(v_to_v))
            {
               need_refinement = 1;
               Bisection(i, v_to_v);
            }
         }
      }
      while (need_refinement == 1);

      // mfem::out << "Maximum generation: " << max_gen << endl;

      // 4. Update the boundary elements.
      do
      {
         need_refinement = 0;
         for (i = 0; i < NumOfBdrElements; i++)
            if (boundary[i]->NeedRefinement(v_to_v))
            {
               need_refinement = 1;
               BdrBisection(i, v_to_v);
            }
      }
      while (need_refinement == 1);

      NumOfVertices = vertices.Size();
      NumOfBdrElements = boundary.Size();

      // 5. Update element-to-edge and element-to-face relations.
      if (el_to_edge != NULL)
      {
         NumOfEdges = GetElementToEdgeTable(*el_to_edge);
      }
      if (el_to_face != NULL)
      {
         GetElementToFaceTable();
         GenerateFaces();
      }

   } //  end 'if (Dim == 3)'

   last_operation = Mesh::REFINE;
   sequence++;

   UpdateNodes();

#ifdef MFEM_DEBUG
   CheckElementOrientation(false);
#endif
}

void Mesh::NonconformingRefinement(const Array<Refinement> &refinements,
                                   int nc_limit)
{
   MFEM_VERIFY(!NURBSext, "Nonconforming refinement of NURBS meshes is "
               "not supported. Project the NURBS to Nodes first.");

   ResetLazyData();

   if (!ncmesh)
   {
      // start tracking refinement hierarchy
      ncmesh = new NCMesh(this);
   }

   if (!refinements.Size())
   {
      last_operation = Mesh::NONE;
      return;
   }

   // do the refinements
   ncmesh->MarkCoarseLevel();
   ncmesh->Refine(refinements);

   if (nc_limit > 0)
   {
      ncmesh->LimitNCLevel(nc_limit);
   }

   // create a second mesh containing the finest elements from 'ncmesh'
   Mesh* mesh2 = new Mesh(*ncmesh);
   ncmesh->OnMeshUpdated(mesh2);

   // now swap the meshes, the second mesh will become the old coarse mesh
   // and this mesh will be the new fine mesh
   Swap(*mesh2, false);
   delete mesh2;

   GenerateNCFaceInfo();

   last_operation = Mesh::REFINE;
   sequence++;

   UpdateNodes();
}

real_t Mesh::AggregateError(const Array<real_t> &elem_error,
                            const int *fine, int nfine, int op)
{
   real_t error = (op == 3) ? std::pow(elem_error[fine[0]],
                                       2.0) : elem_error[fine[0]];

   for (int i = 1; i < nfine; i++)
   {
      MFEM_VERIFY(fine[i] < elem_error.Size(), "");

      real_t err_fine = elem_error[fine[i]];
      switch (op)
      {
         case 0: error = std::min(error, err_fine); break;
         case 1: error += err_fine; break;
         case 2: error = std::max(error, err_fine); break;
         case 3: error += std::pow(err_fine, 2.0); break;
         default: MFEM_ABORT("Invalid operation.");
      }
   }
   return (op == 3) ? std::sqrt(error) : error;
}

bool Mesh::NonconformingDerefinement(Array<real_t> &elem_error,
                                     real_t threshold, int nc_limit, int op)
{
   MFEM_VERIFY(ncmesh, "Only supported for non-conforming meshes.");
   MFEM_VERIFY(!NURBSext, "Derefinement of NURBS meshes is not supported. "
               "Project the NURBS to Nodes first.");

   ResetLazyData();

   const Table &dt = ncmesh->GetDerefinementTable();

   Array<int> level_ok;
   if (nc_limit > 0)
   {
      ncmesh->CheckDerefinementNCLevel(dt, level_ok, nc_limit);
   }

   Array<int> derefs;
   for (int i = 0; i < dt.Size(); i++)
   {
      if (nc_limit > 0 && !level_ok[i]) { continue; }

      real_t error =
         AggregateError(elem_error, dt.GetRow(i), dt.RowSize(i), op);

      if (error < threshold) { derefs.Append(i); }
   }

   if (!derefs.Size()) { return false; }

   ncmesh->Derefine(derefs);

   Mesh* mesh2 = new Mesh(*ncmesh);
   ncmesh->OnMeshUpdated(mesh2);

   Swap(*mesh2, false);
   delete mesh2;

   GenerateNCFaceInfo();

   last_operation = Mesh::DEREFINE;
   sequence++;

   UpdateNodes();

   return true;
}

bool Mesh::DerefineByError(Array<real_t> &elem_error, real_t threshold,
                           int nc_limit, int op)
{
   // NOTE: the error array is not const because it will be expanded in parallel
   //       by ghost element errors
   if (Nonconforming())
   {
      return NonconformingDerefinement(elem_error, threshold, nc_limit, op);
   }
   else
   {
      MFEM_ABORT("Derefinement is currently supported for non-conforming "
                 "meshes only.");
      return false;
   }
}

bool Mesh::DerefineByError(const Vector &elem_error, real_t threshold,
                           int nc_limit, int op)
{
   Array<real_t> tmp(elem_error.Size());
   for (int i = 0; i < tmp.Size(); i++)
   {
      tmp[i] = elem_error(i);
   }
   return DerefineByError(tmp, threshold, nc_limit, op);
}


void Mesh::InitFromNCMesh(const NCMesh &ncmesh_)
{
   Dim = ncmesh_.Dimension();
   spaceDim = ncmesh_.SpaceDimension();

   DeleteTables();

   ncmesh_.GetMeshComponents(*this);

   NumOfVertices = vertices.Size();
   NumOfElements = elements.Size();
   NumOfBdrElements = boundary.Size();

   SetMeshGen(); // set the mesh type: 'meshgen', ...

   NumOfEdges = NumOfFaces = 0;
   nbInteriorFaces = nbBoundaryFaces = -1;

   if (Dim > 1)
   {
      el_to_edge = new Table;
      NumOfEdges = GetElementToEdgeTable(*el_to_edge);
   }
   if (Dim > 2)
   {
      GetElementToFaceTable();
   }
   GenerateFaces();
#ifdef MFEM_DEBUG
   CheckBdrElementOrientation(false);
#endif

   // NOTE: ncmesh->OnMeshUpdated() and GenerateNCFaceInfo() should be called
   // outside after this method.
}

Mesh::Mesh(const NCMesh &ncmesh_)
  : attribute_sets(attributes), bdr_attribute_sets(bdr_attributes)
{
   Init();
   InitTables();
   InitFromNCMesh(ncmesh_);
   SetAttributes();
}

void Mesh::Swap(Mesh& other, bool non_geometry)
{
   mfem::Swap(Dim, other.Dim);
   mfem::Swap(spaceDim, other.spaceDim);

   mfem::Swap(NumOfVertices, other.NumOfVertices);
   mfem::Swap(NumOfElements, other.NumOfElements);
   mfem::Swap(NumOfBdrElements, other.NumOfBdrElements);
   mfem::Swap(NumOfEdges, other.NumOfEdges);
   mfem::Swap(NumOfFaces, other.NumOfFaces);

   mfem::Swap(meshgen, other.meshgen);
   mfem::Swap(mesh_geoms, other.mesh_geoms);

   mfem::Swap(elements, other.elements);
   mfem::Swap(vertices, other.vertices);
   mfem::Swap(boundary, other.boundary);
   mfem::Swap(faces, other.faces);
   mfem::Swap(faces_info, other.faces_info);
   mfem::Swap(nc_faces_info, other.nc_faces_info);
   mfem::Swap(nbInteriorFaces, other.nbInteriorFaces);
   mfem::Swap(nbBoundaryFaces, other.nbBoundaryFaces);

   mfem::Swap(el_to_edge, other.el_to_edge);
   mfem::Swap(el_to_face, other.el_to_face);
   mfem::Swap(el_to_el, other.el_to_el);
   mfem::Swap(bel_to_edge, other.bel_to_edge);
   mfem::Swap(be_to_face, other.be_to_face);
   mfem::Swap(face_edge, other.face_edge);
   mfem::Swap(face_to_elem, other.face_to_elem);
   mfem::Swap(edge_vertex, other.edge_vertex);

   mfem::Swap(attributes, other.attributes);
   mfem::Swap(bdr_attributes, other.bdr_attributes);

   mfem::Swap(geom_factors, other.geom_factors);
   mfem::Swap(face_geom_factors, other.face_geom_factors);

#ifdef MFEM_USE_MEMALLOC
   TetMemory.Swap(other.TetMemory);
#endif

   if (non_geometry)
   {
      mfem::Swap(NURBSext, other.NURBSext);
      mfem::Swap(ncmesh, other.ncmesh);

      mfem::Swap(Nodes, other.Nodes);
      if (Nodes) { Nodes->FESpace()->UpdateMeshPointer(this); }
      if (other.Nodes) { other.Nodes->FESpace()->UpdateMeshPointer(&other); }
      mfem::Swap(own_nodes, other.own_nodes);

      mfem::Swap(CoarseFineTr, other.CoarseFineTr);

      mfem::Swap(sequence, other.sequence);
      mfem::Swap(nodes_sequence, other.nodes_sequence);
      mfem::Swap(last_operation, other.last_operation);
   }

   // copy attribute caches
   mfem::Swap(elem_attrs_cache, other.elem_attrs_cache);
}

void Mesh::GetElementData(const Array<Element*> &elem_array, int geom,
                          Array<int> &elem_vtx, Array<int> &attr) const
{
   // protected method
   const int nv = Geometry::NumVerts[geom];
   int num_elems = 0;
   for (int i = 0; i < elem_array.Size(); i++)
   {
      if (elem_array[i]->GetGeometryType() == geom)
      {
         num_elems++;
      }
   }
   elem_vtx.SetSize(nv*num_elems);
   attr.SetSize(num_elems);
   elem_vtx.SetSize(0);
   attr.SetSize(0);
   for (int i = 0; i < elem_array.Size(); i++)
   {
      Element *el = elem_array[i];
      if (el->GetGeometryType() != geom) { continue; }

      Array<int> loc_vtx(el->GetVertices(), nv);
      elem_vtx.Append(loc_vtx);
      attr.Append(el->GetAttribute());
   }
}

static Array<int>& AllElements(Array<int> &list, int nelem)
{
   list.SetSize(nelem);
   for (int i = 0; i < nelem; i++) { list[i] = i; }
   return list;
}

void Mesh::UniformRefinement(int ref_algo)
{
   Array<int> list;

   if (NURBSext)
   {
      NURBSUniformRefinement();
   }
   else if (ncmesh)
   {
      GeneralRefinement(AllElements(list, GetNE()));
   }
   else if (ref_algo == 1 && meshgen == 1 && Dim == 3)
   {
      // algorithm "B" for an all-tet mesh
      LocalRefinement(AllElements(list, GetNE()));
   }
   else
   {
      switch (Dim)
      {
         case 1: LocalRefinement(AllElements(list, GetNE())); break;
         case 2: UniformRefinement2D(); break;
         case 3: UniformRefinement3D(); break;
         default: MFEM_ABORT("internal error");
      }
   }
}

void Mesh::NURBSCoarsening(int cf, real_t tol)
{
   if (NURBSext && cf > 1)
   {
      NURBSext->ConvertToPatches(*Nodes);
      Array<int> initialCoarsening;  // Initial coarsening factors
      NURBSext->GetCoarseningFactors(initialCoarsening);

      // If refinement formulas are nested, then initial coarsening is skipped.
      bool noInitialCoarsening = true;
      for (auto f : initialCoarsening)
      {
         noInitialCoarsening = (noInitialCoarsening && f == 1);
      }

      if (noInitialCoarsening)
      {
         NURBSext->Coarsen(cf, tol);
      }
      else
      {
         // Perform an initial full coarsening, and then refine. This is
         // necessary only for non-nested refinement formulas.
         NURBSext->Coarsen(initialCoarsening, tol);

         // FiniteElementSpace::Update is not supported
         last_operation = Mesh::NONE;
         sequence++;

         UpdateNURBS();

         // Prepare for refinement by factors.
         NURBSext->ConvertToPatches(*Nodes);

         Array<int> rf(initialCoarsening);
         bool divisible = true;
         for (int i=0; i<rf.Size(); ++i)
         {
            rf[i] /= cf;
            divisible = divisible && cf * rf[i] == initialCoarsening[i];
         }

         MFEM_VERIFY(divisible, "Invalid coarsening");

         // Refine from the fully coarsened mesh to the mesh coarsened by the
         // factor cf.
         NURBSext->UniformRefinement(rf);
      }

      last_operation = Mesh::NONE; // FiniteElementSpace::Update is not supported
      sequence++;

      UpdateNURBS();
   }
}

void Mesh::GeneralRefinement(const Array<Refinement> &refinements,
                             int nonconforming, int nc_limit)
{
   if (ncmesh)
   {
      nonconforming = 1;
   }
   else if (Dim == 1 || (Dim == 3 && (meshgen & 1)))
   {
      nonconforming = 0;
   }
   else if (nonconforming < 0)
   {
      // determine if nonconforming refinement is suitable
      if ((meshgen & 2) || (meshgen & 4) || (meshgen & 8))
      {
         nonconforming = 1; // tensor product elements and wedges
      }
      else
      {
         nonconforming = 0; // simplices
      }
   }

   if (nonconforming)
   {
      // non-conforming refinement (hanging nodes)
      NonconformingRefinement(refinements, nc_limit);
   }
   else
   {
      Array<int> el_to_refine(refinements.Size());
      for (int i = 0; i < refinements.Size(); i++)
      {
         el_to_refine[i] = refinements[i].index;
      }

      // infer 'type' of local refinement from first element's 'ref_type'
      int type, rt = (refinements.Size() ? refinements[0].GetType() : 7);
      if (rt == 1 || rt == 2 || rt == 4)
      {
         type = 1; // bisection
      }
      else if (rt == 3 || rt == 5 || rt == 6)
      {
         type = 2; // quadrisection
      }
      else
      {
         type = 3; // octasection
      }

      // red-green refinement and bisection, no hanging nodes
      LocalRefinement(el_to_refine, type);
   }
}

void Mesh::GeneralRefinement(const Array<int> &el_to_refine, int nonconforming,
                             int nc_limit)
{
   Array<Refinement> refinements(el_to_refine.Size());
   for (int i = 0; i < el_to_refine.Size(); i++)
   {
      refinements[i] = Refinement(el_to_refine[i]);
   }
   GeneralRefinement(refinements, nonconforming, nc_limit);
}

void Mesh::EnsureNCMesh(bool simplices_nonconforming)
{
   MFEM_VERIFY(!NURBSext, "Cannot convert a NURBS mesh to an NC mesh. "
               "Please project the NURBS to Nodes first, with SetCurvature().");

#ifdef MFEM_USE_MPI
   MFEM_VERIFY(ncmesh != NULL || dynamic_cast<const ParMesh*>(this) == NULL,
               "Sorry, converting a conforming ParMesh to an NC mesh is "
               "not possible.");
#endif

   if (!ncmesh)
   {
      if ((meshgen & 0x2) /* quads/hexes */ ||
          (meshgen & 0x4) /* wedges */ ||
          (simplices_nonconforming && (meshgen & 0x1)) /* simplices */)
      {
         ncmesh = new NCMesh(this);
         ncmesh->OnMeshUpdated(this);
         GenerateNCFaceInfo();
      }
   }
}

void Mesh::RandomRefinement(real_t prob, bool aniso, int nonconforming,
                            int nc_limit)
{
   Array<Refinement> refs;
   for (int i = 0; i < GetNE(); i++)
   {
      if ((real_t) rand() / real_t(RAND_MAX) < prob)
      {
         int type = 7;
         if (aniso)
         {
            type = (Dim == 3) ? (rand() % 7 + 1) : (rand() % 3 + 1);
         }
         refs.Append(Refinement(i, type));
      }
   }
   GeneralRefinement(refs, nonconforming, nc_limit);
}

void Mesh::RefineAtVertex(const Vertex& vert, real_t eps, int nonconforming)
{
   Array<int> v;
   Array<Refinement> refs;
   for (int i = 0; i < GetNE(); i++)
   {
      GetElementVertices(i, v);
      bool refine = false;
      for (int j = 0; j < v.Size(); j++)
      {
         real_t dist = 0.0;
         for (int l = 0; l < spaceDim; l++)
         {
            real_t d = vert(l) - vertices[v[j]](l);
            dist += d*d;
         }
         if (dist <= eps*eps) { refine = true; break; }
      }
      if (refine)
      {
         refs.Append(Refinement(i));
      }
   }
   GeneralRefinement(refs, nonconforming);
}

bool Mesh::RefineByError(const Array<real_t> &elem_error, real_t threshold,
                         int nonconforming, int nc_limit)
{
   MFEM_VERIFY(elem_error.Size() == GetNE(), "");
   Array<Refinement> refs;
   for (int i = 0; i < GetNE(); i++)
   {
      if (elem_error[i] > threshold)
      {
         refs.Append(Refinement(i));
      }
   }
   if (ReduceInt(refs.Size()))
   {
      GeneralRefinement(refs, nonconforming, nc_limit);
      return true;
   }
   return false;
}

bool Mesh::RefineByError(const Vector &elem_error, real_t threshold,
                         int nonconforming, int nc_limit)
{
   Array<real_t> tmp(const_cast<real_t*>(elem_error.GetData()),
                     elem_error.Size());
   return RefineByError(tmp, threshold, nonconforming, nc_limit);
}


void Mesh::Bisection(int i, const DSTable &v_to_v,
                     int *edge1, int *edge2, int *middle)
{
   int *vert;
   int v[2][4], v_new, bisect, t;
   Element *el = elements[i];
   Vertex V;

   t = el->GetType();
   if (t == Element::TRIANGLE)
   {
      Triangle *tri = (Triangle *) el;

      vert = tri->GetVertices();

      // 1. Get the index for the new vertex in v_new.
      bisect = v_to_v(vert[0], vert[1]);
      MFEM_ASSERT(bisect >= 0, "");

      if (middle[bisect] == -1)
      {
         v_new = NumOfVertices++;
         for (int d = 0; d < spaceDim; d++)
         {
            V(d) = 0.5 * (vertices[vert[0]](d) + vertices[vert[1]](d));
         }
         vertices.Append(V);

         // Put the element that may need refinement (because of this
         // bisection) in edge1, or -1 if no more refinement is needed.
         if (edge1[bisect] == i)
         {
            edge1[bisect] = edge2[bisect];
         }

         middle[bisect] = v_new;
      }
      else
      {
         v_new = middle[bisect];

         // This edge will require no more refinement.
         edge1[bisect] = -1;
      }

      // 2. Set the node indices for the new elements in v[0] and v[1] so that
      //    the  edge marked for refinement is between the first two nodes.
      v[0][0] = vert[2]; v[0][1] = vert[0]; v[0][2] = v_new;
      v[1][0] = vert[1]; v[1][1] = vert[2]; v[1][2] = v_new;

      tri->SetVertices(v[0]);   // changes vert[0..2] !!!

      Triangle* tri_new = new Triangle(v[1], tri->GetAttribute());
      elements.Append(tri_new);

      int tr = tri->GetTransform();
      tri_new->ResetTransform(tr);

      // record the sequence of refinements
      tri->PushTransform(4);
      tri_new->PushTransform(5);

      int coarse = FindCoarseElement(i);
      CoarseFineTr.embeddings[i].parent = coarse;
      CoarseFineTr.embeddings.Append(Embedding(coarse, Geometry::TRIANGLE));

      // 3. edge1 and edge2 may have to be changed for the second triangle.
      if (v[1][0] < v_to_v.NumberOfRows() && v[1][1] < v_to_v.NumberOfRows())
      {
         bisect = v_to_v(v[1][0], v[1][1]);
         MFEM_ASSERT(bisect >= 0, "");

         if (edge1[bisect] == i)
         {
            edge1[bisect] = NumOfElements;
         }
         else if (edge2[bisect] == i)
         {
            edge2[bisect] = NumOfElements;
         }
      }
      NumOfElements++;
   }
   else
   {
      MFEM_ABORT("Bisection for now works only for triangles.");
   }
}

void Mesh::Bisection(int i, HashTable<Hashed2> &v_to_v)
{
   int *vert;
   int v[2][4], v_new, bisect, t;
   Element *el = elements[i];
   Vertex V;

   t = el->GetType();
   if (t == Element::TETRAHEDRON)
   {
      Tetrahedron *tet = (Tetrahedron *) el;

      MFEM_VERIFY(tet->GetRefinementFlag() != 0,
                  "TETRAHEDRON element is not marked for refinement.");

      vert = tet->GetVertices();

      // 1. Get the index for the new vertex in v_new.
      bisect = v_to_v.FindId(vert[0], vert[1]);
      if (bisect == -1)
      {
         v_new = NumOfVertices + v_to_v.GetId(vert[0],vert[1]);
         for (int j = 0; j < 3; j++)
         {
            V(j) = 0.5 * (vertices[vert[0]](j) + vertices[vert[1]](j));
         }
         vertices.Append(V);
      }
      else
      {
         v_new = NumOfVertices + bisect;
      }

      // 2. Set the node indices for the new elements in v[2][4] so that
      //    the edge marked for refinement is between the first two nodes.
      int type, old_redges[2], flag;
      tet->ParseRefinementFlag(old_redges, type, flag);

      int new_type, new_redges[2][2];
      v[0][3] = v_new;
      v[1][3] = v_new;
      new_redges[0][0] = 2;
      new_redges[0][1] = 1;
      new_redges[1][0] = 2;
      new_redges[1][1] = 1;
      int tr1 = -1, tr2 = -1;
      switch (old_redges[0])
      {
         case 2:
            v[0][0] = vert[0]; v[0][1] = vert[2]; v[0][2] = vert[3];
            if (type == Tetrahedron::TYPE_PF) { new_redges[0][1] = 4; }
            tr1 = 0;
            break;
         case 3:
            v[0][0] = vert[3]; v[0][1] = vert[0]; v[0][2] = vert[2];
            tr1 = 2;
            break;
         case 5:
            v[0][0] = vert[2]; v[0][1] = vert[3]; v[0][2] = vert[0];
            tr1 = 4;
      }
      switch (old_redges[1])
      {
         case 1:
            v[1][0] = vert[2]; v[1][1] = vert[1]; v[1][2] = vert[3];
            if (type == Tetrahedron::TYPE_PF) { new_redges[1][0] = 3; }
            tr2 = 1;
            break;
         case 4:
            v[1][0] = vert[1]; v[1][1] = vert[3]; v[1][2] = vert[2];
            tr2 = 3;
            break;
         case 5:
            v[1][0] = vert[3]; v[1][1] = vert[2]; v[1][2] = vert[1];
            tr2 = 5;
      }

      int attr = tet->GetAttribute();
      tet->SetVertices(v[0]);

#ifdef MFEM_USE_MEMALLOC
      Tetrahedron *tet2 = TetMemory.Alloc();
      tet2->SetVertices(v[1]);
      tet2->SetAttribute(attr);
#else
      Tetrahedron *tet2 = new Tetrahedron(v[1], attr);
#endif
      tet2->ResetTransform(tet->GetTransform());
      elements.Append(tet2);

      // record the sequence of refinements
      tet->PushTransform(tr1);
      tet2->PushTransform(tr2);

      int coarse = FindCoarseElement(i);
      CoarseFineTr.embeddings[i].parent = coarse;
      CoarseFineTr.embeddings.Append(Embedding(coarse, Geometry::TETRAHEDRON));

      // 3. Set the bisection flag
      switch (type)
      {
         case Tetrahedron::TYPE_PU:
            new_type = Tetrahedron::TYPE_PF; break;
         case Tetrahedron::TYPE_PF:
            new_type = Tetrahedron::TYPE_A;  break;
         default:
            new_type = Tetrahedron::TYPE_PU;
      }

      tet->CreateRefinementFlag(new_redges[0], new_type, flag+1);
      tet2->CreateRefinementFlag(new_redges[1], new_type, flag+1);

      NumOfElements++;
   }
   else
   {
      MFEM_ABORT("Bisection with HashTable for now works only for tetrahedra.");
   }
}

void Mesh::BdrBisection(int i, const HashTable<Hashed2> &v_to_v)
{
   int *vert;
   int v[2][3], v_new, bisect, t;
   Element *bdr_el = boundary[i];

   t = bdr_el->GetType();
   if (t == Element::TRIANGLE)
   {
      Triangle *tri = (Triangle *) bdr_el;

      vert = tri->GetVertices();

      // 1. Get the index for the new vertex in v_new.
      bisect = v_to_v.FindId(vert[0], vert[1]);
      MFEM_ASSERT(bisect >= 0, "");
      v_new = NumOfVertices + bisect;
      MFEM_ASSERT(v_new != -1, "");

      // 2. Set the node indices for the new elements in v[0] and v[1] so that
      //    the  edge marked for refinement is between the first two nodes.
      v[0][0] = vert[2]; v[0][1] = vert[0]; v[0][2] = v_new;
      v[1][0] = vert[1]; v[1][1] = vert[2]; v[1][2] = v_new;

      tri->SetVertices(v[0]);

      boundary.Append(new Triangle(v[1], tri->GetAttribute()));

      NumOfBdrElements++;
   }
   else
   {
      MFEM_ABORT("Bisection of boundary elements with HashTable works only for"
                 " triangles!");
   }
}

void Mesh::UniformRefinement(int i, const DSTable &v_to_v,
                             int *edge1, int *edge2, int *middle)
{
   Array<int> v;
   int j, v1[3], v2[3], v3[3], v4[3], v_new[3], bisect[3];
   Vertex V;

   if (elements[i]->GetType() == Element::TRIANGLE)
   {
      Triangle *tri0 = (Triangle*) elements[i];
      tri0->GetVertices(v);

      // 1. Get the indices for the new vertices in array v_new
      bisect[0] = v_to_v(v[0],v[1]);
      bisect[1] = v_to_v(v[1],v[2]);
      bisect[2] = v_to_v(v[0],v[2]);
      MFEM_ASSERT(bisect[0] >= 0 && bisect[1] >= 0 && bisect[2] >= 0, "");

      for (j = 0; j < 3; j++)                // for the 3 edges fix v_new
      {
         if (middle[bisect[j]] == -1)
         {
            v_new[j] = NumOfVertices++;
            for (int d = 0; d < spaceDim; d++)
            {
               V(d) = (vertices[v[j]](d) + vertices[v[(j+1)%3]](d))/2.;
            }
            vertices.Append(V);

            // Put the element that may need refinement (because of this
            // bisection) in edge1, or -1 if no more refinement is needed.
            if (edge1[bisect[j]] == i)
            {
               edge1[bisect[j]] = edge2[bisect[j]];
            }

            middle[bisect[j]] = v_new[j];
         }
         else
         {
            v_new[j] = middle[bisect[j]];

            // This edge will require no more refinement.
            edge1[bisect[j]] = -1;
         }
      }

      // 2. Set the node indices for the new elements in v1, v2, v3 & v4 so that
      //    the edges marked for refinement be between the first two nodes.
      v1[0] =     v[0]; v1[1] = v_new[0]; v1[2] = v_new[2];
      v2[0] = v_new[0]; v2[1] =     v[1]; v2[2] = v_new[1];
      v3[0] = v_new[2]; v3[1] = v_new[1]; v3[2] =     v[2];
      v4[0] = v_new[1]; v4[1] = v_new[2]; v4[2] = v_new[0];

      Triangle* tri1 = new Triangle(v1, tri0->GetAttribute());
      Triangle* tri2 = new Triangle(v2, tri0->GetAttribute());
      Triangle* tri3 = new Triangle(v3, tri0->GetAttribute());

      elements.Append(tri1);
      elements.Append(tri2);
      elements.Append(tri3);

      tri0->SetVertices(v4);

      // record the sequence of refinements
      unsigned code = tri0->GetTransform();
      tri1->ResetTransform(code);
      tri2->ResetTransform(code);
      tri3->ResetTransform(code);

      tri0->PushTransform(3);
      tri1->PushTransform(0);
      tri2->PushTransform(1);
      tri3->PushTransform(2);

      // set parent indices
      int coarse = FindCoarseElement(i);
      CoarseFineTr.embeddings[i] = Embedding(coarse, Geometry::TRIANGLE);
      CoarseFineTr.embeddings.Append(Embedding(coarse, Geometry::TRIANGLE));
      CoarseFineTr.embeddings.Append(Embedding(coarse, Geometry::TRIANGLE));
      CoarseFineTr.embeddings.Append(Embedding(coarse, Geometry::TRIANGLE));

      NumOfElements += 3;
   }
   else
   {
      MFEM_ABORT("Uniform refinement for now works only for triangles.");
   }
}

void Mesh::InitRefinementTransforms()
{
   // initialize CoarseFineTr
   CoarseFineTr.Clear();
   CoarseFineTr.embeddings.SetSize(NumOfElements);
   for (int i = 0; i < NumOfElements; i++)
   {
      elements[i]->ResetTransform(0);
      CoarseFineTr.embeddings[i] = Embedding(i, GetElementGeometry(i));
   }
}

int Mesh::FindCoarseElement(int i)
{
   int coarse;
   while ((coarse = CoarseFineTr.embeddings[i].parent) != i)
   {
      i = coarse;
   }
   return coarse;
}

const CoarseFineTransformations &Mesh::GetRefinementTransforms() const
{
   MFEM_VERIFY(GetLastOperation() == Mesh::REFINE, "");

   if (ncmesh)
   {
      return ncmesh->GetRefinementTransforms();
   }

   Mesh::GeometryList elem_geoms(*this);
   for (int i = 0; i < elem_geoms.Size(); i++)
   {
      const Geometry::Type geom = elem_geoms[i];
      if (CoarseFineTr.point_matrices[geom].SizeK()) { continue; }

      if (geom == Geometry::TRIANGLE ||
          geom == Geometry::TETRAHEDRON)
      {
         std::map<unsigned, int> mat_no;
         mat_no[0] = 1; // identity

         // assign matrix indices to element transformations
         for (int j = 0; j < elements.Size(); j++)
         {
            int index = 0;
            unsigned code = elements[j]->GetTransform();
            if (code)
            {
               int &matrix = mat_no[code];
               if (!matrix) { matrix = static_cast<int>(mat_no.size()); }
               index = matrix-1;
            }
            CoarseFineTr.embeddings[j].matrix = index;
         }

         DenseTensor &pmats = CoarseFineTr.point_matrices[geom];
         pmats.SetSize(Dim, Dim+1, static_cast<int>((mat_no.size())));

         // calculate the point matrices used
         std::map<unsigned, int>::iterator it;
         for (it = mat_no.begin(); it != mat_no.end(); ++it)
         {
            if (geom == Geometry::TRIANGLE)
            {
               Triangle::GetPointMatrix(it->first, pmats(it->second-1));
            }
            else
            {
               Tetrahedron::GetPointMatrix(it->first, pmats(it->second-1));
            }
         }
      }
      else
      {
         MFEM_ABORT("Don't know how to construct CoarseFineTransformations for"
                    " geom = " << geom);
      }
   }

   // NOTE: quads and hexes already have trivial transformations ready
   return CoarseFineTr;
}

void Mesh::PrintXG(std::ostream &os) const
{
   MFEM_ASSERT(Dim==spaceDim, "2D Manifold meshes not supported");
   int i, j;
   Array<int> v;

   if (Dim == 2)
   {
      // Print the type of the mesh.
      if (Nodes == NULL)
      {
         os << "areamesh2\n\n";
      }
      else
      {
         os << "curved_areamesh2\n\n";
      }

      // Print the boundary elements.
      os << NumOfBdrElements << '\n';
      for (i = 0; i < NumOfBdrElements; i++)
      {
         boundary[i]->GetVertices(v);

         os << boundary[i]->GetAttribute();
         for (j = 0; j < v.Size(); j++)
         {
            os << ' ' << v[j] + 1;
         }
         os << '\n';
      }

      // Print the elements.
      os << NumOfElements << '\n';
      for (i = 0; i < NumOfElements; i++)
      {
         elements[i]->GetVertices(v);

         os << elements[i]->GetAttribute() << ' ' << v.Size();
         for (j = 0; j < v.Size(); j++)
         {
            os << ' ' << v[j] + 1;
         }
         os << '\n';
      }

      if (Nodes == NULL)
      {
         // Print the vertices.
         os << NumOfVertices << '\n';
         for (i = 0; i < NumOfVertices; i++)
         {
            os << vertices[i](0);
            for (j = 1; j < Dim; j++)
            {
               os << ' ' << vertices[i](j);
            }
            os << '\n';
         }
      }
      else
      {
         os << NumOfVertices << '\n';
         Nodes->Save(os);
      }
   }
   else  // ===== Dim != 2 =====
   {
      if (Nodes)
      {
         mfem_error("Mesh::PrintXG(...) : Curved mesh in 3D");
      }

      if (meshgen == 1)
      {
         int nv;
         const int *ind;

         os << "NETGEN_Neutral_Format\n";
         // print the vertices
         os << NumOfVertices << '\n';
         for (i = 0; i < NumOfVertices; i++)
         {
            for (j = 0; j < Dim; j++)
            {
               os << ' ' << vertices[i](j);
            }
            os << '\n';
         }

         // print the elements
         os << NumOfElements << '\n';
         for (i = 0; i < NumOfElements; i++)
         {
            nv = elements[i]->GetNVertices();
            ind = elements[i]->GetVertices();
            os << elements[i]->GetAttribute();
            for (j = 0; j < nv; j++)
            {
               os << ' ' << ind[j]+1;
            }
            os << '\n';
         }

         // print the boundary information.
         os << NumOfBdrElements << '\n';
         for (i = 0; i < NumOfBdrElements; i++)
         {
            nv = boundary[i]->GetNVertices();
            ind = boundary[i]->GetVertices();
            os << boundary[i]->GetAttribute();
            for (j = 0; j < nv; j++)
            {
               os << ' ' << ind[j]+1;
            }
            os << '\n';
         }
      }
      else if (meshgen == 2)  // TrueGrid
      {
         int nv;
         const int *ind;

         os << "TrueGrid\n"
            << "1 " << NumOfVertices << " " << NumOfElements
            << " 0 0 0 0 0 0 0\n"
            << "0 0 0 1 0 0 0 0 0 0 0\n"
            << "0 0 " << NumOfBdrElements << " 0 0 0 0 0 0 0 0 0 0 0 0 0\n"
            << "0.0 0.0 0.0 0 0 0.0 0.0 0 0.0\n"
            << "0 0 0 0 0 0 0 0 0 0 0 0 0 0 0 0\n";

         for (i = 0; i < NumOfVertices; i++)
            os << i+1 << " 0.0 " << vertices[i](0) << ' ' << vertices[i](1)
               << ' ' << vertices[i](2) << " 0.0\n";

         for (i = 0; i < NumOfElements; i++)
         {
            nv = elements[i]->GetNVertices();
            ind = elements[i]->GetVertices();
            os << i+1 << ' ' << elements[i]->GetAttribute();
            for (j = 0; j < nv; j++)
            {
               os << ' ' << ind[j]+1;
            }
            os << '\n';
         }

         for (i = 0; i < NumOfBdrElements; i++)
         {
            nv = boundary[i]->GetNVertices();
            ind = boundary[i]->GetVertices();
            os << boundary[i]->GetAttribute();
            for (j = 0; j < nv; j++)
            {
               os << ' ' << ind[j]+1;
            }
            os << " 1.0 1.0 1.0 1.0\n";
         }
      }
   }

   os << flush;
}

void Mesh::Printer(std::ostream &os, std::string section_delimiter,
                   const std::string &comments) const
{
   int i, j;

   if (NURBSext)
   {
      // general format
      NURBSext->Print(os, comments);
      os << '\n';
      Nodes->Save(os);

      // patch-wise format
      // NURBSext->ConvertToPatches(*Nodes);
      // NURBSext->Print(os);

      return;
   }

   if (Nonconforming())
   {
      // Workaround for inconsistent Mesh state where the Mesh has nodes and
      // ncmesh->coodrinates is not empty. Such state can be created with the
      // method Mesh::SwapNodes(), see the comment at the beginning of its
      // implementation.
      Array<real_t> coords_save;
      if (Nodes) { mfem::Swap(coords_save, ncmesh->coordinates); }

      // nonconforming mesh format
      ncmesh->Print(os, comments);

      if (Nodes)
      {
         mfem::Swap(coords_save, ncmesh->coordinates);

         os << "\n# mesh curvature GridFunction";
         os << "\nnodes\n";
         Nodes->Save(os);
      }

      os << "\nmfem_mesh_end" << endl;
      return;
   }

   // serial/parallel conforming mesh format
   const bool set_names = attribute_sets.SetsExist() ||
     bdr_attribute_sets.SetsExist();
   os << (!set_names && section_delimiter.empty()
          ? "MFEM mesh v1.0\n" :
	  (!set_names ? "MFEM mesh v1.2\n" : "MFEM mesh v1.3\n"));

   if (set_names && section_delimiter.empty())
   {
      section_delimiter = "mfem_mesh_end";
   }

   // optional
   if (!comments.empty()) { os << '\n' << comments << '\n'; }

   os <<
      "\n#\n# MFEM Geometry Types (see fem/geom.hpp):\n#\n"
      "# POINT       = 0\n"
      "# SEGMENT     = 1\n"
      "# TRIANGLE    = 2\n"
      "# SQUARE      = 3\n"
      "# TETRAHEDRON = 4\n"
      "# CUBE        = 5\n"
      "# PRISM       = 6\n"
      "# PYRAMID     = 7\n"
      "#\n";

   os << "\ndimension\n" << Dim;

   os << "\n\nelements\n" << NumOfElements << '\n';
   for (i = 0; i < NumOfElements; i++)
   {
      PrintElement(elements[i], os);
   }

   if (set_names)
   {
     os << "\nattribute_sets\n";
     attribute_sets.Print(os);
   }

   os << "\nboundary\n" << NumOfBdrElements << '\n';
   for (i = 0; i < NumOfBdrElements; i++)
   {
      PrintElement(boundary[i], os);
   }

   if (set_names)
   {
     os << "\nbdr_attribute_sets\n";
     bdr_attribute_sets.Print(os);
   }

   os << "\nvertices\n" << NumOfVertices << '\n';
   if (Nodes == NULL)
   {
      os << spaceDim << '\n';
      for (i = 0; i < NumOfVertices; i++)
      {
         os << vertices[i](0);
         for (j = 1; j < spaceDim; j++)
         {
            os << ' ' << vertices[i](j);
         }
         os << '\n';
      }
      os.flush();
   }
   else
   {
      os << "\nnodes\n";
      Nodes->Save(os);
   }

   if (!section_delimiter.empty())
   {
      os << '\n'
         << section_delimiter << endl; // only with formats v1.2 and above
   }
}

void Mesh::PrintTopo(std::ostream &os, const Array<int> &e_to_k,
		     const int version, const std::string &comments) const
{
  MFEM_VERIFY(version == 10 || version == 11, "Invalid NURBS mesh version");

   int i;
   Array<int> vert;

   os << "MFEM NURBS mesh v" << int(version / 10) << "." << version % 10 << "\n";

   // optional
   if (!comments.empty()) { os << '\n' << comments << '\n'; }

   os <<
      "\n#\n# MFEM Geometry Types (see fem/geom.hpp):\n#\n"
      "# SEGMENT     = 1\n"
      "# SQUARE      = 3\n"
      "# CUBE        = 5\n"
      "#\n";

   os << "\ndimension\n" << Dim
      << "\n\nelements\n" << NumOfElements << '\n';
   for (i = 0; i < NumOfElements; i++)
   {
      PrintElement(elements[i], os);
   }

   os << "\nboundary\n" << NumOfBdrElements << '\n';
   for (i = 0; i < NumOfBdrElements; i++)
   {
      PrintElement(boundary[i], os);
   }

   os << "\nedges\n" << NumOfEdges << '\n';
   for (i = 0; i < NumOfEdges; i++)
   {
      edge_vertex->GetRow(i, vert);
      int ki = e_to_k[i];
      if (ki < 0)
      {
         ki = -1 - ki;
      }
      os << ki << ' ' << vert[0] << ' ' << vert[1] << '\n';
   }
   os << "\nvertices\n" << NumOfVertices << '\n';
}

void Mesh::Save(const std::string &fname, int precision) const
{
   ofstream ofs(fname);
   ofs.precision(precision);
   Print(ofs);
}

#ifdef MFEM_USE_ADIOS2
void Mesh::Print(adios2stream &os) const
{
   os.Print(*this);
}
#endif

void Mesh::PrintVTK(std::ostream &os)
{
   os <<
      "# vtk DataFile Version 3.0\n"
      "Generated by MFEM\n"
      "ASCII\n"
      "DATASET UNSTRUCTURED_GRID\n";

   if (Nodes == NULL)
   {
      os << "POINTS " << NumOfVertices << " double\n";
      for (int i = 0; i < NumOfVertices; i++)
      {
         os << vertices[i](0);
         int j;
         for (j = 1; j < spaceDim; j++)
         {
            os << ' ' << vertices[i](j);
         }
         for ( ; j < 3; j++)
         {
            os << ' ' << 0.0;
         }
         os << '\n';
      }
   }
   else
   {
      Array<int> vdofs(3);
      os << "POINTS " << Nodes->FESpace()->GetNDofs() << " double\n";
      for (int i = 0; i < Nodes->FESpace()->GetNDofs(); i++)
      {
         vdofs.SetSize(1);
         vdofs[0] = i;
         Nodes->FESpace()->DofsToVDofs(vdofs);
         os << (*Nodes)(vdofs[0]);
         int j;
         for (j = 1; j < spaceDim; j++)
         {
            os << ' ' << (*Nodes)(vdofs[j]);
         }
         for ( ; j < 3; j++)
         {
            os << ' ' << 0.0;
         }
         os << '\n';
      }
   }

   int order = -1;
   if (Nodes == NULL)
   {
      int size = 0;
      for (int i = 0; i < NumOfElements; i++)
      {
         size += elements[i]->GetNVertices() + 1;
      }
      os << "CELLS " << NumOfElements << ' ' << size << '\n';
      for (int i = 0; i < NumOfElements; i++)
      {
         const int *v = elements[i]->GetVertices();
         const int nv = elements[i]->GetNVertices();
         os << nv;
         Geometry::Type geom = elements[i]->GetGeometryType();
         const int *perm = VTKGeometry::VertexPermutation[geom];
         for (int j = 0; j < nv; j++)
         {
            os << ' ' << v[perm ? perm[j] : j];
         }
         os << '\n';
      }
      order = 1;
   }
   else
   {
      Array<int> dofs;
      int size = 0;
      for (int i = 0; i < NumOfElements; i++)
      {
         Nodes->FESpace()->GetElementDofs(i, dofs);
         MFEM_ASSERT(Dim != 0 || dofs.Size() == 1,
                     "Point meshes should have a single dof per element");
         size += dofs.Size() + 1;
      }
      os << "CELLS " << NumOfElements << ' ' << size << '\n';
      const char *fec_name = Nodes->FESpace()->FEColl()->Name();

      if (!strcmp(fec_name, "Linear") ||
          !strcmp(fec_name, "H1_0D_P1") ||
          !strcmp(fec_name, "H1_1D_P1") ||
          !strcmp(fec_name, "H1_2D_P1") ||
          !strcmp(fec_name, "H1_3D_P1"))
      {
         order = 1;
      }
      else if (!strcmp(fec_name, "Quadratic") ||
               !strcmp(fec_name, "H1_1D_P2") ||
               !strcmp(fec_name, "H1_2D_P2") ||
               !strcmp(fec_name, "H1_3D_P2"))
      {
         order = 2;
      }
      if (order == -1)
      {
         mfem::err << "Mesh::PrintVTK : can not save '"
                   << fec_name << "' elements!" << endl;
         mfem_error();
      }
      for (int i = 0; i < NumOfElements; i++)
      {
         Nodes->FESpace()->GetElementDofs(i, dofs);
         os << dofs.Size();
         if (order == 1)
         {
            for (int j = 0; j < dofs.Size(); j++)
            {
               os << ' ' << dofs[j];
            }
         }
         else if (order == 2)
         {
            const int *vtk_mfem;
            switch (elements[i]->GetGeometryType())
            {
               case Geometry::SEGMENT:
               case Geometry::TRIANGLE:
               case Geometry::SQUARE:
                  vtk_mfem = vtk_quadratic_hex; break; // identity map
               case Geometry::TETRAHEDRON:
                  vtk_mfem = vtk_quadratic_tet; break;
               case Geometry::PRISM:
                  vtk_mfem = vtk_quadratic_wedge; break;
               case Geometry::CUBE:
               default:
                  vtk_mfem = vtk_quadratic_hex; break;
            }
            for (int j = 0; j < dofs.Size(); j++)
            {
               os << ' ' << dofs[vtk_mfem[j]];
            }
         }
         os << '\n';
      }
   }

   os << "CELL_TYPES " << NumOfElements << '\n';
   for (int i = 0; i < NumOfElements; i++)
   {
      int vtk_cell_type = 5;
      Geometry::Type geom = GetElement(i)->GetGeometryType();
      if (order == 1) { vtk_cell_type = VTKGeometry::Map[geom]; }
      else if (order == 2) { vtk_cell_type = VTKGeometry::QuadraticMap[geom]; }
      os << vtk_cell_type << '\n';
   }

   // write attributes
   os << "CELL_DATA " << NumOfElements << '\n'
      << "SCALARS material int\n"
      << "LOOKUP_TABLE default\n";
   for (int i = 0; i < NumOfElements; i++)
   {
      os << elements[i]->GetAttribute() << '\n';
   }
   os.flush();
}

void Mesh::PrintVTU(std::string fname,
                    VTKFormat format,
                    bool high_order_output,
                    int compression_level,
                    bool bdr)
{
   int ref = (high_order_output && Nodes)
             ? Nodes->FESpace()->GetMaxElementOrder() : 1;

   fname = fname + ".vtu";
   std::fstream os(fname.c_str(),std::ios::out);
   os << "<VTKFile type=\"UnstructuredGrid\" version=\"2.2\"";
   if (compression_level != 0)
   {
      os << " compressor=\"vtkZLibDataCompressor\"";
   }
   os << " byte_order=\"" << VTKByteOrder() << "\">\n";
   os << "<UnstructuredGrid>\n";
   PrintVTU(os, ref, format, high_order_output, compression_level, bdr);
   os << "</Piece>\n"; // need to close the piece open in the PrintVTU method
   os << "</UnstructuredGrid>\n";
   os << "</VTKFile>" << std::endl;

   os.close();
}

void Mesh::PrintBdrVTU(std::string fname,
                       VTKFormat format,
                       bool high_order_output,
                       int compression_level)
{
   PrintVTU(fname, format, high_order_output, compression_level, true);
}

void Mesh::PrintVTU(std::ostream &os, int ref, VTKFormat format,
                    bool high_order_output, int compression_level,
                    bool bdr_elements)
{
   RefinedGeometry *RefG;
   DenseMatrix pmat;

   const char *fmt_str = (format == VTKFormat::ASCII) ? "ascii" : "binary";
   const char *type_str = (format != VTKFormat::BINARY32) ? "Float64" : "Float32";
   std::vector<char> buf;

   auto get_geom = [&](int i)
   {
      if (bdr_elements) { return GetBdrElementGeometry(i); }
      else { return GetElementBaseGeometry(i); }
   };

   int ne = bdr_elements ? GetNBE() : GetNE();
   // count the number of points and cells
   int np = 0, nc_ref = 0;
   for (int i = 0; i < ne; i++)
   {
      Geometry::Type geom = get_geom(i);
      int nv = Geometries.GetVertices(geom)->GetNPoints();
      RefG = GlobGeometryRefiner.Refine(geom, ref, 1);
      np += RefG->RefPts.GetNPoints();
      nc_ref += RefG->RefGeoms.Size() / nv;
   }

   os << "<Piece NumberOfPoints=\"" << np << "\" NumberOfCells=\""
      << (high_order_output ? ne : nc_ref) << "\">\n";

   // print out the points
   os << "<Points>\n";
   os << "<DataArray type=\"" << type_str
      << "\" NumberOfComponents=\"3\" format=\"" << fmt_str << "\">\n";
   for (int i = 0; i < ne; i++)
   {
      RefG = GlobGeometryRefiner.Refine(get_geom(i), ref, 1);

      if (bdr_elements)
      {
         GetBdrElementTransformation(i)->Transform(RefG->RefPts, pmat);
      }
      else
      {
         GetElementTransformation(i)->Transform(RefG->RefPts, pmat);
      }

      for (int j = 0; j < pmat.Width(); j++)
      {
         WriteBinaryOrASCII(os, buf, pmat(0,j), " ", format);
         if (pmat.Height() > 1)
         {
            WriteBinaryOrASCII(os, buf, pmat(1,j), " ", format);
         }
         else
         {
            WriteBinaryOrASCII(os, buf, 0.0, " ", format);
         }
         if (pmat.Height() > 2)
         {
            WriteBinaryOrASCII(os, buf, pmat(2,j), "", format);
         }
         else
         {
            WriteBinaryOrASCII(os, buf, 0.0, "", format);
         }
         if (format == VTKFormat::ASCII) { os << '\n'; }
      }
   }
   if (format != VTKFormat::ASCII)
   {
      WriteBase64WithSizeAndClear(os, buf, compression_level);
   }
   os << "</DataArray>" << std::endl;
   os << "</Points>" << std::endl;

   os << "<Cells>" << std::endl;
   os << "<DataArray type=\"Int32\" Name=\"connectivity\" format=\""
      << fmt_str << "\">" << std::endl;
   // connectivity
   std::vector<int> offset;

   np = 0;
   if (high_order_output)
   {
      Array<int> local_connectivity;
      for (int iel = 0; iel < ne; iel++)
      {
         Geometry::Type geom = get_geom(iel);
         CreateVTKElementConnectivity(local_connectivity, geom, ref);
         int nnodes = local_connectivity.Size();
         for (int i=0; i<nnodes; ++i)
         {
            WriteBinaryOrASCII(os, buf, np+local_connectivity[i], " ",
                               format);
         }
         if (format == VTKFormat::ASCII) { os << '\n'; }
         np += nnodes;
         offset.push_back(np);
      }
   }
   else
   {
      int coff = 0;
      for (int i = 0; i < ne; i++)
      {
         Geometry::Type geom = get_geom(i);
         int nv = Geometries.GetVertices(geom)->GetNPoints();
         RefG = GlobGeometryRefiner.Refine(geom, ref, 1);
         Array<int> &RG = RefG->RefGeoms;
         for (int j = 0; j < RG.Size(); )
         {
            coff = coff+nv;
            offset.push_back(coff);
            const int *p = VTKGeometry::VertexPermutation[geom];
            for (int k = 0; k < nv; k++, j++)
            {
               WriteBinaryOrASCII(os, buf, np + RG[p ? (j - k + p[k]) : j], " ",
                                  format);
            }
            if (format == VTKFormat::ASCII) { os << '\n'; }
         }
         np += RefG->RefPts.GetNPoints();
      }
   }
   if (format != VTKFormat::ASCII)
   {
      WriteBase64WithSizeAndClear(os, buf, compression_level);
   }
   os << "</DataArray>" << std::endl;

   os << "<DataArray type=\"Int32\" Name=\"offsets\" format=\""
      << fmt_str << "\">" << std::endl;
   // offsets
   for (size_t ii=0; ii<offset.size(); ii++)
   {
      WriteBinaryOrASCII(os, buf, offset[ii], "\n", format);
   }
   if (format != VTKFormat::ASCII)
   {
      WriteBase64WithSizeAndClear(os, buf, compression_level);
   }
   os << "</DataArray>" << std::endl;
   os << "<DataArray type=\"UInt8\" Name=\"types\" format=\""
      << fmt_str << "\">" << std::endl;
   // cell types
   const int *vtk_geom_map =
      high_order_output ? VTKGeometry::HighOrderMap : VTKGeometry::Map;
   for (int i = 0; i < ne; i++)
   {
      Geometry::Type geom = get_geom(i);
      uint8_t vtk_cell_type = 5;

      vtk_cell_type = vtk_geom_map[geom];

      if (high_order_output)
      {
         WriteBinaryOrASCII(os, buf, vtk_cell_type, "\n", format);
      }
      else
      {
         int nv = Geometries.GetVertices(geom)->GetNPoints();
         RefG = GlobGeometryRefiner.Refine(geom, ref, 1);
         Array<int> &RG = RefG->RefGeoms;
         for (int j = 0; j < RG.Size(); j += nv)
         {
            WriteBinaryOrASCII(os, buf, vtk_cell_type, "\n", format);
         }
      }
   }
   if (format != VTKFormat::ASCII)
   {
      WriteBase64WithSizeAndClear(os, buf, compression_level);
   }
   os << "</DataArray>" << std::endl;
   os << "</Cells>" << std::endl;

   os << "<CellData Scalars=\"attribute\">" << std::endl;
   os << "<DataArray type=\"Int32\" Name=\"attribute\" format=\""
      << fmt_str << "\">" << std::endl;
   for (int i = 0; i < ne; i++)
   {
      int attr = bdr_elements ? GetBdrAttribute(i) : GetAttribute(i);
      if (high_order_output)
      {
         WriteBinaryOrASCII(os, buf, attr, "\n", format);
      }
      else
      {
         Geometry::Type geom = get_geom(i);
         int nv = Geometries.GetVertices(geom)->GetNPoints();
         RefG = GlobGeometryRefiner.Refine(geom, ref, 1);
         for (int j = 0; j < RefG->RefGeoms.Size(); j += nv)
         {
            WriteBinaryOrASCII(os, buf, attr, "\n", format);
         }
      }
   }
   if (format != VTKFormat::ASCII)
   {
      WriteBase64WithSizeAndClear(os, buf, compression_level);
   }
   os << "</DataArray>" << std::endl;
   os << "</CellData>" << std::endl;
}


void Mesh::PrintVTK(std::ostream &os, int ref, int field_data)
{
   int np, nc, size;
   RefinedGeometry *RefG;
   DenseMatrix pmat;

   os <<
      "# vtk DataFile Version 3.0\n"
      "Generated by MFEM\n"
      "ASCII\n"
      "DATASET UNSTRUCTURED_GRID\n";

   // additional dataset information
   if (field_data)
   {
      os << "FIELD FieldData 1\n"
         << "MaterialIds " << 1 << " " << attributes.Size() << " int\n";
      for (int i = 0; i < attributes.Size(); i++)
      {
         os << ' ' << attributes[i];
      }
      os << '\n';
   }

   // count the points, cells, size
   np = nc = size = 0;
   for (int i = 0; i < GetNE(); i++)
   {
      Geometry::Type geom = GetElementBaseGeometry(i);
      int nv = Geometries.GetVertices(geom)->GetNPoints();
      RefG = GlobGeometryRefiner.Refine(geom, ref, 1);
      np += RefG->RefPts.GetNPoints();
      nc += RefG->RefGeoms.Size() / nv;
      size += (RefG->RefGeoms.Size() / nv) * (nv + 1);
   }
   os << "POINTS " << np << " double\n";
   // write the points
   for (int i = 0; i < GetNE(); i++)
   {
      RefG = GlobGeometryRefiner.Refine(
                GetElementBaseGeometry(i), ref, 1);

      GetElementTransformation(i)->Transform(RefG->RefPts, pmat);

      for (int j = 0; j < pmat.Width(); j++)
      {
         os << pmat(0, j) << ' ';
         if (pmat.Height() > 1)
         {
            os << pmat(1, j) << ' ';
            if (pmat.Height() > 2)
            {
               os << pmat(2, j);
            }
            else
            {
               os << 0.0;
            }
         }
         else
         {
            os << 0.0 << ' ' << 0.0;
         }
         os << '\n';
      }
   }

   // write the cells
   os << "CELLS " << nc << ' ' << size << '\n';
   np = 0;
   for (int i = 0; i < GetNE(); i++)
   {
      Geometry::Type geom = GetElementBaseGeometry(i);
      int nv = Geometries.GetVertices(geom)->GetNPoints();
      RefG = GlobGeometryRefiner.Refine(geom, ref, 1);
      Array<int> &RG = RefG->RefGeoms;

      for (int j = 0; j < RG.Size(); )
      {
         os << nv;
         for (int k = 0; k < nv; k++, j++)
         {
            os << ' ' << np + RG[j];
         }
         os << '\n';
      }
      np += RefG->RefPts.GetNPoints();
   }
   os << "CELL_TYPES " << nc << '\n';
   for (int i = 0; i < GetNE(); i++)
   {
      Geometry::Type geom = GetElementBaseGeometry(i);
      int nv = Geometries.GetVertices(geom)->GetNPoints();
      RefG = GlobGeometryRefiner.Refine(geom, ref, 1);
      Array<int> &RG = RefG->RefGeoms;
      int vtk_cell_type = VTKGeometry::Map[geom];

      for (int j = 0; j < RG.Size(); j += nv)
      {
         os << vtk_cell_type << '\n';
      }
   }
   // write attributes (materials)
   os << "CELL_DATA " << nc << '\n'
      << "SCALARS material int\n"
      << "LOOKUP_TABLE default\n";
   for (int i = 0; i < GetNE(); i++)
   {
      Geometry::Type geom = GetElementBaseGeometry(i);
      int nv = Geometries.GetVertices(geom)->GetNPoints();
      RefG = GlobGeometryRefiner.Refine(geom, ref, 1);
      int attr = GetAttribute(i);
      for (int j = 0; j < RefG->RefGeoms.Size(); j += nv)
      {
         os << attr << '\n';
      }
   }

   if (Dim > 1)
   {
      Array<int> coloring;
      srand((unsigned)time(0));
      real_t a = rand_real();
      int el0 = (int)floor(a * GetNE());
      GetElementColoring(coloring, el0);
      os << "SCALARS element_coloring int\n"
         << "LOOKUP_TABLE default\n";
      for (int i = 0; i < GetNE(); i++)
      {
         Geometry::Type geom = GetElementBaseGeometry(i);
         int nv = Geometries.GetVertices(geom)->GetNPoints();
         RefG = GlobGeometryRefiner.Refine(geom, ref, 1);
         for (int j = 0; j < RefG->RefGeoms.Size(); j += nv)
         {
            os << coloring[i] + 1 << '\n';
         }
      }
   }

   // prepare to write data
   os << "POINT_DATA " << np << '\n' << flush;
}

#ifdef MFEM_USE_HDF5

void Mesh::SaveVTKHDF(const std::string &fname, bool high_order)
{
#ifdef MFEM_USE_MPI
   if (ParMesh *pmesh = dynamic_cast<ParMesh*>(this))
   {
#ifdef MFEM_PARALLEL_HDF5
      VTKHDF vtkhdf(fname, pmesh->GetComm());
      vtkhdf.SaveMesh(*this, high_order);
      return;
#else
      MFEM_ABORT("Requires HDF5 library with parallel support enabled");
#endif
   }
#endif
   VTKHDF vtkhdf(fname);
   vtkhdf.SaveMesh(*this, high_order);
}

#endif

void Mesh::GetElementColoring(Array<int> &colors, int el0)
{
   int delete_el_to_el = (el_to_el) ? (0) : (1);
   const Table &el_el = ElementToElementTable();
   int num_el = GetNE(), stack_p, stack_top_p, max_num_col;
   Array<int> el_stack(num_el);

   const int *i_el_el = el_el.GetI();
   const int *j_el_el = el_el.GetJ();

   colors.SetSize(num_el);
   colors = -2;
   max_num_col = 1;
   stack_p = stack_top_p = 0;
   for (int el = el0; stack_top_p < num_el; el=(el+1)%num_el)
   {
      if (colors[el] != -2)
      {
         continue;
      }

      colors[el] = -1;
      el_stack[stack_top_p++] = el;

      for ( ; stack_p < stack_top_p; stack_p++)
      {
         int i = el_stack[stack_p];
         int num_nb = i_el_el[i+1] - i_el_el[i];
         if (max_num_col < num_nb + 1)
         {
            max_num_col = num_nb + 1;
         }
         for (int j = i_el_el[i]; j < i_el_el[i+1]; j++)
         {
            int k = j_el_el[j];
            if (colors[k] == -2)
            {
               colors[k] = -1;
               el_stack[stack_top_p++] = k;
            }
         }
      }
   }

   Array<int> col_marker(max_num_col);

   for (stack_p = 0; stack_p < stack_top_p; stack_p++)
   {
      int i = el_stack[stack_p], col;
      col_marker = 0;
      for (int j = i_el_el[i]; j < i_el_el[i+1]; j++)
      {
         col = colors[j_el_el[j]];
         if (col != -1)
         {
            col_marker[col] = 1;
         }
      }

      for (col = 0; col < max_num_col; col++)
         if (col_marker[col] == 0)
         {
            break;
         }

      colors[i] = col;
   }

   if (delete_el_to_el)
   {
      delete el_to_el;
      el_to_el = NULL;
   }
}

void Mesh::PrintWithPartitioning(int *partitioning, std::ostream &os,
                                 int elem_attr) const
{
   if (Dim != 3 && Dim != 2) { return; }

   int i, j, k, l, nv, nbe, *v;

   os << "MFEM mesh v1.0\n";

   // optional
   os <<
      "\n#\n# MFEM Geometry Types (see fem/geom.hpp):\n#\n"
      "# POINT       = 0\n"
      "# SEGMENT     = 1\n"
      "# TRIANGLE    = 2\n"
      "# SQUARE      = 3\n"
      "# TETRAHEDRON = 4\n"
      "# CUBE        = 5\n"
      "# PRISM       = 6\n"
      "#\n";

   os << "\ndimension\n" << Dim
      << "\n\nelements\n" << NumOfElements << '\n';
   for (i = 0; i < NumOfElements; i++)
   {
      os << int((elem_attr) ? partitioning[i]+1 : elements[i]->GetAttribute())
         << ' ' << elements[i]->GetGeometryType();
      nv = elements[i]->GetNVertices();
      v  = elements[i]->GetVertices();
      for (j = 0; j < nv; j++)
      {
         os << ' ' << v[j];
      }
      os << '\n';
   }
   nbe = 0;
   for (i = 0; i < faces_info.Size(); i++)
   {
      if ((l = faces_info[i].Elem2No) >= 0)
      {
         k = partitioning[faces_info[i].Elem1No];
         l = partitioning[l];
         if (k != l)
         {
            nbe++;
            if (!Nonconforming() || !IsSlaveFace(faces_info[i]))
            {
               nbe++;
            }
         }
      }
      else
      {
         nbe++;
      }
   }
   os << "\nboundary\n" << nbe << '\n';
   for (i = 0; i < faces_info.Size(); i++)
   {
      if ((l = faces_info[i].Elem2No) >= 0)
      {
         k = partitioning[faces_info[i].Elem1No];
         l = partitioning[l];
         if (k != l)
         {
            nv = faces[i]->GetNVertices();
            v  = faces[i]->GetVertices();
            os << k+1 << ' ' << faces[i]->GetGeometryType();
            for (j = 0; j < nv; j++)
            {
               os << ' ' << v[j];
            }
            os << '\n';
            if (!Nonconforming() || !IsSlaveFace(faces_info[i]))
            {
               os << l+1 << ' ' << faces[i]->GetGeometryType();
               for (j = nv-1; j >= 0; j--)
               {
                  os << ' ' << v[j];
               }
               os << '\n';
            }
         }
      }
      else
      {
         k = partitioning[faces_info[i].Elem1No];
         nv = faces[i]->GetNVertices();
         v  = faces[i]->GetVertices();
         os << k+1 << ' ' << faces[i]->GetGeometryType();
         for (j = 0; j < nv; j++)
         {
            os << ' ' << v[j];
         }
         os << '\n';
      }
   }
   os << "\nvertices\n" << NumOfVertices << '\n';
   if (Nodes == NULL)
   {
      os << spaceDim << '\n';
      for (i = 0; i < NumOfVertices; i++)
      {
         os << vertices[i](0);
         for (j = 1; j < spaceDim; j++)
         {
            os << ' ' << vertices[i](j);
         }
         os << '\n';
      }
      os.flush();
   }
   else
   {
      os << "\nnodes\n";
      Nodes->Save(os);
   }
}

void Mesh::PrintElementsWithPartitioning(int *partitioning,
                                         std::ostream &os,
                                         int interior_faces)
{
   MFEM_ASSERT(Dim == spaceDim, "2D Manifolds not supported\n");
   if (Dim != 3 && Dim != 2) { return; }

   int *vcount = new int[NumOfVertices];
   for (int i = 0; i < NumOfVertices; i++)
   {
      vcount[i] = 0;
   }
   for (int i = 0; i < NumOfElements; i++)
   {
      int nv = elements[i]->GetNVertices();
      const int *ind = elements[i]->GetVertices();
      for (int j = 0; j < nv; j++)
      {
         vcount[ind[j]]++;
      }
   }

   int *voff = new int[NumOfVertices+1];
   voff[0] = 0;
   for (int i = 1; i <= NumOfVertices; i++)
   {
      voff[i] = vcount[i-1] + voff[i-1];
   }

   int **vown = new int*[NumOfVertices];
   for (int i = 0; i < NumOfVertices; i++)
   {
      vown[i] = new int[vcount[i]];
   }

   // 2D
   if (Dim == 2)
   {
      Table edge_el;
      Transpose(ElementToEdgeTable(), edge_el);

      // Fake printing of the elements.
      for (int i = 0; i < NumOfElements; i++)
      {
         int nv  = elements[i]->GetNVertices();
         const int *ind = elements[i]->GetVertices();
         for (int j = 0; j < nv; j++)
         {
            vcount[ind[j]]--;
            vown[ind[j]][vcount[ind[j]]] = i;
         }
      }

      for (int i = 0; i < NumOfVertices; i++)
      {
         vcount[i] = voff[i+1] - voff[i];
      }

      int nbe = 0;
      for (int i = 0; i < edge_el.Size(); i++)
      {
         const int *el = edge_el.GetRow(i);
         if (edge_el.RowSize(i) > 1)
         {
            int k = partitioning[el[0]];
            int l = partitioning[el[1]];
            if (interior_faces || k != l)
            {
               nbe += 2;
            }
         }
         else
         {
            nbe++;
         }
      }

      // Print the type of the mesh and the boundary elements.
      os << "areamesh2\n\n" << nbe << '\n';

      for (int i = 0; i < edge_el.Size(); i++)
      {
         const int *el = edge_el.GetRow(i);
         if (edge_el.RowSize(i) > 1)
         {
            int k = partitioning[el[0]];
            int l = partitioning[el[1]];
            if (interior_faces || k != l)
            {
               Array<int> ev;
               GetEdgeVertices(i,ev);
               os << k+1; // attribute
               for (int j = 0; j < 2; j++)
                  for (int s = 0; s < vcount[ev[j]]; s++)
                     if (vown[ev[j]][s] == el[0])
                     {
                        os << ' ' << voff[ev[j]]+s+1;
                     }
               os << '\n';
               os << l+1; // attribute
               for (int j = 1; j >= 0; j--)
                  for (int s = 0; s < vcount[ev[j]]; s++)
                     if (vown[ev[j]][s] == el[1])
                     {
                        os << ' ' << voff[ev[j]]+s+1;
                     }
               os << '\n';
            }
         }
         else
         {
            int k = partitioning[el[0]];
            Array<int> ev;
            GetEdgeVertices(i,ev);
            os << k+1; // attribute
            for (int j = 0; j < 2; j++)
               for (int s = 0; s < vcount[ev[j]]; s++)
                  if (vown[ev[j]][s] == el[0])
                  {
                     os << ' ' << voff[ev[j]]+s+1;
                  }
            os << '\n';
         }
      }

      // Print the elements.
      os << NumOfElements << '\n';
      for (int i = 0; i < NumOfElements; i++)
      {
         int nv  = elements[i]->GetNVertices();
         const int *ind = elements[i]->GetVertices();
         os << partitioning[i]+1 << ' '; // use subdomain number as attribute
         os << nv << ' ';
         for (int j = 0; j < nv; j++)
         {
            os << ' ' << voff[ind[j]]+vcount[ind[j]]--;
            vown[ind[j]][vcount[ind[j]]] = i;
         }
         os << '\n';
      }

      for (int i = 0; i < NumOfVertices; i++)
      {
         vcount[i] = voff[i+1] - voff[i];
      }

      // Print the vertices.
      os << voff[NumOfVertices] << '\n';
      for (int i = 0; i < NumOfVertices; i++)
         for (int k = 0; k < vcount[i]; k++)
         {
            for (int j = 0; j < Dim; j++)
            {
               os << vertices[i](j) << ' ';
            }
            os << '\n';
         }
   }
   //  Dim is 3
   else if (meshgen == 1)
   {
      os << "NETGEN_Neutral_Format\n";
      // print the vertices
      os << voff[NumOfVertices] << '\n';
      for (int i = 0; i < NumOfVertices; i++)
         for (int k = 0; k < vcount[i]; k++)
         {
            for (int j = 0; j < Dim; j++)
            {
               os << ' ' << vertices[i](j);
            }
            os << '\n';
         }

      // print the elements
      os << NumOfElements << '\n';
      for (int i = 0; i < NumOfElements; i++)
      {
         int nv = elements[i]->GetNVertices();
         const int *ind = elements[i]->GetVertices();
         os << partitioning[i]+1; // use subdomain number as attribute
         for (int j = 0; j < nv; j++)
         {
            os << ' ' << voff[ind[j]]+vcount[ind[j]]--;
            vown[ind[j]][vcount[ind[j]]] = i;
         }
         os << '\n';
      }

      for (int i = 0; i < NumOfVertices; i++)
      {
         vcount[i] = voff[i+1] - voff[i];
      }

      // print the boundary information.
      int nbe = 0;
      for (int i = 0; i < NumOfFaces; i++)
      {
         int l = faces_info[i].Elem2No;
         if (l >= 0)
         {
            int k = partitioning[faces_info[i].Elem1No];
            l = partitioning[l];
            if (interior_faces || k != l)
            {
               nbe += 2;
            }
         }
         else
         {
            nbe++;
         }
      }

      os << nbe << '\n';
      for (int i = 0; i < NumOfFaces; i++)
      {
         int l = faces_info[i].Elem2No;
         if (l >= 0)
         {
            int k = partitioning[faces_info[i].Elem1No];
            l = partitioning[l];
            if (interior_faces || k != l)
            {
               int nv = faces[i]->GetNVertices();
               const int *ind = faces[i]->GetVertices();
               os << k+1; // attribute
               for (int j = 0; j < nv; j++)
                  for (int s = 0; s < vcount[ind[j]]; s++)
                     if (vown[ind[j]][s] == faces_info[i].Elem1No)
                     {
                        os << ' ' << voff[ind[j]]+s+1;
                     }
               os << '\n';
               os << l+1; // attribute
               for (int j = nv-1; j >= 0; j--)
                  for (int s = 0; s < vcount[ind[j]]; s++)
                     if (vown[ind[j]][s] == faces_info[i].Elem2No)
                     {
                        os << ' ' << voff[ind[j]]+s+1;
                     }
               os << '\n';
            }
         }
         else
         {
            int k = partitioning[faces_info[i].Elem1No];
            int nv = faces[i]->GetNVertices();
            const int *ind = faces[i]->GetVertices();
            os << k+1; // attribute
            for (int j = 0; j < nv; j++)
               for (int s = 0; s < vcount[ind[j]]; s++)
                  if (vown[ind[j]][s] == faces_info[i].Elem1No)
                  {
                     os << ' ' << voff[ind[j]]+s+1;
                  }
            os << '\n';
         }
      }
   }
   //  Dim is 3
   else if (meshgen == 2) // TrueGrid
   {
      // count the number of the boundary elements.
      int nbe = 0;
      for (int i = 0; i < NumOfFaces; i++)
      {
         int l = faces_info[i].Elem2No;
         if (l >= 0)
         {
            int k = partitioning[faces_info[i].Elem1No];
            l = partitioning[l];
            if (interior_faces || k != l)
            {
               nbe += 2;
            }
         }
         else
         {
            nbe++;
         }
      }

      os << "TrueGrid\n"
         << "1 " << voff[NumOfVertices] << " " << NumOfElements
         << " 0 0 0 0 0 0 0\n"
         << "0 0 0 1 0 0 0 0 0 0 0\n"
         << "0 0 " << nbe << " 0 0 0 0 0 0 0 0 0 0 0 0 0\n"
         << "0.0 0.0 0.0 0 0 0.0 0.0 0 0.0\n"
         << "0 0 0 0 0 0 0 0 0 0 0 0 0 0 0 0\n";

      for (int i = 0; i < NumOfVertices; i++)
         for (int k = 0; k < vcount[i]; k++)
            os << voff[i]+k << " 0.0 " << vertices[i](0) << ' '
               << vertices[i](1) << ' ' << vertices[i](2) << " 0.0\n";

      for (int i = 0; i < NumOfElements; i++)
      {
         int nv = elements[i]->GetNVertices();
         const int *ind = elements[i]->GetVertices();
         os << i+1 << ' ' << partitioning[i]+1; // partitioning as attribute
         for (int j = 0; j < nv; j++)
         {
            os << ' ' << voff[ind[j]]+vcount[ind[j]]--;
            vown[ind[j]][vcount[ind[j]]] = i;
         }
         os << '\n';
      }

      for (int i = 0; i < NumOfVertices; i++)
      {
         vcount[i] = voff[i+1] - voff[i];
      }

      // boundary elements
      for (int i = 0; i < NumOfFaces; i++)
      {
         int l = faces_info[i].Elem2No;
         if (l >= 0)
         {
            int k = partitioning[faces_info[i].Elem1No];
            l = partitioning[l];
            if (interior_faces || k != l)
            {
               int nv = faces[i]->GetNVertices();
               const int *ind = faces[i]->GetVertices();
               os << k+1; // attribute
               for (int j = 0; j < nv; j++)
                  for (int s = 0; s < vcount[ind[j]]; s++)
                     if (vown[ind[j]][s] == faces_info[i].Elem1No)
                     {
                        os << ' ' << voff[ind[j]]+s+1;
                     }
               os << " 1.0 1.0 1.0 1.0\n";
               os << l+1; // attribute
               for (int j = nv-1; j >= 0; j--)
                  for (int s = 0; s < vcount[ind[j]]; s++)
                     if (vown[ind[j]][s] == faces_info[i].Elem2No)
                     {
                        os << ' ' << voff[ind[j]]+s+1;
                     }
               os << " 1.0 1.0 1.0 1.0\n";
            }
         }
         else
         {
            int k = partitioning[faces_info[i].Elem1No];
            int nv = faces[i]->GetNVertices();
            const int *ind = faces[i]->GetVertices();
            os << k+1; // attribute
            for (int j = 0; j < nv; j++)
               for (int s = 0; s < vcount[ind[j]]; s++)
                  if (vown[ind[j]][s] == faces_info[i].Elem1No)
                  {
                     os << ' ' << voff[ind[j]]+s+1;
                  }
            os << " 1.0 1.0 1.0 1.0\n";
         }
      }
   }

   os << flush;

   for (int i = 0; i < NumOfVertices; i++)
   {
      delete [] vown[i];
   }

   delete [] vcount;
   delete [] voff;
   delete [] vown;
}

void Mesh::PrintSurfaces(const Table & Aface_face, std::ostream &os) const
{
   int i, j;

   if (NURBSext)
   {
      mfem_error("Mesh::PrintSurfaces"
                 " NURBS mesh is not supported!");
      return;
   }

   os << "MFEM mesh v1.0\n";

   // optional
   os <<
      "\n#\n# MFEM Geometry Types (see fem/geom.hpp):\n#\n"
      "# POINT       = 0\n"
      "# SEGMENT     = 1\n"
      "# TRIANGLE    = 2\n"
      "# SQUARE      = 3\n"
      "# TETRAHEDRON = 4\n"
      "# CUBE        = 5\n"
      "# PRISM       = 6\n"
      "#\n";

   os << "\ndimension\n" << Dim
      << "\n\nelements\n" << NumOfElements << '\n';
   for (i = 0; i < NumOfElements; i++)
   {
      PrintElement(elements[i], os);
   }

   os << "\nboundary\n" << Aface_face.Size_of_connections() << '\n';
   const int * const i_AF_f = Aface_face.GetI();
   const int * const j_AF_f = Aface_face.GetJ();

   for (int iAF=0; iAF < Aface_face.Size(); ++iAF)
      for (const int * iface = j_AF_f + i_AF_f[iAF];
           iface < j_AF_f + i_AF_f[iAF+1];
           ++iface)
      {
         os << iAF+1 << ' ';
         PrintElementWithoutAttr(faces[*iface],os);
      }

   os << "\nvertices\n" << NumOfVertices << '\n';
   if (Nodes == NULL)
   {
      os << spaceDim << '\n';
      for (i = 0; i < NumOfVertices; i++)
      {
         os << vertices[i](0);
         for (j = 1; j < spaceDim; j++)
         {
            os << ' ' << vertices[i](j);
         }
         os << '\n';
      }
      os.flush();
   }
   else
   {
      os << "\nnodes\n";
      Nodes->Save(os);
   }
}

void Mesh::ScaleSubdomains(real_t sf)
{
   int i,j,k;
   Array<int> vert;
   DenseMatrix pointmat;
   int na = attributes.Size();
   real_t *cg = new real_t[na*spaceDim];
   int *nbea = new int[na];

   int *vn = new int[NumOfVertices];
   for (i = 0; i < NumOfVertices; i++)
   {
      vn[i] = 0;
   }
   for (i = 0; i < na; i++)
   {
      for (j = 0; j < spaceDim; j++)
      {
         cg[i*spaceDim+j] = 0.0;
      }
      nbea[i] = 0;
   }

   for (i = 0; i < NumOfElements; i++)
   {
      GetElementVertices(i, vert);
      for (k = 0; k < vert.Size(); k++)
      {
         vn[vert[k]] = 1;
      }
   }

   for (i = 0; i < NumOfElements; i++)
   {
      int bea = GetAttribute(i)-1;
      GetPointMatrix(i, pointmat);
      GetElementVertices(i, vert);

      for (k = 0; k < vert.Size(); k++)
         if (vn[vert[k]] == 1)
         {
            nbea[bea]++;
            for (j = 0; j < spaceDim; j++)
            {
               cg[bea*spaceDim+j] += pointmat(j,k);
            }
            vn[vert[k]] = 2;
         }
   }

   for (i = 0; i < NumOfElements; i++)
   {
      int bea = GetAttribute(i)-1;
      GetElementVertices (i, vert);

      for (k = 0; k < vert.Size(); k++)
         if (vn[vert[k]])
         {
            for (j = 0; j < spaceDim; j++)
               vertices[vert[k]](j) = sf*vertices[vert[k]](j) +
                                      (1-sf)*cg[bea*spaceDim+j]/nbea[bea];
            vn[vert[k]] = 0;
         }
   }

   delete [] cg;
   delete [] nbea;
   delete [] vn;
}

void Mesh::ScaleElements(real_t sf)
{
   int i,j,k;
   Array<int> vert;
   DenseMatrix pointmat;
   int na = NumOfElements;
   real_t *cg = new real_t[na*spaceDim];
   int *nbea = new int[na];

   int *vn = new int[NumOfVertices];
   for (i = 0; i < NumOfVertices; i++)
   {
      vn[i] = 0;
   }
   for (i = 0; i < na; i++)
   {
      for (j = 0; j < spaceDim; j++)
      {
         cg[i*spaceDim+j] = 0.0;
      }
      nbea[i] = 0;
   }

   for (i = 0; i < NumOfElements; i++)
   {
      GetElementVertices(i, vert);
      for (k = 0; k < vert.Size(); k++)
      {
         vn[vert[k]] = 1;
      }
   }

   for (i = 0; i < NumOfElements; i++)
   {
      int bea = i;
      GetPointMatrix(i, pointmat);
      GetElementVertices(i, vert);

      for (k = 0; k < vert.Size(); k++)
         if (vn[vert[k]] == 1)
         {
            nbea[bea]++;
            for (j = 0; j < spaceDim; j++)
            {
               cg[bea*spaceDim+j] += pointmat(j,k);
            }
            vn[vert[k]] = 2;
         }
   }

   for (i = 0; i < NumOfElements; i++)
   {
      int bea = i;
      GetElementVertices(i, vert);

      for (k = 0; k < vert.Size(); k++)
         if (vn[vert[k]])
         {
            for (j = 0; j < spaceDim; j++)
               vertices[vert[k]](j) = sf*vertices[vert[k]](j) +
                                      (1-sf)*cg[bea*spaceDim+j]/nbea[bea];
            vn[vert[k]] = 0;
         }
   }

   delete [] cg;
   delete [] nbea;
   delete [] vn;
}

void Mesh::Transform(void (*f)(const Vector&, Vector&))
{
   // TODO: support for different new spaceDim.
   if (Nodes == NULL)
   {
      Vector vold(spaceDim), vnew(NULL, spaceDim);
      for (int i = 0; i < vertices.Size(); i++)
      {
         for (int j = 0; j < spaceDim; j++)
         {
            vold(j) = vertices[i](j);
         }
         vnew.SetData(vertices[i]());
         (*f)(vold, vnew);
      }
   }
   else
   {
      GridFunction xnew(Nodes->FESpace());
      VectorFunctionCoefficient f_pert(spaceDim, f);
      xnew.ProjectCoefficient(f_pert);
      *Nodes = xnew;
   }
   NodesUpdated();
}

void Mesh::Transform(VectorCoefficient &deformation)
{
   MFEM_VERIFY(spaceDim == deformation.GetVDim(),
               "incompatible vector dimensions");
   if (Nodes == NULL)
   {
      LinearFECollection fec;
      FiniteElementSpace fes(this, &fec, spaceDim, Ordering::byVDIM);
      GridFunction xnew(&fes);
      xnew.ProjectCoefficient(deformation);
      for (int i = 0; i < NumOfVertices; i++)
         for (int d = 0; d < spaceDim; d++)
         {
            vertices[i](d) = xnew(d + spaceDim*i);
         }
   }
   else
   {
      GridFunction xnew(Nodes->FESpace());
      xnew.ProjectCoefficient(deformation);
      *Nodes = xnew;
   }
   NodesUpdated();
}

void Mesh::RemoveUnusedVertices()
{
   if (NURBSext || ncmesh) { return; }

   Array<int> v2v(GetNV());
   v2v = -1;
   for (int i = 0; i < GetNE(); i++)
   {
      Element *el = GetElement(i);
      int nv = el->GetNVertices();
      int *v = el->GetVertices();
      for (int j = 0; j < nv; j++)
      {
         v2v[v[j]] = 0;
      }
   }
   for (int i = 0; i < GetNBE(); i++)
   {
      Element *el = GetBdrElement(i);
      int *v = el->GetVertices();
      int nv = el->GetNVertices();
      for (int j = 0; j < nv; j++)
      {
         v2v[v[j]] = 0;
      }
   }
   int num_vert = 0;
   for (int i = 0; i < v2v.Size(); i++)
   {
      if (v2v[i] == 0)
      {
         vertices[num_vert] = vertices[i];
         v2v[i] = num_vert++;
      }
   }

   if (num_vert == v2v.Size()) { return; }

   Vector nodes_by_element;
   Array<int> vdofs;
   if (Nodes)
   {
      int s = 0;
      for (int i = 0; i < GetNE(); i++)
      {
         Nodes->FESpace()->GetElementVDofs(i, vdofs);
         s += vdofs.Size();
      }
      nodes_by_element.SetSize(s);
      s = 0;
      for (int i = 0; i < GetNE(); i++)
      {
         Nodes->FESpace()->GetElementVDofs(i, vdofs);
         Nodes->GetSubVector(vdofs, &nodes_by_element(s));
         s += vdofs.Size();
      }
   }
   vertices.SetSize(num_vert);
   NumOfVertices = num_vert;
   for (int i = 0; i < GetNE(); i++)
   {
      Element *el = GetElement(i);
      int *v = el->GetVertices();
      int nv = el->GetNVertices();
      for (int j = 0; j < nv; j++)
      {
         v[j] = v2v[v[j]];
      }
   }
   for (int i = 0; i < GetNBE(); i++)
   {
      Element *el = GetBdrElement(i);
      int *v = el->GetVertices();
      int nv = el->GetNVertices();
      for (int j = 0; j < nv; j++)
      {
         v[j] = v2v[v[j]];
      }
   }
   DeleteTables();
   if (Dim > 1)
   {
      // generate el_to_edge, be_to_face (2D), bel_to_edge (3D)
      el_to_edge = new Table;
      NumOfEdges = GetElementToEdgeTable(*el_to_edge);
   }
   if (Dim > 2)
   {
      // generate el_to_face, be_to_face
      GetElementToFaceTable();
   }
   // Update faces and faces_info
   GenerateFaces();
   if (Nodes)
   {
      Nodes->FESpace()->Update();
      Nodes->Update();
      int s = 0;
      for (int i = 0; i < GetNE(); i++)
      {
         Nodes->FESpace()->GetElementVDofs(i, vdofs);
         Nodes->SetSubVector(vdofs, &nodes_by_element(s));
         s += vdofs.Size();
      }
   }
}

void Mesh::RemoveInternalBoundaries()
{
   if (NURBSext || ncmesh) { return; }

   int num_bdr_elem = 0;
   int new_bel_to_edge_nnz = 0;
   for (int i = 0; i < GetNBE(); i++)
   {
      if (FaceIsInterior(GetBdrElementFaceIndex(i)))
      {
         FreeElement(boundary[i]);
      }
      else
      {
         num_bdr_elem++;
         if (Dim == 3)
         {
            new_bel_to_edge_nnz += bel_to_edge->RowSize(i);
         }
      }
   }

   if (num_bdr_elem == GetNBE()) { return; }

   Array<Element *> new_boundary(num_bdr_elem);
   Array<int> new_be_to_face;
   Table *new_bel_to_edge = NULL;
   new_boundary.SetSize(0);
   new_be_to_face.Reserve(num_bdr_elem);
   if (Dim == 3)
   {
      new_bel_to_edge = new Table;
      new_bel_to_edge->SetDims(num_bdr_elem, new_bel_to_edge_nnz);
   }
   for (int i = 0; i < GetNBE(); i++)
   {
      if (!FaceIsInterior(GetBdrElementFaceIndex(i)))
      {
         new_boundary.Append(boundary[i]);
         int row = new_be_to_face.Size();
         new_be_to_face.Append(be_to_face[i]);
         if (Dim == 3)
         {
            int *e = bel_to_edge->GetRow(i);
            int ne = bel_to_edge->RowSize(i);
            int *new_e = new_bel_to_edge->GetRow(row);
            for (int j = 0; j < ne; j++)
            {
               new_e[j] = e[j];
            }
            new_bel_to_edge->GetI()[row+1] = new_bel_to_edge->GetI()[row] + ne;
         }
      }
   }

   NumOfBdrElements = new_boundary.Size();
   mfem::Swap(boundary, new_boundary);

   mfem::Swap(be_to_face, new_be_to_face);

   if (Dim == 3)
   {
      delete bel_to_edge;
      bel_to_edge = new_bel_to_edge;
   }

   Array<int> attribs(num_bdr_elem);
   for (int i = 0; i < attribs.Size(); i++)
   {
      attribs[i] = GetBdrAttribute(i);
   }
   attribs.Sort();
   attribs.Unique();
   bdr_attributes.DeleteAll();
   attribs.Copy(bdr_attributes);
}

void Mesh::FreeElement(Element *E)
{
#ifdef MFEM_USE_MEMALLOC
   if (E)
   {
      if (E->GetType() == Element::TETRAHEDRON)
      {
         TetMemory.Free((Tetrahedron*) E);
      }
      else
      {
         delete E;
      }
   }
#else
   delete E;
#endif
}

std::ostream &operator<<(std::ostream &os, const Mesh &mesh)
{
   mesh.Print(os);
   return os;
}

int Mesh::FindPoints(DenseMatrix &point_mat, Array<int>& elem_ids,
                     Array<IntegrationPoint>& ips, bool warn,
                     InverseElementTransformation *inv_trans)
{
   const int npts = point_mat.Width();
   if (!npts) { return 0; }
   MFEM_VERIFY(point_mat.Height() == spaceDim,"Invalid points matrix");
   elem_ids.SetSize(npts);
   ips.SetSize(npts);
   elem_ids = -1;
   if (!GetNE()) { return 0; }

   real_t *data = point_mat.GetData();
   InverseElementTransformation *inv_tr = inv_trans;
   inv_tr = inv_tr ? inv_tr : new InverseElementTransformation;

   // For each point in 'point_mat', find the element whose center is closest.
   Vector min_dist(npts);
   Array<int> e_idx(npts);
   min_dist = std::numeric_limits<real_t>::max();
   e_idx = -1;

   Vector pt(spaceDim);
   for (int i = 0; i < GetNE(); i++)
   {
      GetElementTransformation(i)->Transform(
         Geometries.GetCenter(GetElementBaseGeometry(i)), pt);
      for (int k = 0; k < npts; k++)
      {
         real_t dist = pt.DistanceTo(data+k*spaceDim);
         if (dist < min_dist(k))
         {
            min_dist(k) = dist;
            e_idx[k] = i;
         }
      }
   }

   // Checks if the points lie in the closest element
   int pts_found = 0;
   pt.NewDataAndSize(NULL, spaceDim);
   for (int k = 0; k < npts; k++)
   {
      pt.SetData(data+k*spaceDim);
      inv_tr->SetTransformation(*GetElementTransformation(e_idx[k]));
      int res = inv_tr->Transform(pt, ips[k]);
      if (res == InverseElementTransformation::Inside)
      {
         elem_ids[k] = e_idx[k];
         pts_found++;
      }
   }
   if (pts_found != npts)
   {
      Array<int> elvertices;
      Table *vtoel = GetVertexToElementTable();
      for (int k = 0; k < npts; k++)
      {
         if (elem_ids[k] != -1) { continue; }
         // Try all vertex-neighbors of element e_idx[k]
         pt.SetData(data+k*spaceDim);
         GetElementVertices(e_idx[k], elvertices);
         for (int v = 0; v < elvertices.Size(); v++)
         {
            int vv = elvertices[v];
            int ne = vtoel->RowSize(vv);
            const int* els = vtoel->GetRow(vv);
            for (int e = 0; e < ne; e++)
            {
               if (els[e] == e_idx[k]) { continue; }
               inv_tr->SetTransformation(*GetElementTransformation(els[e]));
               int res = inv_tr->Transform(pt, ips[k]);
               if (res == InverseElementTransformation::Inside)
               {
                  elem_ids[k] = els[e];
                  pts_found++;
                  goto next_point;
               }
            }
         }
         // Try neighbors for non-conforming meshes
         if (ncmesh)
         {
            Array<int> neigh;
            int le = ncmesh->leaf_elements[e_idx[k]];
            ncmesh->FindNeighbors(le,neigh);
            for (int e = 0; e < neigh.Size(); e++)
            {
               int nn = neigh[e];
               if (ncmesh->IsGhost(ncmesh->elements[nn])) { continue; }
               int el = ncmesh->elements[nn].index;
               inv_tr->SetTransformation(*GetElementTransformation(el));
               int res = inv_tr->Transform(pt, ips[k]);
               if (res == InverseElementTransformation::Inside)
               {
                  elem_ids[k] = el;
                  pts_found++;
                  goto next_point;
               }
            }
         }
      next_point: ;
      }
      delete vtoel;
   }
   if (inv_trans == NULL) { delete inv_tr; }

   if (warn && pts_found != npts)
   {
      MFEM_WARNING((npts-pts_found) << " points were not found");
   }
   return pts_found;
}

void Mesh::GetGeometricParametersFromJacobian(const DenseMatrix &J,
                                              real_t &volume,
                                              Vector &aspr,
                                              Vector &skew,
                                              Vector &ori) const
{
   J.HostRead();
   aspr.HostWrite();
   skew.HostWrite();
   ori.HostWrite();
   MFEM_VERIFY(Dim == 2 || Dim == 3, "Only 2D/3D meshes supported right now.");
   MFEM_VERIFY(Dim == spaceDim, "Surface meshes not currently supported.");
   if (Dim == 2)
   {
      aspr.SetSize(1);
      skew.SetSize(1);
      ori.SetSize(1);
      Vector col1, col2;
      J.GetColumn(0, col1);
      J.GetColumn(1, col2);

      // Area/Volume
      volume = J.Det();

      // Aspect-ratio
      aspr(0) = col2.Norml2()/col1.Norml2();

      // Skewness
      skew(0) = std::atan2(J.Det(), col1 * col2);

      // Orientation
      ori(0) = std::atan2(J(1,0), J(0,0));
   }
   else if (Dim == 3)
   {
      aspr.SetSize(4);
      skew.SetSize(3);
      ori.SetSize(4);
      Vector col1, col2, col3;
      J.GetColumn(0, col1);
      J.GetColumn(1, col2);
      J.GetColumn(2, col3);
      real_t len1 = col1.Norml2(),
             len2 = col2.Norml2(),
             len3 = col3.Norml2();

      Vector col1unit = col1,
             col2unit = col2,
             col3unit = col3;
      col1unit *= 1.0/len1;
      col2unit *= 1.0/len2;
      col3unit *= 1.0/len3;

      // Area/Volume
      volume = J.Det();

      // Aspect-ratio - non-dimensional
      aspr(0) = len1/std::sqrt(len2*len3),
      aspr(1) = len2/std::sqrt(len1*len3);

      // Aspect-ratio - dimensional - needed for TMOP
      aspr(2) = std::sqrt(len1/(len2*len3)),
      aspr(3) = std::sqrt(len2/(len1*len3));

      // Skewness
      Vector crosscol12, crosscol13;
      col1.cross3D(col2, crosscol12);
      col1.cross3D(col3, crosscol13);
      skew(0) = std::acos(col1unit*col2unit);
      skew(1) = std::acos(col1unit*col3unit);
      skew(2) = std::atan(len1*volume/(crosscol12*crosscol13));

      // Orientation
      // First we define the rotation matrix
      DenseMatrix rot(Dim);
      // First column
      for (int d=0; d<Dim; d++) { rot(d, 0) = col1unit(d); }
      // Second column
      Vector rot2 = col2unit;
      Vector rot1 = col1unit;
      rot1 *= col1unit*col2unit;
      rot2 -= rot1;
      col1unit.cross3D(col2unit, rot1);
      rot2 /= rot1.Norml2();
      for (int d=0; d < Dim; d++) { rot(d, 1) = rot2(d); }
      // Third column
      rot1 /= rot1.Norml2();
      for (int d=0; d < Dim; d++) { rot(d, 2) = rot1(d); }
      real_t delta = sqrt(pow(rot(2,1)-rot(1,2), 2.0) +
                          pow(rot(0,2)-rot(2,0), 2.0) +
                          pow(rot(1,0)-rot(0,1), 2.0));
      ori = 0.0;
      if (delta == 0.0)   // Matrix is symmetric. Check if it is Identity.
      {
         DenseMatrix Iden(Dim);
         for (int d = 0; d < Dim; d++) { Iden(d, d) = 1.0; };
         Iden -= rot;
         if (Iden.FNorm2() != 0)
         {
            // TODO: Handling of these cases.
            rot.Print();
            MFEM_ABORT("Invalid rotation matrix. Contact TMOP Developers.");
         }
      }
      else
      {
         ori(0) = (1./delta)*(rot(2,1)-rot(1,2));
         ori(1) = (1./delta)*(rot(0,2)-rot(2,0));
         ori(2) = (1./delta)*(rot(1,0)-rot(0,1));
         ori(3) = std::acos(0.5*(rot.Trace()-1.0));
      }
   }
}


MeshPart::EntityHelper::EntityHelper(
   int dim_, const Array<int> (&entity_to_vertex_)[Geometry::NumGeom])
   : dim(dim_),
     entity_to_vertex(entity_to_vertex_)
{
   int geom_offset = 0;
   for (int g = Geometry::DimStart[dim]; g < Geometry::DimStart[dim+1]; g++)
   {
      geom_offsets[g] = geom_offset;
      geom_offset += entity_to_vertex[g].Size()/Geometry::NumVerts[g];
   }
   geom_offsets[Geometry::DimStart[dim+1]] = geom_offset;
   num_entities = geom_offset;
}

MeshPart::Entity MeshPart::EntityHelper::FindEntity(int bytype_entity_id)
{
   // Find the 'geom' that corresponds to 'bytype_entity_id'
   int geom = Geometry::DimStart[dim];
   while (geom_offsets[geom+1] <= bytype_entity_id) { geom++; }
   MFEM_ASSERT(geom < Geometry::NumGeom, "internal error");
   MFEM_ASSERT(Geometry::Dimension[geom] == dim, "internal error");
   const int nv = Geometry::NumVerts[geom];
   const int geom_elem_id = bytype_entity_id - geom_offsets[geom];
   const int *v = &entity_to_vertex[geom][nv*geom_elem_id];
   return { geom, nv, v };
}

void MeshPart::Print(std::ostream &os) const
{
   os << "MFEM mesh v1.2\n";

   // optional
   os <<
      "\n#\n# MFEM Geometry Types (see mesh/geom.hpp):\n#\n"
      "# POINT       = 0\n"
      "# SEGMENT     = 1\n"
      "# TRIANGLE    = 2\n"
      "# SQUARE      = 3\n"
      "# TETRAHEDRON = 4\n"
      "# CUBE        = 5\n"
      "# PRISM       = 6\n"
      "# PYRAMID     = 7\n"
      "#\n";

   const int dim = dimension;
   os << "\ndimension\n" << dim;

   os << "\n\nelements\n" << num_elements << '\n';
   {
      const bool have_element_map = (element_map.Size() == num_elements);
      MFEM_ASSERT(have_element_map || element_map.Size() == 0,
                  "invalid MeshPart state");
      EntityHelper elem_helper(dim, entity_to_vertex);
      MFEM_ASSERT(elem_helper.num_entities == num_elements,
                  "invalid MeshPart state");
      for (int nat_elem_id = 0; nat_elem_id < num_elements; nat_elem_id++)
      {
         const int bytype_elem_id = have_element_map ?
                                    element_map[nat_elem_id] : nat_elem_id;
         const Entity ent = elem_helper.FindEntity(bytype_elem_id);
         // Print the element
         os << attributes[nat_elem_id] << ' ' << ent.geom;
         for (int i = 0; i < ent.num_verts; i++)
         {
            os << ' ' << ent.verts[i];
         }
         os << '\n';
      }
   }

   os << "\nboundary\n" << num_bdr_elements << '\n';
   {
      const bool have_boundary_map = (boundary_map.Size() == num_bdr_elements);
      MFEM_ASSERT(have_boundary_map || boundary_map.Size() == 0,
                  "invalid MeshPart state");
      EntityHelper bdr_helper(dim-1, entity_to_vertex);
      MFEM_ASSERT(bdr_helper.num_entities == num_bdr_elements,
                  "invalid MeshPart state");
      for (int nat_bdr_id = 0; nat_bdr_id < num_bdr_elements; nat_bdr_id++)
      {
         const int bytype_bdr_id = have_boundary_map ?
                                   boundary_map[nat_bdr_id] : nat_bdr_id;
         const Entity ent = bdr_helper.FindEntity(bytype_bdr_id);
         // Print the boundary element
         os << bdr_attributes[nat_bdr_id] << ' ' << ent.geom;
         for (int i = 0; i < ent.num_verts; i++)
         {
            os << ' ' << ent.verts[i];
         }
         os << '\n';
      }
   }

   os << "\nvertices\n" << num_vertices << '\n';
   if (!nodes)
   {
      const int sdim = space_dimension;
      os << sdim << '\n';
      for (int i = 0; i < num_vertices; i++)
      {
         os << vertex_coordinates[i*sdim];
         for (int d = 1; d < sdim; d++)
         {
            os << ' ' << vertex_coordinates[i*sdim+d];
         }
         os << '\n';
      }
   }
   else
   {
      os << "\nnodes\n";
      nodes->Save(os);
   }

   os << "\nmfem_serial_mesh_end\n";

   // Start: GroupTopology::Save
   const int num_groups = my_groups.Size();
   os << "\ncommunication_groups\n";
   os << "number_of_groups " << num_groups << "\n\n";

   os << "# number of entities in each group, followed by ranks in group\n";
   for (int group_id = 0; group_id < num_groups; ++group_id)
   {
      const int group_size = my_groups.RowSize(group_id);
      const int *group_ptr = my_groups.GetRow(group_id);
      os << group_size;
      for (int group_member_index = 0; group_member_index < group_size;
           ++group_member_index)
      {
         os << ' ' << group_ptr[group_member_index];
      }
      os << '\n';
   }
   // End: GroupTopology::Save

   const Table &g2v  = group_shared_entity_to_vertex[Geometry::POINT];
   const Table &g2ev = group_shared_entity_to_vertex[Geometry::SEGMENT];
   const Table &g2tv = group_shared_entity_to_vertex[Geometry::TRIANGLE];
   const Table &g2qv = group_shared_entity_to_vertex[Geometry::SQUARE];

   MFEM_VERIFY(g2v.RowSize(0) == 0, "internal erroor");
   os << "\ntotal_shared_vertices " << g2v.Size_of_connections() << '\n';
   if (dimension >= 2)
   {
      MFEM_VERIFY(g2ev.RowSize(0) == 0, "internal erroor");
      os << "total_shared_edges " << g2ev.Size_of_connections()/2 << '\n';
   }
   if (dimension >= 3)
   {
      MFEM_VERIFY(g2tv.RowSize(0) == 0, "internal erroor");
      MFEM_VERIFY(g2qv.RowSize(0) == 0, "internal erroor");
      const int total_shared_faces =
         g2tv.Size_of_connections()/3 + g2qv.Size_of_connections()/4;
      os << "total_shared_faces " << total_shared_faces << '\n';
   }
   os << "\n# group 0 has no shared entities\n";
   for (int gr = 1; gr < num_groups; gr++)
   {
      {
         const int  nv = g2v.RowSize(gr);
         const int *sv = g2v.GetRow(gr);
         os << "\n# group " << gr << "\nshared_vertices " << nv << '\n';
         for (int i = 0; i < nv; i++)
         {
            os << sv[i] << '\n';
         }
      }
      if (dimension >= 2)
      {
         const int  ne = g2ev.RowSize(gr)/2;
         const int *se = g2ev.GetRow(gr);
         os << "\nshared_edges " << ne << '\n';
         for (int i = 0; i < ne; i++)
         {
            const int *v = se + 2*i;
            os << v[0] << ' ' << v[1] << '\n';
         }
      }
      if (dimension >= 3)
      {
         const int  nt = g2tv.RowSize(gr)/3;
         const int *st = g2tv.GetRow(gr);
         const int  nq = g2qv.RowSize(gr)/4;
         const int *sq = g2qv.GetRow(gr);
         os << "\nshared_faces " << nt+nq << '\n';
         for (int i = 0; i < nt; i++)
         {
            os << Geometry::TRIANGLE;
            const int *v = st + 3*i;
            for (int j = 0; j < 3; j++) { os << ' ' << v[j]; }
            os << '\n';
         }
         for (int i = 0; i < nq; i++)
         {
            os << Geometry::SQUARE;
            const int *v = sq + 4*i;
            for (int j = 0; j < 4; j++) { os << ' ' << v[j]; }
            os << '\n';
         }
      }
   }

   // Write out section end tag for mesh.
   os << "\nmfem_mesh_end" << endl;
}

Mesh &MeshPart::GetMesh()
{
   if (mesh) { return *mesh; }

   mesh.reset(new Mesh(dimension,
                       num_vertices,
                       num_elements,
                       num_bdr_elements,
                       space_dimension));

   // Add elements
   {
      const bool have_element_map = (element_map.Size() == num_elements);
      MFEM_ASSERT(have_element_map || element_map.Size() == 0,
                  "invalid MeshPart state");
      EntityHelper elem_helper(dimension, entity_to_vertex);
      MFEM_ASSERT(elem_helper.num_entities == num_elements,
                  "invalid MeshPart state");
      const bool have_tet_refine_flags = (tet_refine_flags.Size() > 0);
      for (int nat_elem_id = 0; nat_elem_id < num_elements; nat_elem_id++)
      {
         const int bytype_elem_id = have_element_map ?
                                    element_map[nat_elem_id] : nat_elem_id;
         const Entity ent = elem_helper.FindEntity(bytype_elem_id);
         Element *el = mesh->NewElement(ent.geom);
         el->SetVertices(ent.verts);
         el->SetAttribute(attributes[nat_elem_id]);
         if (ent.geom == Geometry::TETRAHEDRON && have_tet_refine_flags)
         {
            constexpr int geom_tet = Geometry::TETRAHEDRON;
            const int tet_id = (ent.verts - entity_to_vertex[geom_tet])/4;
            const int ref_flag = tet_refine_flags[tet_id];
            static_cast<Tetrahedron*>(el)->SetRefinementFlag(ref_flag);
         }
         mesh->AddElement(el);
      }
   }

   // Add boundary elements
   {
      const bool have_boundary_map = (boundary_map.Size() == num_bdr_elements);
      MFEM_ASSERT(have_boundary_map || boundary_map.Size() == 0,
                  "invalid MeshPart state");
      EntityHelper bdr_helper(dimension-1, entity_to_vertex);
      MFEM_ASSERT(bdr_helper.num_entities == num_bdr_elements,
                  "invalid MeshPart state");
      for (int nat_bdr_id = 0; nat_bdr_id < num_bdr_elements; nat_bdr_id++)
      {
         const int bytype_bdr_id = have_boundary_map ?
                                   boundary_map[nat_bdr_id] : nat_bdr_id;
         const Entity ent = bdr_helper.FindEntity(bytype_bdr_id);
         Element *bdr = mesh->NewElement(ent.geom);
         bdr->SetVertices(ent.verts);
         bdr->SetAttribute(bdr_attributes[nat_bdr_id]);
         mesh->AddBdrElement(bdr);
      }
   }

   // Add vertices
   if (vertex_coordinates.Size() == space_dimension*num_vertices)
   {
      MFEM_ASSERT(!nodes, "invalid MeshPart state");
      for (int vert_id = 0; vert_id < num_vertices; vert_id++)
      {
         mesh->AddVertex(vertex_coordinates + space_dimension*vert_id);
      }
   }
   else
   {
      MFEM_ASSERT(vertex_coordinates.Size() == 0, "invalid MeshPart state");
      for (int vert_id = 0; vert_id < num_vertices; vert_id++)
      {
         mesh->AddVertex(0., 0., 0.);
      }
      // 'mesh.Nodes' cannot be set here -- they can be set later, if needed
   }

   mesh->FinalizeTopology(/* generate_bdr: */ false);

   return *mesh;
}


MeshPartitioner::MeshPartitioner(Mesh &mesh_,
                                 int num_parts_,
                                 const int *partitioning_,
                                 int part_method)
   : mesh(mesh_)
{
   if (partitioning_)
   {
      partitioning.MakeRef(const_cast<int *>(partitioning_), mesh.GetNE(),
                           false);
   }
   else
   {
      // Mesh::GeneratePartitioning always uses new[] to allocate the,
      // partitioning, so we need to tell the memory manager to free it with
      // delete[] (even if a different host memory type has been selected).
      constexpr MemoryType mt = MemoryType::HOST;
      partitioning.MakeRef(mesh.GeneratePartitioning(num_parts_, part_method),
                           mesh.GetNE(), mt, true);
   }

   Transpose(partitioning, part_to_element, num_parts_);
   // Note: the element ids in each row of 'part_to_element' are sorted.

   const int dim = mesh.Dimension();
   if (dim >= 2)
   {
      Transpose(mesh.ElementToEdgeTable(), edge_to_element, mesh.GetNEdges());
   }

   Array<int> boundary_to_part(mesh.GetNBE());
   // Same logic as in ParMesh::BuildLocalBoundary
   if (dim >= 3)
   {
      for (int i = 0; i < boundary_to_part.Size(); i++)
      {
         int face, o, el1, el2;
         mesh.GetBdrElementFace(i, &face, &o);
         mesh.GetFaceElements(face, &el1, &el2);
         boundary_to_part[i] =
            partitioning[(o % 2 == 0 || el2 < 0) ? el1 : el2];
      }
   }
   else if (dim == 2)
   {
      for (int i = 0; i < boundary_to_part.Size(); i++)
      {
         int edge = mesh.GetBdrElementFaceIndex(i);
         int el1 = edge_to_element.GetRow(edge)[0];
         boundary_to_part[i] = partitioning[el1];
      }
   }
   else if (dim == 1)
   {
      for (int i = 0; i < boundary_to_part.Size(); i++)
      {
         int vert = mesh.GetBdrElementFaceIndex(i);
         int el1, el2;
         mesh.GetFaceElements(vert, &el1, &el2);
         boundary_to_part[i] = partitioning[el1];
      }
   }
   Transpose(boundary_to_part, part_to_boundary, num_parts_);
   // Note: the boundary element ids in each row of 'part_to_boundary' are
   // sorted.
   boundary_to_part.DeleteAll();

   Table *vert_element = mesh.GetVertexToElementTable(); // we must delete this
   vertex_to_element.Swap(*vert_element);
   delete vert_element;
}

void MeshPartitioner::ExtractPart(int part_id, MeshPart &mesh_part) const
{
   const int num_parts = part_to_element.Size();

   MFEM_VERIFY(0 <= part_id && part_id < num_parts,
               "invalid part_id = " << part_id
               << ", num_parts = " << num_parts);

   const int dim = mesh.Dimension();
   const int sdim = mesh.SpaceDimension();
   const int num_elems = part_to_element.RowSize(part_id);
   const int *elem_list = part_to_element.GetRow(part_id); // sorted
   const int num_bdr_elems = part_to_boundary.RowSize(part_id);
   const int *bdr_elem_list = part_to_boundary.GetRow(part_id); // sorted

   // Initialize 'mesh_part'
   mesh_part.dimension = dim;
   mesh_part.space_dimension = sdim;
   mesh_part.num_vertices = 0;
   mesh_part.num_elements = num_elems;
   mesh_part.num_bdr_elements = num_bdr_elems;
   for (int g = 0; g < Geometry::NumGeom; g++)
   {
      mesh_part.entity_to_vertex[g].SetSize(0); // can reuse Array allocation
   }
   mesh_part.tet_refine_flags.SetSize(0);
   mesh_part.element_map.SetSize(0); // 0 or 'num_elements', if needed
   mesh_part.boundary_map.SetSize(0); // 0 or 'num_bdr_elements', if needed
   mesh_part.attributes.SetSize(num_elems);
   mesh_part.bdr_attributes.SetSize(num_bdr_elems);
   mesh_part.vertex_coordinates.SetSize(0);

   mesh_part.num_parts = num_parts;
   mesh_part.my_part_id = part_id;
   mesh_part.my_groups.Clear();
   for (int g = 0; g < Geometry::NumGeom; g++)
   {
      mesh_part.group_shared_entity_to_vertex[g].Clear();
   }
   mesh_part.nodes.reset(nullptr);
   mesh_part.nodal_fes.reset(nullptr);
   mesh_part.mesh.reset(nullptr);

   // Initialize:
   // - 'mesh_part.entity_to_vertex' for the elements (boundary elements are
   //   set later); vertex ids are global at this point - they will be mapped to
   //   local ids later
   // - 'mesh_part.attributes'
   // - 'mesh_part.tet_refine_flags' if needed
   int geom_marker = 0, num_geom = 0;
   for (int i = 0; i < num_elems; i++)
   {
      const Element *elem = mesh.GetElement(elem_list[i]);
      const int geom = elem->GetGeometryType();
      const int nv = Geometry::NumVerts[geom];
      const int *v = elem->GetVertices();
      MFEM_VERIFY(numeric_limits<int>::max() - nv >=
                  mesh_part.entity_to_vertex[geom].Size(),
                  "overflow in 'entity_to_vertex[geom]', geom: "
                  << Geometry::Name[geom]);
      mesh_part.entity_to_vertex[geom].Append(v, nv);
      mesh_part.attributes[i] = elem->GetAttribute();
      if (geom == Geometry::TETRAHEDRON)
      {
         // Create 'mesh_part.tet_refine_flags' but only if we find at least one
         // non-zero flag in a tetrahedron.
         const Tetrahedron *tet = static_cast<const Tetrahedron*>(elem);
         const int ref_flag = tet->GetRefinementFlag();
         if (mesh_part.tet_refine_flags.Size() == 0)
         {
            if (ref_flag)
            {
               // This is the first time we encounter non-zero 'ref_flag'
               const int num_tets = mesh_part.entity_to_vertex[geom].Size()/nv;
               mesh_part.tet_refine_flags.SetSize(num_tets, 0);
               mesh_part.tet_refine_flags.Last() = ref_flag;
            }
         }
         else
         {
            mesh_part.tet_refine_flags.Append(ref_flag);
         }
      }
      if ((geom_marker & (1 << geom)) == 0)
      {
         geom_marker |= (1 << geom);
         num_geom++;
      }
   }
   MFEM_ASSERT(mesh_part.tet_refine_flags.Size() == 0 ||
               mesh_part.tet_refine_flags.Size() ==
               mesh_part.entity_to_vertex[Geometry::TETRAHEDRON].Size()/4,
               "internal error");
   // Initialize 'mesh_part.element_map' if needed
   if (num_geom > 1)
   {
      int offsets[Geometry::NumGeom];
      int offset = 0;
      for (int g = Geometry::DimStart[dim]; g < Geometry::DimStart[dim+1]; g++)
      {
         offsets[g] = offset;
         offset += mesh_part.entity_to_vertex[g].Size()/Geometry::NumVerts[g];
      }
      mesh_part.element_map.SetSize(num_elems);
      for (int i = 0; i < num_elems; i++)
      {
         const int geom = mesh.GetElementGeometry(elem_list[i]);
         mesh_part.element_map[i] = offsets[geom]++;
      }
   }

   // Initialize:
   // - 'mesh_part.entity_to_vertex' for the boundary elements; vertex ids are
   //   global at this point - they will be mapped to local ids later
   // - 'mesh_part.bdr_attributes'
   geom_marker = 0; num_geom = 0;
   for (int i = 0; i < num_bdr_elems; i++)
   {
      const Element *bdr_elem = mesh.GetBdrElement(bdr_elem_list[i]);
      const int geom = bdr_elem->GetGeometryType();
      const int nv = Geometry::NumVerts[geom];
      const int *v = bdr_elem->GetVertices();
      MFEM_VERIFY(numeric_limits<int>::max() - nv >=
                  mesh_part.entity_to_vertex[geom].Size(),
                  "overflow in 'entity_to_vertex[geom]', geom: "
                  << Geometry::Name[geom]);
      mesh_part.entity_to_vertex[geom].Append(v, nv);
      mesh_part.bdr_attributes[i] = bdr_elem->GetAttribute();
      if ((geom_marker & (1 << geom)) == 0)
      {
         geom_marker |= (1 << geom);
         num_geom++;
      }
   }
   // Initialize 'mesh_part.boundary_map' if needed
   if (num_geom > 1)
   {
      int offsets[Geometry::NumGeom];
      int offset = 0;
      for (int g = Geometry::DimStart[dim-1]; g < Geometry::DimStart[dim]; g++)
      {
         offsets[g] = offset;
         offset += mesh_part.entity_to_vertex[g].Size()/Geometry::NumVerts[g];
      }
      mesh_part.boundary_map.SetSize(num_bdr_elems);
      for (int i = 0; i < num_bdr_elems; i++)
      {
         const int geom = mesh.GetBdrElementGeometry(bdr_elem_list[i]);
         mesh_part.boundary_map[i] = offsets[geom]++;
      }
   }

   // Create the vertex id map, 'vertex_loc_to_glob', which maps local ids to
   // global ones; the map is sorted, preserving the global ordering.
   Array<int> vertex_loc_to_glob;
   {
      std::unordered_set<int> vertex_set;
      for (int i = 0; i < num_elems; i++)
      {
         const Element *elem = mesh.GetElement(elem_list[i]);
         const int geom = elem->GetGeometryType();
         const int nv = Geometry::NumVerts[geom];
         const int *v = elem->GetVertices();
         vertex_set.insert(v, v + nv);
      }
      vertex_loc_to_glob.SetSize(static_cast<int>(vertex_set.size()));
      std::copy(vertex_set.begin(), vertex_set.end(), // src
                vertex_loc_to_glob.begin());          // dest
   }
   vertex_loc_to_glob.Sort();

   // Initialize 'mesh_part.num_vertices'
   mesh_part.num_vertices = vertex_loc_to_glob.Size();

   // Update the vertex ids in the arrays 'mesh_part.entity_to_vertex' from
   // global to local.
   for (int g = 0; g < Geometry::NumGeom; g++)
   {
      Array<int> &vert_array = mesh_part.entity_to_vertex[g];
      for (int i = 0; i < vert_array.Size(); i++)
      {
         const int glob_id = vert_array[i];
         const int loc_id = vertex_loc_to_glob.FindSorted(glob_id);
         MFEM_ASSERT(loc_id >= 0, "internal error: global vertex id not found");
         vert_array[i] = loc_id;
      }
   }

   // Initialize one of 'mesh_part.vertex_coordinates' or 'mesh_part.nodes'
   if (!mesh.GetNodes())
   {
      MFEM_VERIFY(numeric_limits<int>::max()/sdim >= vertex_loc_to_glob.Size(),
                  "overflow in 'vertex_coordinates', num_vertices = "
                  << vertex_loc_to_glob.Size() << ", sdim = " << sdim);
      mesh_part.vertex_coordinates.SetSize(sdim*vertex_loc_to_glob.Size());
      for (int i = 0; i < vertex_loc_to_glob.Size(); i++)
      {
         const real_t *coord = mesh.GetVertex(vertex_loc_to_glob[i]);
         for (int d = 0; d < sdim; d++)
         {
            mesh_part.vertex_coordinates[i*sdim+d] = coord[d];
         }
      }
   }
   else
   {
      const GridFunction &glob_nodes = *mesh.GetNodes();
      mesh_part.nodal_fes = ExtractFESpace(mesh_part, *glob_nodes.FESpace());
      // Initialized 'mesh_part.mesh'.
      // Note: the nodes of 'mesh_part.mesh' are not set.

      mesh_part.nodes = ExtractGridFunction(mesh_part, glob_nodes,
                                            *mesh_part.nodal_fes);

      // Attach the 'mesh_part.nodes' to the 'mesh_part.mesh'.
      mesh_part.mesh->NewNodes(*mesh_part.nodes, /* make_owner: */ false);
      // Note: the vertices of 'mesh_part.mesh' are not set.
   }

   // Begin constructing the "neighbor" groups, i.e. the groups that contain
   // 'part_id'.
   ListOfIntegerSets groups;
   {
      // the first group is the local one
      IntegerSet group;
      group.Recreate(1, &part_id);
      groups.Insert(group);
   }

   // 'shared_faces' : shared face id -> (global_face_id, group_id)
   // Note: 'shared_faces' will be sorted by 'global_face_id'.
   Array<Pair<int,int>> shared_faces;

   // Add "neighbor" groups defined by faces
   // Construct 'shared_faces'.
   if (dim >= 3)
   {
      std::unordered_set<int> face_set;
      // Construct 'face_set'
      const Table &elem_to_face = mesh.ElementToFaceTable();
      for (int loc_elem_id = 0; loc_elem_id < num_elems; loc_elem_id++)
      {
         const int glob_elem_id = elem_list[loc_elem_id];
         const int nfaces = elem_to_face.RowSize(glob_elem_id);
         const int *faces = elem_to_face.GetRow(glob_elem_id);
         face_set.insert(faces, faces + nfaces);
      }
      // Construct 'shared_faces'; add "neighbor" groups defined by faces.
      IntegerSet group;
      for (int glob_face_id : face_set)
      {
         int el[2];
         mesh.GetFaceElements(glob_face_id, &el[0], &el[1]);
         if (el[1] < 0) { continue; }
         el[0] = partitioning[el[0]];
         el[1] = partitioning[el[1]];
         MFEM_ASSERT(el[0] == part_id || el[1] == part_id, "internal error");
         if (el[0] != part_id || el[1] != part_id)
         {
            group.Recreate(2, el);
            const int group_id = groups.Insert(group);
            shared_faces.Append(Pair<int,int>(glob_face_id, group_id));
         }
      }
      shared_faces.Sort(); // sort the shared faces by 'glob_face_id'
   }

   // 'shared_edges' : shared edge id -> (global_edge_id, group_id)
   // Note: 'shared_edges' will be sorted by 'global_edge_id'.
   Array<Pair<int,int>> shared_edges;

   // Add "neighbor" groups defined by edges.
   // Construct 'shared_edges'.
   if (dim >= 2)
   {
      std::unordered_set<int> edge_set;
      // Construct 'edge_set'
      const Table &elem_to_edge = mesh.ElementToEdgeTable();
      for (int loc_elem_id = 0; loc_elem_id < num_elems; loc_elem_id++)
      {
         const int glob_elem_id = elem_list[loc_elem_id];
         const int nedges = elem_to_edge.RowSize(glob_elem_id);
         const int *edges = elem_to_edge.GetRow(glob_elem_id);
         edge_set.insert(edges, edges + nedges);
      }
      // Construct 'shared_edges'; add "neighbor" groups defined by edges.
      IntegerSet group;
      for (int glob_edge_id : edge_set)
      {
         const int nelem = edge_to_element.RowSize(glob_edge_id);
         const int *elem = edge_to_element.GetRow(glob_edge_id);
         Array<int> &gr = group; // reference to the 'group' internal Array
         gr.SetSize(nelem);
         for (int j = 0; j < nelem; j++)
         {
            gr[j] = partitioning[elem[j]];
         }
         gr.Sort();
         gr.Unique();
         MFEM_ASSERT(gr.FindSorted(part_id) >= 0, "internal error");
         if (group.Size() > 1)
         {
            const int group_id = groups.Insert(group);
            shared_edges.Append(Pair<int,int>(glob_edge_id, group_id));
         }
      }
      shared_edges.Sort(); // sort the shared edges by 'glob_edge_id'
   }

   // 'shared_verts' : shared vertex id -> (global_vertex_id, group_id)
   // Note: 'shared_verts' will be sorted by 'global_vertex_id'.
   Array<Pair<int,int>> shared_verts;

   // Add "neighbor" groups defined by vertices.
   // Construct 'shared_verts'.
   {
      IntegerSet group;
      for (int i = 0; i < vertex_loc_to_glob.Size(); i++)
      {
         // 'vertex_to_element' maps global vertex ids to global element ids
         const int glob_vertex_id = vertex_loc_to_glob[i];
         const int nelem = vertex_to_element.RowSize(glob_vertex_id);
         const int *elem = vertex_to_element.GetRow(glob_vertex_id);
         Array<int> &gr = group; // reference to the 'group' internal Array
         gr.SetSize(nelem);
         for (int j = 0; j < nelem; j++)
         {
            gr[j] = partitioning[elem[j]];
         }
         gr.Sort();
         gr.Unique();
         MFEM_ASSERT(gr.FindSorted(part_id) >= 0, "internal error");
         if (group.Size() > 1)
         {
            const int group_id = groups.Insert(group);
            shared_verts.Append(Pair<int,int>(glob_vertex_id, group_id));
         }
      }
   }

   // Done constructing the "neighbor" groups in 'groups'.
   const int num_groups = groups.Size();

   // Define 'mesh_part.my_groups'
   groups.AsTable(mesh_part.my_groups);

   // Construct 'mesh_part.group_shared_entity_to_vertex[Geometry::POINT]'
   Table &group__shared_vertex_to_vertex =
      mesh_part.group_shared_entity_to_vertex[Geometry::POINT];
   group__shared_vertex_to_vertex.MakeI(num_groups);
   for (int sv = 0; sv < shared_verts.Size(); sv++)
   {
      const int group_id = shared_verts[sv].two;
      group__shared_vertex_to_vertex.AddAColumnInRow(group_id);
   }
   group__shared_vertex_to_vertex.MakeJ();
   for (int sv = 0; sv < shared_verts.Size(); sv++)
   {
      const int glob_vertex_id = shared_verts[sv].one;
      const int group_id       = shared_verts[sv].two;
      const int loc_vertex_id = vertex_loc_to_glob.FindSorted(glob_vertex_id);
      MFEM_ASSERT(loc_vertex_id >= 0, "internal error");
      group__shared_vertex_to_vertex.AddConnection(group_id, loc_vertex_id);
   }
   group__shared_vertex_to_vertex.ShiftUpI();

   // Construct 'mesh_part.group_shared_entity_to_vertex[Geometry::SEGMENT]'
   if (dim >= 2)
   {
      Table &group__shared_edge_to_vertex =
         mesh_part.group_shared_entity_to_vertex[Geometry::SEGMENT];
      group__shared_edge_to_vertex.MakeI(num_groups);
      for (int se = 0; se < shared_edges.Size(); se++)
      {
         const int group_id = shared_edges[se].two;
         group__shared_edge_to_vertex.AddColumnsInRow(group_id, 2);
      }
      group__shared_edge_to_vertex.MakeJ();
      const Table &edge_to_vertex = *mesh.GetEdgeVertexTable();
      for (int se = 0; se < shared_edges.Size(); se++)
      {
         const int glob_edge_id = shared_edges[se].one;
         const int group_id     = shared_edges[se].two;
         const int *v = edge_to_vertex.GetRow(glob_edge_id);
         for (int i = 0; i < 2; i++)
         {
            const int loc_vertex_id = vertex_loc_to_glob.FindSorted(v[i]);
            MFEM_ASSERT(loc_vertex_id >= 0, "internal error");
            group__shared_edge_to_vertex.AddConnection(group_id, loc_vertex_id);
         }
      }
      group__shared_edge_to_vertex.ShiftUpI();
   }

   // Construct 'mesh_part.group_shared_entity_to_vertex[Geometry::TRIANGLE]'
   // and 'mesh_part.group_shared_entity_to_vertex[Geometry::SQUARE]'.
   if (dim >= 3)
   {
      Table &group__shared_tria_to_vertex =
         mesh_part.group_shared_entity_to_vertex[Geometry::TRIANGLE];
      Table &group__shared_quad_to_vertex =
         mesh_part.group_shared_entity_to_vertex[Geometry::SQUARE];
      Array<int> vertex_ids;
      group__shared_tria_to_vertex.MakeI(num_groups);
      group__shared_quad_to_vertex.MakeI(num_groups);
      for (int sf = 0; sf < shared_faces.Size(); sf++)
      {
         const int glob_face_id = shared_faces[sf].one;
         const int group_id     = shared_faces[sf].two;
         const int geom         = mesh.GetFaceGeometry(glob_face_id);
         mesh_part.group_shared_entity_to_vertex[geom].
         AddColumnsInRow(group_id, Geometry::NumVerts[geom]);
      }
      group__shared_tria_to_vertex.MakeJ();
      group__shared_quad_to_vertex.MakeJ();
      for (int sf = 0; sf < shared_faces.Size(); sf++)
      {
         const int glob_face_id = shared_faces[sf].one;
         const int group_id     = shared_faces[sf].two;
         const int geom         = mesh.GetFaceGeometry(glob_face_id);
         mesh.GetFaceVertices(glob_face_id, vertex_ids);
         // Rotate shared triangles that have an adjacent tetrahedron with a
         // nonzero refinement flag.
         // See also ParMesh::BuildSharedFaceElems.
         if (geom == Geometry::TRIANGLE)
         {
            int glob_el_id[2];
            mesh.GetFaceElements(glob_face_id, &glob_el_id[0], &glob_el_id[1]);
            int side = 0;
            const Element *el = mesh.GetElement(glob_el_id[0]);
            const Tetrahedron *tet = nullptr;
            if (el->GetGeometryType() == Geometry::TETRAHEDRON)
            {
               tet = static_cast<const Tetrahedron*>(el);
            }
            else
            {
               side = 1;
               el = mesh.GetElement(glob_el_id[1]);
               if (el->GetGeometryType() == Geometry::TETRAHEDRON)
               {
                  tet = static_cast<const Tetrahedron*>(el);
               }
            }
            if (tet && tet->GetRefinementFlag())
            {
               // mark the shared face for refinement by reorienting
               // it according to the refinement flag in the tetrahedron
               // to which this shared face belongs to.
               int info[2];
               mesh.GetFaceInfos(glob_face_id, &info[0], &info[1]);
               tet->GetMarkedFace(info[side]/64, &vertex_ids[0]);
            }
         }
         for (int i = 0; i < vertex_ids.Size(); i++)
         {
            const int glob_id = vertex_ids[i];
            const int loc_id = vertex_loc_to_glob.FindSorted(glob_id);
            MFEM_ASSERT(loc_id >= 0, "internal error");
            vertex_ids[i] = loc_id;
         }
         mesh_part.group_shared_entity_to_vertex[geom].
         AddConnections(group_id, vertex_ids, vertex_ids.Size());
      }
      group__shared_tria_to_vertex.ShiftUpI();
      group__shared_quad_to_vertex.ShiftUpI();
   }
}

std::unique_ptr<FiniteElementSpace>
MeshPartitioner::ExtractFESpace(MeshPart &mesh_part,
                                const FiniteElementSpace &global_fespace) const
{
   mesh_part.GetMesh(); // initialize 'mesh_part.mesh'
   // Note: the nodes of 'mesh_part.mesh' are not set by GetMesh() unless they
   // were already constructed, e.g. by ExtractPart().

   return std::unique_ptr<FiniteElementSpace>(
             new FiniteElementSpace(mesh_part.mesh.get(),
                                    global_fespace.FEColl(),
                                    global_fespace.GetVDim(),
                                    global_fespace.GetOrdering()));
}

std::unique_ptr<GridFunction>
MeshPartitioner::ExtractGridFunction(const MeshPart &mesh_part,
                                     const GridFunction &global_gf,
                                     FiniteElementSpace &local_fespace) const
{
   std::unique_ptr<GridFunction> local_gf(new GridFunction(&local_fespace));

   // Transfer data from 'global_gf' to 'local_gf'.
   Array<int> gvdofs, lvdofs;
   Vector loc_vals;
   const int part_id = mesh_part.my_part_id;
   const int num_elems = part_to_element.RowSize(part_id);
   const int *elem_list = part_to_element.GetRow(part_id); // sorted
   for (int loc_elem_id = 0; loc_elem_id < num_elems; loc_elem_id++)
   {
      const int glob_elem_id = elem_list[loc_elem_id];
      DofTransformation glob_dt, local_dt;
      global_gf.FESpace()->GetElementVDofs(glob_elem_id, gvdofs, glob_dt);
      global_gf.GetSubVector(gvdofs, loc_vals);
      glob_dt.InvTransformPrimal(loc_vals);
      local_fespace.GetElementVDofs(loc_elem_id, lvdofs, local_dt);
      local_dt.TransformPrimal(loc_vals);
      local_gf->SetSubVector(lvdofs, loc_vals);
   }
   return local_gf;
}


GeometricFactors::GeometricFactors(const Mesh *mesh, const IntegrationRule &ir,
                                   int flags, MemoryType d_mt)
{
   this->mesh = mesh;
   IntRule = &ir;
   computed_factors = flags;

   MFEM_ASSERT(mesh->GetNumGeometries(mesh->Dimension()) <= 1,
               "mixed meshes are not supported!");
   MFEM_ASSERT(mesh->GetNodes(), "meshes without nodes are not supported!");

   Compute(*mesh->GetNodes(), d_mt);
}

GeometricFactors::GeometricFactors(const GridFunction &nodes,
                                   const IntegrationRule &ir,
                                   int flags, MemoryType d_mt)
{
   this->mesh = nodes.FESpace()->GetMesh();
   IntRule = &ir;
   computed_factors = flags;

   Compute(nodes, d_mt);
}

void GeometricFactors::Compute(const GridFunction &nodes,
                               MemoryType d_mt)
{

   const FiniteElementSpace *fespace = nodes.FESpace();
   const FiniteElement *fe = fespace->GetTypicalFE();
   const int dim  = fe->GetDim();
   const int vdim = fespace->GetVDim();
   const int NE   = fespace->GetNE();
   const int ND   = fe->GetDof();
   const int NQ   = IntRule->GetNPoints();

   unsigned eval_flags = 0;
   MemoryType my_d_mt = (d_mt != MemoryType::DEFAULT) ? d_mt :
                        Device::GetDeviceMemoryType();
   if (computed_factors & GeometricFactors::COORDINATES)
   {
      X.SetSize(vdim*NQ*NE, my_d_mt); // NQ x SDIM x NE
      eval_flags |= QuadratureInterpolator::VALUES;
   }
   if (computed_factors & GeometricFactors::JACOBIANS)
   {
      J.SetSize(dim*vdim*NQ*NE, my_d_mt); // NQ x SDIM x DIM x NE
      eval_flags |= QuadratureInterpolator::DERIVATIVES;
   }
   if (computed_factors & GeometricFactors::DETERMINANTS)
   {
      detJ.SetSize(NQ*NE, my_d_mt); // NQ x NE
      eval_flags |= QuadratureInterpolator::DETERMINANTS;
   }

   const QuadratureInterpolator *qi = fespace->GetQuadratureInterpolator(*IntRule);
   // All X, J, and detJ use this layout:
   qi->SetOutputLayout(QVectorLayout::byNODES);

   const bool use_tensor_products = UsesTensorBasis(*fespace);

   qi->DisableTensorProducts(!use_tensor_products);
   const ElementDofOrdering e_ordering = use_tensor_products ?
                                         ElementDofOrdering::LEXICOGRAPHIC :
                                         ElementDofOrdering::NATIVE;
   const Operator *elem_restr = fespace->GetElementRestriction(e_ordering);

   if (elem_restr) // Always true as of 2021-04-27
   {
      Vector Enodes(vdim*ND*NE, my_d_mt);
      elem_restr->Mult(nodes, Enodes);
      qi->Mult(Enodes, eval_flags, X, J, detJ);
   }
   else
   {
      qi->Mult(nodes, eval_flags, X, J, detJ);
   }
}

FaceGeometricFactors::FaceGeometricFactors(const Mesh *mesh,
                                           const IntegrationRule &ir,
                                           int flags, FaceType type,
                                           MemoryType d_mt)
   : type(type)
{
   this->mesh = mesh;
   IntRule = &ir;
   computed_factors = flags;

   const GridFunction *nodes = mesh->GetNodes();
   const FiniteElementSpace *fespace = nodes->FESpace();
   const int vdim = fespace->GetVDim();
   const int NF   = fespace->GetNFbyType(type);
   const int NQ   = ir.GetNPoints();

   const FaceRestriction *face_restr = fespace->GetFaceRestriction(
                                          ElementDofOrdering::LEXICOGRAPHIC,
                                          type,
                                          L2FaceValues::SingleValued);


   MemoryType my_d_mt = (d_mt != MemoryType::DEFAULT) ? d_mt :
                        Device::GetDeviceMemoryType();

   Vector Fnodes(face_restr->Height(), my_d_mt);
   face_restr->Mult(*nodes, Fnodes);

   unsigned eval_flags = 0;

   if (flags & FaceGeometricFactors::COORDINATES)
   {
      X.SetSize(vdim*NQ*NF, my_d_mt);
      eval_flags |= FaceQuadratureInterpolator::VALUES;
   }
   if (flags & FaceGeometricFactors::JACOBIANS)
   {
      J.SetSize(vdim*(mesh->Dimension() - 1)*NQ*NF, my_d_mt);
      eval_flags |= FaceQuadratureInterpolator::DERIVATIVES;
   }
   if (flags & FaceGeometricFactors::DETERMINANTS)
   {
      detJ.SetSize(NQ*NF, my_d_mt);
      eval_flags |= FaceQuadratureInterpolator::DETERMINANTS;
   }
   if (flags & FaceGeometricFactors::NORMALS)
   {
      normal.SetSize(vdim*NQ*NF, my_d_mt);
      eval_flags |= FaceQuadratureInterpolator::NORMALS;
   }

   const FaceQuadratureInterpolator *qi =
      fespace->GetFaceQuadratureInterpolator(ir, type);
   // All face data vectors assume layout byNODES.
   qi->SetOutputLayout(QVectorLayout::byNODES);
   const bool use_tensor_products = UsesTensorBasis(*fespace);
   qi->DisableTensorProducts(!use_tensor_products);

   qi->Mult(Fnodes, eval_flags, X, J, detJ, normal);
}

NodeExtrudeCoefficient::NodeExtrudeCoefficient(const int dim, const int n_,
                                               const real_t s_)
   : VectorCoefficient(dim), n(n_), s(s_), tip(p, dim-1)
{
}

void NodeExtrudeCoefficient::Eval(Vector &V, ElementTransformation &T,
                                  const IntegrationPoint &ip)
{
   V.SetSize(vdim);
   T.Transform(ip, tip);
   V(0) = p[0];
   if (vdim == 2)
   {
      V(1) = s * ((ip.y + layer) / n);
   }
   else
   {
      V(1) = p[1];
      V(2) = s * ((ip.z + layer) / n);
   }
}


Mesh *Extrude1D(Mesh *mesh, const int ny, const real_t sy, const bool closed)
{
   if (mesh->Dimension() != 1)
   {
      mfem::err << "Extrude1D : Not a 1D mesh!" << endl;
      mfem_error();
   }

   int nvy = (closed) ? (ny) : (ny + 1);
   int nvt = mesh->GetNV() * nvy;

   Mesh *mesh2d;

   if (closed)
   {
      mesh2d = new Mesh(2, nvt, mesh->GetNE()*ny, mesh->GetNBE()*ny);
   }
   else
      mesh2d = new Mesh(2, nvt, mesh->GetNE()*ny,
                        mesh->GetNBE()*ny+2*mesh->GetNE());

   // vertices
   real_t vc[2];
   for (int i = 0; i < mesh->GetNV(); i++)
   {
      vc[0] = mesh->GetVertex(i)[0];
      for (int j = 0; j < nvy; j++)
      {
         vc[1] = sy * (real_t(j) / ny);
         mesh2d->AddVertex(vc);
      }
   }
   // elements
   Array<int> vert;
   for (int i = 0; i < mesh->GetNE(); i++)
   {
      const Element *elem = mesh->GetElement(i);
      elem->GetVertices(vert);
      const int attr = elem->GetAttribute();
      for (int j = 0; j < ny; j++)
      {
         int qv[4];
         qv[0] = vert[0] * nvy + j;
         qv[1] = vert[1] * nvy + j;
         qv[2] = vert[1] * nvy + (j + 1) % nvy;
         qv[3] = vert[0] * nvy + (j + 1) % nvy;

         mesh2d->AddQuad(qv, attr);
      }
   }
   // 2D boundary from the 1D boundary
   for (int i = 0; i < mesh->GetNBE(); i++)
   {
      const Element *elem = mesh->GetBdrElement(i);
      elem->GetVertices(vert);
      const int attr = elem->GetAttribute();
      for (int j = 0; j < ny; j++)
      {
         int sv[2];
         sv[0] = vert[0] * nvy + j;
         sv[1] = vert[0] * nvy + (j + 1) % nvy;

         if (attr%2)
         {
            Swap<int>(sv[0], sv[1]);
         }

         mesh2d->AddBdrSegment(sv, attr);
      }
   }

   if (!closed)
   {
      // 2D boundary from the 1D elements (bottom + top)
      int nba = (mesh->bdr_attributes.Size() > 0 ?
                 mesh->bdr_attributes.Max() : 0);
      for (int i = 0; i < mesh->GetNE(); i++)
      {
         const Element *elem = mesh->GetElement(i);
         elem->GetVertices(vert);
         const int attr = nba + elem->GetAttribute();
         int sv[2];
         sv[0] = vert[0] * nvy;
         sv[1] = vert[1] * nvy;

         mesh2d->AddBdrSegment(sv, attr);

         sv[0] = vert[1] * nvy + ny;
         sv[1] = vert[0] * nvy + ny;

         mesh2d->AddBdrSegment(sv, attr);
      }
   }

   mesh2d->FinalizeQuadMesh(1, 0, false);

   GridFunction *nodes = mesh->GetNodes();
   if (nodes)
   {
      // duplicate the fec of the 1D mesh so that it can be deleted safely
      // along with its nodes, fes and fec
      FiniteElementCollection *fec2d = NULL;
      FiniteElementSpace *fes2d;
      const char *name = nodes->FESpace()->FEColl()->Name();
      string cname = name;
      if (cname == "Linear")
      {
         fec2d = new LinearFECollection;
      }
      else if (cname == "Quadratic")
      {
         fec2d = new QuadraticFECollection;
      }
      else if (cname == "Cubic")
      {
         fec2d = new CubicFECollection;
      }
      else if (!strncmp(name, "H1_", 3))
      {
         fec2d = new H1_FECollection(atoi(name + 7), 2);
      }
      else if (!strncmp(name, "L2_T", 4))
      {
         fec2d = new L2_FECollection(atoi(name + 10), 2, atoi(name + 4));
      }
      else if (!strncmp(name, "L2_", 3))
      {
         fec2d = new L2_FECollection(atoi(name + 7), 2);
      }
      else
      {
         delete mesh2d;
         mfem::err << "Extrude1D : The mesh uses unknown FE collection : "
                   << cname << endl;
         mfem_error();
      }
      fes2d = new FiniteElementSpace(mesh2d, fec2d, 2);
      mesh2d->SetNodalFESpace(fes2d);
      GridFunction *nodes2d = mesh2d->GetNodes();
      nodes2d->MakeOwner(fec2d);

      NodeExtrudeCoefficient ecoeff(2, ny, sy);
      Vector lnodes;
      Array<int> vdofs2d;
      for (int i = 0; i < mesh->GetNE(); i++)
      {
         ElementTransformation &T = *mesh->GetElementTransformation(i);
         for (int j = ny-1; j >= 0; j--)
         {
            fes2d->GetElementVDofs(i*ny+j, vdofs2d);
            lnodes.SetSize(vdofs2d.Size());
            ecoeff.SetLayer(j);
            fes2d->GetFE(i*ny+j)->Project(ecoeff, T, lnodes);
            nodes2d->SetSubVector(vdofs2d, lnodes);
         }
      }
   }
   return mesh2d;
}

Mesh *Extrude2D(Mesh *mesh, const int nz, const real_t sz)
{
   if (mesh->Dimension() != 2)
   {
      mfem::err << "Extrude2D : Not a 2D mesh!" << endl;
      mfem_error();
   }

   int nvz = nz + 1;
   int nvt = mesh->GetNV() * nvz;

   Mesh *mesh3d = new Mesh(3, nvt, mesh->GetNE()*nz,
                           mesh->GetNBE()*nz+2*mesh->GetNE());

   bool wdgMesh = false;
   bool hexMesh = false;

   // vertices
   real_t vc[3];
   for (int i = 0; i < mesh->GetNV(); i++)
   {
      vc[0] = mesh->GetVertex(i)[0];
      vc[1] = mesh->GetVertex(i)[1];
      for (int j = 0; j < nvz; j++)
      {
         vc[2] = sz * (real_t(j) / nz);
         mesh3d->AddVertex(vc);
      }
   }
   // elements
   Array<int> vert;
   for (int i = 0; i < mesh->GetNE(); i++)
   {
      const Element *elem = mesh->GetElement(i);
      elem->GetVertices(vert);
      const int attr = elem->GetAttribute();
      Geometry::Type geom = elem->GetGeometryType();
      switch (geom)
      {
         case Geometry::TRIANGLE:
            wdgMesh = true;
            for (int j = 0; j < nz; j++)
            {
               int pv[6];
               pv[0] = vert[0] * nvz + j;
               pv[1] = vert[1] * nvz + j;
               pv[2] = vert[2] * nvz + j;
               pv[3] = vert[0] * nvz + (j + 1) % nvz;
               pv[4] = vert[1] * nvz + (j + 1) % nvz;
               pv[5] = vert[2] * nvz + (j + 1) % nvz;

               mesh3d->AddWedge(pv, attr);
            }
            break;
         case Geometry::SQUARE:
            hexMesh = true;
            for (int j = 0; j < nz; j++)
            {
               int hv[8];
               hv[0] = vert[0] * nvz + j;
               hv[1] = vert[1] * nvz + j;
               hv[2] = vert[2] * nvz + j;
               hv[3] = vert[3] * nvz + j;
               hv[4] = vert[0] * nvz + (j + 1) % nvz;
               hv[5] = vert[1] * nvz + (j + 1) % nvz;
               hv[6] = vert[2] * nvz + (j + 1) % nvz;
               hv[7] = vert[3] * nvz + (j + 1) % nvz;

               mesh3d->AddHex(hv, attr);
            }
            break;
         default:
            mfem::err << "Extrude2D : Invalid 2D element type \'"
                      << geom << "\'" << endl;
            mfem_error();
            break;
      }
   }
   // 3D boundary from the 2D boundary
   for (int i = 0; i < mesh->GetNBE(); i++)
   {
      const Element *elem = mesh->GetBdrElement(i);
      elem->GetVertices(vert);
      const int attr = elem->GetAttribute();
      for (int j = 0; j < nz; j++)
      {
         int qv[4];
         qv[0] = vert[0] * nvz + j;
         qv[1] = vert[1] * nvz + j;
         qv[2] = vert[1] * nvz + (j + 1) % nvz;
         qv[3] = vert[0] * nvz + (j + 1) % nvz;

         mesh3d->AddBdrQuad(qv, attr);
      }
   }

   // 3D boundary from the 2D elements (bottom + top)
   int nba = (mesh->bdr_attributes.Size() > 0 ?
              mesh->bdr_attributes.Max() : 0);
   for (int i = 0; i < mesh->GetNE(); i++)
   {
      const Element *elem = mesh->GetElement(i);
      elem->GetVertices(vert);
      const int attr = nba + elem->GetAttribute();
      Geometry::Type geom = elem->GetGeometryType();
      switch (geom)
      {
         case Geometry::TRIANGLE:
         {
            int tv[3];
            tv[0] = vert[0] * nvz;
            tv[1] = vert[2] * nvz;
            tv[2] = vert[1] * nvz;

            mesh3d->AddBdrTriangle(tv, attr);

            tv[0] = vert[0] * nvz + nz;
            tv[1] = vert[1] * nvz + nz;
            tv[2] = vert[2] * nvz + nz;

            mesh3d->AddBdrTriangle(tv, attr);
         }
         break;
         case Geometry::SQUARE:
         {
            int qv[4];
            qv[0] = vert[0] * nvz;
            qv[1] = vert[3] * nvz;
            qv[2] = vert[2] * nvz;
            qv[3] = vert[1] * nvz;

            mesh3d->AddBdrQuad(qv, attr);

            qv[0] = vert[0] * nvz + nz;
            qv[1] = vert[1] * nvz + nz;
            qv[2] = vert[2] * nvz + nz;
            qv[3] = vert[3] * nvz + nz;

            mesh3d->AddBdrQuad(qv, attr);
         }
         break;
         default:
            mfem::err << "Extrude2D : Invalid 2D element type \'"
                      << geom << "\'" << endl;
            mfem_error();
            break;
      }
   }

   if ( hexMesh && wdgMesh )
   {
      mesh3d->FinalizeMesh(0, false);
   }
   else if ( hexMesh )
   {
      mesh3d->FinalizeHexMesh(1, 0, false);
   }
   else if ( wdgMesh )
   {
      mesh3d->FinalizeWedgeMesh(1, 0, false);
   }

   GridFunction *nodes = mesh->GetNodes();
   if (nodes)
   {
      // duplicate the fec of the 2D mesh so that it can be deleted safely
      // along with its nodes, fes and fec
      FiniteElementCollection *fec3d = NULL;
      FiniteElementSpace *fes3d;
      const char *name = nodes->FESpace()->FEColl()->Name();
      string cname = name;
      if (cname == "Linear")
      {
         fec3d = new LinearFECollection;
      }
      else if (cname == "Quadratic")
      {
         fec3d = new QuadraticFECollection;
      }
      else if (cname == "Cubic")
      {
         fec3d = new CubicFECollection;
      }
      else if (!strncmp(name, "H1_", 3))
      {
         fec3d = new H1_FECollection(atoi(name + 7), 3);
      }
      else if (!strncmp(name, "L2_T", 4))
      {
         fec3d = new L2_FECollection(atoi(name + 10), 3, atoi(name + 4));
      }
      else if (!strncmp(name, "L2_", 3))
      {
         fec3d = new L2_FECollection(atoi(name + 7), 3);
      }
      else
      {
         delete mesh3d;
         mfem::err << "Extrude3D : The mesh uses unknown FE collection : "
                   << cname << endl;
         mfem_error();
      }
      fes3d = new FiniteElementSpace(mesh3d, fec3d, 3);
      mesh3d->SetNodalFESpace(fes3d);
      GridFunction *nodes3d = mesh3d->GetNodes();
      nodes3d->MakeOwner(fec3d);

      NodeExtrudeCoefficient ecoeff(3, nz, sz);
      Vector lnodes;
      Array<int> vdofs3d;
      for (int i = 0; i < mesh->GetNE(); i++)
      {
         ElementTransformation &T = *mesh->GetElementTransformation(i);
         for (int j = nz-1; j >= 0; j--)
         {
            fes3d->GetElementVDofs(i*nz+j, vdofs3d);
            lnodes.SetSize(vdofs3d.Size());
            ecoeff.SetLayer(j);
            fes3d->GetFE(i*nz+j)->Project(ecoeff, T, lnodes);
            nodes3d->SetSubVector(vdofs3d, lnodes);
         }
      }
   }
   return mesh3d;
}

#ifdef MFEM_DEBUG
void Mesh::DebugDump(std::ostream &os) const
{
   // dump vertices and edges (NCMesh "nodes")
   os << NumOfVertices + NumOfEdges << "\n";
   for (int i = 0; i < NumOfVertices; i++)
   {
      const real_t *v = GetVertex(i);
      os << i << " " << v[0] << " " << v[1] << " " << v[2]
         << " 0 0 " << i << " -1 0\n";
   }

   Array<int> ev;
   for (int i = 0; i < NumOfEdges; i++)
   {
      GetEdgeVertices(i, ev);
      real_t mid[3] = {0, 0, 0};
      for (int j = 0; j < 2; j++)
      {
         for (int k = 0; k < spaceDim; k++)
         {
            mid[k] += GetVertex(ev[j])[k];
         }
      }
      os << NumOfVertices+i << " "
         << mid[0]/2 << " " << mid[1]/2 << " " << mid[2]/2 << " "
         << ev[0] << " " << ev[1] << " -1 " << i << " 0\n";
   }

   // dump elements
   os << NumOfElements << "\n";
   for (int i = 0; i < NumOfElements; i++)
   {
      const Element* e = elements[i];
      os << e->GetNVertices() << " ";
      for (int j = 0; j < e->GetNVertices(); j++)
      {
         os << e->GetVertices()[j] << " ";
      }
      os << e->GetAttribute() << " 0 " << i << "\n";
   }

   // dump faces
   os << "0\n";
}
#endif

}<|MERGE_RESOLUTION|>--- conflicted
+++ resolved
@@ -32,11 +32,8 @@
 #include <cstring>
 #include <ctime>
 #include <functional>
-<<<<<<< HEAD
 #include <set>
-=======
 #include <numeric>
->>>>>>> a901754d
 #include <unordered_map>
 #include <unordered_set>
 
