// Copyright (c) 2010-2023, Lawrence Livermore National Security, LLC. Produced
// at the Lawrence Livermore National Laboratory. All Rights reserved. See files
// LICENSE and NOTICE for details. LLNL-CODE-806117.
//
// This file is part of the MFEM library. For more information and source code
// availability visit https://mfem.org.
//
// MFEM is free software; you can redistribute it and/or modify it under the
// terms of the BSD-3 license. We welcome feedback and contributions, see file
// CONTRIBUTING.md for details.

// Implementation of data type mesh

#include "mesh_headers.hpp"
#include "../fem/fem.hpp"
#include "../general/sort_pairs.hpp"
#include "../general/binaryio.hpp"
#include "../general/text.hpp"
#include "../general/device.hpp"
#include "../general/tic_toc.hpp"
#include "../general/gecko.hpp"
#include "../fem/quadinterpolator.hpp"

#include <iostream>
#include <sstream>
#include <fstream>
#include <limits>
#include <cmath>
#include <cstring>
#include <ctime>
#include <functional>
#include <map>
#include <set>

// Include the METIS header, if using version 5. If using METIS 4, the needed
// declarations are inlined below, i.e. no header is needed.
#if defined(MFEM_USE_METIS) && defined(MFEM_USE_METIS_5)
#include "metis.h"
#endif

// METIS 4 prototypes
#if defined(MFEM_USE_METIS) && !defined(MFEM_USE_METIS_5)
typedef int idx_t;
typedef int idxtype;
extern "C" {
   void METIS_PartGraphRecursive(int*, idxtype*, idxtype*, idxtype*, idxtype*,
                                 int*, int*, int*, int*, int*, idxtype*);
   void METIS_PartGraphKway(int*, idxtype*, idxtype*, idxtype*, idxtype*,
                            int*, int*, int*, int*, int*, idxtype*);
   void METIS_PartGraphVKway(int*, idxtype*, idxtype*, idxtype*, idxtype*,
                             int*, int*, int*, int*, int*, idxtype*);
}
#endif

using namespace std;

namespace mfem
{

void Mesh::GetElementJacobian(int i, DenseMatrix &J, const IntegrationPoint *ip)
{
   Geometry::Type geom = GetElementBaseGeometry(i);
   ElementTransformation *eltransf = GetElementTransformation(i);
   if (ip == NULL)
   {
      eltransf->SetIntPoint(&Geometries.GetCenter(geom));
   }
   else
   {
      eltransf->SetIntPoint(ip);
   }
   Geometries.JacToPerfJac(geom, eltransf->Jacobian(), J);
}

void Mesh::GetElementCenter(int i, Vector &center)
{
   center.SetSize(spaceDim);
   int geom = GetElementBaseGeometry(i);
   ElementTransformation *eltransf = GetElementTransformation(i);
   eltransf->Transform(Geometries.GetCenter(geom), center);
}

double Mesh::GetElementSize(ElementTransformation *T, int type)
{
   DenseMatrix J(spaceDim, Dim);

   Geometry::Type geom = T->GetGeometryType();
   T->SetIntPoint(&Geometries.GetCenter(geom));
   Geometries.JacToPerfJac(geom, T->Jacobian(), J);

   if (type == 0)
   {
      return pow(fabs(J.Weight()), 1./Dim);
   }
   else if (type == 1)
   {
      return J.CalcSingularvalue(Dim-1);   // h_min
   }
   else
   {
      return J.CalcSingularvalue(0);   // h_max
   }
}

double Mesh::GetElementSize(int i, int type)
{
   return GetElementSize(GetElementTransformation(i), type);
}

double Mesh::GetElementSize(int i, const Vector &dir)
{
   DenseMatrix J(spaceDim, Dim);
   Vector d_hat(Dim);
   GetElementJacobian(i, J);
   J.MultTranspose(dir, d_hat);
   return sqrt((d_hat * d_hat) / (dir * dir));
}

double Mesh::GetElementVolume(int i)
{
   ElementTransformation *et = GetElementTransformation(i);
   const IntegrationRule &ir = IntRules.Get(GetElementBaseGeometry(i),
                                            et->OrderJ());
   double volume = 0.0;
   for (int j = 0; j < ir.GetNPoints(); j++)
   {
      const IntegrationPoint &ip = ir.IntPoint(j);
      et->SetIntPoint(&ip);
      volume += ip.weight * et->Weight();
   }

   return volume;
}

// Similar to VisualizationSceneSolution3d::FindNewBox in GLVis
void Mesh::GetBoundingBox(Vector &min, Vector &max, int ref)
{
   min.SetSize(spaceDim);
   max.SetSize(spaceDim);

   for (int d = 0; d < spaceDim; d++)
   {
      min(d) = infinity();
      max(d) = -infinity();
   }

   if (Nodes == NULL)
   {
      double *coord;
      for (int i = 0; i < NumOfVertices; i++)
      {
         coord = GetVertex(i);
         for (int d = 0; d < spaceDim; d++)
         {
            if (coord[d] < min(d)) { min(d) = coord[d]; }
            if (coord[d] > max(d)) { max(d) = coord[d]; }
         }
      }
   }
   else
   {
      const bool use_boundary = false; // make this a parameter?
      int ne = use_boundary ? GetNBE() : GetNE();
      int fn, fo;
      DenseMatrix pointmat;
      RefinedGeometry *RefG;
      IntegrationRule eir;
      FaceElementTransformations *Tr;
      ElementTransformation *T;

      for (int i = 0; i < ne; i++)
      {
         if (use_boundary)
         {
            GetBdrElementFace(i, &fn, &fo);
            RefG = GlobGeometryRefiner.Refine(GetFaceGeometry(fn), ref);
            Tr = GetFaceElementTransformations(fn, 5);
            eir.SetSize(RefG->RefPts.GetNPoints());
            Tr->Loc1.Transform(RefG->RefPts, eir);
            Tr->Elem1->Transform(eir, pointmat);
         }
         else
         {
            T = GetElementTransformation(i);
            RefG = GlobGeometryRefiner.Refine(GetElementBaseGeometry(i), ref);
            T->Transform(RefG->RefPts, pointmat);
         }
         for (int j = 0; j < pointmat.Width(); j++)
         {
            for (int d = 0; d < pointmat.Height(); d++)
            {
               if (pointmat(d,j) < min(d)) { min(d) = pointmat(d,j); }
               if (pointmat(d,j) > max(d)) { max(d) = pointmat(d,j); }
            }
         }
      }
   }
}

void Mesh::GetCharacteristics(double &h_min, double &h_max,
                              double &kappa_min, double &kappa_max,
                              Vector *Vh, Vector *Vk)
{
   int i, dim, sdim;
   DenseMatrix J;
   double h, kappa;

   dim = Dimension();
   sdim = SpaceDimension();

   if (Vh) { Vh->SetSize(NumOfElements); }
   if (Vk) { Vk->SetSize(NumOfElements); }

   h_min = kappa_min = infinity();
   h_max = kappa_max = -h_min;
   if (dim == 0) { if (Vh) { *Vh = 1.0; } if (Vk) {*Vk = 1.0; } return; }
   J.SetSize(sdim, dim);
   for (i = 0; i < NumOfElements; i++)
   {
      GetElementJacobian(i, J);
      h = pow(fabs(J.Weight()), 1.0/double(dim));
      kappa = (dim == sdim) ?
              J.CalcSingularvalue(0) / J.CalcSingularvalue(dim-1) : -1.0;
      if (Vh) { (*Vh)(i) = h; }
      if (Vk) { (*Vk)(i) = kappa; }

      if (h < h_min) { h_min = h; }
      if (h > h_max) { h_max = h; }
      if (kappa < kappa_min) { kappa_min = kappa; }
      if (kappa > kappa_max) { kappa_max = kappa; }
   }
}

// static method
void Mesh::PrintElementsByGeometry(int dim,
                                   const Array<int> &num_elems_by_geom,
                                   std::ostream &os)
{
   for (int g = Geometry::DimStart[dim], first = 1;
        g < Geometry::DimStart[dim+1]; g++)
   {
      if (!num_elems_by_geom[g]) { continue; }
      if (!first) { os << " + "; }
      else { first = 0; }
      os << num_elems_by_geom[g] << ' ' << Geometry::Name[g] << "(s)";
   }
}

void Mesh::PrintCharacteristics(Vector *Vh, Vector *Vk, std::ostream &os)
{
   double h_min, h_max, kappa_min, kappa_max;

   os << "Mesh Characteristics:";

   this->GetCharacteristics(h_min, h_max, kappa_min, kappa_max, Vh, Vk);

   Array<int> num_elems_by_geom(Geometry::NumGeom);
   num_elems_by_geom = 0;
   for (int i = 0; i < GetNE(); i++)
   {
      num_elems_by_geom[GetElementBaseGeometry(i)]++;
   }

   os << '\n'
      << "Dimension          : " << Dimension() << '\n'
      << "Space dimension    : " << SpaceDimension();
   if (Dim == 0)
   {
      os << '\n'
         << "Number of vertices : " << GetNV() << '\n'
         << "Number of elements : " << GetNE() << '\n'
         << "Number of bdr elem : " << GetNBE() << '\n';
   }
   else if (Dim == 1)
   {
      os << '\n'
         << "Number of vertices : " << GetNV() << '\n'
         << "Number of elements : " << GetNE() << '\n'
         << "Number of bdr elem : " << GetNBE() << '\n'
         << "h_min              : " << h_min << '\n'
         << "h_max              : " << h_max << '\n';
   }
   else if (Dim == 2)
   {
      os << '\n'
         << "Number of vertices : " << GetNV() << '\n'
         << "Number of edges    : " << GetNEdges() << '\n'
         << "Number of elements : " << GetNE() << "  --  ";
      PrintElementsByGeometry(2, num_elems_by_geom, os);
      os << '\n'
         << "Number of bdr elem : " << GetNBE() << '\n'
         << "Euler Number       : " << EulerNumber2D() << '\n'
         << "h_min              : " << h_min << '\n'
         << "h_max              : " << h_max << '\n'
         << "kappa_min          : " << kappa_min << '\n'
         << "kappa_max          : " << kappa_max << '\n';
   }
   else
   {
      Array<int> num_bdr_elems_by_geom(Geometry::NumGeom);
      num_bdr_elems_by_geom = 0;
      for (int i = 0; i < GetNBE(); i++)
      {
         num_bdr_elems_by_geom[GetBdrElementBaseGeometry(i)]++;
      }
      Array<int> num_faces_by_geom(Geometry::NumGeom);
      num_faces_by_geom = 0;
      for (int i = 0; i < GetNFaces(); i++)
      {
         num_faces_by_geom[GetFaceGeometry(i)]++;
      }

      os << '\n'
         << "Number of vertices : " << GetNV() << '\n'
         << "Number of edges    : " << GetNEdges() << '\n'
         << "Number of faces    : " << GetNFaces() << "  --  ";
      PrintElementsByGeometry(Dim-1, num_faces_by_geom, os);
      os << '\n'
         << "Number of elements : " << GetNE() << "  --  ";
      PrintElementsByGeometry(Dim, num_elems_by_geom, os);
      os << '\n'
         << "Number of bdr elem : " << GetNBE() << "  --  ";
      PrintElementsByGeometry(Dim-1, num_bdr_elems_by_geom, os);
      os << '\n'
         << "Euler Number       : " << EulerNumber() << '\n'
         << "h_min              : " << h_min << '\n'
         << "h_max              : " << h_max << '\n'
         << "kappa_min          : " << kappa_min << '\n'
         << "kappa_max          : " << kappa_max << '\n';
   }
   os << '\n' << std::flush;
}

FiniteElement *Mesh::GetTransformationFEforElementType(Element::Type ElemType)
{
   switch (ElemType)
   {
      case Element::POINT :          return &PointFE;
      case Element::SEGMENT :        return &SegmentFE;
      case Element::TRIANGLE :       return &TriangleFE;
      case Element::QUADRILATERAL :  return &QuadrilateralFE;
      case Element::TETRAHEDRON :    return &TetrahedronFE;
      case Element::HEXAHEDRON :     return &HexahedronFE;
      case Element::WEDGE :          return &WedgeFE;
      case Element::PYRAMID :        return &PyramidFE;
      default:
         MFEM_ABORT("Unknown element type \"" << ElemType << "\"");
         break;
   }
   MFEM_ABORT("Unknown element type");
   return NULL;
}


void Mesh::GetElementTransformation(int i, IsoparametricTransformation *ElTr)
{
   ElTr->Attribute = GetAttribute(i);
   ElTr->ElementNo = i;
   ElTr->ElementType = ElementTransformation::ELEMENT;
   ElTr->mesh = this;
   ElTr->Reset();
   if (Nodes == NULL)
   {
      GetPointMatrix(i, ElTr->GetPointMat());
      ElTr->SetFE(GetTransformationFEforElementType(GetElementType(i)));
   }
   else
   {
      DenseMatrix &pm = ElTr->GetPointMat();
      Array<int> vdofs;
      Nodes->FESpace()->GetElementVDofs(i, vdofs);
      Nodes->HostRead();
      const GridFunction &nodes = *Nodes;
      int n = vdofs.Size()/spaceDim;
      pm.SetSize(spaceDim, n);
      for (int k = 0; k < spaceDim; k++)
      {
         for (int j = 0; j < n; j++)
         {
            pm(k,j) = nodes(vdofs[n*k+j]);
         }
      }
      ElTr->SetFE(Nodes->FESpace()->GetFE(i));
   }
}

void Mesh::GetElementTransformation(int i, const Vector &nodes,
                                    IsoparametricTransformation *ElTr)
{
   ElTr->Attribute = GetAttribute(i);
   ElTr->ElementNo = i;
   ElTr->ElementType = ElementTransformation::ELEMENT;
   ElTr->mesh = this;
   DenseMatrix &pm = ElTr->GetPointMat();
   ElTr->Reset();
   nodes.HostRead();
   if (Nodes == NULL)
   {
      MFEM_ASSERT(nodes.Size() == spaceDim*GetNV(), "");
      int       nv = elements[i]->GetNVertices();
      const int *v = elements[i]->GetVertices();
      int n = vertices.Size();
      pm.SetSize(spaceDim, nv);
      for (int k = 0; k < spaceDim; k++)
      {
         for (int j = 0; j < nv; j++)
         {
            pm(k, j) = nodes(k*n+v[j]);
         }
      }
      ElTr->SetFE(GetTransformationFEforElementType(GetElementType(i)));
   }
   else
   {
      MFEM_ASSERT(nodes.Size() == Nodes->Size(), "");
      Array<int> vdofs;
      Nodes->FESpace()->GetElementVDofs(i, vdofs);
      int n = vdofs.Size()/spaceDim;
      pm.SetSize(spaceDim, n);
      for (int k = 0; k < spaceDim; k++)
      {
         for (int j = 0; j < n; j++)
         {
            pm(k,j) = nodes(vdofs[n*k+j]);
         }
      }
      ElTr->SetFE(Nodes->FESpace()->GetFE(i));
   }
}

ElementTransformation *Mesh::GetElementTransformation(int i)
{
   GetElementTransformation(i, &Transformation);

   return &Transformation;
}

ElementTransformation *Mesh::GetBdrElementTransformation(int i)
{
   GetBdrElementTransformation(i, &BdrTransformation);
   return &BdrTransformation;
}

void Mesh::GetBdrElementTransformation(int i, IsoparametricTransformation* ElTr)
{
   ElTr->Attribute = GetBdrAttribute(i);
   ElTr->ElementNo = i; // boundary element number
   ElTr->ElementType = ElementTransformation::BDR_ELEMENT;
   ElTr->mesh = this;
   DenseMatrix &pm = ElTr->GetPointMat();
   ElTr->Reset();
   if (Nodes == NULL)
   {
      GetBdrPointMatrix(i, pm);
      ElTr->SetFE(GetTransformationFEforElementType(GetBdrElementType(i)));
   }
   else
   {
      const FiniteElement *bdr_el = Nodes->FESpace()->GetBE(i);
      Nodes->HostRead();
      const GridFunction &nodes = *Nodes;
      if (bdr_el)
      {
         Array<int> vdofs;
         Nodes->FESpace()->GetBdrElementVDofs(i, vdofs);
         int n = vdofs.Size()/spaceDim;
         pm.SetSize(spaceDim, n);
         for (int k = 0; k < spaceDim; k++)
         {
            for (int j = 0; j < n; j++)
            {
               pm(k,j) = nodes(vdofs[n*k+j]);
            }
         }
         ElTr->SetFE(bdr_el);
      }
      else // L2 Nodes (e.g., periodic mesh)
      {
         int elem_id, face_info;
         GetBdrElementAdjacentElement2(i, elem_id, face_info);

         GetLocalFaceTransformation(GetBdrElementType(i),
                                    GetElementType(elem_id),
                                    FaceElemTr.Loc1.Transf, face_info);
         // NOTE: FaceElemTr.Loc1 is overwritten here -- used as a temporary

         Geometry::Type face_geom = GetBdrElementBaseGeometry(i);
         const FiniteElement *face_el =
            Nodes->FESpace()->GetTraceElement(elem_id, face_geom);
         MFEM_VERIFY(dynamic_cast<const NodalFiniteElement*>(face_el),
                     "Mesh requires nodal Finite Element.");
         IntegrationRule eir(face_el->GetDof());
         FaceElemTr.Loc1.Transf.ElementNo = elem_id;
         FaceElemTr.Loc1.Transf.mesh = this;
         FaceElemTr.Loc1.Transf.ElementType = ElementTransformation::ELEMENT;
         FaceElemTr.Loc1.Transform(face_el->GetNodes(), eir);
         Nodes->GetVectorValues(FaceElemTr.Loc1.Transf, eir, pm);

         ElTr->SetFE(face_el);
      }
   }
}

void Mesh::GetFaceTransformation(int FaceNo, IsoparametricTransformation *FTr)
{
   FTr->Attribute = (Dim == 1) ? 1 : faces[FaceNo]->GetAttribute();
   FTr->ElementNo = FaceNo;
   FTr->ElementType = ElementTransformation::FACE;
   FTr->mesh = this;
   DenseMatrix &pm = FTr->GetPointMat();
   FTr->Reset();
   if (Nodes == NULL)
   {
      const int *v = (Dim == 1) ? &FaceNo : faces[FaceNo]->GetVertices();
      const int nv = (Dim == 1) ? 1 : faces[FaceNo]->GetNVertices();
      pm.SetSize(spaceDim, nv);
      for (int i = 0; i < spaceDim; i++)
      {
         for (int j = 0; j < nv; j++)
         {
            pm(i, j) = vertices[v[j]](i);
         }
      }
      FTr->SetFE(GetTransformationFEforElementType(GetFaceElementType(FaceNo)));
   }
   else // curved mesh
   {
      const FiniteElement *face_el = Nodes->FESpace()->GetFaceElement(FaceNo);
      Nodes->HostRead();
      const GridFunction &nodes = *Nodes;
      if (face_el)
      {
         Array<int> vdofs;
         Nodes->FESpace()->GetFaceVDofs(FaceNo, vdofs);
         int n = vdofs.Size()/spaceDim;
         pm.SetSize(spaceDim, n);
         for (int i = 0; i < spaceDim; i++)
         {
            for (int j = 0; j < n; j++)
            {
               pm(i, j) = nodes(vdofs[n*i+j]);
            }
         }
         FTr->SetFE(face_el);
      }
      else // L2 Nodes (e.g., periodic mesh), go through the volume of Elem1
      {
         FaceInfo &face_info = faces_info[FaceNo];

         Geometry::Type face_geom = GetFaceGeometry(FaceNo);
         Element::Type  face_type = GetFaceElementType(FaceNo);

         GetLocalFaceTransformation(face_type,
                                    GetElementType(face_info.Elem1No),
                                    FaceElemTr.Loc1.Transf, face_info.Elem1Inf);
         // NOTE: FaceElemTr.Loc1 is overwritten here -- used as a temporary

         face_el = Nodes->FESpace()->GetTraceElement(face_info.Elem1No,
                                                     face_geom);
         MFEM_VERIFY(dynamic_cast<const NodalFiniteElement*>(face_el),
                     "Mesh requires nodal Finite Element.");

         IntegrationRule eir(face_el->GetDof());
         FaceElemTr.Loc1.Transf.ElementNo = face_info.Elem1No;
         FaceElemTr.Loc1.Transf.ElementType = ElementTransformation::ELEMENT;
         FaceElemTr.Loc1.Transf.mesh = this;
         FaceElemTr.Loc1.Transform(face_el->GetNodes(), eir);
         Nodes->GetVectorValues(FaceElemTr.Loc1.Transf, eir, pm);

         FTr->SetFE(face_el);
      }
   }
}

ElementTransformation *Mesh::GetFaceTransformation(int FaceNo)
{
   GetFaceTransformation(FaceNo, &FaceTransformation);
   return &FaceTransformation;
}

void Mesh::GetEdgeTransformation(int EdgeNo, IsoparametricTransformation *EdTr)
{
   if (Dim == 2)
   {
      GetFaceTransformation(EdgeNo, EdTr);
      return;
   }
   if (Dim == 1)
   {
      mfem_error("Mesh::GetEdgeTransformation not defined in 1D \n");
   }

   EdTr->Attribute = 1;
   EdTr->ElementNo = EdgeNo;
   EdTr->ElementType = ElementTransformation::EDGE;
   EdTr->mesh = this;
   DenseMatrix &pm = EdTr->GetPointMat();
   EdTr->Reset();
   if (Nodes == NULL)
   {
      Array<int> v;
      GetEdgeVertices(EdgeNo, v);
      const int nv = 2;
      pm.SetSize(spaceDim, nv);
      for (int i = 0; i < spaceDim; i++)
      {
         for (int j = 0; j < nv; j++)
         {
            pm(i, j) = vertices[v[j]](i);
         }
      }
      EdTr->SetFE(GetTransformationFEforElementType(Element::SEGMENT));
   }
   else
   {
      const FiniteElement *edge_el = Nodes->FESpace()->GetEdgeElement(EdgeNo);
      Nodes->HostRead();
      const GridFunction &nodes = *Nodes;
      if (edge_el)
      {
         Array<int> vdofs;
         Nodes->FESpace()->GetEdgeVDofs(EdgeNo, vdofs);
         int n = vdofs.Size()/spaceDim;
         pm.SetSize(spaceDim, n);
         for (int i = 0; i < spaceDim; i++)
         {
            for (int j = 0; j < n; j++)
            {
               pm(i, j) = nodes(vdofs[n*i+j]);
            }
         }
         EdTr->SetFE(edge_el);
      }
      else
      {
         MFEM_ABORT("Not implemented.");
      }
   }
}

ElementTransformation *Mesh::GetEdgeTransformation(int EdgeNo)
{
   GetEdgeTransformation(EdgeNo, &EdgeTransformation);
   return &EdgeTransformation;
}


void Mesh::GetLocalPtToSegTransformation(
   IsoparametricTransformation &Transf, int i)
{
   const IntegrationRule *SegVert;
   DenseMatrix &locpm = Transf.GetPointMat();
   Transf.Reset();

   Transf.SetFE(&PointFE);
   SegVert = Geometries.GetVertices(Geometry::SEGMENT);
   locpm.SetSize(1, 1);
   locpm(0, 0) = SegVert->IntPoint(i/64).x;
   //  (i/64) is the local face no. in the segment
   //  (i%64) is the orientation of the point (not used)
}

void Mesh::GetLocalSegToTriTransformation(
   IsoparametricTransformation &Transf, int i)
{
   const int *tv, *so;
   const IntegrationRule *TriVert;
   DenseMatrix &locpm = Transf.GetPointMat();
   Transf.Reset();

   Transf.SetFE(&SegmentFE);
   tv = tri_t::Edges[i/64];  //  (i/64) is the local face no. in the triangle
   so = seg_t::Orient[i%64]; //  (i%64) is the orientation of the segment
   TriVert = Geometries.GetVertices(Geometry::TRIANGLE);
   locpm.SetSize(2, 2);
   for (int j = 0; j < 2; j++)
   {
      locpm(0, so[j]) = TriVert->IntPoint(tv[j]).x;
      locpm(1, so[j]) = TriVert->IntPoint(tv[j]).y;
   }
}

void Mesh::GetLocalSegToQuadTransformation(
   IsoparametricTransformation &Transf, int i)
{
   const int *qv, *so;
   const IntegrationRule *QuadVert;
   DenseMatrix &locpm = Transf.GetPointMat();
   Transf.Reset();

   Transf.SetFE(&SegmentFE);
   qv = quad_t::Edges[i/64]; //  (i/64) is the local face no. in the quad
   so = seg_t::Orient[i%64]; //  (i%64) is the orientation of the segment
   QuadVert = Geometries.GetVertices(Geometry::SQUARE);
   locpm.SetSize(2, 2);
   for (int j = 0; j < 2; j++)
   {
      locpm(0, so[j]) = QuadVert->IntPoint(qv[j]).x;
      locpm(1, so[j]) = QuadVert->IntPoint(qv[j]).y;
   }
}

void Mesh::GetLocalTriToTetTransformation(
   IsoparametricTransformation &Transf, int i)
{
   DenseMatrix &locpm = Transf.GetPointMat();
   Transf.Reset();

   Transf.SetFE(&TriangleFE);
   //  (i/64) is the local face no. in the tet
   const int *tv = tet_t::FaceVert[i/64];
   //  (i%64) is the orientation of the tetrahedron face
   //         w.r.t. the face element
   const int *to = tri_t::Orient[i%64];
   const IntegrationRule *TetVert =
      Geometries.GetVertices(Geometry::TETRAHEDRON);
   locpm.SetSize(3, 3);
   for (int j = 0; j < 3; j++)
   {
      const IntegrationPoint &vert = TetVert->IntPoint(tv[to[j]]);
      locpm(0, j) = vert.x;
      locpm(1, j) = vert.y;
      locpm(2, j) = vert.z;
   }
}

void Mesh::GetLocalTriToWdgTransformation(
   IsoparametricTransformation &Transf, int i)
{
   DenseMatrix &locpm = Transf.GetPointMat();
   Transf.Reset();

   Transf.SetFE(&TriangleFE);
   //  (i/64) is the local face no. in the pri
   MFEM_VERIFY(i < 128, "Local face index " << i/64
               << " is not a triangular face of a wedge.");
   const int *pv = pri_t::FaceVert[i/64];
   //  (i%64) is the orientation of the wedge face
   //         w.r.t. the face element
   const int *to = tri_t::Orient[i%64];
   const IntegrationRule *PriVert =
      Geometries.GetVertices(Geometry::PRISM);
   locpm.SetSize(3, 3);
   for (int j = 0; j < 3; j++)
   {
      const IntegrationPoint &vert = PriVert->IntPoint(pv[to[j]]);
      locpm(0, j) = vert.x;
      locpm(1, j) = vert.y;
      locpm(2, j) = vert.z;
   }
}

void Mesh::GetLocalTriToPyrTransformation(
   IsoparametricTransformation &Transf, int i)
{
   DenseMatrix &locpm = Transf.GetPointMat();

   Transf.SetFE(&TriangleFE);
   //  (i/64) is the local face no. in the pyr
   MFEM_VERIFY(i >= 64, "Local face index " << i/64
               << " is not a triangular face of a pyramid.");
   const int *pv = pyr_t::FaceVert[i/64];
   //  (i%64) is the orientation of the pyramid face
   //         w.r.t. the face element
   const int *to = tri_t::Orient[i%64];
   const IntegrationRule *PyrVert =
      Geometries.GetVertices(Geometry::PYRAMID);
   locpm.SetSize(3, 3);
   for (int j = 0; j < 3; j++)
   {
      const IntegrationPoint &vert = PyrVert->IntPoint(pv[to[j]]);
      locpm(0, j) = vert.x;
      locpm(1, j) = vert.y;
      locpm(2, j) = vert.z;
   }
}

void Mesh::GetLocalQuadToHexTransformation(
   IsoparametricTransformation &Transf, int i)
{
   DenseMatrix &locpm = Transf.GetPointMat();
   Transf.Reset();

   Transf.SetFE(&QuadrilateralFE);
   //  (i/64) is the local face no. in the hex
   const int *hv = hex_t::FaceVert[i/64];
   //  (i%64) is the orientation of the quad
   const int *qo = quad_t::Orient[i%64];
   const IntegrationRule *HexVert = Geometries.GetVertices(Geometry::CUBE);
   locpm.SetSize(3, 4);
   for (int j = 0; j < 4; j++)
   {
      const IntegrationPoint &vert = HexVert->IntPoint(hv[qo[j]]);
      locpm(0, j) = vert.x;
      locpm(1, j) = vert.y;
      locpm(2, j) = vert.z;
   }
}

void Mesh::GetLocalQuadToWdgTransformation(
   IsoparametricTransformation &Transf, int i)
{
   DenseMatrix &locpm = Transf.GetPointMat();
   Transf.Reset();

   Transf.SetFE(&QuadrilateralFE);
   //  (i/64) is the local face no. in the pri
   MFEM_VERIFY(i >= 128, "Local face index " << i/64
               << " is not a quadrilateral face of a wedge.");
   const int *pv = pri_t::FaceVert[i/64];
   //  (i%64) is the orientation of the quad
   const int *qo = quad_t::Orient[i%64];
   const IntegrationRule *PriVert = Geometries.GetVertices(Geometry::PRISM);
   locpm.SetSize(3, 4);
   for (int j = 0; j < 4; j++)
   {
      const IntegrationPoint &vert = PriVert->IntPoint(pv[qo[j]]);
      locpm(0, j) = vert.x;
      locpm(1, j) = vert.y;
      locpm(2, j) = vert.z;
   }
}

void Mesh::GetLocalQuadToPyrTransformation(
   IsoparametricTransformation &Transf, int i)
{
   DenseMatrix &locpm = Transf.GetPointMat();

   Transf.SetFE(&QuadrilateralFE);
   //  (i/64) is the local face no. in the pyr
   MFEM_VERIFY(i < 64, "Local face index " << i/64
               << " is not a quadrilateral face of a pyramid.");
   const int *pv = pyr_t::FaceVert[i/64];
   //  (i%64) is the orientation of the quad
   const int *qo = quad_t::Orient[i%64];
   const IntegrationRule *PyrVert = Geometries.GetVertices(Geometry::PYRAMID);
   locpm.SetSize(3, 4);
   for (int j = 0; j < 4; j++)
   {
      const IntegrationPoint &vert = PyrVert->IntPoint(pv[qo[j]]);
      locpm(0, j) = vert.x;
      locpm(1, j) = vert.y;
      locpm(2, j) = vert.z;
   }
}

const GeometricFactors* Mesh::GetGeometricFactors(const IntegrationRule& ir,
                                                  const int flags,
                                                  MemoryType d_mt)
{
   for (int i = 0; i < geom_factors.Size(); i++)
   {
      GeometricFactors *gf = geom_factors[i];
      if (gf->IntRule == &ir && (gf->computed_factors & flags) == flags)
      {
         return gf;
      }
   }

   this->EnsureNodes();

   GeometricFactors *gf = new GeometricFactors(this, ir, flags, d_mt);
   geom_factors.Append(gf);
   return gf;
}

const FaceGeometricFactors* Mesh::GetFaceGeometricFactors(
   const IntegrationRule& ir,
   const int flags, FaceType type, MemoryType d_mt)
{
   for (int i = 0; i < face_geom_factors.Size(); i++)
   {
      FaceGeometricFactors *gf = face_geom_factors[i];
      if (gf->IntRule == &ir && (gf->computed_factors & flags) == flags &&
          gf->type==type)
      {
         return gf;
      }
   }

   this->EnsureNodes();

   FaceGeometricFactors *gf = new FaceGeometricFactors(this, ir, flags, type,
                                                       d_mt);
   face_geom_factors.Append(gf);
   return gf;
}

void Mesh::DeleteGeometricFactors()
{
   for (int i = 0; i < geom_factors.Size(); i++)
   {
      delete geom_factors[i];
   }
   geom_factors.SetSize(0);
   for (int i = 0; i < face_geom_factors.Size(); i++)
   {
      delete face_geom_factors[i];
   }
   face_geom_factors.SetSize(0);
}

void Mesh::GetLocalFaceTransformation(
   int face_type, int elem_type, IsoparametricTransformation &Transf, int info)
{
   switch (face_type)
   {
      case Element::POINT:
         GetLocalPtToSegTransformation(Transf, info);
         break;

      case Element::SEGMENT:
         if (elem_type == Element::TRIANGLE)
         {
            GetLocalSegToTriTransformation(Transf, info);
         }
         else
         {
            MFEM_ASSERT(elem_type == Element::QUADRILATERAL, "");
            GetLocalSegToQuadTransformation(Transf, info);
         }
         break;

      case Element::TRIANGLE:
         if (elem_type == Element::TETRAHEDRON)
         {
            GetLocalTriToTetTransformation(Transf, info);
         }
         else if (elem_type == Element::WEDGE)
         {
            GetLocalTriToWdgTransformation(Transf, info);
         }
         else if (elem_type == Element::PYRAMID)
         {
            GetLocalTriToPyrTransformation(Transf, info);
         }
         else
         {
            MFEM_ABORT("Mesh::GetLocalFaceTransformation not defined for "
                       "face type " << face_type
                       << " and element type " << elem_type << "\n");
         }
         break;

      case Element::QUADRILATERAL:
         if (elem_type == Element::HEXAHEDRON)
         {
            GetLocalQuadToHexTransformation(Transf, info);
         }
         else if (elem_type == Element::WEDGE)
         {
            GetLocalQuadToWdgTransformation(Transf, info);
         }
         else if (elem_type == Element::PYRAMID)
         {
            GetLocalQuadToPyrTransformation(Transf, info);
         }
         else
         {
            MFEM_ABORT("Mesh::GetLocalFaceTransformation not defined for "
                       "face type " << face_type
                       << " and element type " << elem_type << "\n");
         }
         break;
   }
}

FaceElementTransformations *Mesh::GetFaceElementTransformations(int FaceNo,
                                                                int mask)
{
   FaceInfo &face_info = faces_info[FaceNo];

   int cmask = 0;
   FaceElemTr.SetConfigurationMask(cmask);
   FaceElemTr.Elem1 = NULL;
   FaceElemTr.Elem2 = NULL;

   // setup the transformation for the first element
   FaceElemTr.Elem1No = face_info.Elem1No;
   if (mask & FaceElementTransformations::HAVE_ELEM1)
   {
      GetElementTransformation(FaceElemTr.Elem1No, &Transformation);
      FaceElemTr.Elem1 = &Transformation;
      cmask |= 1;
   }

   //  setup the transformation for the second element
   //     return NULL in the Elem2 field if there's no second element, i.e.
   //     the face is on the "boundary"
   FaceElemTr.Elem2No = face_info.Elem2No;
   if ((mask & FaceElementTransformations::HAVE_ELEM2) &&
       FaceElemTr.Elem2No >= 0)
   {
#ifdef MFEM_DEBUG
      if (NURBSext && (mask & FaceElementTransformations::HAVE_ELEM1))
      { MFEM_ABORT("NURBS mesh not supported!"); }
#endif
      GetElementTransformation(FaceElemTr.Elem2No, &Transformation2);
      FaceElemTr.Elem2 = &Transformation2;
      cmask |= 2;
   }

   // setup the face transformation
   if (mask & FaceElementTransformations::HAVE_FACE)
   {
      GetFaceTransformation(FaceNo, &FaceElemTr);
      cmask |= 16;
   }
   else
   {
      FaceElemTr.SetGeometryType(GetFaceGeometry(FaceNo));
   }

   // setup Loc1 & Loc2
   int face_type = GetFaceElementType(FaceNo);
   if (mask & FaceElementTransformations::HAVE_LOC1)
   {
      int elem_type = GetElementType(face_info.Elem1No);
      GetLocalFaceTransformation(face_type, elem_type,
                                 FaceElemTr.Loc1.Transf, face_info.Elem1Inf);
      cmask |= 4;
   }
   if ((mask & FaceElementTransformations::HAVE_LOC2) &&
       FaceElemTr.Elem2No >= 0)
   {
      int elem_type = GetElementType(face_info.Elem2No);
      GetLocalFaceTransformation(face_type, elem_type,
                                 FaceElemTr.Loc2.Transf, face_info.Elem2Inf);

      // NC meshes: prepend slave edge/face transformation to Loc2
      if (Nonconforming() && IsSlaveFace(face_info))
      {
         ApplyLocalSlaveTransformation(FaceElemTr, face_info, false);
      }
      cmask |= 8;
   }

   FaceElemTr.SetConfigurationMask(cmask);

   // This check can be useful for internal debugging, however it will fail on
   // periodic boundary faces, so we keep it disabled in general.
#if 0
#ifdef MFEM_DEBUG
   double dist = FaceElemTr.CheckConsistency();
   if (dist >= 1e-12)
   {
      mfem::out << "\nInternal error: face id = " << FaceNo
                << ", dist = " << dist << '\n';
      FaceElemTr.CheckConsistency(1); // print coordinates
      MFEM_ABORT("internal error");
   }
#endif
#endif

   return &FaceElemTr;
}

bool Mesh::IsSlaveFace(const FaceInfo &fi) const
{
   return fi.NCFace >= 0 && nc_faces_info[fi.NCFace].Slave;
}

void Mesh::ApplyLocalSlaveTransformation(FaceElementTransformations &FT,
                                         const FaceInfo &fi, bool is_ghost)
{
#ifdef MFEM_THREAD_SAFE
   DenseMatrix composition;
#else
   static DenseMatrix composition;
#endif
   MFEM_ASSERT(fi.NCFace >= 0, "");
   MFEM_ASSERT(nc_faces_info[fi.NCFace].Slave, "internal error");
   if (!is_ghost)
   {
      // side 1 -> child side, side 2 -> parent side
      IsoparametricTransformation &LT = FT.Loc2.Transf;
      LT.Transform(*nc_faces_info[fi.NCFace].PointMatrix, composition);
      // In 2D, we need to flip the point matrix since it is aligned with the
      // parent side.
      if (Dim == 2)
      {
         // swap points (columns) 0 and 1
         std::swap(composition(0,0), composition(0,1));
         std::swap(composition(1,0), composition(1,1));
      }
      LT.SetPointMat(composition);
   }
   else // is_ghost == true
   {
      // side 1 -> parent side, side 2 -> child side
      IsoparametricTransformation &LT = FT.Loc1.Transf;
      LT.Transform(*nc_faces_info[fi.NCFace].PointMatrix, composition);
      // In 2D, there is no need to flip the point matrix since it is already
      // aligned with the parent side, see also ParNCMesh::GetFaceNeighbors.
      // In 3D the point matrix was flipped during construction in
      // ParNCMesh::GetFaceNeighbors and due to that it is already aligned with
      // the parent side.
      LT.SetPointMat(composition);
   }
}

FaceElementTransformations *Mesh::GetBdrFaceTransformations(int BdrElemNo)
{
   FaceElementTransformations *tr;
   int fn = GetBdrFace(BdrElemNo);

   // Check if the face is interior, shared, or nonconforming.
   if (FaceIsTrueInterior(fn) || faces_info[fn].NCFace >= 0)
   {
      return NULL;
   }
   tr = GetFaceElementTransformations(fn, 21);
   tr->Attribute = boundary[BdrElemNo]->GetAttribute();
   tr->ElementNo = BdrElemNo;
   tr->ElementType = ElementTransformation::BDR_FACE;
   tr->mesh = this;
   return tr;
}

int Mesh::GetBdrFace(int BdrElemNo) const
{
   int fn;
   if (Dim == 3)
   {
      fn = be_to_face[BdrElemNo];
   }
   else if (Dim == 2)
   {
      fn = be_to_edge[BdrElemNo];
   }
   else
   {
      fn = boundary[BdrElemNo]->GetVertices()[0];
   }
   return fn;
}

Mesh::FaceInformation Mesh::GetFaceInformation(int f) const
{
   FaceInformation face;
   int e1, e2;
   int inf1, inf2;
   int ncface;
   GetFaceElements(f, &e1, &e2);
   GetFaceInfos(f, &inf1, &inf2, &ncface);
   face.element[0].index = e1;
   face.element[0].location = ElementLocation::Local;
   face.element[0].orientation = inf1%64;
   face.element[0].local_face_id = inf1/64;
   face.element[1].local_face_id = inf2/64;
   face.ncface = ncface;
   face.point_matrix = nullptr;
   // The following figures out face.location, face.conformity,
   // face.element[1].index, and face.element[1].orientation.
   if (f < GetNumFaces()) // Non-ghost face
   {
      if (e2>=0)
      {
         if (ncface==-1)
         {
            face.tag = FaceInfoTag::LocalConforming;
            face.topology = FaceTopology::Conforming;
            face.element[1].location = ElementLocation::Local;
            face.element[0].conformity = ElementConformity::Coincident;
            face.element[1].conformity = ElementConformity::Coincident;
            face.element[1].index = e2;
            face.element[1].orientation = inf2%64;
         }
         else // ncface >= 0
         {
            face.tag = FaceInfoTag::LocalSlaveNonconforming;
            face.topology = FaceTopology::Nonconforming;
            face.element[1].location = ElementLocation::Local;
            face.element[0].conformity = ElementConformity::Coincident;
            face.element[1].conformity = ElementConformity::Superset;
            face.element[1].index = e2;
            MFEM_ASSERT(inf2%64==0, "unexpected slave face orientation.");
            face.element[1].orientation = inf2%64;
            face.point_matrix = nc_faces_info[ncface].PointMatrix;
         }
      }
      else // e2<0
      {
         if (ncface==-1)
         {
            if (inf2<0)
            {
               face.tag = FaceInfoTag::Boundary;
               face.topology = FaceTopology::Boundary;
               face.element[1].location = ElementLocation::NA;
               face.element[0].conformity = ElementConformity::Coincident;
               face.element[1].conformity = ElementConformity::NA;
               face.element[1].index = -1;
               face.element[1].orientation = -1;
            }
            else // inf2 >= 0
            {
               face.tag = FaceInfoTag::SharedConforming;
               face.topology = FaceTopology::Conforming;
               face.element[0].conformity = ElementConformity::Coincident;
               face.element[1].conformity = ElementConformity::Coincident;
               face.element[1].location = ElementLocation::FaceNbr;
               face.element[1].index = -1 - e2;
               face.element[1].orientation = inf2%64;
            }
         }
         else // ncface >= 0
         {
            if (inf2 < 0)
            {
               face.tag = FaceInfoTag::MasterNonconforming;
               face.topology = FaceTopology::Nonconforming;
               face.element[1].location = ElementLocation::NA;
               face.element[0].conformity = ElementConformity::Coincident;
               face.element[1].conformity = ElementConformity::Subset;
               face.element[1].index = -1;
               face.element[1].orientation = -1;
            }
            else
            {
               face.tag = FaceInfoTag::SharedSlaveNonconforming;
               face.topology = FaceTopology::Nonconforming;
               face.element[1].location = ElementLocation::FaceNbr;
               face.element[0].conformity = ElementConformity::Coincident;
               face.element[1].conformity = ElementConformity::Superset;
               face.element[1].index = -1 - e2;
               face.element[1].orientation = inf2%64;
            }
            face.point_matrix = nc_faces_info[ncface].PointMatrix;
         }
      }
   }
   else // Ghost face
   {
      if (e1==-1)
      {
         face.tag = FaceInfoTag::GhostMaster;
         face.topology = FaceTopology::NA;
         face.element[1].location = ElementLocation::NA;
         face.element[0].conformity = ElementConformity::NA;
         face.element[1].conformity = ElementConformity::NA;
         face.element[1].index = -1;
         face.element[1].orientation = -1;
      }
      else
      {
         face.tag = FaceInfoTag::GhostSlave;
         face.topology = FaceTopology::Nonconforming;
         face.element[1].location = ElementLocation::FaceNbr;
         face.element[0].conformity = ElementConformity::Superset;
         face.element[1].conformity = ElementConformity::Coincident;
         face.element[1].index = -1 - e2;
         face.element[1].orientation = inf2%64;
         face.point_matrix = nc_faces_info[ncface].PointMatrix;
      }
   }
   return face;
}

Mesh::FaceInformation::operator Mesh::FaceInfo() const
{
   FaceInfo res {-1, -1, -1, -1, -1};
   switch (tag)
   {
      case FaceInfoTag::LocalConforming:
         res.Elem1No = element[0].index;
         res.Elem2No = element[1].index;
         res.Elem1Inf = element[0].orientation + element[0].local_face_id*64;
         res.Elem2Inf = element[1].orientation + element[1].local_face_id*64;
         res.NCFace = ncface;
         break;
      case FaceInfoTag::LocalSlaveNonconforming:
         res.Elem1No = element[0].index;
         res.Elem2No = element[1].index;
         res.Elem1Inf = element[0].orientation + element[0].local_face_id*64;
         res.Elem2Inf = element[1].orientation + element[1].local_face_id*64;
         res.NCFace = ncface;
         break;
      case FaceInfoTag::Boundary:
         res.Elem1No = element[0].index;
         res.Elem1Inf = element[0].orientation + element[0].local_face_id*64;
         break;
      case FaceInfoTag::SharedConforming:
         res.Elem1No = element[0].index;
         res.Elem2No = -1 - element[1].index;
         res.Elem1Inf = element[0].orientation + element[0].local_face_id*64;
         res.Elem2Inf = element[1].orientation + element[1].local_face_id*64;
         break;
      case FaceInfoTag::MasterNonconforming:
         res.Elem1No = element[0].index;
         res.Elem1Inf = element[0].orientation + element[0].local_face_id*64;
         break;
      case FaceInfoTag::SharedSlaveNonconforming:
         res.Elem1No = element[0].index;
         res.Elem2No = -1 - element[1].index;
         res.Elem1Inf = element[0].orientation + element[0].local_face_id*64;
         res.Elem2Inf = element[1].orientation + element[1].local_face_id*64;
         break;
      case FaceInfoTag::GhostMaster:
         break;
      case FaceInfoTag::GhostSlave:
         res.Elem1No = element[0].index;
         res.Elem2No = -1 - element[1].index;
         res.Elem1Inf = element[0].orientation + element[0].local_face_id*64;
         res.Elem2Inf = element[1].orientation + element[1].local_face_id*64;
         break;
   }
   return res;
}

std::ostream& operator<<(std::ostream& os, const Mesh::FaceInformation& info)
{
   os << "face topology=";
   switch (info.topology)
   {
      case Mesh::FaceTopology::Boundary:
         os << "Boundary";
         break;
      case Mesh::FaceTopology::Conforming:
         os << "Conforming";
         break;
      case Mesh::FaceTopology::Nonconforming:
         os << "Non-conforming";
         break;
      case Mesh::FaceTopology::NA:
         os << "NA";
         break;
   }
   os << '\n';
   os << "element[0].location=";
   switch (info.element[0].location)
   {
      case Mesh::ElementLocation::Local:
         os << "Local";
         break;
      case Mesh::ElementLocation::FaceNbr:
         os << "FaceNbr";
         break;
      case Mesh::ElementLocation::NA:
         os << "NA";
         break;
   }
   os << '\n';
   os << "element[1].location=";
   switch (info.element[1].location)
   {
      case Mesh::ElementLocation::Local:
         os << "Local";
         break;
      case Mesh::ElementLocation::FaceNbr:
         os << "FaceNbr";
         break;
      case Mesh::ElementLocation::NA:
         os << "NA";
         break;
   }
   os << '\n';
   os << "element[0].conformity=";
   switch (info.element[0].conformity)
   {
      case Mesh::ElementConformity::Coincident:
         os << "Coincident";
         break;
      case Mesh::ElementConformity::Superset:
         os << "Superset";
         break;
      case Mesh::ElementConformity::Subset:
         os << "Subset";
         break;
      case Mesh::ElementConformity::NA:
         os << "NA";
         break;
   }
   os << '\n';
   os << "element[1].conformity=";
   switch (info.element[1].conformity)
   {
      case Mesh::ElementConformity::Coincident:
         os << "Coincident";
         break;
      case Mesh::ElementConformity::Superset:
         os << "Superset";
         break;
      case Mesh::ElementConformity::Subset:
         os << "Subset";
         break;
      case Mesh::ElementConformity::NA:
         os << "NA";
         break;
   }
   os << '\n';
   os << "element[0].index=" << info.element[0].index << '\n'
      << "element[1].index=" << info.element[1].index << '\n'
      << "element[0].local_face_id=" << info.element[0].local_face_id << '\n'
      << "element[1].local_face_id=" << info.element[1].local_face_id << '\n'
      << "element[0].orientation=" << info.element[0].orientation << '\n'
      << "element[1].orientation=" << info.element[1].orientation << '\n'
      << "ncface=" << info.ncface << std::endl;
   return os;
}

void Mesh::GetFaceElements(int Face, int *Elem1, int *Elem2) const
{
   *Elem1 = faces_info[Face].Elem1No;
   *Elem2 = faces_info[Face].Elem2No;
}

void Mesh::GetFaceInfos(int Face, int *Inf1, int *Inf2) const
{
   *Inf1 = faces_info[Face].Elem1Inf;
   *Inf2 = faces_info[Face].Elem2Inf;
}

void Mesh::GetFaceInfos(int Face, int *Inf1, int *Inf2, int *NCFace) const
{
   *Inf1   = faces_info[Face].Elem1Inf;
   *Inf2   = faces_info[Face].Elem2Inf;
   *NCFace = faces_info[Face].NCFace;
}

Geometry::Type Mesh::GetFaceGeometry(int Face) const
{
   switch (Dim)
   {
      case 1: return Geometry::POINT;
      case 2: return Geometry::SEGMENT;
      case 3:
         if (Face < NumOfFaces) // local (non-ghost) face
         {
            return faces[Face]->GetGeometryType();
         }
         // ghost face
         const int nc_face_id = faces_info[Face].NCFace;
         MFEM_ASSERT(nc_face_id >= 0, "parent ghost faces are not supported");
         return faces[nc_faces_info[nc_face_id].MasterFace]->GetGeometryType();
   }
   return Geometry::INVALID;
}

Element::Type Mesh::GetFaceElementType(int Face) const
{
   return (Dim == 1) ? Element::POINT : faces[Face]->GetType();
}

Array<int> Mesh::GetFaceToBdrElMap() const
{
   Array<int> face_to_be(GetNumFaces());
   face_to_be = -1;
   for (int i = 0; i < NumOfBdrElements; i++)
   {
      face_to_be[GetBdrElementEdgeIndex(i)] = i;
   }
   return face_to_be;
}

void Mesh::Init()
{
   // in order of declaration:
   Dim = spaceDim = 0;
   NumOfVertices = -1;
   NumOfElements = NumOfBdrElements = 0;
   NumOfEdges = NumOfFaces = 0;
   nbInteriorFaces = -1;
   nbBoundaryFaces = -1;
   meshgen = mesh_geoms = 0;
   sequence = 0;
   Nodes = NULL;
   own_nodes = 1;
   NURBSext = NULL;
   ncmesh = NULL;
   last_operation = Mesh::NONE;
}

void Mesh::InitTables()
{
   el_to_edge =
      el_to_face = el_to_el = bel_to_edge = face_edge = edge_vertex = NULL;
   face_to_elem = NULL;
}

void Mesh::SetEmpty()
{
   Init();
   InitTables();
}

void Mesh::DestroyTables()
{
   delete el_to_edge;
   delete el_to_face;
   delete el_to_el;
   DeleteGeometricFactors();

   if (Dim == 3)
   {
      delete bel_to_edge;
   }

   delete face_edge;
   delete edge_vertex;

   delete face_to_elem;
   face_to_elem = NULL;
}

void Mesh::DestroyPointers()
{
   if (own_nodes) { delete Nodes; }

   delete ncmesh;

   delete NURBSext;

   for (int i = 0; i < NumOfElements; i++)
   {
      FreeElement(elements[i]);
   }

   for (int i = 0; i < NumOfBdrElements; i++)
   {
      FreeElement(boundary[i]);
   }

   for (int i = 0; i < faces.Size(); i++)
   {
      FreeElement(faces[i]);
   }

   DestroyTables();
}

void Mesh::Destroy()
{
   DestroyPointers();

   elements.DeleteAll();
   vertices.DeleteAll();
   boundary.DeleteAll();
   faces.DeleteAll();
   faces_info.DeleteAll();
   nc_faces_info.DeleteAll();
   be_to_edge.DeleteAll();
   be_to_face.DeleteAll();

   // TODO:
   // IsoparametricTransformations
   // Transformation, Transformation2, BdrTransformation, FaceTransformation,
   // EdgeTransformation;
   // FaceElementTransformations FaceElemTr;

   CoarseFineTr.Clear();

#ifdef MFEM_USE_MEMALLOC
   TetMemory.Clear();
#endif

   attributes.DeleteAll();
   bdr_attributes.DeleteAll();
}

void Mesh::ResetLazyData()
{
   delete el_to_el;     el_to_el = NULL;
   delete face_edge;    face_edge = NULL;
   delete face_to_elem;    face_to_elem = NULL;
   delete edge_vertex;  edge_vertex = NULL;
   DeleteGeometricFactors();
   nbInteriorFaces = -1;
   nbBoundaryFaces = -1;
}

void Mesh::SetAttributes()
{
   Array<int> attribs;

   attribs.SetSize(GetNBE());
   for (int i = 0; i < attribs.Size(); i++)
   {
      attribs[i] = GetBdrAttribute(i);
   }
   attribs.Sort();
   attribs.Unique();
   attribs.Copy(bdr_attributes);
   if (bdr_attributes.Size() > 0 && bdr_attributes[0] <= 0)
   {
      MFEM_WARNING("Non-positive attributes on the boundary!");
   }

   attribs.SetSize(GetNE());
   for (int i = 0; i < attribs.Size(); i++)
   {
      attribs[i] = GetAttribute(i);
   }
   attribs.Sort();
   attribs.Unique();
   attribs.Copy(attributes);
   if (attributes.Size() > 0 && attributes[0] <= 0)
   {
      MFEM_WARNING("Non-positive attributes in the domain!");
   }
}

void Mesh::InitMesh(int Dim_, int spaceDim_, int NVert, int NElem, int NBdrElem)
{
   SetEmpty();

   Dim = Dim_;
   spaceDim = spaceDim_;

   NumOfVertices = 0;
   vertices.SetSize(NVert);  // just allocate space for vertices

   NumOfElements = 0;
   elements.SetSize(NElem);  // just allocate space for Element *

   NumOfBdrElements = 0;
   boundary.SetSize(NBdrElem);  // just allocate space for Element *
}

template<typename T>
static void CheckEnlarge(Array<T> &array, int size)
{
   if (size >= array.Size()) { array.SetSize(size + 1); }
}

int Mesh::AddVertex(double x, double y, double z)
{
   CheckEnlarge(vertices, NumOfVertices);
   double *v = vertices[NumOfVertices]();
   v[0] = x;
   v[1] = y;
   v[2] = z;
   return NumOfVertices++;
}

int Mesh::AddVertex(const double *coords)
{
   CheckEnlarge(vertices, NumOfVertices);
   vertices[NumOfVertices].SetCoords(spaceDim, coords);
   return NumOfVertices++;
}

int Mesh::AddVertex(const Vector &coords)
{
   MFEM_ASSERT(coords.Size() >= spaceDim,
               "invalid 'coords' size: " << coords.Size());
   return AddVertex(coords.GetData());
}

void Mesh::AddVertexParents(int i, int p1, int p2)
{
   tmp_vertex_parents.Append(Triple<int, int, int>(i, p1, p2));

   // if vertex coordinates are defined, make sure the hanging vertex has the
   // correct position
   if (i < vertices.Size())
   {
      double *vi = vertices[i](), *vp1 = vertices[p1](), *vp2 = vertices[p2]();
      for (int j = 0; j < 3; j++)
      {
         vi[j] = (vp1[j] + vp2[j]) * 0.5;
      }
   }
}

int Mesh::AddSegment(int v1, int v2, int attr)
{
   CheckEnlarge(elements, NumOfElements);
   elements[NumOfElements] = new Segment(v1, v2, attr);
   return NumOfElements++;
}

int Mesh::AddSegment(const int *vi, int attr)
{
   CheckEnlarge(elements, NumOfElements);
   elements[NumOfElements] = new Segment(vi, attr);
   return NumOfElements++;
}

int Mesh::AddTriangle(int v1, int v2, int v3, int attr)
{
   CheckEnlarge(elements, NumOfElements);
   elements[NumOfElements] = new Triangle(v1, v2, v3, attr);
   return NumOfElements++;
}

int Mesh::AddTriangle(const int *vi, int attr)
{
   CheckEnlarge(elements, NumOfElements);
   elements[NumOfElements] = new Triangle(vi, attr);
   return NumOfElements++;
}

int Mesh::AddQuad(int v1, int v2, int v3, int v4, int attr)
{
   CheckEnlarge(elements, NumOfElements);
   elements[NumOfElements] = new Quadrilateral(v1, v2, v3, v4, attr);
   return NumOfElements++;
}

int Mesh::AddQuad(const int *vi, int attr)
{
   CheckEnlarge(elements, NumOfElements);
   elements[NumOfElements] = new Quadrilateral(vi, attr);
   return NumOfElements++;
}

int Mesh::AddTet(int v1, int v2, int v3, int v4, int attr)
{
   int vi[4] = {v1, v2, v3, v4};
   return AddTet(vi, attr);
}

int Mesh::AddTet(const int *vi, int attr)
{
   CheckEnlarge(elements, NumOfElements);
#ifdef MFEM_USE_MEMALLOC
   Tetrahedron *tet;
   tet = TetMemory.Alloc();
   tet->SetVertices(vi);
   tet->SetAttribute(attr);
   elements[NumOfElements] = tet;
#else
   elements[NumOfElements] = new Tetrahedron(vi, attr);
#endif
   return NumOfElements++;
}

int Mesh::AddWedge(int v1, int v2, int v3, int v4, int v5, int v6, int attr)
{
   CheckEnlarge(elements, NumOfElements);
   elements[NumOfElements] = new Wedge(v1, v2, v3, v4, v5, v6, attr);
   return NumOfElements++;
}

int Mesh::AddWedge(const int *vi, int attr)
{
   CheckEnlarge(elements, NumOfElements);
   elements[NumOfElements] = new Wedge(vi, attr);
   return NumOfElements++;
}

int Mesh::AddPyramid(int v1, int v2, int v3, int v4, int v5, int attr)
{
   CheckEnlarge(elements, NumOfElements);
   elements[NumOfElements] = new Pyramid(v1, v2, v3, v4, v5, attr);
   return NumOfElements++;
}

int Mesh::AddPyramid(const int *vi, int attr)
{
   CheckEnlarge(elements, NumOfElements);
   elements[NumOfElements] = new Pyramid(vi, attr);
   return NumOfElements++;
}

int Mesh::AddHex(int v1, int v2, int v3, int v4, int v5, int v6, int v7, int v8,
                 int attr)
{
   CheckEnlarge(elements, NumOfElements);
   elements[NumOfElements] =
      new Hexahedron(v1, v2, v3, v4, v5, v6, v7, v8, attr);
   return NumOfElements++;
}

int Mesh::AddHex(const int *vi, int attr)
{
   CheckEnlarge(elements, NumOfElements);
   elements[NumOfElements] = new Hexahedron(vi, attr);
   return NumOfElements++;
}

void Mesh::AddHexAsTets(const int *vi, int attr)
{
   static const int hex_to_tet[6][4] =
   {
      { 0, 1, 2, 6 }, { 0, 5, 1, 6 }, { 0, 4, 5, 6 },
      { 0, 2, 3, 6 }, { 0, 3, 7, 6 }, { 0, 7, 4, 6 }
   };
   int ti[4];

   for (int i = 0; i < 6; i++)
   {
      for (int j = 0; j < 4; j++)
      {
         ti[j] = vi[hex_to_tet[i][j]];
      }
      AddTet(ti, attr);
   }
}

void Mesh::AddHexAsWedges(const int *vi, int attr)
{
   static const int hex_to_wdg[2][6] =
   {
      { 0, 1, 2, 4, 5, 6 }, { 0, 2, 3, 4, 6, 7 }
   };
   int ti[6];

   for (int i = 0; i < 2; i++)
   {
      for (int j = 0; j < 6; j++)
      {
         ti[j] = vi[hex_to_wdg[i][j]];
      }
      AddWedge(ti, attr);
   }
}

void Mesh::AddHexAsPyramids(const int *vi, int attr)
{
   static const int hex_to_pyr[6][5] =
   {
      { 0, 1, 2, 3, 8 }, { 0, 4, 5, 1, 8 }, { 1, 5, 6, 2, 8 },
      { 2, 6, 7, 3, 8 }, { 3, 7, 4, 0, 8 }, { 7, 6, 5, 4, 8 }
   };
   int ti[5];

   for (int i = 0; i < 6; i++)
   {
      for (int j = 0; j < 5; j++)
      {
         ti[j] = vi[hex_to_pyr[i][j]];
      }
      AddPyramid(ti, attr);
   }
}

int Mesh::AddElement(Element *elem)
{
   CheckEnlarge(elements, NumOfElements);
   elements[NumOfElements] = elem;
   return NumOfElements++;
}

int Mesh::AddBdrElement(Element *elem)
{
   CheckEnlarge(boundary, NumOfBdrElements);
   boundary[NumOfBdrElements] = elem;
   return NumOfBdrElements++;
}

int Mesh::AddBdrSegment(int v1, int v2, int attr)
{
   CheckEnlarge(boundary, NumOfBdrElements);
   boundary[NumOfBdrElements] = new Segment(v1, v2, attr);
   return NumOfBdrElements++;
}

int Mesh::AddBdrSegment(const int *vi, int attr)
{
   CheckEnlarge(boundary, NumOfBdrElements);
   boundary[NumOfBdrElements] = new Segment(vi, attr);
   return NumOfBdrElements++;
}

int Mesh::AddBdrTriangle(int v1, int v2, int v3, int attr)
{
   CheckEnlarge(boundary, NumOfBdrElements);
   boundary[NumOfBdrElements] = new Triangle(v1, v2, v3, attr);
   return NumOfBdrElements++;
}

int Mesh::AddBdrTriangle(const int *vi, int attr)
{
   CheckEnlarge(boundary, NumOfBdrElements);
   boundary[NumOfBdrElements] = new Triangle(vi, attr);
   return NumOfBdrElements++;
}

int Mesh::AddBdrQuad(int v1, int v2, int v3, int v4, int attr)
{
   CheckEnlarge(boundary, NumOfBdrElements);
   boundary[NumOfBdrElements] = new Quadrilateral(v1, v2, v3, v4, attr);
   return NumOfBdrElements++;
}

int Mesh::AddBdrQuad(const int *vi, int attr)
{
   CheckEnlarge(boundary, NumOfBdrElements);
   boundary[NumOfBdrElements] = new Quadrilateral(vi, attr);
   return NumOfBdrElements++;
}

void Mesh::AddBdrQuadAsTriangles(const int *vi, int attr)
{
   static const int quad_to_tri[2][3] = { { 0, 1, 2 }, { 0, 2, 3 } };
   int ti[3];

   for (int i = 0; i < 2; i++)
   {
      for (int j = 0; j < 3; j++)
      {
         ti[j] = vi[quad_to_tri[i][j]];
      }
      AddBdrTriangle(ti, attr);
   }
}

int Mesh::AddBdrPoint(int v, int attr)
{
   CheckEnlarge(boundary, NumOfBdrElements);
   boundary[NumOfBdrElements] = new Point(&v, attr);
   return NumOfBdrElements++;
}

void Mesh::GenerateBoundaryElements()
{
   int i, j;
   Array<int> &be2face = (Dim == 2) ? be_to_edge : be_to_face;

   // GenerateFaces();

   for (i = 0; i < boundary.Size(); i++)
   {
      FreeElement(boundary[i]);
   }

   if (Dim == 3)
   {
      delete bel_to_edge;
      bel_to_edge = NULL;
   }

   // count the 'NumOfBdrElements'
   NumOfBdrElements = 0;
   for (i = 0; i < faces_info.Size(); i++)
   {
      if (faces_info[i].Elem2No < 0) { NumOfBdrElements++; }
   }

   boundary.SetSize(NumOfBdrElements);
   be2face.SetSize(NumOfBdrElements);
   for (j = i = 0; i < faces_info.Size(); i++)
   {
      if (faces_info[i].Elem2No < 0)
      {
         boundary[j] = faces[i]->Duplicate(this);
         be2face[j++] = i;
      }
   }
   // In 3D, 'bel_to_edge' is destroyed but it's not updated.
}

void Mesh::FinalizeCheck()
{
   MFEM_VERIFY(vertices.Size() == NumOfVertices ||
               vertices.Size() == 0,
               "incorrect number of vertices: preallocated: " << vertices.Size()
               << ", actually added: " << NumOfVertices);
   MFEM_VERIFY(elements.Size() == NumOfElements,
               "incorrect number of elements: preallocated: " << elements.Size()
               << ", actually added: " << NumOfElements);
   MFEM_VERIFY(boundary.Size() == NumOfBdrElements,
               "incorrect number of boundary elements: preallocated: "
               << boundary.Size() << ", actually added: " << NumOfBdrElements);
}

void Mesh::FinalizeTriMesh(int generate_edges, int refine, bool fix_orientation)
{
   FinalizeCheck();
   CheckElementOrientation(fix_orientation);

   if (refine)
   {
      MarkTriMeshForRefinement();
   }

   if (generate_edges)
   {
      el_to_edge = new Table;
      NumOfEdges = GetElementToEdgeTable(*el_to_edge, be_to_edge);
      GenerateFaces();
      CheckBdrElementOrientation();
   }
   else
   {
      NumOfEdges = 0;
   }

   NumOfFaces = 0;

   SetAttributes();

   SetMeshGen();
}

void Mesh::FinalizeQuadMesh(int generate_edges, int refine,
                            bool fix_orientation)
{
   FinalizeCheck();
   if (fix_orientation)
   {
      CheckElementOrientation(fix_orientation);
   }

   if (generate_edges)
   {
      el_to_edge = new Table;
      NumOfEdges = GetElementToEdgeTable(*el_to_edge, be_to_edge);
      GenerateFaces();
      CheckBdrElementOrientation();
   }
   else
   {
      NumOfEdges = 0;
   }

   NumOfFaces = 0;

   SetAttributes();

   SetMeshGen();
}


class GeckoProgress : public Gecko::Progress
{
   double limit;
   mutable StopWatch sw;
public:
   GeckoProgress(double limit) : limit(limit) { sw.Start(); }
   virtual bool quit() const { return limit > 0 && sw.UserTime() > limit; }
};

class GeckoVerboseProgress : public GeckoProgress
{
   using Float = Gecko::Float;
   using Graph = Gecko::Graph;
   using uint = Gecko::uint;
public:
   GeckoVerboseProgress(double limit) : GeckoProgress(limit) {}

   virtual void beginorder(const Graph* graph, Float cost) const
   { mfem::out << "Begin Gecko ordering, cost = " << cost << std::endl; }
   virtual void endorder(const Graph* graph, Float cost) const
   { mfem::out << "End ordering, cost = " << cost << std::endl; }

   virtual void beginiter(const Graph* graph,
                          uint iter, uint maxiter, uint window) const
   {
      mfem::out << "Iteration " << iter << "/" << maxiter << ", window "
                << window << std::flush;
   }
   virtual void enditer(const Graph* graph, Float mincost, Float cost) const
   { mfem::out << ", cost = " << cost << endl; }
};


double Mesh::GetGeckoElementOrdering(Array<int> &ordering,
                                     int iterations, int window,
                                     int period, int seed, bool verbose,
                                     double time_limit)
{
   Gecko::Graph graph;
   Gecko::FunctionalGeometric functional; // edge product cost

   GeckoProgress progress(time_limit);
   GeckoVerboseProgress vprogress(time_limit);

   // insert elements as nodes in the graph
   for (int elemid = 0; elemid < GetNE(); ++elemid)
   {
      graph.insert_node();
   }

   // insert graph edges for element neighbors
   // NOTE: indices in Gecko are 1 based hence the +1 on insertion
   const Table &my_el_to_el = ElementToElementTable();
   for (int elemid = 0; elemid < GetNE(); ++elemid)
   {
      const int *neighid = my_el_to_el.GetRow(elemid);
      for (int i = 0; i < my_el_to_el.RowSize(elemid); ++i)
      {
         graph.insert_arc(elemid + 1,  neighid[i] + 1);
      }
   }

   // get the ordering from Gecko and copy it into the Array<int>
   graph.order(&functional, iterations, window, period, seed,
               verbose ? &vprogress : &progress);

   ordering.SetSize(GetNE());
   Gecko::Node::Index NE = GetNE();
   for (Gecko::Node::Index gnodeid = 1; gnodeid <= NE; ++gnodeid)
   {
      ordering[gnodeid - 1] = graph.rank(gnodeid);
   }

   return graph.cost();
}


struct HilbertCmp
{
   int coord;
   bool dir;
   const Array<double> &points;
   double mid;

   HilbertCmp(int coord, bool dir, const Array<double> &points, double mid)
      : coord(coord), dir(dir), points(points), mid(mid) {}

   bool operator()(int i) const
   {
      return (points[3*i + coord] < mid) != dir;
   }
};

static void HilbertSort2D(int coord1, // major coordinate to sort points by
                          bool dir1,  // sort coord1 ascending/descending?
                          bool dir2,  // sort coord2 ascending/descending?
                          const Array<double> &points, int *beg, int *end,
                          double xmin, double ymin, double xmax, double ymax)
{
   if (end - beg <= 1) { return; }

   double xmid = (xmin + xmax)*0.5;
   double ymid = (ymin + ymax)*0.5;

   int coord2 = (coord1 + 1) % 2; // the 'other' coordinate

   // sort (partition) points into four quadrants
   int *p0 = beg, *p4 = end;
   int *p2 = std::partition(p0, p4, HilbertCmp(coord1,  dir1, points, xmid));
   int *p1 = std::partition(p0, p2, HilbertCmp(coord2,  dir2, points, ymid));
   int *p3 = std::partition(p2, p4, HilbertCmp(coord2, !dir2, points, ymid));

   if (p1 != p4)
   {
      HilbertSort2D(coord2, dir2, dir1, points, p0, p1,
                    ymin, xmin, ymid, xmid);
   }
   if (p1 != p0 || p2 != p4)
   {
      HilbertSort2D(coord1, dir1, dir2, points, p1, p2,
                    xmin, ymid, xmid, ymax);
   }
   if (p2 != p0 || p3 != p4)
   {
      HilbertSort2D(coord1, dir1, dir2, points, p2, p3,
                    xmid, ymid, xmax, ymax);
   }
   if (p3 != p0)
   {
      HilbertSort2D(coord2, !dir2, !dir1, points, p3, p4,
                    ymid, xmax, ymin, xmid);
   }
}

static void HilbertSort3D(int coord1, bool dir1, bool dir2, bool dir3,
                          const Array<double> &points, int *beg, int *end,
                          double xmin, double ymin, double zmin,
                          double xmax, double ymax, double zmax)
{
   if (end - beg <= 1) { return; }

   double xmid = (xmin + xmax)*0.5;
   double ymid = (ymin + ymax)*0.5;
   double zmid = (zmin + zmax)*0.5;

   int coord2 = (coord1 + 1) % 3;
   int coord3 = (coord1 + 2) % 3;

   // sort (partition) points into eight octants
   int *p0 = beg, *p8 = end;
   int *p4 = std::partition(p0, p8, HilbertCmp(coord1,  dir1, points, xmid));
   int *p2 = std::partition(p0, p4, HilbertCmp(coord2,  dir2, points, ymid));
   int *p6 = std::partition(p4, p8, HilbertCmp(coord2, !dir2, points, ymid));
   int *p1 = std::partition(p0, p2, HilbertCmp(coord3,  dir3, points, zmid));
   int *p3 = std::partition(p2, p4, HilbertCmp(coord3, !dir3, points, zmid));
   int *p5 = std::partition(p4, p6, HilbertCmp(coord3,  dir3, points, zmid));
   int *p7 = std::partition(p6, p8, HilbertCmp(coord3, !dir3, points, zmid));

   if (p1 != p8)
   {
      HilbertSort3D(coord3, dir3, dir1, dir2, points, p0, p1,
                    zmin, xmin, ymin, zmid, xmid, ymid);
   }
   if (p1 != p0 || p2 != p8)
   {
      HilbertSort3D(coord2, dir2, dir3, dir1, points, p1, p2,
                    ymin, zmid, xmin, ymid, zmax, xmid);
   }
   if (p2 != p0 || p3 != p8)
   {
      HilbertSort3D(coord2, dir2, dir3, dir1, points, p2, p3,
                    ymid, zmid, xmin, ymax, zmax, xmid);
   }
   if (p3 != p0 || p4 != p8)
   {
      HilbertSort3D(coord1, dir1, !dir2, !dir3, points, p3, p4,
                    xmin, ymax, zmid, xmid, ymid, zmin);
   }
   if (p4 != p0 || p5 != p8)
   {
      HilbertSort3D(coord1, dir1, !dir2, !dir3, points, p4, p5,
                    xmid, ymax, zmid, xmax, ymid, zmin);
   }
   if (p5 != p0 || p6 != p8)
   {
      HilbertSort3D(coord2, !dir2, dir3, !dir1, points, p5, p6,
                    ymax, zmid, xmax, ymid, zmax, xmid);
   }
   if (p6 != p0 || p7 != p8)
   {
      HilbertSort3D(coord2, !dir2, dir3, !dir1, points, p6, p7,
                    ymid, zmid, xmax, ymin, zmax, xmid);
   }
   if (p7 != p0)
   {
      HilbertSort3D(coord3, !dir3, !dir1, dir2, points, p7, p8,
                    zmid, xmax, ymin, zmin, xmid, ymid);
   }
}

void Mesh::GetHilbertElementOrdering(Array<int> &ordering)
{
   MFEM_VERIFY(spaceDim <= 3, "");

   Vector min, max, center;
   GetBoundingBox(min, max);

   Array<int> indices(GetNE());
   Array<double> points(3*GetNE());

   if (spaceDim < 3) { points = 0.0; }

   // calculate element centers
   for (int i = 0; i < GetNE(); i++)
   {
      GetElementCenter(i, center);
      for (int j = 0; j < spaceDim; j++)
      {
         points[3*i + j] = center(j);
      }
      indices[i] = i;
   }

   if (spaceDim == 1)
   {
      indices.Sort([&](int a, int b)
      { return points[3*a] < points[3*b]; });
   }
   else if (spaceDim == 2)
   {
      // recursively partition the points in 2D
      HilbertSort2D(0, false, false,
                    points, indices.begin(), indices.end(),
                    min(0), min(1), max(0), max(1));
   }
   else
   {
      // recursively partition the points in 3D
      HilbertSort3D(0, false, false, false,
                    points, indices.begin(), indices.end(),
                    min(0), min(1), min(2), max(0), max(1), max(2));
   }

   // return ordering in the format required by ReorderElements
   ordering.SetSize(GetNE());
   for (int i = 0; i < GetNE(); i++)
   {
      ordering[indices[i]] = i;
   }
}


void Mesh::ReorderElements(const Array<int> &ordering, bool reorder_vertices)
{
   if (NURBSext)
   {
      MFEM_WARNING("element reordering of NURBS meshes is not supported.");
      return;
   }
   if (ncmesh)
   {
      MFEM_WARNING("element reordering of non-conforming meshes is not"
                   " supported.");
      return;
   }
   MFEM_VERIFY(ordering.Size() == GetNE(), "invalid reordering array.")

   // Data members that need to be updated:

   // - elements   - reorder of the pointers and the vertex ids if reordering
   //                the vertices
   // - vertices   - if reordering the vertices
   // - boundary   - update the vertex ids, if reordering the vertices
   // - faces      - regenerate
   // - faces_info - regenerate

   // Deleted by DeleteTables():
   // - el_to_edge  - rebuild in 2D and 3D only
   // - el_to_face  - rebuild in 3D only
   // - bel_to_edge - rebuild in 3D only
   // - el_to_el    - no need to rebuild
   // - face_edge   - no need to rebuild
   // - edge_vertex - no need to rebuild
   // - geom_factors - no need to rebuild

   // - be_to_edge  - 2D only
   // - be_to_face  - 3D only

   // - Nodes

   // Save the locations of the Nodes so we can rebuild them later
   Array<Vector*> old_elem_node_vals;
   FiniteElementSpace *nodes_fes = NULL;
   if (Nodes)
   {
      old_elem_node_vals.SetSize(GetNE());
      nodes_fes = Nodes->FESpace();
      Array<int> old_dofs;
      Vector vals;
      for (int old_elid = 0; old_elid < GetNE(); ++old_elid)
      {
         nodes_fes->GetElementVDofs(old_elid, old_dofs);
         Nodes->GetSubVector(old_dofs, vals);
         old_elem_node_vals[old_elid] = new Vector(vals);
      }
   }

   // Get the newly ordered elements
   Array<Element *> new_elements(GetNE());
   for (int old_elid = 0; old_elid < ordering.Size(); ++old_elid)
   {
      int new_elid = ordering[old_elid];
      new_elements[new_elid] = elements[old_elid];
   }
   mfem::Swap(elements, new_elements);
   new_elements.DeleteAll();

   if (reorder_vertices)
   {
      // Get the new vertex ordering permutation vectors and fill the new
      // vertices
      Array<int> vertex_ordering(GetNV());
      vertex_ordering = -1;
      Array<Vertex> new_vertices(GetNV());
      int new_vertex_ind = 0;
      for (int new_elid = 0; new_elid < GetNE(); ++new_elid)
      {
         int *elem_vert = elements[new_elid]->GetVertices();
         int nv = elements[new_elid]->GetNVertices();
         for (int vi = 0; vi < nv; ++vi)
         {
            int old_vertex_ind = elem_vert[vi];
            if (vertex_ordering[old_vertex_ind] == -1)
            {
               vertex_ordering[old_vertex_ind] = new_vertex_ind;
               new_vertices[new_vertex_ind] = vertices[old_vertex_ind];
               new_vertex_ind++;
            }
         }
      }
      mfem::Swap(vertices, new_vertices);
      new_vertices.DeleteAll();

      // Replace the vertex ids in the elements with the reordered vertex
      // numbers
      for (int new_elid = 0; new_elid < GetNE(); ++new_elid)
      {
         int *elem_vert = elements[new_elid]->GetVertices();
         int nv = elements[new_elid]->GetNVertices();
         for (int vi = 0; vi < nv; ++vi)
         {
            elem_vert[vi] = vertex_ordering[elem_vert[vi]];
         }
      }

      // Replace the vertex ids in the boundary with reordered vertex numbers
      for (int belid = 0; belid < GetNBE(); ++belid)
      {
         int *be_vert = boundary[belid]->GetVertices();
         int nv = boundary[belid]->GetNVertices();
         for (int vi = 0; vi < nv; ++vi)
         {
            be_vert[vi] = vertex_ordering[be_vert[vi]];
         }
      }
   }

   // Destroy tables that need to be rebuild
   DeleteTables();

   if (Dim > 1)
   {
      // generate el_to_edge, be_to_edge (2D), bel_to_edge (3D)
      el_to_edge = new Table;
      NumOfEdges = GetElementToEdgeTable(*el_to_edge, be_to_edge);
   }
   if (Dim > 2)
   {
      // generate el_to_face, be_to_face
      GetElementToFaceTable();
   }
   // Update faces and faces_info
   GenerateFaces();

   // Build the nodes from the saved locations if they were around before
   if (Nodes)
   {
      // To force FE space update, we need to increase 'sequence':
      sequence++;
      last_operation = Mesh::NONE;
      nodes_fes->Update(false); // want_transform = false
      Nodes->Update(); // just needed to update Nodes->sequence
      Array<int> new_dofs;
      for (int old_elid = 0; old_elid < GetNE(); ++old_elid)
      {
         int new_elid = ordering[old_elid];
         nodes_fes->GetElementVDofs(new_elid, new_dofs);
         Nodes->SetSubVector(new_dofs, *(old_elem_node_vals[old_elid]));
         delete old_elem_node_vals[old_elid];
      }
   }
}


void Mesh::MarkForRefinement()
{
   if (meshgen & 1)
   {
      if (Dim == 2)
      {
         MarkTriMeshForRefinement();
      }
      else if (Dim == 3)
      {
         DSTable v_to_v(NumOfVertices);
         GetVertexToVertexTable(v_to_v);
         MarkTetMeshForRefinement(v_to_v);
      }
   }
}

void Mesh::MarkTriMeshForRefinement()
{
   // Mark the longest triangle edge by rotating the indices so that
   // vertex 0 - vertex 1 is the longest edge in the triangle.
   DenseMatrix pmat;
   for (int i = 0; i < NumOfElements; i++)
   {
      if (elements[i]->GetType() == Element::TRIANGLE)
      {
         GetPointMatrix(i, pmat);
         static_cast<Triangle*>(elements[i])->MarkEdge(pmat);
      }
   }
}

void Mesh::GetEdgeOrdering(DSTable &v_to_v, Array<int> &order)
{
   NumOfEdges = v_to_v.NumberOfEntries();
   order.SetSize(NumOfEdges);
   Array<Pair<double, int> > length_idx(NumOfEdges);

   for (int i = 0; i < NumOfVertices; i++)
   {
      for (DSTable::RowIterator it(v_to_v, i); !it; ++it)
      {
         int j = it.Index();
         length_idx[j].one = GetLength(i, it.Column());
         length_idx[j].two = j;
      }
   }

   // Sort by increasing edge-length.
   length_idx.Sort();

   for (int i = 0; i < NumOfEdges; i++)
   {
      order[length_idx[i].two] = i;
   }
}

void Mesh::MarkTetMeshForRefinement(DSTable &v_to_v)
{
   // Mark the longest tetrahedral edge by rotating the indices so that
   // vertex 0 - vertex 1 is the longest edge in the element.
   Array<int> order;
   GetEdgeOrdering(v_to_v, order);

   for (int i = 0; i < NumOfElements; i++)
   {
      if (elements[i]->GetType() == Element::TETRAHEDRON)
      {
         elements[i]->MarkEdge(v_to_v, order);
      }
   }
   for (int i = 0; i < NumOfBdrElements; i++)
   {
      if (boundary[i]->GetType() == Element::TRIANGLE)
      {
         boundary[i]->MarkEdge(v_to_v, order);
      }
   }
}

void Mesh::PrepareNodeReorder(DSTable **old_v_to_v, Table **old_elem_vert)
{
   if (*old_v_to_v && *old_elem_vert)
   {
      return;
   }

   FiniteElementSpace *fes = Nodes->FESpace();

   if (*old_v_to_v == NULL)
   {
      bool need_v_to_v = false;
      Array<int> dofs;
      for (int i = 0; i < GetNEdges(); i++)
      {
         // Since edge indices may change, we need to permute edge interior dofs
         // any time an edge index changes and there is at least one dof on that
         // edge.
         fes->GetEdgeInteriorDofs(i, dofs);
         if (dofs.Size() > 0)
         {
            need_v_to_v = true;
            break;
         }
      }
      if (need_v_to_v)
      {
         *old_v_to_v = new DSTable(NumOfVertices);
         GetVertexToVertexTable(*(*old_v_to_v));
      }
   }
   if (*old_elem_vert == NULL)
   {
      bool need_elem_vert = false;
      Array<int> dofs;
      for (int i = 0; i < GetNE(); i++)
      {
         // Since element indices do not change, we need to permute element
         // interior dofs only when there are at least 2 interior dofs in an
         // element (assuming the nodal dofs are non-directional).
         fes->GetElementInteriorDofs(i, dofs);
         if (dofs.Size() > 1)
         {
            need_elem_vert = true;
            break;
         }
      }
      if (need_elem_vert)
      {
         *old_elem_vert = new Table;
         (*old_elem_vert)->MakeI(GetNE());
         for (int i = 0; i < GetNE(); i++)
         {
            (*old_elem_vert)->AddColumnsInRow(i, elements[i]->GetNVertices());
         }
         (*old_elem_vert)->MakeJ();
         for (int i = 0; i < GetNE(); i++)
         {
            (*old_elem_vert)->AddConnections(i, elements[i]->GetVertices(),
                                             elements[i]->GetNVertices());
         }
         (*old_elem_vert)->ShiftUpI();
      }
   }
}

void Mesh::DoNodeReorder(DSTable *old_v_to_v, Table *old_elem_vert)
{
   FiniteElementSpace *fes = Nodes->FESpace();
   const FiniteElementCollection *fec = fes->FEColl();
   Array<int> old_dofs, new_dofs;

   // assuming that all edges have the same number of dofs
   if (NumOfEdges) { fes->GetEdgeInteriorDofs(0, old_dofs); }
   const int num_edge_dofs = old_dofs.Size();

   // Save the original nodes
   const Vector onodes = *Nodes;

   // vertex dofs do not need to be moved
   fes->GetVertexDofs(0, old_dofs);
   int offset = NumOfVertices * old_dofs.Size();

   // edge dofs:
   // edge enumeration may be different but edge orientation is the same
   if (num_edge_dofs > 0)
   {
      DSTable new_v_to_v(NumOfVertices);
      GetVertexToVertexTable(new_v_to_v);

      for (int i = 0; i < NumOfVertices; i++)
      {
         for (DSTable::RowIterator it(new_v_to_v, i); !it; ++it)
         {
            const int old_i = (*old_v_to_v)(i, it.Column());
            const int new_i = it.Index();
            if (new_i == old_i) { continue; }

            old_dofs.SetSize(num_edge_dofs);
            new_dofs.SetSize(num_edge_dofs);
            for (int j = 0; j < num_edge_dofs; j++)
            {
               old_dofs[j] = offset + old_i * num_edge_dofs + j;
               new_dofs[j] = offset + new_i * num_edge_dofs + j;
            }
            fes->DofsToVDofs(old_dofs);
            fes->DofsToVDofs(new_dofs);
            for (int j = 0; j < old_dofs.Size(); j++)
            {
               (*Nodes)(new_dofs[j]) = onodes(old_dofs[j]);
            }
         }
      }
      offset += NumOfEdges * num_edge_dofs;
   }

   // face dofs:
   // both enumeration and orientation of the faces may be different
   if (fes->GetNFDofs() > 0)
   {
      // generate the old face-vertex table using the unmodified 'faces'
      Table old_face_vertex;
      old_face_vertex.MakeI(NumOfFaces);
      for (int i = 0; i < NumOfFaces; i++)
      {
         old_face_vertex.AddColumnsInRow(i, faces[i]->GetNVertices());
      }
      old_face_vertex.MakeJ();
      for (int i = 0; i < NumOfFaces; i++)
         old_face_vertex.AddConnections(i, faces[i]->GetVertices(),
                                        faces[i]->GetNVertices());
      old_face_vertex.ShiftUpI();

      // update 'el_to_face', 'be_to_face', 'faces', and 'faces_info'
      STable3D *faces_tbl = GetElementToFaceTable(1);
      GenerateFaces();

      // compute the new face dof offsets
      Array<int> new_fdofs(NumOfFaces+1);
      new_fdofs[0] = 0;
      for (int i = 0; i < NumOfFaces; i++) // i = old face index
      {
         const int *old_v = old_face_vertex.GetRow(i);
         int new_i; // new face index
         switch (old_face_vertex.RowSize(i))
         {
            case 3:
               new_i = (*faces_tbl)(old_v[0], old_v[1], old_v[2]);
               break;
            case 4:
            default:
               new_i = (*faces_tbl)(old_v[0], old_v[1], old_v[2], old_v[3]);
               break;
         }
         fes->GetFaceInteriorDofs(i, old_dofs);
         new_fdofs[new_i+1] = old_dofs.Size();
      }
      new_fdofs.PartialSum();

      // loop over the old face numbers
      for (int i = 0; i < NumOfFaces; i++)
      {
         const int *old_v = old_face_vertex.GetRow(i), *new_v;
         const int *dof_ord;
         int new_i, new_or;
         switch (old_face_vertex.RowSize(i))
         {
            case 3:
               new_i = (*faces_tbl)(old_v[0], old_v[1], old_v[2]);
               new_v = faces[new_i]->GetVertices();
               new_or = GetTriOrientation(old_v, new_v);
               dof_ord = fec->DofOrderForOrientation(Geometry::TRIANGLE, new_or);
               break;
            case 4:
            default:
               new_i = (*faces_tbl)(old_v[0], old_v[1], old_v[2], old_v[3]);
               new_v = faces[new_i]->GetVertices();
               new_or = GetQuadOrientation(old_v, new_v);
               dof_ord = fec->DofOrderForOrientation(Geometry::SQUARE, new_or);
               break;
         }

         fes->GetFaceInteriorDofs(i, old_dofs);
         new_dofs.SetSize(old_dofs.Size());
         for (int j = 0; j < old_dofs.Size(); j++)
         {
            // we assume the dofs are non-directional, i.e. dof_ord[j] is >= 0
            const int old_j = dof_ord[j];
            new_dofs[old_j] = offset + new_fdofs[new_i] + j;
         }
         fes->DofsToVDofs(old_dofs);
         fes->DofsToVDofs(new_dofs);
         for (int j = 0; j < old_dofs.Size(); j++)
         {
            (*Nodes)(new_dofs[j]) = onodes(old_dofs[j]);
         }
      }

      offset += fes->GetNFDofs();
      delete faces_tbl;
   }

   // element dofs:
   // element orientation may be different
   if (old_elem_vert) // have elements with 2 or more dofs
   {
      // matters when the 'fec' is
      // (this code is executed only for triangles/tets)
      // - Pk on triangles, k >= 4
      // - Qk on quads,     k >= 3
      // - Pk on tets,      k >= 5
      // - Qk on hexes,     k >= 3
      // - DG spaces
      // - ...

      // loop over all elements
      for (int i = 0; i < GetNE(); i++)
      {
         const int *old_v = old_elem_vert->GetRow(i);
         const int *new_v = elements[i]->GetVertices();
         const int *dof_ord;
         int new_or;
         const Geometry::Type geom = elements[i]->GetGeometryType();
         switch (geom)
         {
            case Geometry::SEGMENT:
               new_or = (old_v[0] == new_v[0]) ? +1 : -1;
               break;
            case Geometry::TRIANGLE:
               new_or = GetTriOrientation(old_v, new_v);
               break;
            case Geometry::SQUARE:
               new_or = GetQuadOrientation(old_v, new_v);
               break;
            case Geometry::TETRAHEDRON:
               new_or = GetTetOrientation(old_v, new_v);
               break;
            default:
               new_or = 0;
               MFEM_ABORT(Geometry::Name[geom] << " elements (" << fec->Name()
                          << " FE collection) are not supported yet!");
               break;
         }
         dof_ord = fec->DofOrderForOrientation(geom, new_or);
         MFEM_VERIFY(dof_ord != NULL,
                     "FE collection '" << fec->Name()
                     << "' does not define reordering for "
                     << Geometry::Name[geom] << " elements!");
         fes->GetElementInteriorDofs(i, old_dofs);
         new_dofs.SetSize(old_dofs.Size());
         for (int j = 0; j < new_dofs.Size(); j++)
         {
            // we assume the dofs are non-directional, i.e. dof_ord[j] is >= 0
            const int old_j = dof_ord[j];
            new_dofs[old_j] = offset + j;
         }
         offset += new_dofs.Size();
         fes->DofsToVDofs(old_dofs);
         fes->DofsToVDofs(new_dofs);
         for (int j = 0; j < old_dofs.Size(); j++)
         {
            (*Nodes)(new_dofs[j]) = onodes(old_dofs[j]);
         }
      }
   }

   // Update Tables, faces, etc
   if (Dim > 2)
   {
      if (fes->GetNFDofs() == 0)
      {
         // needed for FE spaces that have face dofs, even if
         // the 'Nodes' do not have face dofs.
         GetElementToFaceTable();
         GenerateFaces();
      }
      CheckBdrElementOrientation();
   }
   if (el_to_edge)
   {
      // update 'el_to_edge', 'be_to_edge' (2D), 'bel_to_edge' (3D)
      NumOfEdges = GetElementToEdgeTable(*el_to_edge, be_to_edge);
      if (Dim == 2)
      {
         // update 'faces' and 'faces_info'
         GenerateFaces();
         CheckBdrElementOrientation();
      }
   }
   // To force FE space update, we need to increase 'sequence':
   sequence++;
   last_operation = Mesh::NONE;
   fes->Update(false); // want_transform = false
   Nodes->Update(); // just needed to update Nodes->sequence
}

void Mesh::SetPatchAttribute(int i, int attr)
{
   MFEM_ASSERT(NURBSext, "SetPatchAttribute is only for NURBS meshes");
   NURBSext->SetPatchAttribute(i, attr);
   const Array<int>& elems = NURBSext->GetPatchElements(i);
   for (auto e : elems)
   {
      SetAttribute(e, attr);
   }
}

int Mesh::GetPatchAttribute(int i) const
{
   MFEM_ASSERT(NURBSext, "GetPatchAttribute is only for NURBS meshes");
   return NURBSext->GetPatchAttribute(i);
}

void Mesh::SetPatchBdrAttribute(int i, int attr)
{
   MFEM_ASSERT(NURBSext, "SetPatchBdrAttribute is only for NURBS meshes");
   NURBSext->SetPatchBdrAttribute(i, attr);

   const Array<int>& bdryelems = NURBSext->GetPatchBdrElements(i);
   for (auto be : bdryelems)
   {
      SetBdrAttribute(be, attr);
   }
}

int Mesh::GetPatchBdrAttribute(int i) const
{
   MFEM_ASSERT(NURBSext, "GetBdrPatchBdrAttribute is only for NURBS meshes");
   return NURBSext->GetPatchBdrAttribute(i);
}

void Mesh::FinalizeTetMesh(int generate_edges, int refine, bool fix_orientation)
{
   FinalizeCheck();
   CheckElementOrientation(fix_orientation);

   if (NumOfBdrElements == 0)
   {
      GetElementToFaceTable();
      GenerateFaces();
      GenerateBoundaryElements();
   }

   if (refine)
   {
      DSTable v_to_v(NumOfVertices);
      GetVertexToVertexTable(v_to_v);
      MarkTetMeshForRefinement(v_to_v);
   }

   GetElementToFaceTable();
   GenerateFaces();

   CheckBdrElementOrientation();

   if (generate_edges == 1)
   {
      el_to_edge = new Table;
      NumOfEdges = GetElementToEdgeTable(*el_to_edge, be_to_edge);
   }
   else
   {
      el_to_edge = NULL;  // Not really necessary -- InitTables was called
      bel_to_edge = NULL;
      NumOfEdges = 0;
   }

   SetAttributes();

   SetMeshGen();
}

void Mesh::FinalizeWedgeMesh(int generate_edges, int refine,
                             bool fix_orientation)
{
   FinalizeCheck();
   CheckElementOrientation(fix_orientation);

   if (NumOfBdrElements == 0)
   {
      GetElementToFaceTable();
      GenerateFaces();
      GenerateBoundaryElements();
   }

   GetElementToFaceTable();
   GenerateFaces();

   CheckBdrElementOrientation();

   if (generate_edges == 1)
   {
      el_to_edge = new Table;
      NumOfEdges = GetElementToEdgeTable(*el_to_edge, be_to_edge);
   }
   else
   {
      el_to_edge = NULL;  // Not really necessary -- InitTables was called
      bel_to_edge = NULL;
      NumOfEdges = 0;
   }

   SetAttributes();

   SetMeshGen();
}

void Mesh::FinalizeHexMesh(int generate_edges, int refine, bool fix_orientation)
{
   FinalizeCheck();
   CheckElementOrientation(fix_orientation);

   GetElementToFaceTable();
   GenerateFaces();

   if (NumOfBdrElements == 0)
   {
      GenerateBoundaryElements();
   }

   CheckBdrElementOrientation();

   if (generate_edges)
   {
      el_to_edge = new Table;
      NumOfEdges = GetElementToEdgeTable(*el_to_edge, be_to_edge);
   }
   else
   {
      NumOfEdges = 0;
   }

   SetAttributes();

   SetMeshGen();
}

void Mesh::FinalizeMesh(int refine, bool fix_orientation)
{
   FinalizeTopology();

   Finalize(refine, fix_orientation);
}

void Mesh::FinalizeTopology(bool generate_bdr)
{
   // Requirements: the following should be defined:
   //   1) Dim
   //   2) NumOfElements, elements
   //   3) NumOfBdrElements, boundary
   //   4) NumOfVertices
   // Optional:
   //   2) ncmesh may be defined
   //   3) el_to_edge may be allocated (it will be re-computed)

   FinalizeCheck();
   bool generate_edges = true;

   if (spaceDim == 0) { spaceDim = Dim; }
   if (ncmesh) { ncmesh->spaceDim = spaceDim; }

   // if the user defined any hanging nodes (see AddVertexParent),
   // we're initializing a non-conforming mesh
   if (tmp_vertex_parents.Size())
   {
      MFEM_VERIFY(ncmesh == NULL, "");
      ncmesh = new NCMesh(this);

      // we need to recreate the Mesh because NCMesh reorders the vertices
      // (see NCMesh::UpdateVertices())
      InitFromNCMesh(*ncmesh);
      ncmesh->OnMeshUpdated(this);
      GenerateNCFaceInfo();

      SetAttributes();

      tmp_vertex_parents.DeleteAll();
      return;
   }

   // set the mesh type: 'meshgen', ...
   SetMeshGen();

   // generate the faces
   if (Dim > 2)
   {
      GetElementToFaceTable();
      GenerateFaces();
      if (NumOfBdrElements == 0 && generate_bdr)
      {
         GenerateBoundaryElements();
         GetElementToFaceTable(); // update be_to_face
      }
   }
   else
   {
      NumOfFaces = 0;
   }

   // generate edges if requested
   if (Dim > 1 && generate_edges)
   {
      // el_to_edge may already be allocated (P2 VTK meshes)
      if (!el_to_edge) { el_to_edge = new Table; }
      NumOfEdges = GetElementToEdgeTable(*el_to_edge, be_to_edge);
      if (Dim == 2)
      {
         GenerateFaces(); // 'Faces' in 2D refers to the edges
         if (NumOfBdrElements == 0 && generate_bdr)
         {
            GenerateBoundaryElements();
         }
      }
   }
   else
   {
      NumOfEdges = 0;
   }

   if (Dim == 1)
   {
      GenerateFaces();
      if (NumOfBdrElements == 0 && generate_bdr)
      {
         GenerateBoundaryElements();
      }
   }

   if (ncmesh)
   {
      // tell NCMesh the numbering of edges/faces
      ncmesh->OnMeshUpdated(this);

      // update faces_info with NC relations
      GenerateNCFaceInfo();
   }

   // generate the arrays 'attributes' and 'bdr_attributes'
   SetAttributes();
}

void Mesh::Finalize(bool refine, bool fix_orientation)
{
   if (NURBSext || ncmesh)
   {
      MFEM_ASSERT(CheckElementOrientation(false) == 0, "");
      MFEM_ASSERT(CheckBdrElementOrientation() == 0, "");
      return;
   }

   // Requirements:
   //  1) FinalizeTopology() or equivalent was called
   //  2) if (Nodes == NULL), vertices must be defined
   //  3) if (Nodes != NULL), Nodes must be defined

   const bool check_orientation = true; // for regular elements, not boundary
   const bool curved = (Nodes != NULL);
   const bool may_change_topology =
      ( refine && (Dim > 1 && (meshgen & 1)) ) ||
      ( check_orientation && fix_orientation &&
        (Dim == 2 || (Dim == 3 && (meshgen & 1))) );

   DSTable *old_v_to_v = NULL;
   Table *old_elem_vert = NULL;

   if (curved && may_change_topology)
   {
      PrepareNodeReorder(&old_v_to_v, &old_elem_vert);
   }

   if (check_orientation)
   {
      // check and optionally fix element orientation
      CheckElementOrientation(fix_orientation);
   }
   if (refine)
   {
      MarkForRefinement();   // may change topology!
   }

   if (may_change_topology)
   {
      if (curved)
      {
         DoNodeReorder(old_v_to_v, old_elem_vert); // updates the mesh topology
         delete old_elem_vert;
         delete old_v_to_v;
      }
      else
      {
         FinalizeTopology(); // Re-computes some data unnecessarily.
      }

      // TODO: maybe introduce Mesh::NODE_REORDER operation and FESpace::
      // NodeReorderMatrix and do Nodes->Update() instead of DoNodeReorder?
   }

   // check and fix boundary element orientation
   CheckBdrElementOrientation();

#ifdef MFEM_DEBUG
   // For non-orientable surfaces/manifolds, the check below will fail, so we
   // only perform it when Dim == spaceDim.
   if (Dim >= 2 && Dim == spaceDim)
   {
      const int num_faces = GetNumFaces();
      for (int i = 0; i < num_faces; i++)
      {
         MFEM_VERIFY(faces_info[i].Elem2No < 0 ||
                     faces_info[i].Elem2Inf%2 != 0, "Invalid mesh topology."
                     " Interior face with incompatible orientations.");
      }
   }
#endif
}

void Mesh::Make3D(int nx, int ny, int nz, Element::Type type,
                  double sx, double sy, double sz, bool sfc_ordering)
{
   int x, y, z;

   int NVert, NElem, NBdrElem;

   NVert = (nx+1) * (ny+1) * (nz+1);
   NElem = nx * ny * nz;
   NBdrElem = 2*(nx*ny+nx*nz+ny*nz);
   if (type == Element::TETRAHEDRON)
   {
      NElem *= 6;
      NBdrElem *= 2;
   }
   else if (type == Element::WEDGE)
   {
      NElem *= 2;
      NBdrElem += 2*nx*ny;
   }
   else if (type == Element::PYRAMID)
   {
      NElem *= 6;
      NVert += nx * ny * nz;
   }

   InitMesh(3, 3, NVert, NElem, NBdrElem);

   double coord[3];
   int ind[9];

   // Sets vertices and the corresponding coordinates
   for (z = 0; z <= nz; z++)
   {
      coord[2] = ((double) z / nz) * sz;
      for (y = 0; y <= ny; y++)
      {
         coord[1] = ((double) y / ny) * sy;
         for (x = 0; x <= nx; x++)
         {
            coord[0] = ((double) x / nx) * sx;
            AddVertex(coord);
         }
      }
   }
   if (type == Element::PYRAMID)
   {
      for (z = 0; z < nz; z++)
      {
         coord[2] = (((double) z + 0.5) / nz) * sz;
         for (y = 0; y < ny; y++)
         {
            coord[1] = (((double) y + 0.5 ) / ny) * sy;
            for (x = 0; x < nx; x++)
            {
               coord[0] = (((double) x + 0.5 ) / nx) * sx;
               AddVertex(coord);
            }
         }
      }
   }

#define VTX(XC, YC, ZC) ((XC)+((YC)+(ZC)*(ny+1))*(nx+1))
#define VTXP(XC, YC, ZC) ((nx+1)*(ny+1)*(nz+1)+(XC)+((YC)+(ZC)*ny)*nx)

   // Sets elements and the corresponding indices of vertices
   if (sfc_ordering && type == Element::HEXAHEDRON)
   {
      Array<int> sfc;
      NCMesh::GridSfcOrdering3D(nx, ny, nz, sfc);
      MFEM_VERIFY(sfc.Size() == 3*nx*ny*nz, "");

      for (int k = 0; k < nx*ny*nz; k++)
      {
         x = sfc[3*k + 0];
         y = sfc[3*k + 1];
         z = sfc[3*k + 2];

         // *INDENT-OFF*
         ind[0] = VTX(x  , y  , z  );
         ind[1] = VTX(x+1, y  , z  );
         ind[2] = VTX(x+1, y+1, z  );
         ind[3] = VTX(x  , y+1, z  );
         ind[4] = VTX(x  , y  , z+1);
         ind[5] = VTX(x+1, y  , z+1);
         ind[6] = VTX(x+1, y+1, z+1);
         ind[7] = VTX(x  , y+1, z+1);
         // *INDENT-ON*

         AddHex(ind, 1);
      }
   }
   else
   {
      for (z = 0; z < nz; z++)
      {
         for (y = 0; y < ny; y++)
         {
            for (x = 0; x < nx; x++)
            {
               // *INDENT-OFF*
               ind[0] = VTX(x  , y  , z  );
               ind[1] = VTX(x+1, y  , z  );
               ind[2] = VTX(x+1, y+1, z  );
               ind[3] = VTX(x  , y+1, z  );
               ind[4] = VTX(x  , y  , z+1);
               ind[5] = VTX(x+1, y  , z+1);
               ind[6] = VTX(x+1, y+1, z+1);
               ind[7] = VTX(  x, y+1, z+1);
               // *INDENT-ON*
               if (type == Element::TETRAHEDRON)
               {
                  AddHexAsTets(ind, 1);
               }
               else if (type == Element::WEDGE)
               {
                  AddHexAsWedges(ind, 1);
               }
               else if (type == Element::PYRAMID)
               {
                  ind[8] = VTXP(x, y, z);
                  AddHexAsPyramids(ind, 1);
               }
               else
               {
                  AddHex(ind, 1);
               }
            }
         }
      }
   }

   // Sets boundary elements and the corresponding indices of vertices
   // bottom, bdr. attribute 1
   for (y = 0; y < ny; y++)
   {
      for (x = 0; x < nx; x++)
      {
         // *INDENT-OFF*
         ind[0] = VTX(x  , y  , 0);
         ind[1] = VTX(x  , y+1, 0);
         ind[2] = VTX(x+1, y+1, 0);
         ind[3] = VTX(x+1, y  , 0);
         // *INDENT-ON*
         if (type == Element::TETRAHEDRON)
         {
            AddBdrQuadAsTriangles(ind, 1);
         }
         else if (type == Element::WEDGE)
         {
            AddBdrQuadAsTriangles(ind, 1);
         }
         else
         {
            AddBdrQuad(ind, 1);
         }
      }
   }
   // top, bdr. attribute 6
   for (y = 0; y < ny; y++)
   {
      for (x = 0; x < nx; x++)
      {
         // *INDENT-OFF*
         ind[0] = VTX(x  , y  , nz);
         ind[1] = VTX(x+1, y  , nz);
         ind[2] = VTX(x+1, y+1, nz);
         ind[3] = VTX(x  , y+1, nz);
         // *INDENT-ON*
         if (type == Element::TETRAHEDRON)
         {
            AddBdrQuadAsTriangles(ind, 6);
         }
         else if (type == Element::WEDGE)
         {
            AddBdrQuadAsTriangles(ind, 6);
         }
         else
         {
            AddBdrQuad(ind, 6);
         }
      }
   }
   // left, bdr. attribute 5
   for (z = 0; z < nz; z++)
   {
      for (y = 0; y < ny; y++)
      {
         // *INDENT-OFF*
         ind[0] = VTX(0  , y  , z  );
         ind[1] = VTX(0  , y  , z+1);
         ind[2] = VTX(0  , y+1, z+1);
         ind[3] = VTX(0  , y+1, z  );
         // *INDENT-ON*
         if (type == Element::TETRAHEDRON)
         {
            AddBdrQuadAsTriangles(ind, 5);
         }
         else
         {
            AddBdrQuad(ind, 5);
         }
      }
   }
   // right, bdr. attribute 3
   for (z = 0; z < nz; z++)
   {
      for (y = 0; y < ny; y++)
      {
         // *INDENT-OFF*
         ind[0] = VTX(nx, y  , z  );
         ind[1] = VTX(nx, y+1, z  );
         ind[2] = VTX(nx, y+1, z+1);
         ind[3] = VTX(nx, y  , z+1);
         // *INDENT-ON*
         if (type == Element::TETRAHEDRON)
         {
            AddBdrQuadAsTriangles(ind, 3);
         }
         else
         {
            AddBdrQuad(ind, 3);
         }
      }
   }
   // front, bdr. attribute 2
   for (x = 0; x < nx; x++)
   {
      for (z = 0; z < nz; z++)
      {
         // *INDENT-OFF*
         ind[0] = VTX(x  , 0, z  );
         ind[1] = VTX(x+1, 0, z  );
         ind[2] = VTX(x+1, 0, z+1);
         ind[3] = VTX(x  , 0, z+1);
         // *INDENT-ON*
         if (type == Element::TETRAHEDRON)
         {
            AddBdrQuadAsTriangles(ind, 2);
         }
         else
         {
            AddBdrQuad(ind, 2);
         }
      }
   }
   // back, bdr. attribute 4
   for (x = 0; x < nx; x++)
   {
      for (z = 0; z < nz; z++)
      {
         // *INDENT-OFF*
         ind[0] = VTX(x  , ny, z  );
         ind[1] = VTX(x  , ny, z+1);
         ind[2] = VTX(x+1, ny, z+1);
         ind[3] = VTX(x+1, ny, z  );
         // *INDENT-ON*
         if (type == Element::TETRAHEDRON)
         {
            AddBdrQuadAsTriangles(ind, 4);
         }
         else
         {
            AddBdrQuad(ind, 4);
         }
      }
   }

#undef VTX

#if 0
   ofstream test_stream("debug.mesh");
   Print(test_stream);
   test_stream.close();
#endif

   FinalizeTopology();

   // Finalize(...) can be called after this method, if needed
}

void Mesh::Make2D(int nx, int ny, Element::Type type,
                  double sx, double sy,
                  bool generate_edges, bool sfc_ordering)
{
   int i, j, k;

   SetEmpty();

   Dim = spaceDim = 2;

   // Creates quadrilateral mesh
   if (type == Element::QUADRILATERAL)
   {
      NumOfVertices = (nx+1) * (ny+1);
      NumOfElements = nx * ny;
      NumOfBdrElements = 2 * nx + 2 * ny;

      vertices.SetSize(NumOfVertices);
      elements.SetSize(NumOfElements);
      boundary.SetSize(NumOfBdrElements);

      double cx, cy;
      int ind[4];

      // Sets vertices and the corresponding coordinates
      k = 0;
      for (j = 0; j < ny+1; j++)
      {
         cy = ((double) j / ny) * sy;
         for (i = 0; i < nx+1; i++)
         {
            cx = ((double) i / nx) * sx;
            vertices[k](0) = cx;
            vertices[k](1) = cy;
            k++;
         }
      }

      // Sets elements and the corresponding indices of vertices
      if (sfc_ordering)
      {
         Array<int> sfc;
         NCMesh::GridSfcOrdering2D(nx, ny, sfc);
         MFEM_VERIFY(sfc.Size() == 2*nx*ny, "");

         for (k = 0; k < nx*ny; k++)
         {
            i = sfc[2*k + 0];
            j = sfc[2*k + 1];
            ind[0] = i + j*(nx+1);
            ind[1] = i + 1 +j*(nx+1);
            ind[2] = i + 1 + (j+1)*(nx+1);
            ind[3] = i + (j+1)*(nx+1);
            elements[k] = new Quadrilateral(ind);
         }
      }
      else
      {
         k = 0;
         for (j = 0; j < ny; j++)
         {
            for (i = 0; i < nx; i++)
            {
               ind[0] = i + j*(nx+1);
               ind[1] = i + 1 +j*(nx+1);
               ind[2] = i + 1 + (j+1)*(nx+1);
               ind[3] = i + (j+1)*(nx+1);
               elements[k] = new Quadrilateral(ind);
               k++;
            }
         }
      }

      // Sets boundary elements and the corresponding indices of vertices
      int m = (nx+1)*ny;
      for (i = 0; i < nx; i++)
      {
         boundary[i] = new Segment(i, i+1, 1);
         boundary[nx+i] = new Segment(m+i+1, m+i, 3);
      }
      m = nx+1;
      for (j = 0; j < ny; j++)
      {
         boundary[2*nx+j] = new Segment((j+1)*m, j*m, 4);
         boundary[2*nx+ny+j] = new Segment(j*m+nx, (j+1)*m+nx, 2);
      }
   }
   // Creates triangular mesh
   else if (type == Element::TRIANGLE)
   {
      NumOfVertices = (nx+1) * (ny+1);
      NumOfElements = 2 * nx * ny;
      NumOfBdrElements = 2 * nx + 2 * ny;

      vertices.SetSize(NumOfVertices);
      elements.SetSize(NumOfElements);
      boundary.SetSize(NumOfBdrElements);

      double cx, cy;
      int ind[3];

      // Sets vertices and the corresponding coordinates
      k = 0;
      for (j = 0; j < ny+1; j++)
      {
         cy = ((double) j / ny) * sy;
         for (i = 0; i < nx+1; i++)
         {
            cx = ((double) i / nx) * sx;
            vertices[k](0) = cx;
            vertices[k](1) = cy;
            k++;
         }
      }

      // Sets the elements and the corresponding indices of vertices
      k = 0;
      for (j = 0; j < ny; j++)
      {
         for (i = 0; i < nx; i++)
         {
            ind[0] = i + j*(nx+1);
            ind[1] = i + 1 + (j+1)*(nx+1);
            ind[2] = i + (j+1)*(nx+1);
            elements[k] = new Triangle(ind);
            k++;
            ind[1] = i + 1 + j*(nx+1);
            ind[2] = i + 1 + (j+1)*(nx+1);
            elements[k] = new Triangle(ind);
            k++;
         }
      }

      // Sets boundary elements and the corresponding indices of vertices
      int m = (nx+1)*ny;
      for (i = 0; i < nx; i++)
      {
         boundary[i] = new Segment(i, i+1, 1);
         boundary[nx+i] = new Segment(m+i+1, m+i, 3);
      }
      m = nx+1;
      for (j = 0; j < ny; j++)
      {
         boundary[2*nx+j] = new Segment((j+1)*m, j*m, 4);
         boundary[2*nx+ny+j] = new Segment(j*m+nx, (j+1)*m+nx, 2);
      }

      // MarkTriMeshForRefinement(); // done in Finalize(...)
   }
   else
   {
      MFEM_ABORT("Unsupported element type.");
   }

   SetMeshGen();
   CheckElementOrientation();

   if (generate_edges == 1)
   {
      el_to_edge = new Table;
      NumOfEdges = GetElementToEdgeTable(*el_to_edge, be_to_edge);
      GenerateFaces();
      CheckBdrElementOrientation();
   }
   else
   {
      NumOfEdges = 0;
   }

   NumOfFaces = 0;

   attributes.Append(1);
   bdr_attributes.Append(1); bdr_attributes.Append(2);
   bdr_attributes.Append(3); bdr_attributes.Append(4);

   // Finalize(...) can be called after this method, if needed
}

void Mesh::Make1D(int n, double sx)
{
   int j, ind[1];

   SetEmpty();

   Dim = 1;
   spaceDim = 1;

   NumOfVertices = n + 1;
   NumOfElements = n;
   NumOfBdrElements = 2;
   vertices.SetSize(NumOfVertices);
   elements.SetSize(NumOfElements);
   boundary.SetSize(NumOfBdrElements);

   // Sets vertices and the corresponding coordinates
   for (j = 0; j < n+1; j++)
   {
      vertices[j](0) = ((double) j / n) * sx;
   }

   // Sets elements and the corresponding indices of vertices
   for (j = 0; j < n; j++)
   {
      elements[j] = new Segment(j, j+1, 1);
   }

   // Sets the boundary elements
   ind[0] = 0;
   boundary[0] = new Point(ind, 1);
   ind[0] = n;
   boundary[1] = new Point(ind, 2);

   NumOfEdges = 0;
   NumOfFaces = 0;

   SetMeshGen();
   GenerateFaces();

   attributes.Append(1);
   bdr_attributes.Append(1); bdr_attributes.Append(2);
}

Mesh::Mesh(const Mesh &mesh, bool copy_nodes)
{
   Dim = mesh.Dim;
   spaceDim = mesh.spaceDim;

   NumOfVertices = mesh.NumOfVertices;
   NumOfElements = mesh.NumOfElements;
   NumOfBdrElements = mesh.NumOfBdrElements;
   NumOfEdges = mesh.NumOfEdges;
   NumOfFaces = mesh.NumOfFaces;
   nbInteriorFaces = mesh.nbInteriorFaces;
   nbBoundaryFaces = mesh.nbBoundaryFaces;

   meshgen = mesh.meshgen;
   mesh_geoms = mesh.mesh_geoms;

   // Create the new Mesh instance without a record of its refinement history
   sequence = 0;
   last_operation = Mesh::NONE;

   // Duplicate the elements
   elements.SetSize(NumOfElements);
   for (int i = 0; i < NumOfElements; i++)
   {
      elements[i] = mesh.elements[i]->Duplicate(this);
   }

   // Copy the vertices
   mesh.vertices.Copy(vertices);

   // Duplicate the boundary
   boundary.SetSize(NumOfBdrElements);
   for (int i = 0; i < NumOfBdrElements; i++)
   {
      boundary[i] = mesh.boundary[i]->Duplicate(this);
   }

   // Copy the element-to-face Table, el_to_face
   el_to_face = (mesh.el_to_face) ? new Table(*mesh.el_to_face) : NULL;

   // Copy the boundary-to-face Array, be_to_face.
   mesh.be_to_face.Copy(be_to_face);

   // Copy the element-to-edge Table, el_to_edge
   el_to_edge = (mesh.el_to_edge) ? new Table(*mesh.el_to_edge) : NULL;

   // Copy the boundary-to-edge Table, bel_to_edge (3D)
   bel_to_edge = (mesh.bel_to_edge) ? new Table(*mesh.bel_to_edge) : NULL;

   // Copy the boundary-to-edge Array, be_to_edge (2D)
   mesh.be_to_edge.Copy(be_to_edge);

   // Duplicate the faces and faces_info.
   faces.SetSize(mesh.faces.Size());
   for (int i = 0; i < faces.Size(); i++)
   {
      Element *face = mesh.faces[i]; // in 1D the faces are NULL
      faces[i] = (face) ? face->Duplicate(this) : NULL;
   }
   mesh.faces_info.Copy(faces_info);
   mesh.nc_faces_info.Copy(nc_faces_info);

   // Do NOT copy the element-to-element Table, el_to_el
   el_to_el = NULL;

   // Do NOT copy the face-to-edge Table, face_edge
   face_edge = NULL;
   face_to_elem = NULL;

   // Copy the edge-to-vertex Table, edge_vertex
   edge_vertex = (mesh.edge_vertex) ? new Table(*mesh.edge_vertex) : NULL;

   // Copy the attributes and bdr_attributes
   mesh.attributes.Copy(attributes);
   mesh.bdr_attributes.Copy(bdr_attributes);

   // Deep copy the NURBSExtension.
#ifdef MFEM_USE_MPI
   ParNURBSExtension *pNURBSext =
      dynamic_cast<ParNURBSExtension *>(mesh.NURBSext);
   if (pNURBSext)
   {
      NURBSext = new ParNURBSExtension(*pNURBSext);
   }
   else
#endif
   {
      NURBSext = mesh.NURBSext ? new NURBSExtension(*mesh.NURBSext) : NULL;
   }

   // Deep copy the NCMesh.
#ifdef MFEM_USE_MPI
   if (dynamic_cast<const ParMesh*>(&mesh))
   {
      ncmesh = NULL; // skip; will be done in ParMesh copy ctor
   }
   else
#endif
   {
      ncmesh = mesh.ncmesh ? new NCMesh(*mesh.ncmesh) : NULL;
   }

   // Duplicate the Nodes, including the FiniteElementCollection and the
   // FiniteElementSpace
   if (mesh.Nodes && copy_nodes)
   {
      FiniteElementSpace *fes = mesh.Nodes->FESpace();
      const FiniteElementCollection *fec = fes->FEColl();
      FiniteElementCollection *fec_copy =
         FiniteElementCollection::New(fec->Name());
      FiniteElementSpace *fes_copy =
         new FiniteElementSpace(*fes, this, fec_copy);
      Nodes = new GridFunction(fes_copy);
      Nodes->MakeOwner(fec_copy);
      *Nodes = *mesh.Nodes;
      own_nodes = 1;
   }
   else
   {
      Nodes = mesh.Nodes;
      own_nodes = 0;
   }
}

Mesh::Mesh(Mesh &&mesh) : Mesh()
{
   Swap(mesh, true);
}

Mesh& Mesh::operator=(Mesh &&mesh)
{
   Swap(mesh, true);
   return *this;
}

Mesh Mesh::LoadFromFile(const std::string &filename, int generate_edges,
                        int refine, bool fix_orientation)
{
   Mesh mesh;
   named_ifgzstream imesh(filename);
   if (!imesh) { MFEM_ABORT("Mesh file not found: " << filename << '\n'); }
   else { mesh.Load(imesh, generate_edges, refine, fix_orientation); }
   return mesh;
}

Mesh Mesh::MakeCartesian1D(int n, double sx)
{
   Mesh mesh;
   mesh.Make1D(n, sx);
   // mesh.Finalize(); not needed in this case
   return mesh;
}

Mesh Mesh::MakeCartesian2D(
   int nx, int ny, Element::Type type, bool generate_edges,
   double sx, double sy, bool sfc_ordering)
{
   Mesh mesh;
   mesh.Make2D(nx, ny, type, sx, sy, generate_edges, sfc_ordering);
   mesh.Finalize(true); // refine = true
   return mesh;
}

Mesh Mesh::MakeCartesian3D(
   int nx, int ny, int nz, Element::Type type,
   double sx, double sy, double sz, bool sfc_ordering)
{
   Mesh mesh;
   mesh.Make3D(nx, ny, nz, type, sx, sy, sz, sfc_ordering);
   mesh.Finalize(true); // refine = true
   return mesh;
}

Mesh Mesh::MakeRefined(Mesh &orig_mesh, int ref_factor, int ref_type)
{
   Mesh mesh;
   Array<int> ref_factors(orig_mesh.GetNE());
   ref_factors = ref_factor;
   mesh.MakeRefined_(orig_mesh, ref_factors, ref_type);
   return mesh;
}

Mesh Mesh::MakeRefined(Mesh &orig_mesh, const Array<int> &ref_factors,
                       int ref_type)
{
   Mesh mesh;
   mesh.MakeRefined_(orig_mesh, ref_factors, ref_type);
   return mesh;
}

Mesh::Mesh(const std::string &filename, int generate_edges, int refine,
           bool fix_orientation)
{
   // Initialization as in the default constructor
   SetEmpty();

   named_ifgzstream imesh(filename);
   if (!imesh)
   {
      // Abort with an error message.
      MFEM_ABORT("Mesh file not found: " << filename << '\n');
   }
   else
   {
      Load(imesh, generate_edges, refine, fix_orientation);
   }
}

Mesh::Mesh(std::istream &input, int generate_edges, int refine,
           bool fix_orientation)
{
   SetEmpty();
   Load(input, generate_edges, refine, fix_orientation);
}

void Mesh::ChangeVertexDataOwnership(double *vertex_data, int len_vertex_data,
                                     bool zerocopy)
{
   // A dimension of 3 is now required since we use mfem::Vertex objects as PODs
   // and these object have a hardcoded double[3] entry
   MFEM_VERIFY(len_vertex_data >= NumOfVertices * 3,
               "Not enough vertices in external array : "
               "len_vertex_data = "<< len_vertex_data << ", "
               "NumOfVertices * 3 = " << NumOfVertices * 3);
   // Allow multiple calls to this method with the same vertex_data
   if (vertex_data == (double *)(vertices.GetData()))
   {
      MFEM_ASSERT(!vertices.OwnsData(), "invalid ownership");
      return;
   }
   if (!zerocopy)
   {
      memcpy(vertex_data, vertices.GetData(),
             NumOfVertices * 3 * sizeof(double));
   }
   // Vertex is POD double[3]
   vertices.MakeRef(reinterpret_cast<Vertex*>(vertex_data), NumOfVertices);
}

Mesh::Mesh(double *vertices_, int num_vertices,
           int *element_indices, Geometry::Type element_type,
           int *element_attributes, int num_elements,
           int *boundary_indices, Geometry::Type boundary_type,
           int *boundary_attributes, int num_boundary_elements,
           int dimension, int space_dimension)
{
   if (space_dimension == -1)
   {
      space_dimension = dimension;
   }

   InitMesh(dimension, space_dimension, /*num_vertices*/ 0, num_elements,
            num_boundary_elements);

   int element_index_stride = Geometry::NumVerts[element_type];
   int boundary_index_stride = num_boundary_elements > 0 ?
                               Geometry::NumVerts[boundary_type] : 0;

   // assuming Vertex is POD
   vertices.MakeRef(reinterpret_cast<Vertex*>(vertices_), num_vertices);
   NumOfVertices = num_vertices;

   for (int i = 0; i < num_elements; i++)
   {
      elements[i] = NewElement(element_type);
      elements[i]->SetVertices(element_indices + i * element_index_stride);
      elements[i]->SetAttribute(element_attributes[i]);
   }
   NumOfElements = num_elements;

   for (int i = 0; i < num_boundary_elements; i++)
   {
      boundary[i] = NewElement(boundary_type);
      boundary[i]->SetVertices(boundary_indices + i * boundary_index_stride);
      boundary[i]->SetAttribute(boundary_attributes[i]);
   }
   NumOfBdrElements = num_boundary_elements;

   FinalizeTopology();
}

Element *Mesh::NewElement(int geom)
{
   switch (geom)
   {
      case Geometry::POINT:     return (new Point);
      case Geometry::SEGMENT:   return (new Segment);
      case Geometry::TRIANGLE:  return (new Triangle);
      case Geometry::SQUARE:    return (new Quadrilateral);
      case Geometry::TETRAHEDRON:
#ifdef MFEM_USE_MEMALLOC
         return TetMemory.Alloc();
#else
         return (new Tetrahedron);
#endif
      case Geometry::CUBE:      return (new Hexahedron);
      case Geometry::PRISM:     return (new Wedge);
      case Geometry::PYRAMID:   return (new Pyramid);
      default:
         MFEM_ABORT("invalid Geometry::Type, geom = " << geom);
   }

   return NULL;
}

Element *Mesh::ReadElementWithoutAttr(std::istream &input)
{
   int geom, nv, *v;
   Element *el;

   input >> geom;
   el = NewElement(geom);
   MFEM_VERIFY(el, "Unsupported element type: " << geom);
   nv = el->GetNVertices();
   v  = el->GetVertices();
   for (int i = 0; i < nv; i++)
   {
      input >> v[i];
   }

   return el;
}

void Mesh::PrintElementWithoutAttr(const Element *el, std::ostream &os)
{
   os << el->GetGeometryType();
   const int nv = el->GetNVertices();
   const int *v = el->GetVertices();
   for (int j = 0; j < nv; j++)
   {
      os << ' ' << v[j];
   }
   os << '\n';
}

Element *Mesh::ReadElement(std::istream &input)
{
   int attr;
   Element *el;

   input >> attr;
   el = ReadElementWithoutAttr(input);
   el->SetAttribute(attr);

   return el;
}

void Mesh::PrintElement(const Element *el, std::ostream &os)
{
   os << el->GetAttribute() << ' ';
   PrintElementWithoutAttr(el, os);
}

void Mesh::SetMeshGen()
{
   meshgen = mesh_geoms = 0;
   for (int i = 0; i < NumOfElements; i++)
   {
      const Element::Type type = GetElement(i)->GetType();
      switch (type)
      {
         case Element::TETRAHEDRON:
            mesh_geoms |= (1 << Geometry::TETRAHEDRON);
         case Element::TRIANGLE:
            mesh_geoms |= (1 << Geometry::TRIANGLE);
         case Element::SEGMENT:
            mesh_geoms |= (1 << Geometry::SEGMENT);
         case Element::POINT:
            mesh_geoms |= (1 << Geometry::POINT);
            meshgen |= 1;
            break;

         case Element::HEXAHEDRON:
            mesh_geoms |= (1 << Geometry::CUBE);
         case Element::QUADRILATERAL:
            mesh_geoms |= (1 << Geometry::SQUARE);
            mesh_geoms |= (1 << Geometry::SEGMENT);
            mesh_geoms |= (1 << Geometry::POINT);
            meshgen |= 2;
            break;

         case Element::WEDGE:
            mesh_geoms |= (1 << Geometry::PRISM);
            mesh_geoms |= (1 << Geometry::SQUARE);
            mesh_geoms |= (1 << Geometry::TRIANGLE);
            mesh_geoms |= (1 << Geometry::SEGMENT);
            mesh_geoms |= (1 << Geometry::POINT);
            meshgen |= 4;
            break;

         case Element::PYRAMID:
            mesh_geoms |= (1 << Geometry::PYRAMID);
            mesh_geoms |= (1 << Geometry::SQUARE);
            mesh_geoms |= (1 << Geometry::TRIANGLE);
            mesh_geoms |= (1 << Geometry::SEGMENT);
            mesh_geoms |= (1 << Geometry::POINT);
            meshgen |= 8;
            break;

         default:
            MFEM_ABORT("invalid element type: " << type);
            break;
      }
   }
}

void Mesh::Loader(std::istream &input, int generate_edges,
                  std::string parse_tag)
{
   int curved = 0, read_gf = 1;
   bool finalize_topo = true;

   if (!input)
   {
      MFEM_ABORT("Input stream is not open");
   }

   Clear();

   string mesh_type;
   input >> ws;
   getline(input, mesh_type);
   filter_dos(mesh_type);

   // MFEM's conforming mesh formats
   int mfem_version = 0;
   if (mesh_type == "MFEM mesh v1.0") { mfem_version = 10; } // serial
   else if (mesh_type == "MFEM mesh v1.2") { mfem_version = 12; } // parallel

   // MFEM nonconforming mesh format
   // (NOTE: previous v1.1 is now under this branch for backward compatibility)
   int mfem_nc_version = 0;
   if (mesh_type == "MFEM NC mesh v1.0") { mfem_nc_version = 10; }
   else if (mesh_type == "MFEM mesh v1.1") { mfem_nc_version = 1 /*legacy*/; }

   if (mfem_version)
   {
      // Formats mfem_v12 and newer have a tag indicating the end of the mesh
      // section in the stream. A user provided parse tag can also be provided
      // via the arguments. For example, if this is called from parallel mesh
      // object, it can indicate to read until parallel mesh section begins.
      if (mfem_version == 12 && parse_tag.empty())
      {
         parse_tag = "mfem_mesh_end";
      }
      ReadMFEMMesh(input, mfem_version, curved);
   }
   else if (mfem_nc_version)
   {
      MFEM_ASSERT(ncmesh == NULL, "internal error");
      int is_nc = 1;

#ifdef MFEM_USE_MPI
      ParMesh *pmesh = dynamic_cast<ParMesh*>(this);
      if (pmesh)
      {
         MFEM_VERIFY(mfem_nc_version >= 10,
                     "Legacy nonconforming format (MFEM mesh v1.1) cannot be "
                     "used to load a parallel nonconforming mesh, sorry.");

         ncmesh = new ParNCMesh(pmesh->GetComm(),
                                input, mfem_nc_version, curved, is_nc);
      }
      else
#endif
      {
         ncmesh = new NCMesh(input, mfem_nc_version, curved, is_nc);
      }
      InitFromNCMesh(*ncmesh);

      if (!is_nc)
      {
         // special case for backward compatibility with MFEM <=4.2:
         // if the "vertex_parents" section is missing in the v1.1 format,
         // the mesh is treated as conforming
         delete ncmesh;
         ncmesh = NULL;
      }
   }
   else if (mesh_type == "linemesh") // 1D mesh
   {
      ReadLineMesh(input);
   }
   else if (mesh_type == "areamesh2" || mesh_type == "curved_areamesh2")
   {
      if (mesh_type == "curved_areamesh2")
      {
         curved = 1;
      }
      ReadNetgen2DMesh(input, curved);
   }
   else if (mesh_type == "NETGEN" || mesh_type == "NETGEN_Neutral_Format")
   {
      ReadNetgen3DMesh(input);
   }
   else if (mesh_type == "TrueGrid")
   {
      ReadTrueGridMesh(input);
   }
   else if (mesh_type.rfind("# vtk DataFile Version") == 0)
   {
      int major_vtk_version = mesh_type[mesh_type.length()-3] - '0';
      // int minor_vtk_version = mesh_type[mesh_type.length()-1] - '0';
      MFEM_VERIFY(major_vtk_version >= 2 && major_vtk_version <= 4,
                  "Unsupported VTK format");
      ReadVTKMesh(input, curved, read_gf, finalize_topo);
   }
   else if (mesh_type.rfind("<VTKFile ") == 0 || mesh_type.rfind("<?xml") == 0)
   {
      ReadXML_VTKMesh(input, curved, read_gf, finalize_topo, mesh_type);
   }
   else if (mesh_type == "MFEM NURBS mesh v1.0")
   {
      ReadNURBSMesh(input, curved, read_gf);
   }
   else if (mesh_type == "MFEM INLINE mesh v1.0")
   {
      ReadInlineMesh(input, generate_edges);
      return; // done with inline mesh construction
   }
   else if (mesh_type == "$MeshFormat") // Gmsh
   {
      ReadGmshMesh(input, curved, read_gf);
   }
   else if
   ((mesh_type.size() > 2 &&
     mesh_type[0] == 'C' && mesh_type[1] == 'D' && mesh_type[2] == 'F') ||
    (mesh_type.size() > 3 &&
     mesh_type[1] == 'H' && mesh_type[2] == 'D' && mesh_type[3] == 'F'))
   {
      named_ifgzstream *mesh_input = dynamic_cast<named_ifgzstream *>(&input);
      if (mesh_input)
      {
#ifdef MFEM_USE_NETCDF
         ReadCubit(mesh_input->filename.c_str(), curved, read_gf);
#else
         MFEM_ABORT("NetCDF support requires configuration with"
                    " MFEM_USE_NETCDF=YES");
         return;
#endif
      }
      else
      {
         MFEM_ABORT("Can not determine Cubit mesh filename!"
                    " Use mfem::named_ifgzstream for input.");
         return;
      }
   }
   else
   {
      MFEM_ABORT("Unknown input mesh format: " << mesh_type);
      return;
   }

   // at this point the following should be defined:
   //  1) Dim
   //  2) NumOfElements, elements
   //  3) NumOfBdrElements, boundary
   //  4) NumOfVertices, with allocated space in vertices
   //  5) curved
   //  5a) if curved == 0, vertices must be defined
   //  5b) if curved != 0 and read_gf != 0,
   //         'input' must point to a GridFunction
   //  5c) if curved != 0 and read_gf == 0,
   //         vertices and Nodes must be defined
   // optional:
   //  1) el_to_edge may be allocated (as in the case of P2 VTK meshes)
   //  2) ncmesh may be allocated

   // FinalizeTopology() will:
   // - assume that generate_edges is true
   // - assume that refine is false
   // - does not check the orientation of regular and boundary elements
   if (finalize_topo)
   {
      // don't generate any boundary elements, especially in parallel
      bool generate_bdr = false;

      FinalizeTopology(generate_bdr);
   }

   if (curved && read_gf)
   {
      Nodes = new GridFunction(this, input);

      own_nodes = 1;
      spaceDim = Nodes->VectorDim();
      if (ncmesh) { ncmesh->spaceDim = spaceDim; }

      // Set vertex coordinates from the 'Nodes'
      SetVerticesFromNodes(Nodes);
   }

   // If a parse tag was supplied, keep reading the stream until the tag is
   // encountered.
   if (mfem_version == 12)
   {
      string line;
      do
      {
         skip_comment_lines(input, '#');
         MFEM_VERIFY(input.good(), "Required mesh-end tag not found");
         getline(input, line);
         filter_dos(line);
         // mfem v1.2 may not have parse_tag in it, e.g. if trying to read a
         // serial mfem v1.2 mesh as parallel with "mfem_serial_mesh_end" as
         // parse_tag. That's why, regardless of parse_tag, we stop reading if
         // we find "mfem_mesh_end" which is required by mfem v1.2 format.
         if (line == "mfem_mesh_end") { break; }
      }
      while (line != parse_tag);
   }
   else if (mfem_nc_version >= 10)
   {
      string ident;
      skip_comment_lines(input, '#');
      input >> ident;
      MFEM_VERIFY(ident == "mfem_mesh_end",
                  "invalid mesh: end of file tag not found");
   }

   // Finalize(...) should be called after this, if needed.
}

Mesh::Mesh(Mesh *mesh_array[], int num_pieces)
{
   int      i, j, ie, ib, iv, *v, nv;
   Element *el;
   Mesh    *m;

   SetEmpty();

   Dim = mesh_array[0]->Dimension();
   spaceDim = mesh_array[0]->SpaceDimension();

   if (mesh_array[0]->NURBSext)
   {
      // assuming the pieces form a partition of a NURBS mesh
      NURBSext = new NURBSExtension(mesh_array, num_pieces);

      NumOfVertices = NURBSext->GetNV();
      NumOfElements = NURBSext->GetNE();

      NURBSext->GetElementTopo(elements);

      // NumOfBdrElements = NURBSext->GetNBE();
      // NURBSext->GetBdrElementTopo(boundary);

      Array<int> lvert_vert, lelem_elem;

      // Here, for visualization purposes, we copy the boundary elements from
      // the individual pieces which include the interior boundaries.  This
      // creates 'boundary' array that is different from the one generated by
      // the NURBSExtension which, in particular, makes the boundary-dof table
      // invalid. This, in turn, causes GetBdrElementTransformation to not
      // function properly.
      NumOfBdrElements = 0;
      for (i = 0; i < num_pieces; i++)
      {
         NumOfBdrElements += mesh_array[i]->GetNBE();
      }
      boundary.SetSize(NumOfBdrElements);
      vertices.SetSize(NumOfVertices);
      ib = 0;
      for (i = 0; i < num_pieces; i++)
      {
         m = mesh_array[i];
         m->NURBSext->GetVertexLocalToGlobal(lvert_vert);
         m->NURBSext->GetElementLocalToGlobal(lelem_elem);
         // copy the element attributes
         for (j = 0; j < m->GetNE(); j++)
         {
            elements[lelem_elem[j]]->SetAttribute(m->GetAttribute(j));
         }
         // copy the boundary
         for (j = 0; j < m->GetNBE(); j++)
         {
            el = m->GetBdrElement(j)->Duplicate(this);
            v  = el->GetVertices();
            nv = el->GetNVertices();
            for (int k = 0; k < nv; k++)
            {
               v[k] = lvert_vert[v[k]];
            }
            boundary[ib++] = el;
         }
         // copy the vertices
         for (j = 0; j < m->GetNV(); j++)
         {
            vertices[lvert_vert[j]].SetCoords(m->SpaceDimension(),
                                              m->GetVertex(j));
         }
      }
   }
   else // not a NURBS mesh
   {
      NumOfElements    = 0;
      NumOfBdrElements = 0;
      NumOfVertices    = 0;
      for (i = 0; i < num_pieces; i++)
      {
         m = mesh_array[i];
         NumOfElements    += m->GetNE();
         NumOfBdrElements += m->GetNBE();
         NumOfVertices    += m->GetNV();
      }
      elements.SetSize(NumOfElements);
      boundary.SetSize(NumOfBdrElements);
      vertices.SetSize(NumOfVertices);
      ie = ib = iv = 0;
      for (i = 0; i < num_pieces; i++)
      {
         m = mesh_array[i];
         // copy the elements
         for (j = 0; j < m->GetNE(); j++)
         {
            el = m->GetElement(j)->Duplicate(this);
            v  = el->GetVertices();
            nv = el->GetNVertices();
            for (int k = 0; k < nv; k++)
            {
               v[k] += iv;
            }
            elements[ie++] = el;
         }
         // copy the boundary elements
         for (j = 0; j < m->GetNBE(); j++)
         {
            el = m->GetBdrElement(j)->Duplicate(this);
            v  = el->GetVertices();
            nv = el->GetNVertices();
            for (int k = 0; k < nv; k++)
            {
               v[k] += iv;
            }
            boundary[ib++] = el;
         }
         // copy the vertices
         for (j = 0; j < m->GetNV(); j++)
         {
            vertices[iv++].SetCoords(m->SpaceDimension(), m->GetVertex(j));
         }
      }
   }

   FinalizeTopology();

   // copy the nodes (curvilinear meshes)
   GridFunction *g = mesh_array[0]->GetNodes();
   if (g)
   {
      Array<GridFunction *> gf_array(num_pieces);
      for (i = 0; i < num_pieces; i++)
      {
         gf_array[i] = mesh_array[i]->GetNodes();
      }
      Nodes = new GridFunction(this, gf_array, num_pieces);
      own_nodes = 1;
   }

#ifdef MFEM_DEBUG
   CheckElementOrientation(false);
   CheckBdrElementOrientation(false);
#endif
}

Mesh::Mesh(Mesh *orig_mesh, int ref_factor, int ref_type)
{
   Array<int> ref_factors(orig_mesh->GetNE());
   ref_factors = ref_factor;
   MakeRefined_(*orig_mesh, ref_factors, ref_type);
}

void Mesh::MakeRefined_(Mesh &orig_mesh, const Array<int> ref_factors,
                        int ref_type)
{
   SetEmpty();
   Dim = orig_mesh.Dimension();
   spaceDim = orig_mesh.SpaceDimension();

   int orig_ne = orig_mesh.GetNE();
   MFEM_VERIFY(ref_factors.Size() == orig_ne && orig_ne > 0,
               "Number of refinement factors must equal number of elements")
   MFEM_VERIFY(ref_factors.Min() >= 1, "Refinement factor must be >= 1");
   const int q_type = BasisType::GetQuadrature1D(ref_type);
   MFEM_VERIFY(Quadrature1D::CheckClosed(q_type) != Quadrature1D::Invalid,
               "Invalid refinement type. Must use closed basis type.");

   int min_ref = ref_factors.Min();
   int max_ref = ref_factors.Max();

   bool var_order = (min_ref != max_ref);

   // variable order space can only be constructed over an NC mesh
   if (var_order) { orig_mesh.EnsureNCMesh(true); }

   // Construct a scalar H1 FE space of order ref_factor and use its dofs as
   // the indices of the new, refined vertices.
   H1_FECollection rfec(min_ref, Dim, ref_type);
   FiniteElementSpace rfes(&orig_mesh, &rfec);

   if (var_order)
   {
      rfes.SetRelaxedHpConformity(false);
      for (int i = 0; i < orig_ne; i++)
      {
         rfes.SetElementOrder(i, ref_factors[i]);
      }
      rfes.Update(false);
   }

   // Set the number of vertices, set the actual coordinates later
   NumOfVertices = rfes.GetNDofs();
   vertices.SetSize(NumOfVertices);

   Array<int> rdofs;
   DenseMatrix phys_pts;

   GeometryRefiner refiner;
   refiner.SetType(q_type);

   // Add refined elements and set vertex coordinates
   for (int el = 0; el < orig_ne; el++)
   {
      Geometry::Type geom = orig_mesh.GetElementGeometry(el);
      int attrib = orig_mesh.GetAttribute(el);
      int nvert = Geometry::NumVerts[geom];
      RefinedGeometry &RG = *refiner.Refine(geom, ref_factors[el]);

      rfes.GetElementDofs(el, rdofs);
      MFEM_ASSERT(rdofs.Size() == RG.RefPts.Size(), "");
      const FiniteElement *rfe = rfes.GetFE(el);
      orig_mesh.GetElementTransformation(el)->Transform(rfe->GetNodes(),
                                                        phys_pts);
      const int *c2h_map = rfec.GetDofMap(geom, ref_factors[el]);
      for (int i = 0; i < phys_pts.Width(); i++)
      {
         vertices[rdofs[i]].SetCoords(spaceDim, phys_pts.GetColumn(i));
      }
      for (int j = 0; j < RG.RefGeoms.Size()/nvert; j++)
      {
         Element *elem = NewElement(geom);
         elem->SetAttribute(attrib);
         int *v = elem->GetVertices();
         for (int k = 0; k < nvert; k++)
         {
            int cid = RG.RefGeoms[k+nvert*j]; // local Cartesian index
            v[k] = rdofs[c2h_map[cid]];
         }
         AddElement(elem);
      }
   }

   if (Dim > 2)
   {
      GetElementToFaceTable(false);
      GenerateFaces();
   }

   // Add refined boundary elements
   for (int el = 0; el < orig_mesh.GetNBE(); el++)
   {
      int i, info;
      orig_mesh.GetBdrElementAdjacentElement(el, i, info);
      Geometry::Type geom = orig_mesh.GetBdrElementBaseGeometry(el);
      int attrib = orig_mesh.GetBdrAttribute(el);
      int nvert = Geometry::NumVerts[geom];
      RefinedGeometry &RG = *refiner.Refine(geom, ref_factors[i]);

      rfes.GetBdrElementDofs(el, rdofs);
      MFEM_ASSERT(rdofs.Size() == RG.RefPts.Size(), "");
      const int *c2h_map = rfec.GetDofMap(geom, ref_factors[i]);
      for (int j = 0; j < RG.RefGeoms.Size()/nvert; j++)
      {
         Element *elem = NewElement(geom);
         elem->SetAttribute(attrib);
         int *v = elem->GetVertices();
         for (int k = 0; k < nvert; k++)
         {
            int cid = RG.RefGeoms[k+nvert*j]; // local Cartesian index
            v[k] = rdofs[c2h_map[cid]];
         }
         AddBdrElement(elem);
      }
   }
   FinalizeTopology(false);
   sequence = orig_mesh.GetSequence() + 1;
   last_operation = Mesh::REFINE;

   // Set up the nodes of the new mesh (if the original mesh has nodes). The new
   // mesh is always straight-sided (i.e. degree 1 finite element space), but
   // the nodes are required for e.g. periodic meshes.
   if (orig_mesh.GetNodes())
   {
      bool discont = orig_mesh.GetNodalFESpace()->IsDGSpace();
      Ordering::Type dof_ordering = orig_mesh.GetNodalFESpace()->GetOrdering();
      Mesh::SetCurvature(1, discont, spaceDim, dof_ordering);
      FiniteElementSpace *nodal_fes = Nodes->FESpace();
      const FiniteElementCollection *nodal_fec = nodal_fes->FEColl();
      H1_FECollection vertex_fec(1, Dim);
      Array<int> dofs;
      int el_counter = 0;
      for (int iel = 0; iel < orig_ne; iel++)
      {
         Geometry::Type geom = orig_mesh.GetElementBaseGeometry(iel);
         int nvert = Geometry::NumVerts[geom];
         RefinedGeometry &RG = *refiner.Refine(geom, ref_factors[iel]);
         rfes.GetElementDofs(iel, rdofs);
         const FiniteElement *rfe = rfes.GetFE(iel);
         orig_mesh.GetElementTransformation(iel)->Transform(rfe->GetNodes(),
                                                            phys_pts);
         const int *node_map = NULL;
         const H1_FECollection *h1_fec =
            dynamic_cast<const H1_FECollection *>(nodal_fec);
         if (h1_fec != NULL) { node_map = h1_fec->GetDofMap(geom); }
         const int *vertex_map = vertex_fec.GetDofMap(geom);
         const int *c2h_map = rfec.GetDofMap(geom, ref_factors[iel]);
         for (int jel = 0; jel < RG.RefGeoms.Size()/nvert; jel++)
         {
            nodal_fes->GetElementVDofs(el_counter++, dofs);
            for (int iv_lex=0; iv_lex<nvert; ++iv_lex)
            {
               // convert from lexicographic to vertex index
               int iv = vertex_map[iv_lex];
               // index of vertex of current element in phys_pts matrix
               int pt_idx = c2h_map[RG.RefGeoms[iv+nvert*jel]];
               // index of current vertex into DOF array
               int node_idx = node_map ? node_map[iv_lex] : iv_lex;
               for (int d=0; d<spaceDim; ++d)
               {
                  (*Nodes)[dofs[node_idx + d*nvert]] = phys_pts(d,pt_idx);
               }
            }
         }
      }
   }

   // Setup the data for the coarse-fine refinement transformations
   CoarseFineTr.embeddings.SetSize(GetNE());
   // First, compute total number of point matrices that we need per geometry
   // and the offsets into that array
   using GeomRef = std::pair<Geometry::Type, int>;
   std::map<GeomRef, int> point_matrices_offsets;
   int n_point_matrices[Geometry::NumGeom] = {}; // initialize to zero
   for (int el_coarse = 0; el_coarse < orig_ne; ++el_coarse)
   {
      Geometry::Type geom = orig_mesh.GetElementBaseGeometry(el_coarse);
      // Have we seen this pair of (goemetry, refinement level) before?
      GeomRef id(geom, ref_factors[el_coarse]);
      if (point_matrices_offsets.find(id) == point_matrices_offsets.end())
      {
         RefinedGeometry &RG = *refiner.Refine(geom, ref_factors[el_coarse]);
         int nvert = Geometry::NumVerts[geom];
         int nref_el = RG.RefGeoms.Size()/nvert;
         // If not, then store the offset and add to the size required
         point_matrices_offsets[id] = n_point_matrices[geom];
         n_point_matrices[geom] += nref_el;
      }
   }

   // Set up the sizes
   for (int geom = 0; geom < Geometry::NumGeom; ++geom)
   {
      int nmatrices = n_point_matrices[geom];
      int nvert = Geometry::NumVerts[geom];
      CoarseFineTr.point_matrices[geom].SetSize(Dim, nvert, nmatrices);
   }

   // Compute the point matrices and embeddings
   int el_fine = 0;
   for (int el_coarse = 0; el_coarse < orig_ne; ++el_coarse)
   {
      Geometry::Type geom = orig_mesh.GetElementBaseGeometry(el_coarse);
      int ref = ref_factors[el_coarse];
      int offset = point_matrices_offsets[GeomRef(geom, ref)];
      int nvert = Geometry::NumVerts[geom];
      RefinedGeometry &RG = *refiner.Refine(geom, ref);
      for (int j = 0; j < RG.RefGeoms.Size()/nvert; j++)
      {
         DenseMatrix &Pj = CoarseFineTr.point_matrices[geom](offset + j);
         for (int k = 0; k < nvert; k++)
         {
            int cid = RG.RefGeoms[k+nvert*j]; // local Cartesian index
            const IntegrationPoint &ip = RG.RefPts[cid];
            ip.Get(Pj.GetColumn(k), Dim);
         }

         Embedding &emb = CoarseFineTr.embeddings[el_fine];
         emb.parent = el_coarse;
         emb.matrix = offset + j;
         ++el_fine;
      }
   }

   MFEM_ASSERT(CheckElementOrientation(false) == 0, "");

   // The check below is disabled because is fails for parallel meshes with
   // interior "boundary" element that, when such "boundary" element is between
   // two elements on different processors.
   // MFEM_ASSERT(CheckBdrElementOrientation(false) == 0, "");
}

Mesh Mesh::MakeSimplicial(const Mesh &orig_mesh)
{
   Mesh mesh;
   mesh.MakeSimplicial_(orig_mesh, NULL);
   return mesh;
}

void Mesh::MakeSimplicial_(const Mesh &orig_mesh, int *vglobal)
{
   MFEM_VERIFY(const_cast<Mesh&>(orig_mesh).CheckElementOrientation(false) == 0,
               "Mesh::MakeSimplicial requires a properly oriented input mesh");
   MFEM_VERIFY(orig_mesh.Conforming(),
               "Mesh::MakeSimplicial does not support non-conforming meshes.")

   int dim = orig_mesh.Dimension();
   int sdim = orig_mesh.SpaceDimension();

   if (dim == 1)
   {
      Mesh copy(orig_mesh);
      Swap(copy, true);
      return;
   }

   int nv = orig_mesh.GetNV();
   int ne = orig_mesh.GetNE();
   int nbe = orig_mesh.GetNBE();

   static int num_subdivisions[Geometry::NUM_GEOMETRIES];
   num_subdivisions[Geometry::POINT] = 1;
   num_subdivisions[Geometry::SEGMENT] = 1;
   num_subdivisions[Geometry::TRIANGLE] = 1;
   num_subdivisions[Geometry::TETRAHEDRON] = 1;
   num_subdivisions[Geometry::SQUARE] = 2;
   num_subdivisions[Geometry::PRISM] = 3;
   num_subdivisions[Geometry::CUBE] = 6;
   // NOTE: some hexes may be subdivided into only 5 tets, so this is an
   // estimate only. The actual number of created tets may be less, so the
   // elements array will need to be shrunk after mesh creation.
   int new_ne = 0, new_nbe = 0;
   for (int i=0; i<ne; ++i)
   {
      new_ne += num_subdivisions[orig_mesh.GetElementBaseGeometry(i)];
   }
   for (int i=0; i<nbe; ++i)
   {
      new_nbe += num_subdivisions[orig_mesh.GetBdrElementBaseGeometry(i)];
   }

   InitMesh(dim, sdim, nv, new_ne, new_nbe);

   // Vertices of the new mesh are same as the original mesh
   NumOfVertices = nv;
   for (int i=0; i<nv; ++i)
   {
      vertices[i].SetCoords(dim, orig_mesh.vertices[i]());
   }

   // We need a global vertex numbering to identify which diagonals to split
   // (quad faces are split using the diagonal originating from the smallest
   // global vertex number). Use the supplied global numbering, if it is
   // non-NULL, otherwise use the local numbering.
   Array<int> vglobal_id;
   if (vglobal == NULL)
   {
      vglobal_id.SetSize(nv);
      for (int i=0; i<nv; ++i) { vglobal_id[i] = i; }
      vglobal = vglobal_id.GetData();
   }

   constexpr int nv_tri = 3, nv_quad = 4, nv_tet = 4, nv_prism = 6, nv_hex = 8;
   constexpr int quad_ntris = 2, prism_ntets = 3;
   static const int quad_trimap[2][nv_tri*quad_ntris] =
   {
      {
         0, 0,
         1, 2,
         2, 3
      },{
         0, 1,
         1, 2,
         3, 3
      }
   };
   static const int prism_rot[nv_prism*nv_prism] =
   {
      0, 1, 2, 3, 4, 5,
      1, 2, 0, 4, 5, 3,
      2, 0, 1, 5, 3, 4,
      3, 5, 4, 0, 2, 1,
      4, 3, 5, 1, 0, 2,
      5, 4, 3, 2, 1, 0
   };
   static const int prism_f[nv_quad] = {1, 2, 5, 4};
   static const int prism_tetmaps[2][nv_prism*prism_ntets] =
   {
      {
         0, 0, 0,
         1, 1, 4,
         2, 5, 5,
         5, 4, 3
      },{
         0, 0, 0,
         1, 4, 4,
         2, 2, 5,
         4, 5, 3
      }
   };
   static const int hex_rot[nv_hex*nv_hex] =
   {
      0, 1, 2, 3, 4, 5, 6, 7,
      1, 0, 4, 5, 2, 3, 7, 6,
      2, 1, 5, 6, 3, 0, 4, 7,
      3, 0, 1, 2, 7, 4, 5, 6,
      4, 0, 3, 7, 5, 1, 2, 6,
      5, 1, 0, 4, 6, 2, 3, 7,
      6, 2, 1, 5, 7, 3, 0, 4,
      7, 3, 2, 6, 4, 0, 1, 5
   };
   static const int hex_f0[nv_quad] = {1, 2, 6, 5};
   static const int hex_f1[nv_quad] = {2, 3, 7, 6};
   static const int hex_f2[nv_quad] = {4, 5, 6, 7};
   static const int num_rot[8] = {0, 1, 2, 0, 0, 2, 1, 0};
   static const int hex_tetmap0[nv_tet*5] =
   {
      0, 0, 0, 0, 2,
      1, 2, 2, 5, 7,
      2, 7, 3, 7, 5,
      5, 5, 7, 4, 6
   };
   static const int hex_tetmap1[nv_tet*6] =
   {
      0, 0, 1, 0, 0, 1,
      5, 1, 6, 7, 7, 7,
      7, 7, 7, 2, 1, 6,
      4, 5, 5, 3, 2, 2
   };
   static const int hex_tetmap2[nv_tet*6] =
   {
      0, 0, 0, 0, 0, 0,
      4, 3, 7, 1, 3, 6,
      5, 7, 4, 2, 6, 5,
      6, 6, 6, 5, 2, 2
   };
   static const int hex_tetmap3[nv_tet*6] =
   {
      0, 0, 0, 0, 1, 1,
      2, 3, 7, 5, 5, 6,
      3, 7, 4, 6, 6, 2,
      6, 6, 6, 4, 0, 0
   };
   static const int *hex_tetmaps[4] =
   {
      hex_tetmap0, hex_tetmap1, hex_tetmap2, hex_tetmap3
   };

   auto find_min = [](const int*a, int n) { return std::min_element(a,a+n)-a; };

   for (int i=0; i<ne; ++i)
   {
      const int *v = orig_mesh.elements[i]->GetVertices();
      const int attrib = orig_mesh.GetAttribute(i);
      const Geometry::Type orig_geom = orig_mesh.GetElementBaseGeometry(i);

      if (num_subdivisions[orig_geom] == 1)
      {
         // (num_subdivisions[orig_geom] == 1) implies that the element does
         // not need to be further split (it is either a segment, triangle,
         // or tetrahedron), and so it is left unchanged.
         Element *e = NewElement(orig_geom);
         e->SetAttribute(attrib);
         e->SetVertices(v);
         AddElement(e);
      }
      else if (orig_geom == Geometry::SQUARE)
      {
         for (int itri=0; itri<quad_ntris; ++itri)
         {
            Element *e = NewElement(Geometry::TRIANGLE);
            e->SetAttribute(attrib);
            int *v2 = e->GetVertices();
            for (int iv=0; iv<nv_tri; ++iv)
            {
               v2[iv] = v[quad_trimap[0][itri + iv*quad_ntris]];
            }
            AddElement(e);
         }
      }
      else if (orig_geom == Geometry::PRISM)
      {
         int vg[nv_prism];
         for (int iv=0; iv<nv_prism; ++iv) { vg[iv] = vglobal[v[iv]]; }
         // Rotate the vertices of the prism so that the smallest vertex index
         // is in the first place
         int irot = find_min(vg, nv_prism);
         for (int iv=0; iv<nv_prism; ++iv)
         {
            int jv = prism_rot[iv + irot*nv_prism];
            vg[iv] = v[jv];
         }
         // Two cases according to which diagonal splits third quad face
         int q[nv_quad];
         for (int iv=0; iv<nv_quad; ++iv) { q[iv] = vglobal[vg[prism_f[iv]]]; }
         int j = find_min(q, nv_quad);
         const int *tetmap = (j == 0 || j == 2) ? prism_tetmaps[0] : prism_tetmaps[1];
         for (int itet=0; itet<prism_ntets; ++itet)
         {
            Element *e = NewElement(Geometry::TETRAHEDRON);
            e->SetAttribute(attrib);
            int *v2 = e->GetVertices();
            for (int iv=0; iv<nv_tet; ++iv)
            {
               v2[iv] = vg[tetmap[itet + iv*prism_ntets]];
            }
            AddElement(e);
         }
      }
      else if (orig_geom == Geometry::CUBE)
      {
         int vg[nv_hex];
         for (int iv=0; iv<nv_hex; ++iv) { vg[iv] = vglobal[v[iv]]; }

         // Rotate the vertices of the hex so that the smallest vertex index is
         // in the first place
         int irot = find_min(vg, nv_hex);
         for (int iv=0; iv<nv_hex; ++iv)
         {
            int jv = hex_rot[iv + irot*nv_hex];
            vg[iv] = v[jv];
         }

         int q[nv_quad];
         // Bitmask is three binary digits, each digit is 1 if the diagonal of
         // the corresponding face goes through the 7th vertex, and 0 if not.
         int bitmask = 0;
         int j;
         // First quad face
         for (int iv=0; iv<nv_quad; ++iv) { q[iv] = vglobal[vg[hex_f0[iv]]]; }
         j = find_min(q, nv_quad);
         if (j == 0 || j == 2) { bitmask += 4; }
         // Second quad face
         for (int iv=0; iv<nv_quad; ++iv) { q[iv] = vglobal[vg[hex_f1[iv]]]; }
         j = find_min(q, nv_quad);
         if (j == 1 || j == 3) { bitmask += 2; }
         // Third quad face
         for (int iv=0; iv<nv_quad; ++iv) { q[iv] = vglobal[vg[hex_f2[iv]]]; }
         j = find_min(q, nv_quad);
         if (j == 0 || j == 2) { bitmask += 1; }

         // Apply rotations
         int nrot = num_rot[bitmask];
         for (int k=0; k<nrot; ++k)
         {
            int vtemp;
            vtemp = vg[1];
            vg[1] = vg[4];
            vg[4] = vg[3];
            vg[3] = vtemp;
            vtemp = vg[5];
            vg[5] = vg[7];
            vg[7] = vg[2];
            vg[2] = vtemp;
         }

         // Sum up nonzero bits in bitmask
         int ndiags = ((bitmask&4) >> 2) + ((bitmask&2) >> 1) + (bitmask&1);
         int ntets = (ndiags == 0) ? 5 : 6;
         const int *tetmap = hex_tetmaps[ndiags];
         for (int itet=0; itet<ntets; ++itet)
         {
            Element *e = NewElement(Geometry::TETRAHEDRON);
            e->SetAttribute(attrib);
            int *v2 = e->GetVertices();
            for (int iv=0; iv<nv_tet; ++iv)
            {
               v2[iv] = vg[tetmap[itet + iv*ntets]];
            }
            AddElement(e);
         }
      }
   }
   // In 3D, shrink the element array because some hexes have only 5 tets
   if (dim == 3) { elements.SetSize(NumOfElements); }

   for (int i=0; i<nbe; ++i)
   {
      const int *v = orig_mesh.boundary[i]->GetVertices();
      const int attrib = orig_mesh.GetBdrAttribute(i);
      const Geometry::Type orig_geom = orig_mesh.GetBdrElementBaseGeometry(i);
      if (num_subdivisions[orig_geom] == 1)
      {
         Element *be = NewElement(orig_geom);
         be->SetAttribute(attrib);
         be->SetVertices(v);
         AddBdrElement(be);
      }
      else if (orig_geom == Geometry::SQUARE)
      {
         int vg[nv_quad];
         for (int iv=0; iv<nv_quad; ++iv) { vg[iv] = vglobal[v[iv]]; }
         // Split quad according the smallest (global) vertex
         int iv_min = find_min(vg, nv_quad);
         int isplit = (iv_min == 0 || iv_min == 2) ? 0 : 1;
         for (int itri=0; itri<quad_ntris; ++itri)
         {
            Element *be = NewElement(Geometry::TRIANGLE);
            be->SetAttribute(attrib);
            int *v2 = be->GetVertices();
            for (int iv=0; iv<nv_tri; ++iv)
            {
               v2[iv] = v[quad_trimap[isplit][itri + iv*quad_ntris]];
            }
            AddBdrElement(be);
         }
      }
      else
      {
         MFEM_ABORT("Unreachable");
      }
   }

   FinalizeTopology(false);
   sequence = orig_mesh.GetSequence();
   last_operation = orig_mesh.last_operation;

   MFEM_ASSERT(CheckElementOrientation(false) == 0, "");
   MFEM_ASSERT(CheckBdrElementOrientation(false) == 0, "");
}

Mesh Mesh::MakePeriodic(const Mesh &orig_mesh, const std::vector<int> &v2v)
{
   Mesh periodic_mesh(orig_mesh, true); // Make a copy of the original mesh
   const FiniteElementSpace *nodal_fes = orig_mesh.GetNodalFESpace();
   int nodal_order = nodal_fes ? nodal_fes->GetMaxElementOrder() : 1;
   periodic_mesh.SetCurvature(nodal_order, true);

   // renumber element vertices
   for (int i = 0; i < periodic_mesh.GetNE(); i++)
   {
      Element *el = periodic_mesh.GetElement(i);
      int *v = el->GetVertices();
      int nv = el->GetNVertices();
      for (int j = 0; j < nv; j++)
      {
         v[j] = v2v[v[j]];
      }
   }
   // renumber boundary element vertices
   for (int i = 0; i < periodic_mesh.GetNBE(); i++)
   {
      Element *el = periodic_mesh.GetBdrElement(i);
      int *v = el->GetVertices();
      int nv = el->GetNVertices();
      for (int j = 0; j < nv; j++)
      {
         v[j] = v2v[v[j]];
      }
   }

   periodic_mesh.RemoveUnusedVertices();
   return periodic_mesh;
}

std::vector<int> Mesh::CreatePeriodicVertexMapping(
   const std::vector<Vector> &translations, double tol) const
{
   int sdim = SpaceDimension();

   Vector coord(sdim), at(sdim), dx(sdim);
   Vector xMax(sdim), xMin(sdim), xDiff(sdim);
   xMax = xMin = xDiff = 0.0;

   // Get a list of all vertices on the boundary
   set<int> bdr_v;
   for (int be = 0; be < GetNBE(); be++)
   {
      Array<int> dofs;
      GetBdrElementVertices(be,dofs);

      for (int i = 0; i < dofs.Size(); i++)
      {
         bdr_v.insert(dofs[i]);

         coord = GetVertex(dofs[i]);
         for (int j = 0; j < sdim; j++)
         {
            xMax[j] = max(xMax[j], coord[j]);
            xMin[j] = min(xMin[j], coord[j]);
         }
      }
   }
   add(xMax, -1.0, xMin, xDiff);
   double dia = xDiff.Norml2(); // compute mesh diameter

   // We now identify coincident vertices. Several originally distinct vertices
   // may become coincident under the periodic mapping. One of these vertices
   // will be identified as the "primary" vertex, and all other coincident
   // vertices will be considered as "replicas".

   // replica2primary[v] is the index of the primary vertex of replica `v`
   map<int, int> replica2primary;
   // primary2replicas[v] is a set of indices of replicas of primary vertex `v`
   map<int, set<int>> primary2replicas;

   // We begin with the assumption that all vertices are primary, and that there
   // are no replicas.
   for (int v : bdr_v) { primary2replicas[v]; }

   // Make `r` and all of `r`'s replicas be replicas of `p`. Delete `r` from the
   // list of primary vertices.
   auto make_replica = [&replica2primary, &primary2replicas](int r, int p)
   {
      if (r == p) { return; }
      primary2replicas[p].insert(r);
      replica2primary[r] = p;
      for (int s : primary2replicas[r])
      {
         primary2replicas[p].insert(s);
         replica2primary[s] = p;
      }
      primary2replicas.erase(r);
   };

   for (unsigned int i = 0; i < translations.size(); i++)
   {
      for (int vi : bdr_v)
      {
         coord = GetVertex(vi);
         add(coord, translations[i], at);

         for (int vj : bdr_v)
         {
            coord = GetVertex(vj);
            add(at, -1.0, coord, dx);
            if (dx.Norml2() > dia*tol) { continue; }

            // The two vertices vi and vj are coincident.

            // Are vertices `vi` and `vj` already primary?
            bool pi = primary2replicas.find(vi) != primary2replicas.end();
            bool pj = primary2replicas.find(vj) != primary2replicas.end();

            if (pi && pj)
            {
               // Both vertices are currently primary
               // Demote `vj` to be a replica of `vi`
               make_replica(vj, vi);
            }
            else if (pi && !pj)
            {
               // `vi` is primary and `vj` is a replica
               int owner_of_vj = replica2primary[vj];
               // Make `vi` and its replicas be replicas of `vj`'s owner
               make_replica(vi, owner_of_vj);
            }
            else if (!pi && pj)
            {
               // `vi` is currently a replica and `vj` is currently primary
               // Make `vj` and its replicas be replicas of `vi`'s owner
               int owner_of_vi = replica2primary[vi];
               make_replica(vj, owner_of_vi);
            }
            else
            {
               // Both vertices are currently replicas
               // Make `vj`'s owner and all of its owner's replicas be replicas
               // of `vi`'s owner
               int owner_of_vi = replica2primary[vi];
               int owner_of_vj = replica2primary[vj];
               make_replica(owner_of_vj, owner_of_vi);
            }
            break;
         }
      }
   }

   std::vector<int> v2v(GetNV());
   for (size_t i = 0; i < v2v.size(); i++)
   {
      v2v[i] = i;
   }
   for (auto &&r2p : replica2primary)
   {
      v2v[r2p.first] = r2p.second;
   }
   return v2v;
}

void Mesh::RefineNURBSFromFile(std::string ref_file)
{
   MFEM_VERIFY(NURBSext,"Mesh::RefineNURBSFromFile: Not a NURBS mesh!");
   mfem::out<<"Refining NURBS from refinement file: "<<ref_file<<endl;

   int nkv;
   ifstream input(ref_file);
   input >> nkv;

   // Check if the number of knot vectors in the refinement file and mesh match
   if ( nkv != NURBSext->GetNKV())
   {
      mfem::out<<endl;
      mfem::out<<"Knot vectors in ref_file: "<<nkv<<endl;
      mfem::out<<"Knot vectors in NURBSExt: "<<NURBSext->GetNKV()<<endl;
      MFEM_ABORT("Refine file does not have the correct number of knot vectors");
   }

   // Read knot vectors from file
   Array<Vector *> knotVec(nkv);
   for (int kv = 0; kv < nkv; kv++)
   {
      knotVec[kv] = new Vector();
      knotVec[kv]-> Load(input);
   }
   input.close();

   // Insert knots
   KnotInsert(knotVec);

   // Delete knots
   for (int kv = 0; kv < nkv; kv++)
   {
      delete knotVec[kv];
   }
}

void Mesh::KnotInsert(Array<KnotVector *> &kv)
{
   if (NURBSext == NULL)
   {
      mfem_error("Mesh::KnotInsert : Not a NURBS mesh!");
   }

   if (kv.Size() != NURBSext->GetNKV())
   {
      mfem_error("Mesh::KnotInsert : KnotVector array size mismatch!");
   }

   NURBSext->ConvertToPatches(*Nodes);

   NURBSext->KnotInsert(kv);

   last_operation = Mesh::NONE; // FiniteElementSpace::Update is not supported
   sequence++;

   UpdateNURBS();
}

void Mesh::KnotInsert(Array<Vector *> &kv)
{
   if (NURBSext == NULL)
   {
      mfem_error("Mesh::KnotInsert : Not a NURBS mesh!");
   }

   if (kv.Size() != NURBSext->GetNKV())
   {
      mfem_error("Mesh::KnotInsert : KnotVector array size mismatch!");
   }

   NURBSext->ConvertToPatches(*Nodes);

   NURBSext->KnotInsert(kv);

   last_operation = Mesh::NONE; // FiniteElementSpace::Update is not supported
   sequence++;

   UpdateNURBS();
}

void Mesh::NURBSUniformRefinement()
{
   // do not check for NURBSext since this method is protected
   NURBSext->ConvertToPatches(*Nodes);

   NURBSext->UniformRefinement();

   last_operation = Mesh::NONE; // FiniteElementSpace::Update is not supported
   sequence++;

   UpdateNURBS();
}

void Mesh::DegreeElevate(int rel_degree, int degree)
{
   if (NURBSext == NULL)
   {
      mfem_error("Mesh::DegreeElevate : Not a NURBS mesh!");
   }

   NURBSext->ConvertToPatches(*Nodes);

   NURBSext->DegreeElevate(rel_degree, degree);

   last_operation = Mesh::NONE; // FiniteElementSpace::Update is not supported
   sequence++;

   UpdateNURBS();
}

void Mesh::UpdateNURBS()
{
   ResetLazyData();

   NURBSext->SetKnotsFromPatches();

   Dim = NURBSext->Dimension();
   spaceDim = Dim;

   if (NumOfElements != NURBSext->GetNE())
   {
      for (int i = 0; i < elements.Size(); i++)
      {
         FreeElement(elements[i]);
      }
      NumOfElements = NURBSext->GetNE();
      NURBSext->GetElementTopo(elements);
   }

   if (NumOfBdrElements != NURBSext->GetNBE())
   {
      for (int i = 0; i < boundary.Size(); i++)
      {
         FreeElement(boundary[i]);
      }
      NumOfBdrElements = NURBSext->GetNBE();
      NURBSext->GetBdrElementTopo(boundary);
   }

   Nodes->FESpace()->Update();
   Nodes->Update();
   NURBSext->SetCoordsFromPatches(*Nodes);

   if (NumOfVertices != NURBSext->GetNV())
   {
      NumOfVertices = NURBSext->GetNV();
      vertices.SetSize(NumOfVertices);
      int vd = Nodes->VectorDim();
      for (int i = 0; i < vd; i++)
      {
         Vector vert_val;
         Nodes->GetNodalValues(vert_val, i+1);
         for (int j = 0; j < NumOfVertices; j++)
         {
            vertices[j](i) = vert_val(j);
         }
      }
   }

   if (el_to_edge)
   {
      NumOfEdges = GetElementToEdgeTable(*el_to_edge, be_to_edge);
   }

   if (el_to_face)
   {
      GetElementToFaceTable();
   }
   GenerateFaces();
}

void Mesh::LoadPatchTopo(std::istream &input, Array<int> &edge_to_knot)
{
   SetEmpty();

   // Read MFEM NURBS mesh v1.0 format
   string ident;

   skip_comment_lines(input, '#');

   input >> ident; // 'dimension'
   input >> Dim;
   spaceDim = Dim;

   skip_comment_lines(input, '#');

   input >> ident; // 'elements'
   input >> NumOfElements;
   elements.SetSize(NumOfElements);
   for (int j = 0; j < NumOfElements; j++)
   {
      elements[j] = ReadElement(input);
   }

   skip_comment_lines(input, '#');

   input >> ident; // 'boundary'
   input >> NumOfBdrElements;
   boundary.SetSize(NumOfBdrElements);
   for (int j = 0; j < NumOfBdrElements; j++)
   {
      boundary[j] = ReadElement(input);
   }

   skip_comment_lines(input, '#');

   input >> ident; // 'edges'
   input >> NumOfEdges;
   if (NumOfEdges > 0)
   {
      edge_vertex = new Table(NumOfEdges, 2);
      edge_to_knot.SetSize(NumOfEdges);
      for (int j = 0; j < NumOfEdges; j++)
      {
         int *v = edge_vertex->GetRow(j);
         input >> edge_to_knot[j] >> v[0] >> v[1];
         if (v[0] > v[1])
         {
            edge_to_knot[j] = -1 - edge_to_knot[j];
         }
      }
   }
   else
   {
      edge_to_knot.SetSize(0);
   }

   skip_comment_lines(input, '#');

   input >> ident; // 'vertices'
   input >> NumOfVertices;
   vertices.SetSize(0);

   FinalizeTopology();
   CheckBdrElementOrientation(); // check and fix boundary element orientation

<<<<<<< HEAD
   // Generate knot 2 edge mapping -- if not specified
=======
   /* Generate knot 2 edge mapping -- if edges are not specified in the mesh file
      See data/two-squares-nurbs-autoedge.mesh for an example */
>>>>>>> b137eebf
   if (edge_to_knot.Size() == 0)
   {
      edge_vertex = new Table(NumOfEdges, 2);
      edge_to_knot.SetSize(NumOfEdges);
<<<<<<< HEAD
      int notset = -9999999;
=======
      constexpr int notset = -9999999;
>>>>>>> b137eebf
      edge_to_knot = notset;
      Array<int> edges;
      Array<int> oedge;
      int knot = 0;

      Array<int> edge0, edge1;
      int flip = 1;
      if (Dimension() == 2 )
      {
         edge0.SetSize(2);
         edge1.SetSize(2);

         edge0[0] = 0; edge1[0] = 2;
         edge0[1] = 1; edge1[1] = 3;
         flip = 1;
      }
      else if (Dimension() == 3 )
      {
         edge0.SetSize(9);
         edge1.SetSize(9);

         edge0[0] = 0; edge1[0] = 2;
         edge0[1] = 0; edge1[1] = 4;
         edge0[2] = 0; edge1[2] = 6;

         edge0[3] = 1; edge1[3] = 3;
         edge0[4] = 1; edge1[4] = 5;
         edge0[5] = 1; edge1[5] = 7;

         edge0[6] = 8; edge1[6] = 9;
         edge0[7] = 8; edge1[7] = 10;
         edge0[8] = 8; edge1[8] = 11;
         flip = -1;
      }

<<<<<<< HEAD
      // Initial assignment of knots to edges
=======
      /* Initial assignment of knots to edges. This is an algorithm that loops over the
         patches and assigns knot vectors to edges. It starts with assigning knot vector 0
         and 1 to the edges of the first patch. Then it uses: 1) patches can share edges
         2) knot vectors on opposing edges in a patch are equal, to create edge_to_knot */
>>>>>>> b137eebf
      int e0, e1, v0, v1, df;
      int p,j,k;
      for (p = 0; p < GetNE(); p++)
      {
         GetElementEdges(p, edges, oedge);

         const int *v = elements[p]->GetVertices();
         for (j = 0; j < edges.Size(); j++)
         {
            int *vv = edge_vertex->GetRow(edges[j]);
            const int *e = elements[p]->GetEdgeVertices(j);
            if (oedge[j] == 1)
            {
               vv[0] = v[e[0]];
               vv[1] = v[e[1]];
            }
            else
            {
               vv[0] = v[e[1]];
               vv[1] = v[e[0]];
            }
         }

         for (j = 0; j < edge1.Size(); j++)
         {
            e0 = edges[edge0[j]];
            e1 = edges[edge1[j]];
            v0 = edge_to_knot[e0];
            v1 = edge_to_knot[e1];
            df = flip*oedge[edge0[j]]*oedge[edge1[j]];

<<<<<<< HEAD
=======
            // Case 1: knot vector is not set
>>>>>>> b137eebf
            if ((v0 == notset) && (v1 == notset))
            {
               edge_to_knot[e0] = knot;
               edge_to_knot[e1] = knot;
               knot++;
            }
<<<<<<< HEAD
=======
            // Case 2 & 3: knot vector on one of the two edges
            // is set earlier (in another patch). We just have
            // to copy it for the opposing edge.
>>>>>>> b137eebf
            else if ((v0 != notset) && (v1 == notset))
            {
               edge_to_knot[e1] = (df >= 0 ? -v0-1 : v0);
            }
            else if ((v0 == notset) && (v1 != notset))
            {
               edge_to_knot[e0] = (df >= 0 ? -v1-1 : v1);
            }
         }
      }

<<<<<<< HEAD
      // Correct assignment, make sure that:
      // -- corresponding edges within patch point to same knot vector
      // -- assign the lowest number
      int corrections;

      for (int pp = 0; pp < 3*GetNE(); pp++)
=======
      /* Verify correct assignment, make sure that corresponding edges
         within patch point to same knot vector. If not assign the lowest number.

         We bound the while by GetNE() + 1 as this is probably the most unlucky
         case. +1 to finish without corrections. Note that this is a check and
         in general the initial assignment is correct. Then the while is performed
         only once. Only on very tricky meshes it might need corrections.*/
      int corrections;
      int passes = 0;
      do
>>>>>>> b137eebf
      {
         corrections = 0;
         for (p = 0; p < GetNE(); p++)
         {
            GetElementEdges(p, edges, oedge);
            for (j = 0; j < edge1.Size(); j++)
            {
               e0 = edges[edge0[j]];
               e1 = edges[edge1[j]];
               v0 = edge_to_knot[e0];
               v1 = edge_to_knot[e1];
               v0 = ( v0 >= 0 ?  v0 : -v0-1);
               v1 = ( v1 >= 0 ?  v1 : -v1-1);
               if (v0 != v1)
               {
                  corrections++;
                  if (v0 < v1)
                  {
                     edge_to_knot[e1] = (oedge[edge1[j]] >= 0 ? v0 : -v0-1);
                  }
                  else if (v1 < v0)
                  {
                     edge_to_knot[e0] = (oedge[edge0[j]] >= 0 ? v1 : -v1-1);
                  }
               }
            }
         }
<<<<<<< HEAD
         if (corrections == 0) { break; }
      }

      // Check validity of corrections applied
      if (corrections > 0 )
      {
         mfem::err<<"Edge_to_knot mapping potentially incorrect"<<endl;
         mfem::err<<"  passes      = " << GetNE() <<endl;
         mfem::err<<"  corrections = " << corrections <<endl;
      }

      // Renumber knotvectors, such that:
      // -- numbering is consequitive
      // -- starts at zero
=======

         passes++;
      }
      while (corrections > 0 && passes < GetNE() + 1);

      // Check the validity of corrections applied
      if (corrections > 0 )
      {
         mfem::err<<"Edge_to_knot mapping potentially incorrect"<<endl;
         mfem::err<<"  passes      = "<<passes<<endl;
         mfem::err<<"  corrections = "<<corrections<<endl;
      }

      /* Renumber knotvectors, such that:
         -- numbering is consecutive
         -- starts at zero */
>>>>>>> b137eebf
      Array<int> cnt(NumOfEdges);
      cnt = 0;
      for (j = 0; j < NumOfEdges; j++)
      {
         k = edge_to_knot[j];
         cnt[(k >= 0 ? k : -k-1)]++;
      }

      k = 0;
      for (j = 0; j < cnt.Size(); j++)
      {
         cnt[j] = (cnt[j] > 0 ? k++ : -1);
      }

      for (j = 0; j < NumOfEdges; j++)
      {
         k = edge_to_knot[j];
         edge_to_knot[j] = (k >= 0 ? cnt[k]:-cnt[-k-1]-1);
      }

      // Print knot to edge mapping
      mfem::out<<"Generated edge to knot mapping:"<<endl;
      for (j = 0; j < NumOfEdges; j++)
      {
         int *v = edge_vertex->GetRow(j);
         k = edge_to_knot[j];

         v0 = v[0];
         v1 = v[1];
         if (k < 0)
         {
            v[0] = v1;
            v[1] = v0;
         }
         mfem::out<<(k >= 0 ? k:-k-1)<<" "<< v[0] <<" "<<v[1]<<endl;
      }
<<<<<<< HEAD
=======

      // Terminate here upon failure after printing to have an idea of edge_to_knot.
      if (corrections > 0 ) {mfem_error("Mesh::LoadPatchTopo");}
>>>>>>> b137eebf
   }
}

void XYZ_VectorFunction(const Vector &p, Vector &v)
{
   if (p.Size() >= v.Size())
   {
      for (int d = 0; d < v.Size(); d++)
      {
         v(d) = p(d);
      }
   }
   else
   {
      int d;
      for (d = 0; d < p.Size(); d++)
      {
         v(d) = p(d);
      }
      for ( ; d < v.Size(); d++)
      {
         v(d) = 0.0;
      }
   }
}

void Mesh::GetNodes(GridFunction &nodes) const
{
   if (Nodes == NULL || Nodes->FESpace() != nodes.FESpace())
   {
      const int newSpaceDim = nodes.FESpace()->GetVDim();
      VectorFunctionCoefficient xyz(newSpaceDim, XYZ_VectorFunction);
      nodes.ProjectCoefficient(xyz);
   }
   else
   {
      nodes = *Nodes;
   }
}

void Mesh::SetNodalFESpace(FiniteElementSpace *nfes)
{
   GridFunction *nodes = new GridFunction(nfes);
   SetNodalGridFunction(nodes, true);
}

void Mesh::EnsureNodes()
{
   if (Nodes)
   {
      const FiniteElementCollection *fec = GetNodalFESpace()->FEColl();
      if (dynamic_cast<const H1_FECollection*>(fec)
          || dynamic_cast<const L2_FECollection*>(fec))
      {
         return;
      }
      else // Mesh using a legacy FE_Collection
      {
         const int order = GetNodalFESpace()->GetElementOrder(0);
         if (NURBSext)
         {
#ifndef MFEM_USE_MPI
            const bool warn = true;
#else
            ParMesh *pmesh = dynamic_cast<ParMesh*>(this);
            const bool warn = !pmesh || pmesh->GetMyRank() == 0;
#endif
            if (warn)
            {
               MFEM_WARNING("converting NURBS mesh to order " << order <<
                            " H1-continuous mesh!\n   "
                            "If this is the desired behavior, you can silence"
                            " this warning by converting\n   "
                            "the NURBS mesh to high-order mesh in advance by"
                            " calling the method\n   "
                            "Mesh::SetCurvature().");
            }
         }
         SetCurvature(order, false, -1, Ordering::byVDIM);
      }
   }
   else // First order H1 mesh
   {
      SetCurvature(1, false, -1, Ordering::byVDIM);
   }
}

void Mesh::SetNodalGridFunction(GridFunction *nodes, bool make_owner)
{
   GetNodes(*nodes);
   NewNodes(*nodes, make_owner);
}

const FiniteElementSpace *Mesh::GetNodalFESpace() const
{
   return ((Nodes) ? Nodes->FESpace() : NULL);
}

void Mesh::SetCurvature(int order, bool discont, int space_dim, int ordering)
{
   space_dim = (space_dim == -1) ? spaceDim : space_dim;
   FiniteElementCollection* nfec;
   if (discont)
   {
      const int type = 1; // Gauss-Lobatto points
      nfec = new L2_FECollection(order, Dim, type);
   }
   else
   {
      nfec = new H1_FECollection(order, Dim);
   }
   FiniteElementSpace* nfes = new FiniteElementSpace(this, nfec, space_dim,
                                                     ordering);
   SetNodalFESpace(nfes);
   Nodes->MakeOwner(nfec);
}

void Mesh::SetVerticesFromNodes(const GridFunction *nodes)
{
   MFEM_ASSERT(nodes != NULL, "");
   for (int i = 0; i < spaceDim; i++)
   {
      Vector vert_val;
      nodes->GetNodalValues(vert_val, i+1);
      for (int j = 0; j < NumOfVertices; j++)
      {
         vertices[j](i) = vert_val(j);
      }
   }
}

int Mesh::GetNumFaces() const
{
   switch (Dim)
   {
      case 1: return GetNV();
      case 2: return GetNEdges();
      case 3: return GetNFaces();
   }
   return 0;
}

int Mesh::GetNumFacesWithGhost() const
{
   return faces_info.Size();
}

int Mesh::GetNFbyType(FaceType type) const
{
   const bool isInt = type==FaceType::Interior;
   int &nf = isInt ? nbInteriorFaces : nbBoundaryFaces;
   if (nf<0)
   {
      nf = 0;
      for (int f = 0; f < GetNumFacesWithGhost(); ++f)
      {
         FaceInformation face = GetFaceInformation(f);
         if ( face.IsOfFaceType(type) )
         {
            if (face.IsNonconformingCoarse())
            {
               // We don't count nonconforming coarse faces.
               continue;
            }
            nf++;
         }
      }
   }
   return nf;
}

#if (!defined(MFEM_USE_MPI) || defined(MFEM_DEBUG))
static const char *fixed_or_not[] = { "fixed", "NOT FIXED" };
#endif

int Mesh::CheckElementOrientation(bool fix_it)
{
   int i, j, k, wo = 0, fo = 0;
   double *v[4];

   if (Dim == 2 && spaceDim == 2)
   {
      DenseMatrix J(2, 2);

      for (i = 0; i < NumOfElements; i++)
      {
         int *vi = elements[i]->GetVertices();
         if (Nodes == NULL)
         {
            for (j = 0; j < 3; j++)
            {
               v[j] = vertices[vi[j]]();
            }
            for (j = 0; j < 2; j++)
               for (k = 0; k < 2; k++)
               {
                  J(j, k) = v[j+1][k] - v[0][k];
               }
         }
         else
         {
            // only check the Jacobian at the center of the element
            GetElementJacobian(i, J);
         }
         if (J.Det() < 0.0)
         {
            if (fix_it)
            {
               switch (GetElementType(i))
               {
                  case Element::TRIANGLE:
                     mfem::Swap(vi[0], vi[1]);
                     break;
                  case Element::QUADRILATERAL:
                     mfem::Swap(vi[1], vi[3]);
                     break;
                  default:
                     MFEM_ABORT("Invalid 2D element type \""
                                << GetElementType(i) << "\"");
                     break;
               }
               fo++;
            }
            wo++;
         }
      }
   }

   if (Dim == 3)
   {
      DenseMatrix J(3, 3);

      for (i = 0; i < NumOfElements; i++)
      {
         int *vi = elements[i]->GetVertices();
         switch (GetElementType(i))
         {
            case Element::TETRAHEDRON:
               if (Nodes == NULL)
               {
                  for (j = 0; j < 4; j++)
                  {
                     v[j] = vertices[vi[j]]();
                  }
                  for (j = 0; j < 3; j++)
                     for (k = 0; k < 3; k++)
                     {
                        J(j, k) = v[j+1][k] - v[0][k];
                     }
               }
               else
               {
                  // only check the Jacobian at the center of the element
                  GetElementJacobian(i, J);
               }
               if (J.Det() < 0.0)
               {
                  wo++;
                  if (fix_it)
                  {
                     mfem::Swap(vi[0], vi[1]);
                     fo++;
                  }
               }
               break;

            case Element::WEDGE:
               // only check the Jacobian at the center of the element
               GetElementJacobian(i, J);
               if (J.Det() < 0.0)
               {
                  wo++;
                  if (fix_it)
                  {
                     // how?
                  }
               }
               break;

            case Element::PYRAMID:
               // only check the Jacobian at the center of the element
               GetElementJacobian(i, J);
               if (J.Det() < 0.0)
               {
                  wo++;
                  if (fix_it)
                  {
                     // how?
                  }
               }
               break;

            case Element::HEXAHEDRON:
               // only check the Jacobian at the center of the element
               GetElementJacobian(i, J);
               if (J.Det() < 0.0)
               {
                  wo++;
                  if (fix_it)
                  {
                     // how?
                  }
               }
               break;

            default:
               MFEM_ABORT("Invalid 3D element type \""
                          << GetElementType(i) << "\"");
               break;
         }
      }
   }
#if (!defined(MFEM_USE_MPI) || defined(MFEM_DEBUG))
   if (wo > 0)
   {
      mfem::out << "Elements with wrong orientation: " << wo << " / "
                << NumOfElements << " (" << fixed_or_not[(wo == fo) ? 0 : 1]
                << ")" << endl;
   }
#else
   MFEM_CONTRACT_VAR(fo);
#endif
   return wo;
}

int Mesh::GetTriOrientation(const int *base, const int *test)
{
   // Static method.
   // This function computes the index 'j' of the permutation that transforms
   // test into base: test[tri_orientation[j][i]]=base[i].
   // tri_orientation = Geometry::Constants<Geometry::TRIANGLE>::Orient
   int orient;

   if (test[0] == base[0])
      if (test[1] == base[1])
      {
         orient = 0;   //  (0, 1, 2)
      }
      else
      {
         orient = 5;   //  (0, 2, 1)
      }
   else if (test[0] == base[1])
      if (test[1] == base[0])
      {
         orient = 1;   //  (1, 0, 2)
      }
      else
      {
         orient = 2;   //  (1, 2, 0)
      }
   else // test[0] == base[2]
      if (test[1] == base[0])
      {
         orient = 4;   //  (2, 0, 1)
      }
      else
      {
         orient = 3;   //  (2, 1, 0)
      }

#ifdef MFEM_DEBUG
   const int *aor = tri_t::Orient[orient];
   for (int j = 0; j < 3; j++)
      if (test[aor[j]] != base[j])
      {
         mfem::err << "Mesh::GetTriOrientation(...)" << endl;
         mfem::err << " base = [";
         for (int k = 0; k < 3; k++)
         {
            mfem::err << " " << base[k];
         }
         mfem::err << " ]\n test = [";
         for (int k = 0; k < 3; k++)
         {
            mfem::err << " " << test[k];
         }
         mfem::err << " ]" << endl;
         mfem_error();
      }
#endif

   return orient;
}

int Mesh::ComposeTriOrientations(int ori_a_b, int ori_b_c)
{
   // Static method.
   // Given three, possibly different, configurations of triangular face
   // vertices: va, vb, and vc.  This function returns the relative orientation
   // GetTriOrientation(va, vc) by composing previously computed orientations
   // ori_a_b = GetTriOrientation(va, vb) and
   // ori_b_c = GetTriOrientation(vb, vc) without accessing the vertices.

   const int oo[6][6] =
   {
      {0, 1, 2, 3, 4, 5},
      {1, 0, 5, 4, 3, 2},
      {2, 3, 4, 5, 0, 1},
      {3, 2, 1, 0, 5, 4},
      {4, 5, 0, 1, 2, 3},
      {5, 4, 3, 2, 1, 0}
   };

   int ori_a_c = oo[ori_a_b][ori_b_c];
   return ori_a_c;
}

int Mesh::InvertTriOrientation(int ori)
{
   const int inv_ori[6] = {0, 1, 4, 3, 2, 5};
   return inv_ori[ori];
}

int Mesh::GetQuadOrientation(const int *base, const int *test)
{
   int i;

   for (i = 0; i < 4; i++)
      if (test[i] == base[0])
      {
         break;
      }

#ifdef MFEM_DEBUG
   int orient;
   if (test[(i+1)%4] == base[1])
   {
      orient = 2*i;
   }
   else
   {
      orient = 2*i+1;
   }
   const int *aor = quad_t::Orient[orient];
   for (int j = 0; j < 4; j++)
      if (test[aor[j]] != base[j])
      {
         mfem::err << "Mesh::GetQuadOrientation(...)" << endl;
         mfem::err << " base = [";
         for (int k = 0; k < 4; k++)
         {
            mfem::err << " " << base[k];
         }
         mfem::err << " ]\n test = [";
         for (int k = 0; k < 4; k++)
         {
            mfem::err << " " << test[k];
         }
         mfem::err << " ]" << endl;
         mfem_error();
      }
#endif

   if (test[(i+1)%4] == base[1])
   {
      return 2*i;
   }

   return 2*i+1;
}

int Mesh::ComposeQuadOrientations(int ori_a_b, int ori_b_c)
{
   // Static method.
   // Given three, possibly different, configurations of quadrilateral face
   // vertices: va, vb, and vc.  This function returns the relative orientation
   // GetQuadOrientation(va, vc) by composing previously computed orientations
   // ori_a_b = GetQuadOrientation(va, vb) and
   // ori_b_c = GetQuadOrientation(vb, vc) without accessing the vertices.

   const int oo[8][8] =
   {
      {0, 1, 2, 3, 4, 5, 6, 7},
      {1, 0, 3, 2, 5, 4, 7, 6},
      {2, 7, 4, 1, 6, 3, 0, 5},
      {3, 6, 5, 0, 7, 2, 1, 4},
      {4, 5, 6, 7, 0, 1, 2, 3},
      {5, 4, 7, 6, 1, 0, 3, 2},
      {6, 3, 0, 5, 2, 7, 4, 1},
      {7, 2, 1, 4, 3, 6, 5, 0}
   };

   int ori_a_c = oo[ori_a_b][ori_b_c];
   return ori_a_c;
}

int Mesh::InvertQuadOrientation(int ori)
{
   const int inv_ori[8] = {0, 1, 6, 3, 4, 5, 2, 7};
   return inv_ori[ori];
}

int Mesh::GetTetOrientation(const int *base, const int *test)
{
   // Static method.
   // This function computes the index 'j' of the permutation that transforms
   // test into base: test[tet_orientation[j][i]]=base[i].
   // tet_orientation = Geometry::Constants<Geometry::TETRAHEDRON>::Orient
   int orient;

   if (test[0] == base[0])
      if (test[1] == base[1])
         if (test[2] == base[2])
         {
            orient = 0;   //  (0, 1, 2, 3)
         }
         else
         {
            orient = 1;   //  (0, 1, 3, 2)
         }
      else if (test[2] == base[1])
         if (test[3] == base[2])
         {
            orient = 2;   //  (0, 2, 3, 1)
         }
         else
         {
            orient = 3;   //  (0, 2, 1, 3)
         }
      else // test[3] == base[1]
         if (test[1] == base[2])
         {
            orient = 4;   //  (0, 3, 1, 2)
         }
         else
         {
            orient = 5;   //  (0, 3, 2, 1)
         }
   else if (test[1] == base[0])
      if (test[2] == base[1])
         if (test[0] == base[2])
         {
            orient = 6;   //  (1, 2, 0, 3)
         }
         else
         {
            orient = 7;   //  (1, 2, 3, 0)
         }
      else if (test[3] == base[1])
         if (test[2] == base[2])
         {
            orient = 8;   //  (1, 3, 2, 0)
         }
         else
         {
            orient = 9;   //  (1, 3, 0, 2)
         }
      else // test[0] == base[1]
         if (test[3] == base[2])
         {
            orient = 10;   //  (1, 0, 3, 2)
         }
         else
         {
            orient = 11;   //  (1, 0, 2, 3)
         }
   else if (test[2] == base[0])
      if (test[3] == base[1])
         if (test[0] == base[2])
         {
            orient = 12;   //  (2, 3, 0, 1)
         }
         else
         {
            orient = 13;   //  (2, 3, 1, 0)
         }
      else if (test[0] == base[1])
         if (test[1] == base[2])
         {
            orient = 14;   //  (2, 0, 1, 3)
         }
         else
         {
            orient = 15;   //  (2, 0, 3, 1)
         }
      else // test[1] == base[1]
         if (test[3] == base[2])
         {
            orient = 16;   //  (2, 1, 3, 0)
         }
         else
         {
            orient = 17;   //  (2, 1, 0, 3)
         }
   else // (test[3] == base[0])
      if (test[0] == base[1])
         if (test[2] == base[2])
         {
            orient = 18;   //  (3, 0, 2, 1)
         }
         else
         {
            orient = 19;   //  (3, 0, 1, 2)
         }
      else if (test[1] == base[1])
         if (test[0] == base[2])
         {
            orient = 20;   //  (3, 1, 0, 2)
         }
         else
         {
            orient = 21;   //  (3, 1, 2, 0)
         }
      else // test[2] == base[1]
         if (test[1] == base[2])
         {
            orient = 22;   //  (3, 2, 1, 0)
         }
         else
         {
            orient = 23;   //  (3, 2, 0, 1)
         }

#ifdef MFEM_DEBUG
   const int *aor = tet_t::Orient[orient];
   for (int j = 0; j < 4; j++)
      if (test[aor[j]] != base[j])
      {
         mfem_error("Mesh::GetTetOrientation(...)");
      }
#endif

   return orient;
}

int Mesh::CheckBdrElementOrientation(bool fix_it)
{
   int wo = 0; // count wrong orientations

   if (Dim == 2)
   {
      if (el_to_edge == NULL) // edges were not generated
      {
         el_to_edge = new Table;
         NumOfEdges = GetElementToEdgeTable(*el_to_edge, be_to_edge);
         GenerateFaces(); // 'Faces' in 2D refers to the edges
      }
      for (int i = 0; i < NumOfBdrElements; i++)
      {
         if (faces_info[be_to_edge[i]].Elem2No < 0) // boundary face
         {
            int *bv = boundary[i]->GetVertices();
            int *fv = faces[be_to_edge[i]]->GetVertices();
            if (bv[0] != fv[0])
            {
               if (fix_it)
               {
                  mfem::Swap<int>(bv[0], bv[1]);
               }
               wo++;
            }
         }
      }
   }

   if (Dim == 3)
   {
      for (int i = 0; i < NumOfBdrElements; i++)
      {
         const int fi = be_to_face[i];

         if (faces_info[fi].Elem2No >= 0) { continue; }

         // boundary face
         int *bv = boundary[i]->GetVertices();
         // Make sure the 'faces' are generated:
         MFEM_ASSERT(fi < faces.Size(), "internal error");
         const int *fv = faces[fi]->GetVertices();
         int orientation; // orientation of the bdr. elem. w.r.t. the
         // corresponding face element (that's the base)
         const Element::Type bdr_type = GetBdrElementType(i);
         switch (bdr_type)
         {
            case Element::TRIANGLE:
            {
               orientation = GetTriOrientation(fv, bv);
               break;
            }
            case Element::QUADRILATERAL:
            {
               orientation = GetQuadOrientation(fv, bv);
               break;
            }
            default:
               MFEM_ABORT("Invalid 2D boundary element type \""
                          << bdr_type << "\"");
               orientation = 0; // suppress a warning
               break;
         }

         if (orientation % 2 == 0) { continue; }
         wo++;
         if (!fix_it) { continue; }

         switch (bdr_type)
         {
            case Element::TRIANGLE:
            {
               // swap vertices 0 and 1 so that we don't change the marked edge:
               // (0,1,2) -> (1,0,2)
               mfem::Swap<int>(bv[0], bv[1]);
               if (bel_to_edge)
               {
                  int *be = bel_to_edge->GetRow(i);
                  mfem::Swap<int>(be[1], be[2]);
               }
               break;
            }
            case Element::QUADRILATERAL:
            {
               mfem::Swap<int>(bv[0], bv[2]);
               if (bel_to_edge)
               {
                  int *be = bel_to_edge->GetRow(i);
                  mfem::Swap<int>(be[0], be[1]);
                  mfem::Swap<int>(be[2], be[3]);
               }
               break;
            }
            default: // unreachable
               break;
         }
      }
   }
   // #if (!defined(MFEM_USE_MPI) || defined(MFEM_DEBUG))
#ifdef MFEM_DEBUG
   if (wo > 0)
   {
      mfem::out << "Boundary elements with wrong orientation: " << wo << " / "
                << NumOfBdrElements << " (" << fixed_or_not[fix_it ? 0 : 1]
                << ")" << endl;
   }
#endif
   return wo;
}

int Mesh::GetNumGeometries(int dim) const
{
   MFEM_ASSERT(0 <= dim && dim <= Dim, "invalid dim: " << dim);
   int num_geoms = 0;
   for (int g = Geometry::DimStart[dim]; g < Geometry::DimStart[dim+1]; g++)
   {
      if (HasGeometry(Geometry::Type(g))) { num_geoms++; }
   }
   return num_geoms;
}

void Mesh::GetGeometries(int dim, Array<Geometry::Type> &el_geoms) const
{
   MFEM_ASSERT(0 <= dim && dim <= Dim, "invalid dim: " << dim);
   el_geoms.SetSize(0);
   for (int g = Geometry::DimStart[dim]; g < Geometry::DimStart[dim+1]; g++)
   {
      if (HasGeometry(Geometry::Type(g)))
      {
         el_geoms.Append(Geometry::Type(g));
      }
   }
}

void Mesh::GetElementEdges(int i, Array<int> &edges, Array<int> &cor) const
{
   if (el_to_edge)
   {
      el_to_edge->GetRow(i, edges);
   }
   else
   {
      mfem_error("Mesh::GetElementEdges(...) element to edge table "
                 "is not generated.");
   }

   const int *v = elements[i]->GetVertices();
   const int ne = elements[i]->GetNEdges();
   cor.SetSize(ne);
   for (int j = 0; j < ne; j++)
   {
      const int *e = elements[i]->GetEdgeVertices(j);
      cor[j] = (v[e[0]] < v[e[1]]) ? (1) : (-1);
   }
}

void Mesh::GetBdrElementEdges(int i, Array<int> &edges, Array<int> &cor) const
{
   if (Dim == 2)
   {
      edges.SetSize(1);
      cor.SetSize(1);
      edges[0] = be_to_edge[i];
      const int *v = boundary[i]->GetVertices();
      cor[0] = (v[0] < v[1]) ? (1) : (-1);
   }
   else if (Dim == 3)
   {
      if (bel_to_edge)
      {
         bel_to_edge->GetRow(i, edges);
      }
      else
      {
         mfem_error("Mesh::GetBdrElementEdges(...)");
      }

      const int *v = boundary[i]->GetVertices();
      const int ne = boundary[i]->GetNEdges();
      cor.SetSize(ne);
      for (int j = 0; j < ne; j++)
      {
         const int *e = boundary[i]->GetEdgeVertices(j);
         cor[j] = (v[e[0]] < v[e[1]]) ? (1) : (-1);
      }
   }
}

void Mesh::GetFaceEdges(int i, Array<int> &edges, Array<int> &o) const
{
   if (Dim == 2)
   {
      edges.SetSize(1);
      edges[0] = i;
      o.SetSize(1);
      const int *v = faces[i]->GetVertices();
      o[0] = (v[0] < v[1]) ? (1) : (-1);
   }

   if (Dim != 3)
   {
      return;
   }

   GetFaceEdgeTable(); // generate face_edge Table (if not generated)

   face_edge->GetRow(i, edges);

   const int *v = faces[i]->GetVertices();
   const int ne = faces[i]->GetNEdges();
   o.SetSize(ne);
   for (int j = 0; j < ne; j++)
   {
      const int *e = faces[i]->GetEdgeVertices(j);
      o[j] = (v[e[0]] < v[e[1]]) ? (1) : (-1);
   }
}

void Mesh::GetEdgeVertices(int i, Array<int> &vert) const
{
   // the two vertices are sorted: vert[0] < vert[1]
   // this is consistent with the global edge orientation
   // generate edge_vertex Table (if not generated)
   if (!edge_vertex) { GetEdgeVertexTable(); }
   edge_vertex->GetRow(i, vert);
}

Table *Mesh::GetFaceEdgeTable() const
{
   if (face_edge)
   {
      return face_edge;
   }

   if (Dim != 3)
   {
      return NULL;
   }

#ifdef MFEM_DEBUG
   if (faces.Size() != NumOfFaces)
   {
      mfem_error("Mesh::GetFaceEdgeTable : faces were not generated!");
   }
#endif

   DSTable v_to_v(NumOfVertices);
   GetVertexToVertexTable(v_to_v);

   face_edge = new Table;
   GetElementArrayEdgeTable(faces, v_to_v, *face_edge);

   return (face_edge);
}

Table *Mesh::GetEdgeVertexTable() const
{
   if (edge_vertex)
   {
      return edge_vertex;
   }

   DSTable v_to_v(NumOfVertices);
   GetVertexToVertexTable(v_to_v);

   int nedges = v_to_v.NumberOfEntries();
   edge_vertex = new Table(nedges, 2);
   for (int i = 0; i < NumOfVertices; i++)
   {
      for (DSTable::RowIterator it(v_to_v, i); !it; ++it)
      {
         int j = it.Index();
         edge_vertex->Push(j, i);
         edge_vertex->Push(j, it.Column());
      }
   }
   edge_vertex->Finalize();

   return edge_vertex;
}

Table *Mesh::GetVertexToElementTable()
{
   int i, j, nv, *v;

   Table *vert_elem = new Table;

   vert_elem->MakeI(NumOfVertices);

   for (i = 0; i < NumOfElements; i++)
   {
      nv = elements[i]->GetNVertices();
      v  = elements[i]->GetVertices();
      for (j = 0; j < nv; j++)
      {
         vert_elem->AddAColumnInRow(v[j]);
      }
   }

   vert_elem->MakeJ();

   for (i = 0; i < NumOfElements; i++)
   {
      nv = elements[i]->GetNVertices();
      v  = elements[i]->GetVertices();
      for (j = 0; j < nv; j++)
      {
         vert_elem->AddConnection(v[j], i);
      }
   }

   vert_elem->ShiftUpI();

   return vert_elem;
}

Table *Mesh::GetFaceToElementTable() const
{
   Table *face_elem = new Table;

   face_elem->MakeI(faces_info.Size());

   for (int i = 0; i < faces_info.Size(); i++)
   {
      if (faces_info[i].Elem2No >= 0)
      {
         face_elem->AddColumnsInRow(i, 2);
      }
      else
      {
         face_elem->AddAColumnInRow(i);
      }
   }

   face_elem->MakeJ();

   for (int i = 0; i < faces_info.Size(); i++)
   {
      face_elem->AddConnection(i, faces_info[i].Elem1No);
      if (faces_info[i].Elem2No >= 0)
      {
         face_elem->AddConnection(i, faces_info[i].Elem2No);
      }
   }

   face_elem->ShiftUpI();

   return face_elem;
}

void Mesh::GetElementFaces(int i, Array<int> &el_faces, Array<int> &ori) const
{
   MFEM_VERIFY(el_to_face != NULL, "el_to_face not generated");

   el_to_face->GetRow(i, el_faces);

   int n = el_faces.Size();
   ori.SetSize(n);

   for (int j = 0; j < n; j++)
   {
      if (faces_info[el_faces[j]].Elem1No == i)
      {
         ori[j] = faces_info[el_faces[j]].Elem1Inf % 64;
      }
      else
      {
         MFEM_ASSERT(faces_info[el_faces[j]].Elem2No == i, "internal error");
         ori[j] = faces_info[el_faces[j]].Elem2Inf % 64;
      }
   }
}

Array<int> Mesh::FindFaceNeighbors(const int elem) const
{
   if (face_to_elem == NULL)
   {
      face_to_elem = GetFaceToElementTable();
   }

   Array<int> elem_faces;
   Array<int> ori;
   GetElementFaces(elem, elem_faces, ori);

   Array<int> nghb;
   for (auto f : elem_faces)
   {
      Array<int> row;
      face_to_elem->GetRow(f, row);
      for (auto r : row)
      {
         nghb.Append(r);
      }
   }

   nghb.Sort();
   nghb.Unique();

   return nghb;
}

void Mesh::GetBdrElementFace(int i, int *f, int *o) const
{
   const int *bv, *fv;

   *f = be_to_face[i];
   bv = boundary[i]->GetVertices();
   fv = faces[be_to_face[i]]->GetVertices();

   // find the orientation of the bdr. elem. w.r.t.
   // the corresponding face element (that's the base)
   switch (GetBdrElementType(i))
   {
      case Element::TRIANGLE:
         *o = GetTriOrientation(fv, bv);
         break;
      case Element::QUADRILATERAL:
         *o = GetQuadOrientation(fv, bv);
         break;
      default:
         MFEM_ABORT("invalid geometry");
   }
}

int Mesh::GetBdrElementEdgeIndex(int i) const
{
   switch (Dim)
   {
      case 1: return boundary[i]->GetVertices()[0];
      case 2: return be_to_edge[i];
      case 3: return be_to_face[i];
      default: MFEM_ABORT("invalid dimension!");
   }
   return -1;
}

void Mesh::GetBdrElementAdjacentElement(int bdr_el, int &el, int &info) const
{
   int fid = GetBdrElementEdgeIndex(bdr_el);

   const FaceInfo &fi = faces_info[fid];
   MFEM_ASSERT(fi.Elem1Inf % 64 == 0, "internal error"); // orientation == 0

   const int *fv = (Dim > 1) ? faces[fid]->GetVertices() : NULL;
   const int *bv = boundary[bdr_el]->GetVertices();
   int ori;
   switch (GetBdrElementGeometry(bdr_el))
   {
      case Geometry::POINT:    ori = 0; break;
      case Geometry::SEGMENT:  ori = (fv[0] == bv[0]) ? 0 : 1; break;
      case Geometry::TRIANGLE: ori = GetTriOrientation(fv, bv); break;
      case Geometry::SQUARE:   ori = GetQuadOrientation(fv, bv); break;
      default: MFEM_ABORT("boundary element type not implemented"); ori = 0;
   }
   el   = fi.Elem1No;
   info = fi.Elem1Inf + ori;
}

void Mesh::GetBdrElementAdjacentElement2(int bdr_el, int &el, int &info) const
{
   int fid = GetBdrElementEdgeIndex(bdr_el);

   const FaceInfo &fi = faces_info[fid];
   MFEM_ASSERT(fi.Elem1Inf % 64 == 0, "internal error"); // orientation == 0

   const int *fv = (Dim > 1) ? faces[fid]->GetVertices() : NULL;
   const int *bv = boundary[bdr_el]->GetVertices();
   int ori;
   switch (GetBdrElementGeometry(bdr_el))
   {
      case Geometry::POINT:    ori = 0; break;
      case Geometry::SEGMENT:  ori = (fv[0] == bv[0]) ? 0 : 1; break;
      case Geometry::TRIANGLE: ori = GetTriOrientation(bv, fv); break;
      case Geometry::SQUARE:   ori = GetQuadOrientation(bv, fv); break;
      default: MFEM_ABORT("boundary element type not implemented"); ori = 0;
   }
   el   = fi.Elem1No;
   info = fi.Elem1Inf + ori;
}

Element::Type Mesh::GetElementType(int i) const
{
   return elements[i]->GetType();
}

Element::Type Mesh::GetBdrElementType(int i) const
{
   return boundary[i]->GetType();
}

void Mesh::GetPointMatrix(int i, DenseMatrix &pointmat) const
{
   int k, j, nv;
   const int *v;

   v  = elements[i]->GetVertices();
   nv = elements[i]->GetNVertices();

   pointmat.SetSize(spaceDim, nv);
   for (k = 0; k < spaceDim; k++)
   {
      for (j = 0; j < nv; j++)
      {
         pointmat(k, j) = vertices[v[j]](k);
      }
   }
}

void Mesh::GetBdrPointMatrix(int i,DenseMatrix &pointmat) const
{
   int k, j, nv;
   const int *v;

   v  = boundary[i]->GetVertices();
   nv = boundary[i]->GetNVertices();

   pointmat.SetSize(spaceDim, nv);
   for (k = 0; k < spaceDim; k++)
      for (j = 0; j < nv; j++)
      {
         pointmat(k, j) = vertices[v[j]](k);
      }
}

double Mesh::GetLength(int i, int j) const
{
   const double *vi = vertices[i]();
   const double *vj = vertices[j]();
   double length = 0.;

   for (int k = 0; k < spaceDim; k++)
   {
      length += (vi[k]-vj[k])*(vi[k]-vj[k]);
   }

   return sqrt(length);
}

// static method
void Mesh::GetElementArrayEdgeTable(const Array<Element*> &elem_array,
                                    const DSTable &v_to_v, Table &el_to_edge)
{
   el_to_edge.MakeI(elem_array.Size());
   for (int i = 0; i < elem_array.Size(); i++)
   {
      el_to_edge.AddColumnsInRow(i, elem_array[i]->GetNEdges());
   }
   el_to_edge.MakeJ();
   for (int i = 0; i < elem_array.Size(); i++)
   {
      const int *v = elem_array[i]->GetVertices();
      const int ne = elem_array[i]->GetNEdges();
      for (int j = 0; j < ne; j++)
      {
         const int *e = elem_array[i]->GetEdgeVertices(j);
         el_to_edge.AddConnection(i, v_to_v(v[e[0]], v[e[1]]));
      }
   }
   el_to_edge.ShiftUpI();
}

void Mesh::GetVertexToVertexTable(DSTable &v_to_v) const
{
   if (edge_vertex)
   {
      for (int i = 0; i < edge_vertex->Size(); i++)
      {
         const int *v = edge_vertex->GetRow(i);
         v_to_v.Push(v[0], v[1]);
      }
   }
   else
   {
      for (int i = 0; i < NumOfElements; i++)
      {
         const int *v = elements[i]->GetVertices();
         const int ne = elements[i]->GetNEdges();
         for (int j = 0; j < ne; j++)
         {
            const int *e = elements[i]->GetEdgeVertices(j);
            v_to_v.Push(v[e[0]], v[e[1]]);
         }
      }
   }
}

int Mesh::GetElementToEdgeTable(Table & e_to_f, Array<int> &be_to_f)
{
   int i, NumberOfEdges;

   DSTable v_to_v(NumOfVertices);
   GetVertexToVertexTable(v_to_v);

   NumberOfEdges = v_to_v.NumberOfEntries();

   // Fill the element to edge table
   GetElementArrayEdgeTable(elements, v_to_v, e_to_f);

   if (Dim == 2)
   {
      // Initialize the indices for the boundary elements.
      be_to_f.SetSize(NumOfBdrElements);
      for (i = 0; i < NumOfBdrElements; i++)
      {
         const int *v = boundary[i]->GetVertices();
         be_to_f[i] = v_to_v(v[0], v[1]);
      }
   }
   else if (Dim == 3)
   {
      if (bel_to_edge == NULL)
      {
         bel_to_edge = new Table;
      }
      GetElementArrayEdgeTable(boundary, v_to_v, *bel_to_edge);
   }
   else
   {
      mfem_error("1D GetElementToEdgeTable is not yet implemented.");
   }

   // Return the number of edges
   return NumberOfEdges;
}

const Table & Mesh::ElementToElementTable()
{
   if (el_to_el)
   {
      return *el_to_el;
   }

   // Note that, for ParNCMeshes, faces_info will contain also the ghost faces
   MFEM_ASSERT(faces_info.Size() >= GetNumFaces(), "faces were not generated!");

   Array<Connection> conn;
   conn.Reserve(2*faces_info.Size());

   for (int i = 0; i < faces_info.Size(); i++)
   {
      const FaceInfo &fi = faces_info[i];
      if (fi.Elem2No >= 0)
      {
         conn.Append(Connection(fi.Elem1No, fi.Elem2No));
         conn.Append(Connection(fi.Elem2No, fi.Elem1No));
      }
      else if (fi.Elem2Inf >= 0)
      {
         int nbr_elem_idx = NumOfElements - 1 - fi.Elem2No;
         conn.Append(Connection(fi.Elem1No, nbr_elem_idx));
         conn.Append(Connection(nbr_elem_idx, fi.Elem1No));
      }
   }

   conn.Sort();
   conn.Unique();
   el_to_el = new Table(NumOfElements, conn);

   return *el_to_el;
}

const Table & Mesh::ElementToFaceTable() const
{
   if (el_to_face == NULL)
   {
      mfem_error("Mesh::ElementToFaceTable()");
   }
   return *el_to_face;
}

const Table & Mesh::ElementToEdgeTable() const
{
   if (el_to_edge == NULL)
   {
      mfem_error("Mesh::ElementToEdgeTable()");
   }
   return *el_to_edge;
}

void Mesh::AddPointFaceElement(int lf, int gf, int el)
{
   if (faces[gf] == NULL)  // this will be elem1
   {
      faces[gf] = new Point(&gf);
      faces_info[gf].Elem1No  = el;
      faces_info[gf].Elem1Inf = 64 * lf; // face lf with orientation 0
      faces_info[gf].Elem2No  = -1; // in case there's no other side
      faces_info[gf].Elem2Inf = -1; // face is not shared
   }
   else  //  this will be elem2
   {
      /* WARNING: Without the following check the mesh faces_info data structure
         may contain unreliable data. Normally, the order in which elements are
         processed could swap which elements appear as Elem1No and Elem2No. In
         branched meshes, where more than two elements can meet at a given node,
         the indices stored in Elem1No and Elem2No will be the first and last,
         respectively, elements found which touch a given node. This can lead to
         inconsistencies in any algorithms which rely on this data structure. To
         properly support branched meshes this data structure should be extended
         to support multiple elements per face. */
      /*
      MFEM_VERIFY(faces_info[gf].Elem2No < 0, "Invalid mesh topology. "
                  "Interior point found connecting 1D elements "
                  << faces_info[gf].Elem1No << ", " << faces_info[gf].Elem2No
                  << " and " << el << ".");
      */
      faces_info[gf].Elem2No  = el;
      faces_info[gf].Elem2Inf = 64 * lf + 1;
   }
}

void Mesh::AddSegmentFaceElement(int lf, int gf, int el, int v0, int v1)
{
   if (faces[gf] == NULL)  // this will be elem1
   {
      faces[gf] = new Segment(v0, v1);
      faces_info[gf].Elem1No  = el;
      faces_info[gf].Elem1Inf = 64 * lf; // face lf with orientation 0
      faces_info[gf].Elem2No  = -1; // in case there's no other side
      faces_info[gf].Elem2Inf = -1; // face is not shared
   }
   else  //  this will be elem2
   {
      MFEM_VERIFY(faces_info[gf].Elem2No < 0, "Invalid mesh topology.  "
                  "Interior edge found between 2D elements "
                  << faces_info[gf].Elem1No << ", " << faces_info[gf].Elem2No
                  << " and " << el << ".");
      int *v = faces[gf]->GetVertices();
      faces_info[gf].Elem2No  = el;
      if ( v[1] == v0 && v[0] == v1 )
      {
         faces_info[gf].Elem2Inf = 64 * lf + 1;
      }
      else if ( v[0] == v0 && v[1] == v1 )
      {
         // Temporarily allow even edge orientations: see the remark in
         // AddTriangleFaceElement().
         // Also, in a non-orientable surface mesh, the orientation will be even
         // for edges that connect elements with opposite orientations.
         faces_info[gf].Elem2Inf = 64 * lf;
      }
      else
      {
         MFEM_ABORT("internal error");
      }
   }
}

void Mesh::AddTriangleFaceElement(int lf, int gf, int el,
                                  int v0, int v1, int v2)
{
   if (faces[gf] == NULL)  // this will be elem1
   {
      faces[gf] = new Triangle(v0, v1, v2);
      faces_info[gf].Elem1No  = el;
      faces_info[gf].Elem1Inf = 64 * lf; // face lf with orientation 0
      faces_info[gf].Elem2No  = -1; // in case there's no other side
      faces_info[gf].Elem2Inf = -1; // face is not shared
   }
   else  //  this will be elem2
   {
      MFEM_VERIFY(faces_info[gf].Elem2No < 0, "Invalid mesh topology.  "
                  "Interior triangular face found connecting elements "
                  << faces_info[gf].Elem1No << ", " << faces_info[gf].Elem2No
                  << " and " << el << ".");
      int orientation, vv[3] = { v0, v1, v2 };
      orientation = GetTriOrientation(faces[gf]->GetVertices(), vv);
      // In a valid mesh, we should have (orientation % 2 != 0), however, if
      // one of the adjacent elements has wrong orientation, both face
      // orientations can be even, until the element orientations are fixed.
      // MFEM_ASSERT(orientation % 2 != 0, "");
      faces_info[gf].Elem2No  = el;
      faces_info[gf].Elem2Inf = 64 * lf + orientation;
   }
}

void Mesh::AddQuadFaceElement(int lf, int gf, int el,
                              int v0, int v1, int v2, int v3)
{
   if (faces_info[gf].Elem1No < 0)  // this will be elem1
   {
      faces[gf] = new Quadrilateral(v0, v1, v2, v3);
      faces_info[gf].Elem1No  = el;
      faces_info[gf].Elem1Inf = 64 * lf; // face lf with orientation 0
      faces_info[gf].Elem2No  = -1; // in case there's no other side
      faces_info[gf].Elem2Inf = -1; // face is not shared
   }
   else  //  this will be elem2
   {
      MFEM_VERIFY(faces_info[gf].Elem2No < 0, "Invalid mesh topology.  "
                  "Interior quadrilateral face found connecting elements "
                  << faces_info[gf].Elem1No << ", " << faces_info[gf].Elem2No
                  << " and " << el << ".");
      int vv[4] = { v0, v1, v2, v3 };
      int oo = GetQuadOrientation(faces[gf]->GetVertices(), vv);
      // Temporarily allow even face orientations: see the remark in
      // AddTriangleFaceElement().
      // MFEM_ASSERT(oo % 2 != 0, "");
      faces_info[gf].Elem2No  = el;
      faces_info[gf].Elem2Inf = 64 * lf + oo;
   }
}

void Mesh::GenerateFaces()
{
   int i, nfaces = GetNumFaces();

   for (i = 0; i < faces.Size(); i++)
   {
      FreeElement(faces[i]);
   }

   // (re)generate the interior faces and the info for them
   faces.SetSize(nfaces);
   faces_info.SetSize(nfaces);
   for (i = 0; i < nfaces; i++)
   {
      faces[i] = NULL;
      faces_info[i].Elem1No = -1;
      faces_info[i].NCFace = -1;
   }
   for (i = 0; i < NumOfElements; i++)
   {
      const int *v = elements[i]->GetVertices();
      const int *ef;
      if (Dim == 1)
      {
         AddPointFaceElement(0, v[0], i);
         AddPointFaceElement(1, v[1], i);
      }
      else if (Dim == 2)
      {
         ef = el_to_edge->GetRow(i);
         const int ne = elements[i]->GetNEdges();
         for (int j = 0; j < ne; j++)
         {
            const int *e = elements[i]->GetEdgeVertices(j);
            AddSegmentFaceElement(j, ef[j], i, v[e[0]], v[e[1]]);
         }
      }
      else
      {
         ef = el_to_face->GetRow(i);
         switch (GetElementType(i))
         {
            case Element::TETRAHEDRON:
            {
               for (int j = 0; j < 4; j++)
               {
                  const int *fv = tet_t::FaceVert[j];
                  AddTriangleFaceElement(j, ef[j], i,
                                         v[fv[0]], v[fv[1]], v[fv[2]]);
               }
               break;
            }
            case Element::WEDGE:
            {
               for (int j = 0; j < 2; j++)
               {
                  const int *fv = pri_t::FaceVert[j];
                  AddTriangleFaceElement(j, ef[j], i,
                                         v[fv[0]], v[fv[1]], v[fv[2]]);
               }
               for (int j = 2; j < 5; j++)
               {
                  const int *fv = pri_t::FaceVert[j];
                  AddQuadFaceElement(j, ef[j], i,
                                     v[fv[0]], v[fv[1]], v[fv[2]], v[fv[3]]);
               }
               break;
            }
            case Element::PYRAMID:
            {
               for (int j = 0; j < 1; j++)
               {
                  const int *fv = pyr_t::FaceVert[j];
                  AddQuadFaceElement(j, ef[j], i,
                                     v[fv[0]], v[fv[1]], v[fv[2]], v[fv[3]]);
               }
               for (int j = 1; j < 5; j++)
               {
                  const int *fv = pyr_t::FaceVert[j];
                  AddTriangleFaceElement(j, ef[j], i,
                                         v[fv[0]], v[fv[1]], v[fv[2]]);
               }
               break;
            }
            case Element::HEXAHEDRON:
            {
               for (int j = 0; j < 6; j++)
               {
                  const int *fv = hex_t::FaceVert[j];
                  AddQuadFaceElement(j, ef[j], i,
                                     v[fv[0]], v[fv[1]], v[fv[2]], v[fv[3]]);
               }
               break;
            }
            default:
               MFEM_ABORT("Unexpected type of Element.");
         }
      }
   }
}

void Mesh::GenerateNCFaceInfo()
{
   MFEM_VERIFY(ncmesh, "missing NCMesh.");

   for (int i = 0; i < faces_info.Size(); i++)
   {
      faces_info[i].NCFace = -1;
   }

   const NCMesh::NCList &list =
      (Dim == 2) ? ncmesh->GetEdgeList() : ncmesh->GetFaceList();

   nc_faces_info.SetSize(0);
   nc_faces_info.Reserve(list.masters.Size() + list.slaves.Size());

   int nfaces = GetNumFaces();

   // add records for master faces
   for (int i = 0; i < list.masters.Size(); i++)
   {
      const NCMesh::Master &master = list.masters[i];
      if (master.index >= nfaces) { continue; }

      FaceInfo &master_fi = faces_info[master.index];
      master_fi.NCFace = nc_faces_info.Size();
      nc_faces_info.Append(NCFaceInfo(false, master.local, NULL));
      // NOTE: one of the unused members stores local face no. to be used below
      MFEM_ASSERT(master_fi.Elem2No == -1, "internal error");
      MFEM_ASSERT(master_fi.Elem2Inf == -1, "internal error");
   }

   // add records for slave faces
   for (int i = 0; i < list.slaves.Size(); i++)
   {
      const NCMesh::Slave &slave = list.slaves[i];

      if (slave.index < 0 || // degenerate slave face
          slave.index >= nfaces || // ghost slave
          slave.master >= nfaces) // has ghost master
      {
         continue;
      }

      FaceInfo &slave_fi = faces_info[slave.index];
      FaceInfo &master_fi = faces_info[slave.master];
      NCFaceInfo &master_nc = nc_faces_info[master_fi.NCFace];

      slave_fi.NCFace = nc_faces_info.Size();
      slave_fi.Elem2No = master_fi.Elem1No;
      slave_fi.Elem2Inf = 64 * master_nc.MasterFace; // get lf no. stored above
      // NOTE: In 3D, the orientation part of Elem2Inf is encoded in the point
      //       matrix. In 2D, the point matrix has the orientation of the parent
      //       edge, so its columns need to be flipped when applying it, see
      //       ApplyLocalSlaveTransformation.

      nc_faces_info.Append(
         NCFaceInfo(true, slave.master,
                    list.point_matrices[slave.geom][slave.matrix]));
   }
}

STable3D *Mesh::GetFacesTable()
{
   STable3D *faces_tbl = new STable3D(NumOfVertices);
   for (int i = 0; i < NumOfElements; i++)
   {
      const int *v = elements[i]->GetVertices();
      switch (GetElementType(i))
      {
         case Element::TETRAHEDRON:
         {
            for (int j = 0; j < 4; j++)
            {
               const int *fv = tet_t::FaceVert[j];
               faces_tbl->Push(v[fv[0]], v[fv[1]], v[fv[2]]);
            }
            break;
         }
         case Element::PYRAMID:
         {
            for (int j = 0; j < 1; j++)
            {
               const int *fv = pyr_t::FaceVert[j];
               faces_tbl->Push4(v[fv[0]], v[fv[1]], v[fv[2]], v[fv[3]]);
            }
            for (int j = 1; j < 5; j++)
            {
               const int *fv = pyr_t::FaceVert[j];
               faces_tbl->Push(v[fv[0]], v[fv[1]], v[fv[2]]);
            }
            break;
         }
         case Element::WEDGE:
         {
            for (int j = 0; j < 2; j++)
            {
               const int *fv = pri_t::FaceVert[j];
               faces_tbl->Push(v[fv[0]], v[fv[1]], v[fv[2]]);
            }
            for (int j = 2; j < 5; j++)
            {
               const int *fv = pri_t::FaceVert[j];
               faces_tbl->Push4(v[fv[0]], v[fv[1]], v[fv[2]], v[fv[3]]);
            }
            break;
         }
         case Element::HEXAHEDRON:
         {
            // find the face by the vertices with the smallest 3 numbers
            // z = 0, y = 0, x = 1, y = 1, x = 0, z = 1
            for (int j = 0; j < 6; j++)
            {
               const int *fv = hex_t::FaceVert[j];
               faces_tbl->Push4(v[fv[0]], v[fv[1]], v[fv[2]], v[fv[3]]);
            }
            break;
         }
         default:
            MFEM_ABORT("Unexpected type of Element.");
      }
   }
   return faces_tbl;
}

STable3D *Mesh::GetElementToFaceTable(int ret_ftbl)
{
   int i, *v;
   STable3D *faces_tbl;

   if (el_to_face != NULL)
   {
      delete el_to_face;
   }
   el_to_face = new Table(NumOfElements, 6);  // must be 6 for hexahedra
   faces_tbl = new STable3D(NumOfVertices);
   for (i = 0; i < NumOfElements; i++)
   {
      v = elements[i]->GetVertices();
      switch (GetElementType(i))
      {
         case Element::TETRAHEDRON:
         {
            for (int j = 0; j < 4; j++)
            {
               const int *fv = tet_t::FaceVert[j];
               el_to_face->Push(
                  i, faces_tbl->Push(v[fv[0]], v[fv[1]], v[fv[2]]));
            }
            break;
         }
         case Element::WEDGE:
         {
            for (int j = 0; j < 2; j++)
            {
               const int *fv = pri_t::FaceVert[j];
               el_to_face->Push(
                  i, faces_tbl->Push(v[fv[0]], v[fv[1]], v[fv[2]]));
            }
            for (int j = 2; j < 5; j++)
            {
               const int *fv = pri_t::FaceVert[j];
               el_to_face->Push(
                  i, faces_tbl->Push4(v[fv[0]], v[fv[1]], v[fv[2]], v[fv[3]]));
            }
            break;
         }
         case Element::PYRAMID:
         {
            for (int j = 0; j < 1; j++)
            {
               const int *fv = pyr_t::FaceVert[j];
               el_to_face->Push(
                  i, faces_tbl->Push4(v[fv[0]], v[fv[1]], v[fv[2]], v[fv[3]]));
            }
            for (int j = 1; j < 5; j++)
            {
               const int *fv = pyr_t::FaceVert[j];
               el_to_face->Push(
                  i, faces_tbl->Push(v[fv[0]], v[fv[1]], v[fv[2]]));
            }
            break;
         }
         case Element::HEXAHEDRON:
         {
            // find the face by the vertices with the smallest 3 numbers
            // z = 0, y = 0, x = 1, y = 1, x = 0, z = 1
            for (int j = 0; j < 6; j++)
            {
               const int *fv = hex_t::FaceVert[j];
               el_to_face->Push(
                  i, faces_tbl->Push4(v[fv[0]], v[fv[1]], v[fv[2]], v[fv[3]]));
            }
            break;
         }
         default:
            MFEM_ABORT("Unexpected type of Element.");
      }
   }
   el_to_face->Finalize();
   NumOfFaces = faces_tbl->NumberOfElements();
   be_to_face.SetSize(NumOfBdrElements);
   for (i = 0; i < NumOfBdrElements; i++)
   {
      v = boundary[i]->GetVertices();
      switch (GetBdrElementType(i))
      {
         case Element::TRIANGLE:
         {
            be_to_face[i] = (*faces_tbl)(v[0], v[1], v[2]);
            break;
         }
         case Element::QUADRILATERAL:
         {
            be_to_face[i] = (*faces_tbl)(v[0], v[1], v[2], v[3]);
            break;
         }
         default:
            MFEM_ABORT("Unexpected type of boundary Element.");
      }
   }

   if (ret_ftbl)
   {
      return faces_tbl;
   }
   delete faces_tbl;
   return NULL;
}

// shift cyclically 3 integers so that the smallest is first
static inline
void Rotate3(int &a, int &b, int &c)
{
   if (a < b)
   {
      if (a > c)
      {
         ShiftRight(a, b, c);
      }
   }
   else
   {
      if (b < c)
      {
         ShiftRight(c, b, a);
      }
      else
      {
         ShiftRight(a, b, c);
      }
   }
}

void Mesh::ReorientTetMesh()
{
   if (Dim != 3 || !(meshgen & 1))
   {
      return;
   }

   ResetLazyData();

   DSTable *old_v_to_v = NULL;
   Table *old_elem_vert = NULL;

   if (Nodes)
   {
      PrepareNodeReorder(&old_v_to_v, &old_elem_vert);
   }

   for (int i = 0; i < NumOfElements; i++)
   {
      if (GetElementType(i) == Element::TETRAHEDRON)
      {
         int *v = elements[i]->GetVertices();

         Rotate3(v[0], v[1], v[2]);
         if (v[0] < v[3])
         {
            Rotate3(v[1], v[2], v[3]);
         }
         else
         {
            ShiftRight(v[0], v[1], v[3]);
         }
      }
   }

   for (int i = 0; i < NumOfBdrElements; i++)
   {
      if (GetBdrElementType(i) == Element::TRIANGLE)
      {
         int *v = boundary[i]->GetVertices();

         Rotate3(v[0], v[1], v[2]);
      }
   }

   if (!Nodes)
   {
      GetElementToFaceTable();
      GenerateFaces();
      if (el_to_edge)
      {
         NumOfEdges = GetElementToEdgeTable(*el_to_edge, be_to_edge);
      }
   }
   else
   {
      DoNodeReorder(old_v_to_v, old_elem_vert);
      delete old_elem_vert;
      delete old_v_to_v;
   }
}

int *Mesh::CartesianPartitioning(int nxyz[])
{
   int *partitioning;
   double pmin[3] = { infinity(), infinity(), infinity() };
   double pmax[3] = { -infinity(), -infinity(), -infinity() };
   // find a bounding box using the vertices
   for (int vi = 0; vi < NumOfVertices; vi++)
   {
      const double *p = vertices[vi]();
      for (int i = 0; i < spaceDim; i++)
      {
         if (p[i] < pmin[i]) { pmin[i] = p[i]; }
         if (p[i] > pmax[i]) { pmax[i] = p[i]; }
      }
   }

   partitioning = new int[NumOfElements];

   // determine the partitioning using the centers of the elements
   double ppt[3];
   Vector pt(ppt, spaceDim);
   for (int el = 0; el < NumOfElements; el++)
   {
      GetElementTransformation(el)->Transform(
         Geometries.GetCenter(GetElementBaseGeometry(el)), pt);
      int part = 0;
      for (int i = spaceDim-1; i >= 0; i--)
      {
         int idx = (int)floor(nxyz[i]*((pt(i) - pmin[i])/(pmax[i] - pmin[i])));
         if (idx < 0) { idx = 0; }
         if (idx >= nxyz[i]) { idx = nxyz[i]-1; }
         part = part * nxyz[i] + idx;
      }
      partitioning[el] = part;
   }

   return partitioning;
}

void FindPartitioningComponents(Table &elem_elem,
                                const Array<int> &partitioning,
                                Array<int> &component,
                                Array<int> &num_comp);

int *Mesh::GeneratePartitioning(int nparts, int part_method)
{
#ifdef MFEM_USE_METIS

   int print_messages = 1;
   // If running in parallel, print messages only from rank 0.
#ifdef MFEM_USE_MPI
   int init_flag, fin_flag;
   MPI_Initialized(&init_flag);
   MPI_Finalized(&fin_flag);
   if (init_flag && !fin_flag)
   {
      int rank;
      MPI_Comm_rank(GetGlobalMPI_Comm(), &rank);
      if (rank != 0) { print_messages = 0; }
   }
#endif

   int i, *partitioning;

   ElementToElementTable();

   partitioning = new int[NumOfElements];

   if (nparts == 1)
   {
      for (i = 0; i < NumOfElements; i++)
      {
         partitioning[i] = 0;
      }
   }
   else if (NumOfElements <= nparts)
   {
      for (i = 0; i < NumOfElements; i++)
      {
         partitioning[i] = i;
      }
   }
   else
   {
      idx_t *I, *J, n;
#ifndef MFEM_USE_METIS_5
      idx_t wgtflag = 0;
      idx_t numflag = 0;
      idx_t options[5];
#else
      idx_t ncon = 1;
      idx_t errflag;
      idx_t options[40];
#endif
      idx_t edgecut;

      // In case METIS have been compiled with 64bit indices
      bool freedata = false;
      idx_t mparts = (idx_t) nparts;
      idx_t *mpartitioning;

      n = NumOfElements;
      if (sizeof(idx_t) == sizeof(int))
      {
         I = (idx_t*) el_to_el->GetI();
         J = (idx_t*) el_to_el->GetJ();
         mpartitioning = (idx_t*) partitioning;
      }
      else
      {
         int *iI = el_to_el->GetI();
         int *iJ = el_to_el->GetJ();
         int m = iI[n];
         I = new idx_t[n+1];
         J = new idx_t[m];
         for (int k = 0; k < n+1; k++) { I[k] = iI[k]; }
         for (int k = 0; k < m; k++) { J[k] = iJ[k]; }
         mpartitioning = new idx_t[n];
         freedata = true;
      }
#ifndef MFEM_USE_METIS_5
      options[0] = 0;
#else
      METIS_SetDefaultOptions(options);
      options[METIS_OPTION_CONTIG] = 1; // set METIS_OPTION_CONTIG
      // If the mesh is disconnected, disable METIS_OPTION_CONTIG.
      {
         Array<int> part(partitioning, NumOfElements);
         part = 0; // single part for the whole mesh
         Array<int> component; // size will be set to num. elem.
         Array<int> num_comp;  // size will be set to num. parts (1)
         FindPartitioningComponents(*el_to_el, part, component, num_comp);
         if (num_comp[0] > 1) { options[METIS_OPTION_CONTIG] = 0; }
      }
#endif

      // Sort the neighbor lists
      if (part_method >= 0 && part_method <= 2)
      {
         for (i = 0; i < n; i++)
         {
            // Sort in increasing order.
            // std::sort(J+I[i], J+I[i+1]);

            // Sort in decreasing order, as in previous versions of MFEM.
            std::sort(J+I[i], J+I[i+1], std::greater<idx_t>());
         }
      }

      // This function should be used to partition a graph into a small
      // number of partitions (less than 8).
      if (part_method == 0 || part_method == 3)
      {
#ifndef MFEM_USE_METIS_5
         METIS_PartGraphRecursive(&n,
                                  I,
                                  J,
                                  NULL,
                                  NULL,
                                  &wgtflag,
                                  &numflag,
                                  &mparts,
                                  options,
                                  &edgecut,
                                  mpartitioning);
#else
         errflag = METIS_PartGraphRecursive(&n,
                                            &ncon,
                                            I,
                                            J,
                                            NULL,
                                            NULL,
                                            NULL,
                                            &mparts,
                                            NULL,
                                            NULL,
                                            options,
                                            &edgecut,
                                            mpartitioning);
         if (errflag != 1)
         {
            mfem_error("Mesh::GeneratePartitioning: "
                       " error in METIS_PartGraphRecursive!");
         }
#endif
      }

      // This function should be used to partition a graph into a large
      // number of partitions (greater than 8).
      if (part_method == 1 || part_method == 4)
      {
#ifndef MFEM_USE_METIS_5
         METIS_PartGraphKway(&n,
                             I,
                             J,
                             NULL,
                             NULL,
                             &wgtflag,
                             &numflag,
                             &mparts,
                             options,
                             &edgecut,
                             mpartitioning);
#else
         errflag = METIS_PartGraphKway(&n,
                                       &ncon,
                                       I,
                                       J,
                                       NULL,
                                       NULL,
                                       NULL,
                                       &mparts,
                                       NULL,
                                       NULL,
                                       options,
                                       &edgecut,
                                       mpartitioning);
         if (errflag != 1)
         {
            mfem_error("Mesh::GeneratePartitioning: "
                       " error in METIS_PartGraphKway!");
         }
#endif
      }

      // The objective of this partitioning is to minimize the total
      // communication volume
      if (part_method == 2 || part_method == 5)
      {
#ifndef MFEM_USE_METIS_5
         METIS_PartGraphVKway(&n,
                              I,
                              J,
                              NULL,
                              NULL,
                              &wgtflag,
                              &numflag,
                              &mparts,
                              options,
                              &edgecut,
                              mpartitioning);
#else
         options[METIS_OPTION_OBJTYPE] = METIS_OBJTYPE_VOL;
         errflag = METIS_PartGraphKway(&n,
                                       &ncon,
                                       I,
                                       J,
                                       NULL,
                                       NULL,
                                       NULL,
                                       &mparts,
                                       NULL,
                                       NULL,
                                       options,
                                       &edgecut,
                                       mpartitioning);
         if (errflag != 1)
         {
            mfem_error("Mesh::GeneratePartitioning: "
                       " error in METIS_PartGraphKway!");
         }
#endif
      }

#ifdef MFEM_DEBUG
      if (print_messages)
      {
         mfem::out << "Mesh::GeneratePartitioning(...): edgecut = "
                   << edgecut << endl;
      }
#endif
      nparts = (int) mparts;
      if (mpartitioning != (idx_t*)partitioning)
      {
         for (int k = 0; k<NumOfElements; k++)
         {
            partitioning[k] = mpartitioning[k];
         }
      }
      if (freedata)
      {
         delete[] I;
         delete[] J;
         delete[] mpartitioning;
      }
   }

   delete el_to_el;
   el_to_el = NULL;

   // Check for empty partitionings (a "feature" in METIS)
   if (nparts > 1 && NumOfElements > nparts)
   {
      Array< Pair<int,int> > psize(nparts);
      int empty_parts;

      // Count how many elements are in each partition, and store the result in
      // psize, where psize[i].one is the number of elements, and psize[i].two
      // is partition index. Keep track of the number of empty parts.
      auto count_partition_elements = [&]()
      {
         for (i = 0; i < nparts; i++)
         {
            psize[i].one = 0;
            psize[i].two = i;
         }

         for (i = 0; i < NumOfElements; i++)
         {
            psize[partitioning[i]].one++;
         }

         empty_parts = 0;
         for (i = 0; i < nparts; i++)
         {
            if (psize[i].one == 0) { empty_parts++; }
         }
      };

      count_partition_elements();

      // This code just split the largest partitionings in two.
      // Do we need to replace it with something better?
      while (empty_parts)
      {
         if (print_messages)
         {
            mfem::err << "Mesh::GeneratePartitioning(...): METIS returned "
                      << empty_parts << " empty parts!"
                      << " Applying a simple fix ..." << endl;
         }

         SortPairs<int,int>(psize, nparts);

         for (i = nparts-1; i > nparts-1-empty_parts; i--)
         {
            psize[i].one /= 2;
         }

         for (int j = 0; j < NumOfElements; j++)
         {
            for (i = nparts-1; i > nparts-1-empty_parts; i--)
            {
               if (psize[i].one == 0 || partitioning[j] != psize[i].two)
               {
                  continue;
               }
               else
               {
                  partitioning[j] = psize[nparts-1-i].two;
                  psize[i].one--;
               }
            }
         }

         // Check for empty partitionings again
         count_partition_elements();
      }
   }

   return partitioning;

#else

   mfem_error("Mesh::GeneratePartitioning(...): "
              "MFEM was compiled without Metis.");

   return NULL;

#endif
}

/* required: 0 <= partitioning[i] < num_part */
void FindPartitioningComponents(Table &elem_elem,
                                const Array<int> &partitioning,
                                Array<int> &component,
                                Array<int> &num_comp)
{
   int i, j, k;
   int num_elem, *i_elem_elem, *j_elem_elem;

   num_elem    = elem_elem.Size();
   i_elem_elem = elem_elem.GetI();
   j_elem_elem = elem_elem.GetJ();

   component.SetSize(num_elem);

   Array<int> elem_stack(num_elem);
   int stack_p, stack_top_p, elem;
   int num_part;

   num_part = -1;
   for (i = 0; i < num_elem; i++)
   {
      if (partitioning[i] > num_part)
      {
         num_part = partitioning[i];
      }
      component[i] = -1;
   }
   num_part++;

   num_comp.SetSize(num_part);
   for (i = 0; i < num_part; i++)
   {
      num_comp[i] = 0;
   }

   stack_p = 0;
   stack_top_p = 0;  // points to the first unused element in the stack
   for (elem = 0; elem < num_elem; elem++)
   {
      if (component[elem] >= 0)
      {
         continue;
      }

      component[elem] = num_comp[partitioning[elem]]++;

      elem_stack[stack_top_p++] = elem;

      for ( ; stack_p < stack_top_p; stack_p++)
      {
         i = elem_stack[stack_p];
         for (j = i_elem_elem[i]; j < i_elem_elem[i+1]; j++)
         {
            k = j_elem_elem[j];
            if (partitioning[k] == partitioning[i])
            {
               if (component[k] < 0)
               {
                  component[k] = component[i];
                  elem_stack[stack_top_p++] = k;
               }
               else if (component[k] != component[i])
               {
                  mfem_error("FindPartitioningComponents");
               }
            }
         }
      }
   }
}

void Mesh::CheckPartitioning(int *partitioning_)
{
   int i, n_empty, n_mcomp;
   Array<int> component, num_comp;
   const Array<int> partitioning(partitioning_, GetNE());

   ElementToElementTable();

   FindPartitioningComponents(*el_to_el, partitioning, component, num_comp);

   n_empty = n_mcomp = 0;
   for (i = 0; i < num_comp.Size(); i++)
      if (num_comp[i] == 0)
      {
         n_empty++;
      }
      else if (num_comp[i] > 1)
      {
         n_mcomp++;
      }

   if (n_empty > 0)
   {
      mfem::out << "Mesh::CheckPartitioning(...) :\n"
                << "The following subdomains are empty :\n";
      for (i = 0; i < num_comp.Size(); i++)
         if (num_comp[i] == 0)
         {
            mfem::out << ' ' << i;
         }
      mfem::out << endl;
   }
   if (n_mcomp > 0)
   {
      mfem::out << "Mesh::CheckPartitioning(...) :\n"
                << "The following subdomains are NOT connected :\n";
      for (i = 0; i < num_comp.Size(); i++)
         if (num_comp[i] > 1)
         {
            mfem::out << ' ' << i;
         }
      mfem::out << endl;
   }
   if (n_empty == 0 && n_mcomp == 0)
      mfem::out << "Mesh::CheckPartitioning(...) : "
                "All subdomains are connected." << endl;

   if (el_to_el)
   {
      delete el_to_el;
   }
   el_to_el = NULL;
}

// compute the coefficients of the polynomial in t:
//   c(0)+c(1)*t+...+c(d)*t^d = det(A+t*B)
// where A, B are (d x d), d=2,3
void DetOfLinComb(const DenseMatrix &A, const DenseMatrix &B, Vector &c)
{
   const double *a = A.Data();
   const double *b = B.Data();

   c.SetSize(A.Width()+1);
   switch (A.Width())
   {
      case 2:
      {
         // det(A+t*B) = |a0 a2|   / |a0 b2| + |b0 a2| \       |b0 b2|
         //              |a1 a3| + \ |a1 b3|   |b1 a3| / * t + |b1 b3| * t^2
         c(0) = a[0]*a[3]-a[1]*a[2];
         c(1) = a[0]*b[3]-a[1]*b[2]+b[0]*a[3]-b[1]*a[2];
         c(2) = b[0]*b[3]-b[1]*b[2];
      }
      break;

      case 3:
      {
         /*              |a0 a3 a6|
          * det(A+t*B) = |a1 a4 a7| +
          *              |a2 a5 a8|

          *     /  |b0 a3 a6|   |a0 b3 a6|   |a0 a3 b6| \
          *   + |  |b1 a4 a7| + |a1 b4 a7| + |a1 a4 b7| | * t +
          *     \  |b2 a5 a8|   |a2 b5 a8|   |a2 a5 b8| /

          *     /  |a0 b3 b6|   |b0 a3 b6|   |b0 b3 a6| \
          *   + |  |a1 b4 b7| + |b1 a4 b7| + |b1 b4 a7| | * t^2 +
          *     \  |a2 b5 b8|   |b2 a5 b8|   |b2 b5 a8| /

          *     |b0 b3 b6|
          *   + |b1 b4 b7| * t^3
          *     |b2 b5 b8|       */
         c(0) = (a[0] * (a[4] * a[8] - a[5] * a[7]) +
                 a[1] * (a[5] * a[6] - a[3] * a[8]) +
                 a[2] * (a[3] * a[7] - a[4] * a[6]));

         c(1) = (b[0] * (a[4] * a[8] - a[5] * a[7]) +
                 b[1] * (a[5] * a[6] - a[3] * a[8]) +
                 b[2] * (a[3] * a[7] - a[4] * a[6]) +

                 a[0] * (b[4] * a[8] - b[5] * a[7]) +
                 a[1] * (b[5] * a[6] - b[3] * a[8]) +
                 a[2] * (b[3] * a[7] - b[4] * a[6]) +

                 a[0] * (a[4] * b[8] - a[5] * b[7]) +
                 a[1] * (a[5] * b[6] - a[3] * b[8]) +
                 a[2] * (a[3] * b[7] - a[4] * b[6]));

         c(2) = (a[0] * (b[4] * b[8] - b[5] * b[7]) +
                 a[1] * (b[5] * b[6] - b[3] * b[8]) +
                 a[2] * (b[3] * b[7] - b[4] * b[6]) +

                 b[0] * (a[4] * b[8] - a[5] * b[7]) +
                 b[1] * (a[5] * b[6] - a[3] * b[8]) +
                 b[2] * (a[3] * b[7] - a[4] * b[6]) +

                 b[0] * (b[4] * a[8] - b[5] * a[7]) +
                 b[1] * (b[5] * a[6] - b[3] * a[8]) +
                 b[2] * (b[3] * a[7] - b[4] * a[6]));

         c(3) = (b[0] * (b[4] * b[8] - b[5] * b[7]) +
                 b[1] * (b[5] * b[6] - b[3] * b[8]) +
                 b[2] * (b[3] * b[7] - b[4] * b[6]));
      }
      break;

      default:
         mfem_error("DetOfLinComb(...)");
   }
}

// compute the real roots of
//   z(0)+z(1)*x+...+z(d)*x^d = 0,  d=2,3;
// the roots are returned in x, sorted in increasing order;
// it is assumed that x is at least of size d;
// return the number of roots counting multiplicity;
// return -1 if all z(i) are 0.
int FindRoots(const Vector &z, Vector &x)
{
   int d = z.Size()-1;
   if (d > 3 || d < 0)
   {
      mfem_error("FindRoots(...)");
   }

   while (z(d) == 0.0)
   {
      if (d == 0)
      {
         return (-1);
      }
      d--;
   }
   switch (d)
   {
      case 0:
      {
         return 0;
      }

      case 1:
      {
         x(0) = -z(0)/z(1);
         return 1;
      }

      case 2:
      {
         double a = z(2), b = z(1), c = z(0);
         double D = b*b-4*a*c;
         if (D < 0.0)
         {
            return 0;
         }
         if (D == 0.0)
         {
            x(0) = x(1) = -0.5 * b / a;
            return 2; // root with multiplicity 2
         }
         if (b == 0.0)
         {
            x(0) = -(x(1) = fabs(0.5 * sqrt(D) / a));
            return 2;
         }
         else
         {
            double t;
            if (b > 0.0)
            {
               t = -0.5 * (b + sqrt(D));
            }
            else
            {
               t = -0.5 * (b - sqrt(D));
            }
            x(0) = t / a;
            x(1) = c / t;
            if (x(0) > x(1))
            {
               Swap<double>(x(0), x(1));
            }
            return 2;
         }
      }

      case 3:
      {
         double a = z(2)/z(3), b = z(1)/z(3), c = z(0)/z(3);

         // find the real roots of x^3 + a x^2 + b x + c = 0
         double Q = (a * a - 3 * b) / 9;
         double R = (2 * a * a * a - 9 * a * b + 27 * c) / 54;
         double Q3 = Q * Q * Q;
         double R2 = R * R;

         if (R2 == Q3)
         {
            if (Q == 0)
            {
               x(0) = x(1) = x(2) = - a / 3;
            }
            else
            {
               double sqrtQ = sqrt(Q);

               if (R > 0)
               {
                  x(0) = -2 * sqrtQ - a / 3;
                  x(1) = x(2) = sqrtQ - a / 3;
               }
               else
               {
                  x(0) = x(1) = - sqrtQ - a / 3;
                  x(2) = 2 * sqrtQ - a / 3;
               }
            }
            return 3;
         }
         else if (R2 < Q3)
         {
            double theta = acos(R / sqrt(Q3));
            double A = -2 * sqrt(Q);
            double x0, x1, x2;
            x0 = A * cos(theta / 3) - a / 3;
            x1 = A * cos((theta + 2.0 * M_PI) / 3) - a / 3;
            x2 = A * cos((theta - 2.0 * M_PI) / 3) - a / 3;

            /* Sort x0, x1, x2 */
            if (x0 > x1)
            {
               Swap<double>(x0, x1);
            }
            if (x1 > x2)
            {
               Swap<double>(x1, x2);
               if (x0 > x1)
               {
                  Swap<double>(x0, x1);
               }
            }
            x(0) = x0;
            x(1) = x1;
            x(2) = x2;
            return 3;
         }
         else
         {
            double A;
            if (R >= 0.0)
            {
               A = -pow(sqrt(R2 - Q3) + R, 1.0/3.0);
            }
            else
            {
               A =  pow(sqrt(R2 - Q3) - R, 1.0/3.0);
            }
            x(0) = A + Q / A - a / 3;
            return 1;
         }
      }
   }
   return 0;
}

void FindTMax(Vector &c, Vector &x, double &tmax,
              const double factor, const int Dim)
{
   const double c0 = c(0);
   c(0) = c0 * (1.0 - pow(factor, -Dim));
   int nr = FindRoots(c, x);
   for (int j = 0; j < nr; j++)
   {
      if (x(j) > tmax)
      {
         break;
      }
      if (x(j) >= 0.0)
      {
         tmax = x(j);
         break;
      }
   }
   c(0) = c0 * (1.0 - pow(factor, Dim));
   nr = FindRoots(c, x);
   for (int j = 0; j < nr; j++)
   {
      if (x(j) > tmax)
      {
         break;
      }
      if (x(j) >= 0.0)
      {
         tmax = x(j);
         break;
      }
   }
}

void Mesh::CheckDisplacements(const Vector &displacements, double &tmax)
{
   int nvs = vertices.Size();
   DenseMatrix P, V, DS, PDS(spaceDim), VDS(spaceDim);
   Vector c(spaceDim+1), x(spaceDim);
   const double factor = 2.0;

   // check for tangling assuming constant speed
   if (tmax < 1.0)
   {
      tmax = 1.0;
   }
   for (int i = 0; i < NumOfElements; i++)
   {
      Element *el = elements[i];
      int nv = el->GetNVertices();
      int *v = el->GetVertices();
      P.SetSize(spaceDim, nv);
      V.SetSize(spaceDim, nv);
      for (int j = 0; j < spaceDim; j++)
         for (int k = 0; k < nv; k++)
         {
            P(j, k) = vertices[v[k]](j);
            V(j, k) = displacements(v[k]+j*nvs);
         }
      DS.SetSize(nv, spaceDim);
      const FiniteElement *fe =
         GetTransformationFEforElementType(el->GetType());
      // check if  det(P.DShape+t*V.DShape) > 0 for all x and 0<=t<=1
      switch (el->GetType())
      {
         case Element::TRIANGLE:
         case Element::TETRAHEDRON:
         {
            // DS is constant
            fe->CalcDShape(Geometries.GetCenter(fe->GetGeomType()), DS);
            Mult(P, DS, PDS);
            Mult(V, DS, VDS);
            DetOfLinComb(PDS, VDS, c);
            if (c(0) <= 0.0)
            {
               tmax = 0.0;
            }
            else
            {
               FindTMax(c, x, tmax, factor, Dim);
            }
         }
         break;

         case Element::QUADRILATERAL:
         {
            const IntegrationRule &ir = fe->GetNodes();
            for (int j = 0; j < nv; j++)
            {
               fe->CalcDShape(ir.IntPoint(j), DS);
               Mult(P, DS, PDS);
               Mult(V, DS, VDS);
               DetOfLinComb(PDS, VDS, c);
               if (c(0) <= 0.0)
               {
                  tmax = 0.0;
               }
               else
               {
                  FindTMax(c, x, tmax, factor, Dim);
               }
            }
         }
         break;

         default:
            mfem_error("Mesh::CheckDisplacements(...)");
      }
   }
}

void Mesh::MoveVertices(const Vector &displacements)
{
   for (int i = 0, nv = vertices.Size(); i < nv; i++)
      for (int j = 0; j < spaceDim; j++)
      {
         vertices[i](j) += displacements(j*nv+i);
      }
}

void Mesh::GetVertices(Vector &vert_coord) const
{
   int nv = vertices.Size();
   vert_coord.SetSize(nv*spaceDim);
   for (int i = 0; i < nv; i++)
      for (int j = 0; j < spaceDim; j++)
      {
         vert_coord(j*nv+i) = vertices[i](j);
      }
}

void Mesh::SetVertices(const Vector &vert_coord)
{
   for (int i = 0, nv = vertices.Size(); i < nv; i++)
      for (int j = 0; j < spaceDim; j++)
      {
         vertices[i](j) = vert_coord(j*nv+i);
      }
}

void Mesh::GetNode(int i, double *coord) const
{
   if (Nodes)
   {
      FiniteElementSpace *fes = Nodes->FESpace();
      for (int j = 0; j < spaceDim; j++)
      {
         coord[j] = AsConst(*Nodes)(fes->DofToVDof(i, j));
      }
   }
   else
   {
      for (int j = 0; j < spaceDim; j++)
      {
         coord[j] = vertices[i](j);
      }
   }
}

void Mesh::SetNode(int i, const double *coord)
{
   if (Nodes)
   {
      FiniteElementSpace *fes = Nodes->FESpace();
      for (int j = 0; j < spaceDim; j++)
      {
         (*Nodes)(fes->DofToVDof(i, j)) = coord[j];
      }
   }
   else
   {
      for (int j = 0; j < spaceDim; j++)
      {
         vertices[i](j) = coord[j];
      }

   }
}

void Mesh::MoveNodes(const Vector &displacements)
{
   if (Nodes)
   {
      (*Nodes) += displacements;
   }
   else
   {
      MoveVertices(displacements);
   }
}

void Mesh::GetNodes(Vector &node_coord) const
{
   if (Nodes)
   {
      node_coord = (*Nodes);
   }
   else
   {
      GetVertices(node_coord);
   }
}

void Mesh::SetNodes(const Vector &node_coord)
{
   if (Nodes)
   {
      (*Nodes) = node_coord;
   }
   else
   {
      SetVertices(node_coord);
   }

   // Invalidate the old geometric factors
   NodesUpdated();
}

void Mesh::NewNodes(GridFunction &nodes, bool make_owner)
{
   if (own_nodes) { delete Nodes; }
   Nodes = &nodes;
   spaceDim = Nodes->FESpace()->GetVDim();
   own_nodes = (int)make_owner;

   if (NURBSext != nodes.FESpace()->GetNURBSext())
   {
      delete NURBSext;
      NURBSext = nodes.FESpace()->StealNURBSext();
   }

   if (ncmesh)
   {
      ncmesh->MakeTopologyOnly();
   }

   // Invalidate the old geometric factors
   NodesUpdated();
}

void Mesh::SwapNodes(GridFunction *&nodes, int &own_nodes_)
{
   mfem::Swap<GridFunction*>(Nodes, nodes);
   mfem::Swap<int>(own_nodes, own_nodes_);
   // TODO:
   // if (nodes)
   //    nodes->FESpace()->MakeNURBSextOwner();
   // NURBSext = (Nodes) ? Nodes->FESpace()->StealNURBSext() : NULL;

   // Invalidate the old geometric factors
   NodesUpdated();
}

void Mesh::AverageVertices(const int *indexes, int n, int result)
{
   int j, k;

   for (k = 0; k < spaceDim; k++)
   {
      vertices[result](k) = vertices[indexes[0]](k);
   }

   for (j = 1; j < n; j++)
      for (k = 0; k < spaceDim; k++)
      {
         vertices[result](k) += vertices[indexes[j]](k);
      }

   for (k = 0; k < spaceDim; k++)
   {
      vertices[result](k) *= (1.0 / n);
   }
}

void Mesh::UpdateNodes()
{
   if (Nodes)
   {
      Nodes->FESpace()->Update();
      Nodes->Update();

      // update vertex coordinates for compatibility (e.g., GetVertex())
      SetVerticesFromNodes(Nodes);

      // Invalidate the old geometric factors
      NodesUpdated();
   }
}

void Mesh::UniformRefinement2D_base(bool update_nodes)
{
   ResetLazyData();

   if (el_to_edge == NULL)
   {
      el_to_edge = new Table;
      NumOfEdges = GetElementToEdgeTable(*el_to_edge, be_to_edge);
   }

   int quad_counter = 0;
   for (int i = 0; i < NumOfElements; i++)
   {
      if (elements[i]->GetType() == Element::QUADRILATERAL)
      {
         quad_counter++;
      }
   }

   const int oedge = NumOfVertices;
   const int oelem = oedge + NumOfEdges;

   Array<Element*> new_elements;
   Array<Element*> new_boundary;

   vertices.SetSize(oelem + quad_counter);
   new_elements.SetSize(4 * NumOfElements);
   quad_counter = 0;

   for (int i = 0, j = 0; i < NumOfElements; i++)
   {
      const Element::Type el_type = elements[i]->GetType();
      const int attr = elements[i]->GetAttribute();
      int *v = elements[i]->GetVertices();
      const int *e = el_to_edge->GetRow(i);
      int vv[2];

      if (el_type == Element::TRIANGLE)
      {
         for (int ei = 0; ei < 3; ei++)
         {
            for (int k = 0; k < 2; k++)
            {
               vv[k] = v[tri_t::Edges[ei][k]];
            }
            AverageVertices(vv, 2, oedge+e[ei]);
         }

         new_elements[j++] =
            new Triangle(v[0], oedge+e[0], oedge+e[2], attr);
         new_elements[j++] =
            new Triangle(oedge+e[1], oedge+e[2], oedge+e[0], attr);
         new_elements[j++] =
            new Triangle(oedge+e[0], v[1], oedge+e[1], attr);
         new_elements[j++] =
            new Triangle(oedge+e[2], oedge+e[1], v[2], attr);
      }
      else if (el_type == Element::QUADRILATERAL)
      {
         const int qe = quad_counter;
         quad_counter++;
         AverageVertices(v, 4, oelem+qe);

         for (int ei = 0; ei < 4; ei++)
         {
            for (int k = 0; k < 2; k++)
            {
               vv[k] = v[quad_t::Edges[ei][k]];
            }
            AverageVertices(vv, 2, oedge+e[ei]);
         }

         new_elements[j++] =
            new Quadrilateral(v[0], oedge+e[0], oelem+qe, oedge+e[3], attr);
         new_elements[j++] =
            new Quadrilateral(oedge+e[0], v[1], oedge+e[1], oelem+qe, attr);
         new_elements[j++] =
            new Quadrilateral(oelem+qe, oedge+e[1], v[2], oedge+e[2], attr);
         new_elements[j++] =
            new Quadrilateral(oedge+e[3], oelem+qe, oedge+e[2], v[3], attr);
      }
      else
      {
         MFEM_ABORT("unknown element type: " << el_type);
      }
      FreeElement(elements[i]);
   }
   mfem::Swap(elements, new_elements);

   // refine boundary elements
   new_boundary.SetSize(2 * NumOfBdrElements);
   for (int i = 0, j = 0; i < NumOfBdrElements; i++)
   {
      const int attr = boundary[i]->GetAttribute();
      int *v = boundary[i]->GetVertices();

      new_boundary[j++] = new Segment(v[0], oedge+be_to_edge[i], attr);
      new_boundary[j++] = new Segment(oedge+be_to_edge[i], v[1], attr);

      FreeElement(boundary[i]);
   }
   mfem::Swap(boundary, new_boundary);

   static const double A = 0.0, B = 0.5, C = 1.0;
   static double tri_children[2*3*4] =
   {
      A,A, B,A, A,B,
      B,B, A,B, B,A,
      B,A, C,A, B,B,
      A,B, B,B, A,C
   };
   static double quad_children[2*4*4] =
   {
      A,A, B,A, B,B, A,B, // lower-left
      B,A, C,A, C,B, B,B, // lower-right
      B,B, C,B, C,C, B,C, // upper-right
      A,B, B,B, B,C, A,C  // upper-left
   };

   CoarseFineTr.point_matrices[Geometry::TRIANGLE]
   .UseExternalData(tri_children, 2, 3, 4);
   CoarseFineTr.point_matrices[Geometry::SQUARE]
   .UseExternalData(quad_children, 2, 4, 4);
   CoarseFineTr.embeddings.SetSize(elements.Size());

   for (int i = 0; i < elements.Size(); i++)
   {
      Embedding &emb = CoarseFineTr.embeddings[i];
      emb.parent = i / 4;
      emb.matrix = i % 4;
   }

   NumOfVertices    = vertices.Size();
   NumOfElements    = 4 * NumOfElements;
   NumOfBdrElements = 2 * NumOfBdrElements;
   NumOfFaces       = 0;

   NumOfEdges = GetElementToEdgeTable(*el_to_edge, be_to_edge);
   GenerateFaces();

   last_operation = Mesh::REFINE;
   sequence++;

   if (update_nodes) { UpdateNodes(); }

#ifdef MFEM_DEBUG
   if (!Nodes || update_nodes)
   {
      CheckElementOrientation(false);
   }
   CheckBdrElementOrientation(false);
#endif
}

static inline double sqr(const double &x)
{
   return x*x;
}

void Mesh::UniformRefinement3D_base(Array<int> *f2qf_ptr, DSTable *v_to_v_p,
                                    bool update_nodes)
{
   ResetLazyData();

   if (el_to_edge == NULL)
   {
      el_to_edge = new Table;
      NumOfEdges = GetElementToEdgeTable(*el_to_edge, be_to_edge);
   }

   if (el_to_face == NULL)
   {
      GetElementToFaceTable();
   }

   Array<int> f2qf_loc;
   Array<int> &f2qf = f2qf_ptr ? *f2qf_ptr : f2qf_loc;
   f2qf.SetSize(0);

   int NumOfQuadFaces = 0;
   if (HasGeometry(Geometry::SQUARE))
   {
      if (HasGeometry(Geometry::TRIANGLE))
      {
         f2qf.SetSize(faces.Size());
         for (int i = 0; i < faces.Size(); i++)
         {
            if (faces[i]->GetType() == Element::QUADRILATERAL)
            {
               f2qf[i] = NumOfQuadFaces;
               NumOfQuadFaces++;
            }
         }
      }
      else
      {
         NumOfQuadFaces = faces.Size();
      }
   }

   int hex_counter = 0;
   if (HasGeometry(Geometry::CUBE))
   {
      for (int i = 0; i < elements.Size(); i++)
      {
         if (elements[i]->GetType() == Element::HEXAHEDRON)
         {
            hex_counter++;
         }
      }
   }

   int pyr_counter = 0;
   if (HasGeometry(Geometry::PYRAMID))
   {
      for (int i = 0; i < elements.Size(); i++)
      {
         if (elements[i]->GetType() == Element::PYRAMID)
         {
            pyr_counter++;
         }
      }
   }

   // Map from edge-index to vertex-index, needed for ReorientTetMesh() for
   // parallel meshes.
   // Note: with the removal of ReorientTetMesh() this may no longer
   // be needed.  Unfortunately, it's hard to be sure.
   Array<int> e2v;
   if (HasGeometry(Geometry::TETRAHEDRON))
   {
      e2v.SetSize(NumOfEdges);

      DSTable *v_to_v_ptr = v_to_v_p;
      if (!v_to_v_p)
      {
         v_to_v_ptr = new DSTable(NumOfVertices);
         GetVertexToVertexTable(*v_to_v_ptr);
      }

      Array<Pair<int,int> > J_v2v(NumOfEdges); // (second vertex id, edge id)
      J_v2v.SetSize(0);
      for (int i = 0; i < NumOfVertices; i++)
      {
         Pair<int,int> *row_start = J_v2v.end();
         for (DSTable::RowIterator it(*v_to_v_ptr, i); !it; ++it)
         {
            J_v2v.Append(Pair<int,int>(it.Column(), it.Index()));
         }
         std::sort(row_start, J_v2v.end());
      }

      for (int i = 0; i < J_v2v.Size(); i++)
      {
         e2v[J_v2v[i].two] = i;
      }

      if (!v_to_v_p)
      {
         delete v_to_v_ptr;
      }
      else
      {
         for (int i = 0; i < NumOfVertices; i++)
         {
            for (DSTable::RowIterator it(*v_to_v_ptr, i); !it; ++it)
            {
               it.SetIndex(e2v[it.Index()]);
            }
         }
      }
   }

   // Offsets for new vertices from edges, faces (quads only), and elements
   // (hexes only); each of these entities generates one new vertex.
   const int oedge = NumOfVertices;
   const int oface = oedge + NumOfEdges;
   const int oelem = oface + NumOfQuadFaces;

   Array<Element*> new_elements;
   Array<Element*> new_boundary;

   vertices.SetSize(oelem + hex_counter);
   new_elements.SetSize(8 * NumOfElements + 2 * pyr_counter);
   CoarseFineTr.embeddings.SetSize(new_elements.Size());

   hex_counter = 0;
   for (int i = 0, j = 0; i < NumOfElements; i++)
   {
      const Element::Type el_type = elements[i]->GetType();
      const int attr = elements[i]->GetAttribute();
      int *v = elements[i]->GetVertices();
      const int *e = el_to_edge->GetRow(i);
      int vv[4], ev[12];

      if (e2v.Size())
      {
         const int ne = el_to_edge->RowSize(i);
         for (int k = 0; k < ne; k++) { ev[k] = e2v[e[k]]; }
         e = ev;
      }

      switch (el_type)
      {
         case Element::TETRAHEDRON:
         {
            for (int ei = 0; ei < 6; ei++)
            {
               for (int k = 0; k < 2; k++)
               {
                  vv[k] = v[tet_t::Edges[ei][k]];
               }
               AverageVertices(vv, 2, oedge+e[ei]);
            }

            // Algorithm for choosing refinement type:
            // 0: smallest octahedron diagonal
            // 1: best aspect ratio
            const int rt_algo = 1;
            // Refinement type:
            // 0: (v0,v1)-(v2,v3), 1: (v0,v2)-(v1,v3), 2: (v0,v3)-(v1,v2)
            // 0:      e0-e5,      1:      e1-e4,      2:      e2-e3
            int rt;
            ElementTransformation *T = GetElementTransformation(i);
            T->SetIntPoint(&Geometries.GetCenter(Geometry::TETRAHEDRON));
            const DenseMatrix &J = T->Jacobian();
            if (rt_algo == 0)
            {
               // smallest octahedron diagonal
               double len_sqr, min_len;

               min_len = sqr(J(0,0)-J(0,1)-J(0,2)) +
                         sqr(J(1,0)-J(1,1)-J(1,2)) +
                         sqr(J(2,0)-J(2,1)-J(2,2));
               rt = 0;

               len_sqr = sqr(J(0,1)-J(0,0)-J(0,2)) +
                         sqr(J(1,1)-J(1,0)-J(1,2)) +
                         sqr(J(2,1)-J(2,0)-J(2,2));
               if (len_sqr < min_len) { min_len = len_sqr; rt = 1; }

               len_sqr = sqr(J(0,2)-J(0,0)-J(0,1)) +
                         sqr(J(1,2)-J(1,0)-J(1,1)) +
                         sqr(J(2,2)-J(2,0)-J(2,1));
               if (len_sqr < min_len) { rt = 2; }
            }
            else
            {
               // best aspect ratio
               double Em_data[18], Js_data[9], Jp_data[9];
               DenseMatrix Em(Em_data, 3, 6);
               DenseMatrix Js(Js_data, 3, 3), Jp(Jp_data, 3, 3);
               double ar1, ar2, kappa, kappa_min;

               for (int s = 0; s < 3; s++)
               {
                  for (int t = 0; t < 3; t++)
                  {
                     Em(t,s) = 0.5*J(t,s);
                  }
               }
               for (int t = 0; t < 3; t++)
               {
                  Em(t,3) = 0.5*(J(t,0)+J(t,1));
                  Em(t,4) = 0.5*(J(t,0)+J(t,2));
                  Em(t,5) = 0.5*(J(t,1)+J(t,2));
               }

               // rt = 0; Em: {0,5,1,2}, {0,5,2,4}
               for (int t = 0; t < 3; t++)
               {
                  Js(t,0) = Em(t,5)-Em(t,0);
                  Js(t,1) = Em(t,1)-Em(t,0);
                  Js(t,2) = Em(t,2)-Em(t,0);
               }
               Geometries.JacToPerfJac(Geometry::TETRAHEDRON, Js, Jp);
               ar1 = Jp.CalcSingularvalue(0)/Jp.CalcSingularvalue(2);
               for (int t = 0; t < 3; t++)
               {
                  Js(t,0) = Em(t,5)-Em(t,0);
                  Js(t,1) = Em(t,2)-Em(t,0);
                  Js(t,2) = Em(t,4)-Em(t,0);
               }
               Geometries.JacToPerfJac(Geometry::TETRAHEDRON, Js, Jp);
               ar2 = Jp.CalcSingularvalue(0)/Jp.CalcSingularvalue(2);
               kappa_min = std::max(ar1, ar2);
               rt = 0;

               // rt = 1; Em: {1,0,4,2}, {1,2,4,5}
               for (int t = 0; t < 3; t++)
               {
                  Js(t,0) = Em(t,0)-Em(t,1);
                  Js(t,1) = Em(t,4)-Em(t,1);
                  Js(t,2) = Em(t,2)-Em(t,1);
               }
               Geometries.JacToPerfJac(Geometry::TETRAHEDRON, Js, Jp);
               ar1 = Jp.CalcSingularvalue(0)/Jp.CalcSingularvalue(2);
               for (int t = 0; t < 3; t++)
               {
                  Js(t,0) = Em(t,2)-Em(t,1);
                  Js(t,1) = Em(t,4)-Em(t,1);
                  Js(t,2) = Em(t,5)-Em(t,1);
               }
               Geometries.JacToPerfJac(Geometry::TETRAHEDRON, Js, Jp);
               ar2 = Jp.CalcSingularvalue(0)/Jp.CalcSingularvalue(2);
               kappa = std::max(ar1, ar2);
               if (kappa < kappa_min) { kappa_min = kappa; rt = 1; }

               // rt = 2; Em: {2,0,1,3}, {2,1,5,3}
               for (int t = 0; t < 3; t++)
               {
                  Js(t,0) = Em(t,0)-Em(t,2);
                  Js(t,1) = Em(t,1)-Em(t,2);
                  Js(t,2) = Em(t,3)-Em(t,2);
               }
               Geometries.JacToPerfJac(Geometry::TETRAHEDRON, Js, Jp);
               ar1 = Jp.CalcSingularvalue(0)/Jp.CalcSingularvalue(2);
               for (int t = 0; t < 3; t++)
               {
                  Js(t,0) = Em(t,1)-Em(t,2);
                  Js(t,1) = Em(t,5)-Em(t,2);
                  Js(t,2) = Em(t,3)-Em(t,2);
               }
               Geometries.JacToPerfJac(Geometry::TETRAHEDRON, Js, Jp);
               ar2 = Jp.CalcSingularvalue(0)/Jp.CalcSingularvalue(2);
               kappa = std::max(ar1, ar2);
               if (kappa < kappa_min) { rt = 2; }
            }

            static const int mv_all[3][4][4] =
            {
               { {0,5,1,2}, {0,5,2,4}, {0,5,4,3}, {0,5,3,1} }, // rt = 0
               { {1,0,4,2}, {1,2,4,5}, {1,5,4,3}, {1,3,4,0} }, // rt = 1
               { {2,0,1,3}, {2,1,5,3}, {2,5,4,3}, {2,4,0,3} }  // rt = 2
            };
            const int (&mv)[4][4] = mv_all[rt];

#ifndef MFEM_USE_MEMALLOC
            new_elements[j+0] =
               new Tetrahedron(v[0], oedge+e[0], oedge+e[1], oedge+e[2], attr);
            new_elements[j+1] =
               new Tetrahedron(oedge+e[0], v[1], oedge+e[3], oedge+e[4], attr);
            new_elements[j+2] =
               new Tetrahedron(oedge+e[1], oedge+e[3], v[2], oedge+e[5], attr);
            new_elements[j+3] =
               new Tetrahedron(oedge+e[2], oedge+e[4], oedge+e[5], v[3], attr);

            for (int k = 0; k < 4; k++)
            {
               new_elements[j+4+k] =
                  new Tetrahedron(oedge+e[mv[k][0]], oedge+e[mv[k][1]],
                                  oedge+e[mv[k][2]], oedge+e[mv[k][3]], attr);
            }
#else
            Tetrahedron *tet;
            new_elements[j+0] = tet = TetMemory.Alloc();
            tet->Init(v[0], oedge+e[0], oedge+e[1], oedge+e[2], attr);

            new_elements[j+1] = tet = TetMemory.Alloc();
            tet->Init(oedge+e[0], v[1], oedge+e[3], oedge+e[4], attr);

            new_elements[j+2] = tet = TetMemory.Alloc();
            tet->Init(oedge+e[1], oedge+e[3], v[2], oedge+e[5], attr);

            new_elements[j+3] = tet = TetMemory.Alloc();
            tet->Init(oedge+e[2], oedge+e[4], oedge+e[5], v[3], attr);

            for (int k = 0; k < 4; k++)
            {
               new_elements[j+4+k] = tet = TetMemory.Alloc();
               tet->Init(oedge+e[mv[k][0]], oedge+e[mv[k][1]],
                         oedge+e[mv[k][2]], oedge+e[mv[k][3]], attr);
            }
#endif
            for (int k = 0; k < 4; k++)
            {
               CoarseFineTr.embeddings[j+k].parent = i;
               CoarseFineTr.embeddings[j+k].matrix = k;
            }
            for (int k = 0; k < 4; k++)
            {
               CoarseFineTr.embeddings[j+4+k].parent = i;
               CoarseFineTr.embeddings[j+4+k].matrix = 4*(rt+1)+k;
            }

            j += 8;
         }
         break;

         case Element::WEDGE:
         {
            const int *f = el_to_face->GetRow(i);

            for (int fi = 2; fi < 5; fi++)
            {
               for (int k = 0; k < 4; k++)
               {
                  vv[k] = v[pri_t::FaceVert[fi][k]];
               }
               AverageVertices(vv, 4, oface + f2qf[f[fi]]);
            }

            for (int ei = 0; ei < 9; ei++)
            {
               for (int k = 0; k < 2; k++)
               {
                  vv[k] = v[pri_t::Edges[ei][k]];
               }
               AverageVertices(vv, 2, oedge+e[ei]);
            }

            const int qf2 = f2qf[f[2]];
            const int qf3 = f2qf[f[3]];
            const int qf4 = f2qf[f[4]];

            new_elements[j++] =
               new Wedge(v[0], oedge+e[0], oedge+e[2],
                         oedge+e[6], oface+qf2, oface+qf4, attr);

            new_elements[j++] =
               new Wedge(oedge+e[1], oedge+e[2], oedge+e[0],
                         oface+qf3, oface+qf4, oface+qf2, attr);

            new_elements[j++] =
               new Wedge(oedge+e[0], v[1], oedge+e[1],
                         oface+qf2, oedge+e[7], oface+qf3, attr);

            new_elements[j++] =
               new Wedge(oedge+e[2], oedge+e[1], v[2],
                         oface+qf4, oface+qf3, oedge+e[8], attr);

            new_elements[j++] =
               new Wedge(oedge+e[6], oface+qf2, oface+qf4,
                         v[3], oedge+e[3], oedge+e[5], attr);

            new_elements[j++] =
               new Wedge(oface+qf3, oface+qf4, oface+qf2,
                         oedge+e[4], oedge+e[5], oedge+e[3], attr);

            new_elements[j++] =
               new Wedge(oface+qf2, oedge+e[7], oface+qf3,
                         oedge+e[3], v[4], oedge+e[4], attr);

            new_elements[j++] =
               new Wedge(oface+qf4, oface+qf3, oedge+e[8],
                         oedge+e[5], oedge+e[4], v[5], attr);
         }
         break;

         case Element::PYRAMID:
         {
            const int *f = el_to_face->GetRow(i);
            // pyr_counter++;

            for (int fi = 0; fi < 1; fi++)
            {
               for (int k = 0; k < 4; k++)
               {
                  vv[k] = v[pyr_t::FaceVert[fi][k]];
               }
               AverageVertices(vv, 4, oface + f2qf[f[fi]]);
            }

            for (int ei = 0; ei < 8; ei++)
            {
               for (int k = 0; k < 2; k++)
               {
                  vv[k] = v[pyr_t::Edges[ei][k]];
               }
               AverageVertices(vv, 2, oedge+e[ei]);
            }

            const int qf0 = f2qf[f[0]];

            new_elements[j++] =
               new Pyramid(v[0], oedge+e[0], oface+qf0,
                           oedge+e[3], oedge+e[4], attr);

            new_elements[j++] =
               new Pyramid(oedge+e[0], v[1], oedge+e[1],
                           oface+qf0, oedge+e[5], attr);

            new_elements[j++] =
               new Pyramid(oface+qf0, oedge+e[1], v[2],
                           oedge+e[2], oedge+e[6], attr);

            new_elements[j++] =
               new Pyramid(oedge+e[3], oface+qf0, oedge+e[2],
                           v[3], oedge+e[7], attr);

            new_elements[j++] =
               new Pyramid(oedge+e[4], oedge+e[5], oedge+e[6],
                           oedge+e[7], v[4], attr);

            new_elements[j++] =
               new Pyramid(oedge+e[7], oedge+e[6], oedge+e[5],
                           oedge+e[4], oface+qf0, attr);

#ifndef MFEM_USE_MEMALLOC
            new_elements[j++] =
               new Tetrahedron(oedge+e[0], oedge+e[4], oedge+e[5],
                               oface+qf0, attr);

            new_elements[j++] =
               new Tetrahedron(oedge+e[1], oedge+e[5], oedge+e[6],
                               oface+qf0, attr);

            new_elements[j++] =
               new Tetrahedron(oedge+e[2], oedge+e[6], oedge+e[7],
                               oface+qf0, attr);

            new_elements[j++] =
               new Tetrahedron(oedge+e[3], oedge+e[7], oedge+e[4],
                               oface+qf0, attr);
#else
            Tetrahedron *tet;
            new_elements[j++] = tet = TetMemory.Alloc();
            tet->Init(oedge+e[0], oedge+e[4], oedge+e[5],
                      oface+qf0, attr);

            new_elements[j++] = tet = TetMemory.Alloc();
            tet->Init(oedge+e[1], oedge+e[5], oedge+e[6],
                      oface+qf0, attr);

            new_elements[j++] = tet = TetMemory.Alloc();
            tet->Init(oedge+e[2], oedge+e[6], oedge+e[7],
                      oface+qf0, attr);

            new_elements[j++] = tet = TetMemory.Alloc();
            tet->Init(oedge+e[3], oedge+e[7], oedge+e[4],
                      oface+qf0, attr);
#endif
         }
         break;

         case Element::HEXAHEDRON:
         {
            const int *f = el_to_face->GetRow(i);
            const int he = hex_counter;
            hex_counter++;

            const int *qf;
            int qf_data[6];
            if (f2qf.Size() == 0)
            {
               qf = f;
            }
            else
            {
               for (int k = 0; k < 6; k++) { qf_data[k] = f2qf[f[k]]; }
               qf = qf_data;
            }

            AverageVertices(v, 8, oelem+he);

            for (int fi = 0; fi < 6; fi++)
            {
               for (int k = 0; k < 4; k++)
               {
                  vv[k] = v[hex_t::FaceVert[fi][k]];
               }
               AverageVertices(vv, 4, oface + qf[fi]);
            }

            for (int ei = 0; ei < 12; ei++)
            {
               for (int k = 0; k < 2; k++)
               {
                  vv[k] = v[hex_t::Edges[ei][k]];
               }
               AverageVertices(vv, 2, oedge+e[ei]);
            }

            new_elements[j++] =
               new Hexahedron(v[0], oedge+e[0], oface+qf[0],
                              oedge+e[3], oedge+e[8], oface+qf[1],
                              oelem+he, oface+qf[4], attr);
            new_elements[j++] =
               new Hexahedron(oedge+e[0], v[1], oedge+e[1],
                              oface+qf[0], oface+qf[1], oedge+e[9],
                              oface+qf[2], oelem+he, attr);
            new_elements[j++] =
               new Hexahedron(oface+qf[0], oedge+e[1], v[2],
                              oedge+e[2], oelem+he, oface+qf[2],
                              oedge+e[10], oface+qf[3], attr);
            new_elements[j++] =
               new Hexahedron(oedge+e[3], oface+qf[0], oedge+e[2],
                              v[3], oface+qf[4], oelem+he,
                              oface+qf[3], oedge+e[11], attr);
            new_elements[j++] =
               new Hexahedron(oedge+e[8], oface+qf[1], oelem+he,
                              oface+qf[4], v[4], oedge+e[4],
                              oface+qf[5], oedge+e[7], attr);
            new_elements[j++] =
               new Hexahedron(oface+qf[1], oedge+e[9], oface+qf[2],
                              oelem+he, oedge+e[4], v[5],
                              oedge+e[5], oface+qf[5], attr);
            new_elements[j++] =
               new Hexahedron(oelem+he, oface+qf[2], oedge+e[10],
                              oface+qf[3], oface+qf[5], oedge+e[5],
                              v[6], oedge+e[6], attr);
            new_elements[j++] =
               new Hexahedron(oface+qf[4], oelem+he, oface+qf[3],
                              oedge+e[11], oedge+e[7], oface+qf[5],
                              oedge+e[6], v[7], attr);
         }
         break;

         default:
            MFEM_ABORT("Unknown 3D element type \"" << el_type << "\"");
            break;
      }
      FreeElement(elements[i]);
   }
   mfem::Swap(elements, new_elements);

   // refine boundary elements
   new_boundary.SetSize(4 * NumOfBdrElements);
   for (int i = 0, j = 0; i < NumOfBdrElements; i++)
   {
      const Element::Type bdr_el_type = boundary[i]->GetType();
      const int attr = boundary[i]->GetAttribute();
      int *v = boundary[i]->GetVertices();
      const int *e = bel_to_edge->GetRow(i);
      int ev[4];

      if (e2v.Size())
      {
         const int ne = bel_to_edge->RowSize(i);
         for (int k = 0; k < ne; k++) { ev[k] = e2v[e[k]]; }
         e = ev;
      }

      if (bdr_el_type == Element::TRIANGLE)
      {
         new_boundary[j++] =
            new Triangle(v[0], oedge+e[0], oedge+e[2], attr);
         new_boundary[j++] =
            new Triangle(oedge+e[1], oedge+e[2], oedge+e[0], attr);
         new_boundary[j++] =
            new Triangle(oedge+e[0], v[1], oedge+e[1], attr);
         new_boundary[j++] =
            new Triangle(oedge+e[2], oedge+e[1], v[2], attr);
      }
      else if (bdr_el_type == Element::QUADRILATERAL)
      {
         const int qf =
            (f2qf.Size() == 0) ? be_to_face[i] : f2qf[be_to_face[i]];

         new_boundary[j++] =
            new Quadrilateral(v[0], oedge+e[0], oface+qf, oedge+e[3], attr);
         new_boundary[j++] =
            new Quadrilateral(oedge+e[0], v[1], oedge+e[1], oface+qf, attr);
         new_boundary[j++] =
            new Quadrilateral(oface+qf, oedge+e[1], v[2], oedge+e[2], attr);
         new_boundary[j++] =
            new Quadrilateral(oedge+e[3], oface+qf, oedge+e[2], v[3], attr);
      }
      else
      {
         MFEM_ABORT("boundary Element is not a triangle or a quad!");
      }
      FreeElement(boundary[i]);
   }
   mfem::Swap(boundary, new_boundary);

   static const double A = 0.0, B = 0.5, C = 1.0, D = -1.0;
   static double tet_children[3*4*16] =
   {
      A,A,A, B,A,A, A,B,A, A,A,B,
      B,A,A, C,A,A, B,B,A, B,A,B,
      A,B,A, B,B,A, A,C,A, A,B,B,
      A,A,B, B,A,B, A,B,B, A,A,C,
      // edge coordinates:
      //    0 -> B,A,A  1 -> A,B,A  2 -> A,A,B
      //    3 -> B,B,A  4 -> B,A,B  5 -> A,B,B
      // rt = 0: {0,5,1,2}, {0,5,2,4}, {0,5,4,3}, {0,5,3,1}
      B,A,A, A,B,B, A,B,A, A,A,B,
      B,A,A, A,B,B, A,A,B, B,A,B,
      B,A,A, A,B,B, B,A,B, B,B,A,
      B,A,A, A,B,B, B,B,A, A,B,A,
      // rt = 1: {1,0,4,2}, {1,2,4,5}, {1,5,4,3}, {1,3,4,0}
      A,B,A, B,A,A, B,A,B, A,A,B,
      A,B,A, A,A,B, B,A,B, A,B,B,
      A,B,A, A,B,B, B,A,B, B,B,A,
      A,B,A, B,B,A, B,A,B, B,A,A,
      // rt = 2: {2,0,1,3}, {2,1,5,3}, {2,5,4,3}, {2,4,0,3}
      A,A,B, B,A,A, A,B,A, B,B,A,
      A,A,B, A,B,A, A,B,B, B,B,A,
      A,A,B, A,B,B, B,A,B, B,B,A,
      A,A,B, B,A,B, B,A,A, B,B,A
   };
   static double pyr_children[3*5*10] =
   {
      A,A,A, B,A,A, B,B,A, A,B,A, A,A,B,
      B,A,A, C,A,A, C,B,A, B,B,A, B,A,B,
      B,B,A, C,B,A, C,C,A, B,C,A, B,B,B,
      A,B,A, B,B,A, B,C,A, A,C,A, A,B,B,
      A,A,B, B,A,B, B,B,B, A,B,B, A,A,C,
      A,B,B, B,B,B, B,A,B, A,A,B, B,B,A,
      B,A,A, A,A,B, B,A,B, B,B,A, D,D,D,
      C,B,A, B,A,B, B,B,B, B,B,A, D,D,D,
      B,C,A, B,B,B, A,B,B, B,B,A, D,D,D,
      A,B,A, A,B,B, A,A,B, B,B,A, D,D,D
   };
   static double pri_children[3*6*8] =
   {
      A,A,A, B,A,A, A,B,A, A,A,B, B,A,B, A,B,B,
      B,B,A, A,B,A, B,A,A, B,B,B, A,B,B, B,A,B,
      B,A,A, C,A,A, B,B,A, B,A,B, C,A,B, B,B,B,
      A,B,A, B,B,A, A,C,A, A,B,B, B,B,B, A,C,B,
      A,A,B, B,A,B, A,B,B, A,A,C, B,A,C, A,B,C,
      B,B,B, A,B,B, B,A,B, B,B,C, A,B,C, B,A,C,
      B,A,B, C,A,B, B,B,B, B,A,C, C,A,C, B,B,C,
      A,B,B, B,B,B, A,C,B, A,B,C, B,B,C, A,C,C
   };
   static double hex_children[3*8*8] =
   {
      A,A,A, B,A,A, B,B,A, A,B,A, A,A,B, B,A,B, B,B,B, A,B,B,
      B,A,A, C,A,A, C,B,A, B,B,A, B,A,B, C,A,B, C,B,B, B,B,B,
      B,B,A, C,B,A, C,C,A, B,C,A, B,B,B, C,B,B, C,C,B, B,C,B,
      A,B,A, B,B,A, B,C,A, A,C,A, A,B,B, B,B,B, B,C,B, A,C,B,
      A,A,B, B,A,B, B,B,B, A,B,B, A,A,C, B,A,C, B,B,C, A,B,C,
      B,A,B, C,A,B, C,B,B, B,B,B, B,A,C, C,A,C, C,B,C, B,B,C,
      B,B,B, C,B,B, C,C,B, B,C,B, B,B,C, C,B,C, C,C,C, B,C,C,
      A,B,B, B,B,B, B,C,B, A,C,B, A,B,C, B,B,C, B,C,C, A,C,C
   };

   CoarseFineTr.point_matrices[Geometry::TETRAHEDRON]
   .UseExternalData(tet_children, 3, 4, 16);
   CoarseFineTr.point_matrices[Geometry::PYRAMID]
   .UseExternalData(pyr_children, 3, 5, 10);
   CoarseFineTr.point_matrices[Geometry::PRISM]
   .UseExternalData(pri_children, 3, 6, 8);
   CoarseFineTr.point_matrices[Geometry::CUBE]
   .UseExternalData(hex_children, 3, 8, 8);

   for (int i = 0; i < elements.Size(); i++)
   {
      // tetrahedron elements are handled above:
      if (elements[i]->GetType() == Element::TETRAHEDRON) { continue; }

      Embedding &emb = CoarseFineTr.embeddings[i];
      emb.parent = i / 8;
      emb.matrix = i % 8;
   }

   NumOfVertices    = vertices.Size();
   NumOfElements    = 8 * NumOfElements + 2 * pyr_counter;
   NumOfBdrElements = 4 * NumOfBdrElements;

   GetElementToFaceTable();
   GenerateFaces();

#ifdef MFEM_DEBUG
   CheckBdrElementOrientation(false);
#endif

   NumOfEdges = GetElementToEdgeTable(*el_to_edge, be_to_edge);

   last_operation = Mesh::REFINE;
   sequence++;

   if (update_nodes) { UpdateNodes(); }
}

void Mesh::LocalRefinement(const Array<int> &marked_el, int type)
{
   int i, j, ind, nedges;
   Array<int> v;

   ResetLazyData();

   if (ncmesh)
   {
      MFEM_ABORT("Local and nonconforming refinements cannot be mixed.");
   }

   InitRefinementTransforms();

   if (Dim == 1) // --------------------------------------------------------
   {
      int cne = NumOfElements, cnv = NumOfVertices;
      NumOfVertices += marked_el.Size();
      NumOfElements += marked_el.Size();
      vertices.SetSize(NumOfVertices);
      elements.SetSize(NumOfElements);
      CoarseFineTr.embeddings.SetSize(NumOfElements);

      for (j = 0; j < marked_el.Size(); j++)
      {
         i = marked_el[j];
         Segment *c_seg = (Segment *)elements[i];
         int *vert = c_seg->GetVertices(), attr = c_seg->GetAttribute();
         int new_v = cnv + j, new_e = cne + j;
         AverageVertices(vert, 2, new_v);
         elements[new_e] = new Segment(new_v, vert[1], attr);
         vert[1] = new_v;

         CoarseFineTr.embeddings[i] = Embedding(i, Geometry::SEGMENT, 1);
         CoarseFineTr.embeddings[new_e] = Embedding(i, Geometry::SEGMENT, 2);
      }

      static double seg_children[3*2] = { 0.0,1.0, 0.0,0.5, 0.5,1.0 };
      CoarseFineTr.point_matrices[Geometry::SEGMENT].
      UseExternalData(seg_children, 1, 2, 3);

      GenerateFaces();

   } // end of 'if (Dim == 1)'
   else if (Dim == 2) // ---------------------------------------------------
   {
      // 1. Get table of vertex to vertex connections.
      DSTable v_to_v(NumOfVertices);
      GetVertexToVertexTable(v_to_v);

      // 2. Get edge to element connections in arrays edge1 and edge2
      nedges = v_to_v.NumberOfEntries();
      int *edge1  = new int[nedges];
      int *edge2  = new int[nedges];
      int *middle = new int[nedges];

      for (i = 0; i < nedges; i++)
      {
         edge1[i] = edge2[i] = middle[i] = -1;
      }

      for (i = 0; i < NumOfElements; i++)
      {
         elements[i]->GetVertices(v);
         for (j = 1; j < v.Size(); j++)
         {
            ind = v_to_v(v[j-1], v[j]);
            (edge1[ind] == -1) ? (edge1[ind] = i) : (edge2[ind] = i);
         }
         ind = v_to_v(v[0], v[v.Size()-1]);
         (edge1[ind] == -1) ? (edge1[ind] = i) : (edge2[ind] = i);
      }

      // 3. Do the red refinement.
      for (i = 0; i < marked_el.Size(); i++)
      {
         RedRefinement(marked_el[i], v_to_v, edge1, edge2, middle);
      }

      // 4. Do the green refinement (to get conforming mesh).
      int need_refinement;
      do
      {
         need_refinement = 0;
         for (i = 0; i < nedges; i++)
         {
            if (middle[i] != -1 && edge1[i] != -1)
            {
               need_refinement = 1;
               GreenRefinement(edge1[i], v_to_v, edge1, edge2, middle);
            }
         }
      }
      while (need_refinement == 1);

      // 5. Update the boundary elements.
      int v1[2], v2[2], bisect, temp;
      temp = NumOfBdrElements;
      for (i = 0; i < temp; i++)
      {
         boundary[i]->GetVertices(v);
         bisect = v_to_v(v[0], v[1]);
         if (middle[bisect] != -1) // the element was refined (needs updating)
         {
            if (boundary[i]->GetType() == Element::SEGMENT)
            {
               v1[0] =           v[0]; v1[1] = middle[bisect];
               v2[0] = middle[bisect]; v2[1] =           v[1];

               boundary[i]->SetVertices(v1);
               boundary.Append(new Segment(v2, boundary[i]->GetAttribute()));
            }
            else
               mfem_error("Only bisection of segment is implemented"
                          " for bdr elem.");
         }
      }
      NumOfBdrElements = boundary.Size();

      // 6. Free the allocated memory.
      delete [] edge1;
      delete [] edge2;
      delete [] middle;

      if (el_to_edge != NULL)
      {
         NumOfEdges = GetElementToEdgeTable(*el_to_edge, be_to_edge);
         GenerateFaces();
      }

   }
   else if (Dim == 3) // ---------------------------------------------------
   {
      // 1. Hash table of vertex to vertex connections corresponding to refined
      //    edges.
      HashTable<Hashed2> v_to_v;

      MFEM_VERIFY(GetNE() == 0 ||
                  ((Tetrahedron*)elements[0])->GetRefinementFlag() != 0,
                  "tetrahedral mesh is not marked for refinement:"
                  " call Finalize(true)");

      // 2. Do the red refinement.
      int ii;
      switch (type)
      {
         case 1:
            for (i = 0; i < marked_el.Size(); i++)
            {
               Bisection(marked_el[i], v_to_v);
            }
            break;
         case 2:
            for (i = 0; i < marked_el.Size(); i++)
            {
               Bisection(marked_el[i], v_to_v);

               Bisection(NumOfElements - 1, v_to_v);
               Bisection(marked_el[i], v_to_v);
            }
            break;
         case 3:
            for (i = 0; i < marked_el.Size(); i++)
            {
               Bisection(marked_el[i], v_to_v);

               ii = NumOfElements - 1;
               Bisection(ii, v_to_v);
               Bisection(NumOfElements - 1, v_to_v);
               Bisection(ii, v_to_v);

               Bisection(marked_el[i], v_to_v);
               Bisection(NumOfElements-1, v_to_v);
               Bisection(marked_el[i], v_to_v);
            }
            break;
      }

      // 3. Do the green refinement (to get conforming mesh).
      int need_refinement;
      // int need_refinement, onoe, max_gen = 0;
      do
      {
         // int redges[2], type, flag;
         need_refinement = 0;
         // onoe = NumOfElements;
         // for (i = 0; i < onoe; i++)
         for (i = 0; i < NumOfElements; i++)
         {
            // ((Tetrahedron *)elements[i])->
            // ParseRefinementFlag(redges, type, flag);
            // if (flag > max_gen)  max_gen = flag;
            if (elements[i]->NeedRefinement(v_to_v))
            {
               need_refinement = 1;
               Bisection(i, v_to_v);
            }
         }
      }
      while (need_refinement == 1);

      // mfem::out << "Maximum generation: " << max_gen << endl;

      // 4. Update the boundary elements.
      do
      {
         need_refinement = 0;
         for (i = 0; i < NumOfBdrElements; i++)
            if (boundary[i]->NeedRefinement(v_to_v))
            {
               need_refinement = 1;
               BdrBisection(i, v_to_v);
            }
      }
      while (need_refinement == 1);

      NumOfVertices = vertices.Size();
      NumOfBdrElements = boundary.Size();

      // 5. Update element-to-edge and element-to-face relations.
      if (el_to_edge != NULL)
      {
         NumOfEdges = GetElementToEdgeTable(*el_to_edge, be_to_edge);
      }
      if (el_to_face != NULL)
      {
         GetElementToFaceTable();
         GenerateFaces();
      }

   } //  end 'if (Dim == 3)'

   last_operation = Mesh::REFINE;
   sequence++;

   UpdateNodes();

#ifdef MFEM_DEBUG
   CheckElementOrientation(false);
#endif
}

void Mesh::NonconformingRefinement(const Array<Refinement> &refinements,
                                   int nc_limit)
{
   MFEM_VERIFY(!NURBSext, "Nonconforming refinement of NURBS meshes is "
               "not supported. Project the NURBS to Nodes first.");

   ResetLazyData();

   if (!ncmesh)
   {
      // start tracking refinement hierarchy
      ncmesh = new NCMesh(this);
   }

   if (!refinements.Size())
   {
      last_operation = Mesh::NONE;
      return;
   }

   // do the refinements
   ncmesh->MarkCoarseLevel();
   ncmesh->Refine(refinements);

   if (nc_limit > 0)
   {
      ncmesh->LimitNCLevel(nc_limit);
   }

   // create a second mesh containing the finest elements from 'ncmesh'
   Mesh* mesh2 = new Mesh(*ncmesh);
   ncmesh->OnMeshUpdated(mesh2);

   // now swap the meshes, the second mesh will become the old coarse mesh
   // and this mesh will be the new fine mesh
   Swap(*mesh2, false);
   delete mesh2;

   GenerateNCFaceInfo();

   last_operation = Mesh::REFINE;
   sequence++;

   if (Nodes) // update/interpolate curved mesh
   {
      Nodes->FESpace()->Update();
      Nodes->Update();
   }
}

double Mesh::AggregateError(const Array<double> &elem_error,
                            const int *fine, int nfine, int op)
{
   double error = elem_error[fine[0]];

   for (int i = 1; i < nfine; i++)
   {
      MFEM_VERIFY(fine[i] < elem_error.Size(), "");

      double err_fine = elem_error[fine[i]];
      switch (op)
      {
         case 0: error = std::min(error, err_fine); break;
         case 1: error += err_fine; break;
         case 2: error = std::max(error, err_fine); break;
      }
   }
   return error;
}

bool Mesh::NonconformingDerefinement(Array<double> &elem_error,
                                     double threshold, int nc_limit, int op)
{
   MFEM_VERIFY(ncmesh, "Only supported for non-conforming meshes.");
   MFEM_VERIFY(!NURBSext, "Derefinement of NURBS meshes is not supported. "
               "Project the NURBS to Nodes first.");

   ResetLazyData();

   const Table &dt = ncmesh->GetDerefinementTable();

   Array<int> level_ok;
   if (nc_limit > 0)
   {
      ncmesh->CheckDerefinementNCLevel(dt, level_ok, nc_limit);
   }

   Array<int> derefs;
   for (int i = 0; i < dt.Size(); i++)
   {
      if (nc_limit > 0 && !level_ok[i]) { continue; }

      double error =
         AggregateError(elem_error, dt.GetRow(i), dt.RowSize(i), op);

      if (error < threshold) { derefs.Append(i); }
   }

   if (!derefs.Size()) { return false; }

   ncmesh->Derefine(derefs);

   Mesh* mesh2 = new Mesh(*ncmesh);
   ncmesh->OnMeshUpdated(mesh2);

   Swap(*mesh2, false);
   delete mesh2;

   GenerateNCFaceInfo();

   last_operation = Mesh::DEREFINE;
   sequence++;

   UpdateNodes();

   return true;
}

bool Mesh::DerefineByError(Array<double> &elem_error, double threshold,
                           int nc_limit, int op)
{
   // NOTE: the error array is not const because it will be expanded in parallel
   //       by ghost element errors
   if (Nonconforming())
   {
      return NonconformingDerefinement(elem_error, threshold, nc_limit, op);
   }
   else
   {
      MFEM_ABORT("Derefinement is currently supported for non-conforming "
                 "meshes only.");
      return false;
   }
}

bool Mesh::DerefineByError(const Vector &elem_error, double threshold,
                           int nc_limit, int op)
{
   Array<double> tmp(elem_error.Size());
   for (int i = 0; i < tmp.Size(); i++)
   {
      tmp[i] = elem_error(i);
   }
   return DerefineByError(tmp, threshold, nc_limit, op);
}


void Mesh::InitFromNCMesh(const NCMesh &ncmesh_)
{
   Dim = ncmesh_.Dimension();
   spaceDim = ncmesh_.SpaceDimension();

   DeleteTables();

   ncmesh_.GetMeshComponents(*this);

   NumOfVertices = vertices.Size();
   NumOfElements = elements.Size();
   NumOfBdrElements = boundary.Size();

   SetMeshGen(); // set the mesh type: 'meshgen', ...

   NumOfEdges = NumOfFaces = 0;
   nbInteriorFaces = nbBoundaryFaces = -1;

   if (Dim > 1)
   {
      el_to_edge = new Table;
      NumOfEdges = GetElementToEdgeTable(*el_to_edge, be_to_edge);
   }
   if (Dim > 2)
   {
      GetElementToFaceTable();
   }
   GenerateFaces();
#ifdef MFEM_DEBUG
   CheckBdrElementOrientation(false);
#endif

   // NOTE: ncmesh->OnMeshUpdated() and GenerateNCFaceInfo() should be called
   // outside after this method.
}

Mesh::Mesh(const NCMesh &ncmesh_)
{
   Init();
   InitTables();
   InitFromNCMesh(ncmesh_);
   SetAttributes();
}

void Mesh::Swap(Mesh& other, bool non_geometry)
{
   mfem::Swap(Dim, other.Dim);
   mfem::Swap(spaceDim, other.spaceDim);

   mfem::Swap(NumOfVertices, other.NumOfVertices);
   mfem::Swap(NumOfElements, other.NumOfElements);
   mfem::Swap(NumOfBdrElements, other.NumOfBdrElements);
   mfem::Swap(NumOfEdges, other.NumOfEdges);
   mfem::Swap(NumOfFaces, other.NumOfFaces);

   mfem::Swap(meshgen, other.meshgen);
   mfem::Swap(mesh_geoms, other.mesh_geoms);

   mfem::Swap(elements, other.elements);
   mfem::Swap(vertices, other.vertices);
   mfem::Swap(boundary, other.boundary);
   mfem::Swap(faces, other.faces);
   mfem::Swap(faces_info, other.faces_info);
   mfem::Swap(nc_faces_info, other.nc_faces_info);

   mfem::Swap(el_to_edge, other.el_to_edge);
   mfem::Swap(el_to_face, other.el_to_face);
   mfem::Swap(el_to_el, other.el_to_el);
   mfem::Swap(be_to_edge, other.be_to_edge);
   mfem::Swap(bel_to_edge, other.bel_to_edge);
   mfem::Swap(be_to_face, other.be_to_face);
   mfem::Swap(face_edge, other.face_edge);
   mfem::Swap(face_to_elem, other.face_to_elem);
   mfem::Swap(edge_vertex, other.edge_vertex);

   mfem::Swap(attributes, other.attributes);
   mfem::Swap(bdr_attributes, other.bdr_attributes);

   mfem::Swap(geom_factors, other.geom_factors);

#ifdef MFEM_USE_MEMALLOC
   TetMemory.Swap(other.TetMemory);
#endif

   if (non_geometry)
   {
      mfem::Swap(NURBSext, other.NURBSext);
      mfem::Swap(ncmesh, other.ncmesh);

      mfem::Swap(Nodes, other.Nodes);
      if (Nodes) { Nodes->FESpace()->UpdateMeshPointer(this); }
      if (other.Nodes) { other.Nodes->FESpace()->UpdateMeshPointer(&other); }
      mfem::Swap(own_nodes, other.own_nodes);

      mfem::Swap(CoarseFineTr, other.CoarseFineTr);

      mfem::Swap(sequence, other.sequence);
      mfem::Swap(last_operation, other.last_operation);
   }
}

void Mesh::GetElementData(const Array<Element*> &elem_array, int geom,
                          Array<int> &elem_vtx, Array<int> &attr) const
{
   // protected method
   const int nv = Geometry::NumVerts[geom];
   int num_elems = 0;
   for (int i = 0; i < elem_array.Size(); i++)
   {
      if (elem_array[i]->GetGeometryType() == geom)
      {
         num_elems++;
      }
   }
   elem_vtx.SetSize(nv*num_elems);
   attr.SetSize(num_elems);
   elem_vtx.SetSize(0);
   attr.SetSize(0);
   for (int i = 0; i < elem_array.Size(); i++)
   {
      Element *el = elem_array[i];
      if (el->GetGeometryType() != geom) { continue; }

      Array<int> loc_vtx(el->GetVertices(), nv);
      elem_vtx.Append(loc_vtx);
      attr.Append(el->GetAttribute());
   }
}

static Array<int>& AllElements(Array<int> &list, int nelem)
{
   list.SetSize(nelem);
   for (int i = 0; i < nelem; i++) { list[i] = i; }
   return list;
}

void Mesh::UniformRefinement(int ref_algo)
{
   Array<int> list;

   if (NURBSext)
   {
      NURBSUniformRefinement();
   }
   else if (ncmesh)
   {
      GeneralRefinement(AllElements(list, GetNE()));
   }
   else if (ref_algo == 1 && meshgen == 1 && Dim == 3)
   {
      // algorithm "B" for an all-tet mesh
      LocalRefinement(AllElements(list, GetNE()));
   }
   else
   {
      switch (Dim)
      {
         case 1: LocalRefinement(AllElements(list, GetNE())); break;
         case 2: UniformRefinement2D(); break;
         case 3: UniformRefinement3D(); break;
         default: MFEM_ABORT("internal error");
      }
   }
}

void Mesh::GeneralRefinement(const Array<Refinement> &refinements,
                             int nonconforming, int nc_limit)
{
   if (ncmesh)
   {
      nonconforming = 1;
   }
   else if (Dim == 1 || (Dim == 3 && (meshgen & 1)))
   {
      nonconforming = 0;
   }
   else if (nonconforming < 0)
   {
      // determine if nonconforming refinement is suitable
      if ((meshgen & 2) || (meshgen & 4) || (meshgen & 8))
      {
         nonconforming = 1; // tensor product elements and wedges
      }
      else
      {
         nonconforming = 0; // simplices
      }
   }

   if (nonconforming)
   {
      // non-conforming refinement (hanging nodes)
      NonconformingRefinement(refinements, nc_limit);
   }
   else
   {
      Array<int> el_to_refine(refinements.Size());
      for (int i = 0; i < refinements.Size(); i++)
      {
         el_to_refine[i] = refinements[i].index;
      }

      // infer 'type' of local refinement from first element's 'ref_type'
      int type, rt = (refinements.Size() ? refinements[0].ref_type : 7);
      if (rt == 1 || rt == 2 || rt == 4)
      {
         type = 1; // bisection
      }
      else if (rt == 3 || rt == 5 || rt == 6)
      {
         type = 2; // quadrisection
      }
      else
      {
         type = 3; // octasection
      }

      // red-green refinement and bisection, no hanging nodes
      LocalRefinement(el_to_refine, type);
   }
}

void Mesh::GeneralRefinement(const Array<int> &el_to_refine, int nonconforming,
                             int nc_limit)
{
   Array<Refinement> refinements(el_to_refine.Size());
   for (int i = 0; i < el_to_refine.Size(); i++)
   {
      refinements[i] = Refinement(el_to_refine[i]);
   }
   GeneralRefinement(refinements, nonconforming, nc_limit);
}

void Mesh::EnsureNCMesh(bool simplices_nonconforming)
{
   MFEM_VERIFY(!NURBSext, "Cannot convert a NURBS mesh to an NC mesh. "
               "Please project the NURBS to Nodes first, with SetCurvature().");

#ifdef MFEM_USE_MPI
   MFEM_VERIFY(ncmesh != NULL || dynamic_cast<const ParMesh*>(this) == NULL,
               "Sorry, converting a conforming ParMesh to an NC mesh is "
               "not possible.");
#endif

   if (!ncmesh)
   {
      if ((meshgen & 0x2) /* quads/hexes */ ||
          (meshgen & 0x4) /* wedges */ ||
          (simplices_nonconforming && (meshgen & 0x1)) /* simplices */)
      {
         ncmesh = new NCMesh(this);
         ncmesh->OnMeshUpdated(this);
         GenerateNCFaceInfo();
      }
   }
}

void Mesh::RandomRefinement(double prob, bool aniso, int nonconforming,
                            int nc_limit)
{
   Array<Refinement> refs;
   for (int i = 0; i < GetNE(); i++)
   {
      if ((double) rand() / RAND_MAX < prob)
      {
         int type = 7;
         if (aniso)
         {
            type = (Dim == 3) ? (rand() % 7 + 1) : (rand() % 3 + 1);
         }
         refs.Append(Refinement(i, type));
      }
   }
   GeneralRefinement(refs, nonconforming, nc_limit);
}

void Mesh::RefineAtVertex(const Vertex& vert, double eps, int nonconforming)
{
   Array<int> v;
   Array<Refinement> refs;
   for (int i = 0; i < GetNE(); i++)
   {
      GetElementVertices(i, v);
      bool refine = false;
      for (int j = 0; j < v.Size(); j++)
      {
         double dist = 0.0;
         for (int l = 0; l < spaceDim; l++)
         {
            double d = vert(l) - vertices[v[j]](l);
            dist += d*d;
         }
         if (dist <= eps*eps) { refine = true; break; }
      }
      if (refine)
      {
         refs.Append(Refinement(i));
      }
   }
   GeneralRefinement(refs, nonconforming);
}

bool Mesh::RefineByError(const Array<double> &elem_error, double threshold,
                         int nonconforming, int nc_limit)
{
   MFEM_VERIFY(elem_error.Size() == GetNE(), "");
   Array<Refinement> refs;
   for (int i = 0; i < GetNE(); i++)
   {
      if (elem_error[i] > threshold)
      {
         refs.Append(Refinement(i));
      }
   }
   if (ReduceInt(refs.Size()))
   {
      GeneralRefinement(refs, nonconforming, nc_limit);
      return true;
   }
   return false;
}

bool Mesh::RefineByError(const Vector &elem_error, double threshold,
                         int nonconforming, int nc_limit)
{
   Array<double> tmp(const_cast<double*>(elem_error.GetData()),
                     elem_error.Size());
   return RefineByError(tmp, threshold, nonconforming, nc_limit);
}


void Mesh::Bisection(int i, const DSTable &v_to_v,
                     int *edge1, int *edge2, int *middle)
{
   int *vert;
   int v[2][4], v_new, bisect, t;
   Element *el = elements[i];
   Vertex V;

   t = el->GetType();
   if (t == Element::TRIANGLE)
   {
      Triangle *tri = (Triangle *) el;

      vert = tri->GetVertices();

      // 1. Get the index for the new vertex in v_new.
      bisect = v_to_v(vert[0], vert[1]);
      MFEM_ASSERT(bisect >= 0, "");

      if (middle[bisect] == -1)
      {
         v_new = NumOfVertices++;
         for (int d = 0; d < spaceDim; d++)
         {
            V(d) = 0.5 * (vertices[vert[0]](d) + vertices[vert[1]](d));
         }
         vertices.Append(V);

         // Put the element that may need refinement (because of this
         // bisection) in edge1, or -1 if no more refinement is needed.
         if (edge1[bisect] == i)
         {
            edge1[bisect] = edge2[bisect];
         }

         middle[bisect] = v_new;
      }
      else
      {
         v_new = middle[bisect];

         // This edge will require no more refinement.
         edge1[bisect] = -1;
      }

      // 2. Set the node indices for the new elements in v[0] and v[1] so that
      //    the  edge marked for refinement is between the first two nodes.
      v[0][0] = vert[2]; v[0][1] = vert[0]; v[0][2] = v_new;
      v[1][0] = vert[1]; v[1][1] = vert[2]; v[1][2] = v_new;

      tri->SetVertices(v[0]);   // changes vert[0..2] !!!

      Triangle* tri_new = new Triangle(v[1], tri->GetAttribute());
      elements.Append(tri_new);

      int tr = tri->GetTransform();
      tri_new->ResetTransform(tr);

      // record the sequence of refinements
      tri->PushTransform(4);
      tri_new->PushTransform(5);

      int coarse = FindCoarseElement(i);
      CoarseFineTr.embeddings[i].parent = coarse;
      CoarseFineTr.embeddings.Append(Embedding(coarse, Geometry::TRIANGLE));

      // 3. edge1 and edge2 may have to be changed for the second triangle.
      if (v[1][0] < v_to_v.NumberOfRows() && v[1][1] < v_to_v.NumberOfRows())
      {
         bisect = v_to_v(v[1][0], v[1][1]);
         MFEM_ASSERT(bisect >= 0, "");

         if (edge1[bisect] == i)
         {
            edge1[bisect] = NumOfElements;
         }
         else if (edge2[bisect] == i)
         {
            edge2[bisect] = NumOfElements;
         }
      }
      NumOfElements++;
   }
   else
   {
      MFEM_ABORT("Bisection for now works only for triangles.");
   }
}

void Mesh::Bisection(int i, HashTable<Hashed2> &v_to_v)
{
   int *vert;
   int v[2][4], v_new, bisect, t;
   Element *el = elements[i];
   Vertex V;

   t = el->GetType();
   if (t == Element::TETRAHEDRON)
   {
      Tetrahedron *tet = (Tetrahedron *) el;

      MFEM_VERIFY(tet->GetRefinementFlag() != 0,
                  "TETRAHEDRON element is not marked for refinement.");

      vert = tet->GetVertices();

      // 1. Get the index for the new vertex in v_new.
      bisect = v_to_v.FindId(vert[0], vert[1]);
      if (bisect == -1)
      {
         v_new = NumOfVertices + v_to_v.GetId(vert[0],vert[1]);
         for (int j = 0; j < 3; j++)
         {
            V(j) = 0.5 * (vertices[vert[0]](j) + vertices[vert[1]](j));
         }
         vertices.Append(V);
      }
      else
      {
         v_new = NumOfVertices + bisect;
      }

      // 2. Set the node indices for the new elements in v[2][4] so that
      //    the edge marked for refinement is between the first two nodes.
      int type, old_redges[2], flag;
      tet->ParseRefinementFlag(old_redges, type, flag);

      int new_type, new_redges[2][2];
      v[0][3] = v_new;
      v[1][3] = v_new;
      new_redges[0][0] = 2;
      new_redges[0][1] = 1;
      new_redges[1][0] = 2;
      new_redges[1][1] = 1;
      int tr1 = -1, tr2 = -1;
      switch (old_redges[0])
      {
         case 2:
            v[0][0] = vert[0]; v[0][1] = vert[2]; v[0][2] = vert[3];
            if (type == Tetrahedron::TYPE_PF) { new_redges[0][1] = 4; }
            tr1 = 0;
            break;
         case 3:
            v[0][0] = vert[3]; v[0][1] = vert[0]; v[0][2] = vert[2];
            tr1 = 2;
            break;
         case 5:
            v[0][0] = vert[2]; v[0][1] = vert[3]; v[0][2] = vert[0];
            tr1 = 4;
      }
      switch (old_redges[1])
      {
         case 1:
            v[1][0] = vert[2]; v[1][1] = vert[1]; v[1][2] = vert[3];
            if (type == Tetrahedron::TYPE_PF) { new_redges[1][0] = 3; }
            tr2 = 1;
            break;
         case 4:
            v[1][0] = vert[1]; v[1][1] = vert[3]; v[1][2] = vert[2];
            tr2 = 3;
            break;
         case 5:
            v[1][0] = vert[3]; v[1][1] = vert[2]; v[1][2] = vert[1];
            tr2 = 5;
      }

      int attr = tet->GetAttribute();
      tet->SetVertices(v[0]);

#ifdef MFEM_USE_MEMALLOC
      Tetrahedron *tet2 = TetMemory.Alloc();
      tet2->SetVertices(v[1]);
      tet2->SetAttribute(attr);
#else
      Tetrahedron *tet2 = new Tetrahedron(v[1], attr);
#endif
      tet2->ResetTransform(tet->GetTransform());
      elements.Append(tet2);

      // record the sequence of refinements
      tet->PushTransform(tr1);
      tet2->PushTransform(tr2);

      int coarse = FindCoarseElement(i);
      CoarseFineTr.embeddings[i].parent = coarse;
      CoarseFineTr.embeddings.Append(Embedding(coarse, Geometry::TETRAHEDRON));

      // 3. Set the bisection flag
      switch (type)
      {
         case Tetrahedron::TYPE_PU:
            new_type = Tetrahedron::TYPE_PF; break;
         case Tetrahedron::TYPE_PF:
            new_type = Tetrahedron::TYPE_A;  break;
         default:
            new_type = Tetrahedron::TYPE_PU;
      }

      tet->CreateRefinementFlag(new_redges[0], new_type, flag+1);
      tet2->CreateRefinementFlag(new_redges[1], new_type, flag+1);

      NumOfElements++;
   }
   else
   {
      MFEM_ABORT("Bisection with HashTable for now works only for tetrahedra.");
   }
}

void Mesh::BdrBisection(int i, const HashTable<Hashed2> &v_to_v)
{
   int *vert;
   int v[2][3], v_new, bisect, t;
   Element *bdr_el = boundary[i];

   t = bdr_el->GetType();
   if (t == Element::TRIANGLE)
   {
      Triangle *tri = (Triangle *) bdr_el;

      vert = tri->GetVertices();

      // 1. Get the index for the new vertex in v_new.
      bisect = v_to_v.FindId(vert[0], vert[1]);
      MFEM_ASSERT(bisect >= 0, "");
      v_new = NumOfVertices + bisect;
      MFEM_ASSERT(v_new != -1, "");

      // 2. Set the node indices for the new elements in v[0] and v[1] so that
      //    the  edge marked for refinement is between the first two nodes.
      v[0][0] = vert[2]; v[0][1] = vert[0]; v[0][2] = v_new;
      v[1][0] = vert[1]; v[1][1] = vert[2]; v[1][2] = v_new;

      tri->SetVertices(v[0]);

      boundary.Append(new Triangle(v[1], tri->GetAttribute()));

      NumOfBdrElements++;
   }
   else
   {
      MFEM_ABORT("Bisection of boundary elements with HashTable works only for"
                 " triangles!");
   }
}

void Mesh::UniformRefinement(int i, const DSTable &v_to_v,
                             int *edge1, int *edge2, int *middle)
{
   Array<int> v;
   int j, v1[3], v2[3], v3[3], v4[3], v_new[3], bisect[3];
   Vertex V;

   if (elements[i]->GetType() == Element::TRIANGLE)
   {
      Triangle *tri0 = (Triangle*) elements[i];
      tri0->GetVertices(v);

      // 1. Get the indices for the new vertices in array v_new
      bisect[0] = v_to_v(v[0],v[1]);
      bisect[1] = v_to_v(v[1],v[2]);
      bisect[2] = v_to_v(v[0],v[2]);
      MFEM_ASSERT(bisect[0] >= 0 && bisect[1] >= 0 && bisect[2] >= 0, "");

      for (j = 0; j < 3; j++)                // for the 3 edges fix v_new
      {
         if (middle[bisect[j]] == -1)
         {
            v_new[j] = NumOfVertices++;
            for (int d = 0; d < spaceDim; d++)
            {
               V(d) = (vertices[v[j]](d) + vertices[v[(j+1)%3]](d))/2.;
            }
            vertices.Append(V);

            // Put the element that may need refinement (because of this
            // bisection) in edge1, or -1 if no more refinement is needed.
            if (edge1[bisect[j]] == i)
            {
               edge1[bisect[j]] = edge2[bisect[j]];
            }

            middle[bisect[j]] = v_new[j];
         }
         else
         {
            v_new[j] = middle[bisect[j]];

            // This edge will require no more refinement.
            edge1[bisect[j]] = -1;
         }
      }

      // 2. Set the node indices for the new elements in v1, v2, v3 & v4 so that
      //    the edges marked for refinement be between the first two nodes.
      v1[0] =     v[0]; v1[1] = v_new[0]; v1[2] = v_new[2];
      v2[0] = v_new[0]; v2[1] =     v[1]; v2[2] = v_new[1];
      v3[0] = v_new[2]; v3[1] = v_new[1]; v3[2] =     v[2];
      v4[0] = v_new[1]; v4[1] = v_new[2]; v4[2] = v_new[0];

      Triangle* tri1 = new Triangle(v1, tri0->GetAttribute());
      Triangle* tri2 = new Triangle(v2, tri0->GetAttribute());
      Triangle* tri3 = new Triangle(v3, tri0->GetAttribute());

      elements.Append(tri1);
      elements.Append(tri2);
      elements.Append(tri3);

      tri0->SetVertices(v4);

      // record the sequence of refinements
      unsigned code = tri0->GetTransform();
      tri1->ResetTransform(code);
      tri2->ResetTransform(code);
      tri3->ResetTransform(code);

      tri0->PushTransform(3);
      tri1->PushTransform(0);
      tri2->PushTransform(1);
      tri3->PushTransform(2);

      // set parent indices
      int coarse = FindCoarseElement(i);
      CoarseFineTr.embeddings[i] = Embedding(coarse, Geometry::TRIANGLE);
      CoarseFineTr.embeddings.Append(Embedding(coarse, Geometry::TRIANGLE));
      CoarseFineTr.embeddings.Append(Embedding(coarse, Geometry::TRIANGLE));
      CoarseFineTr.embeddings.Append(Embedding(coarse, Geometry::TRIANGLE));

      NumOfElements += 3;
   }
   else
   {
      MFEM_ABORT("Uniform refinement for now works only for triangles.");
   }
}

void Mesh::InitRefinementTransforms()
{
   // initialize CoarseFineTr
   CoarseFineTr.Clear();
   CoarseFineTr.embeddings.SetSize(NumOfElements);
   for (int i = 0; i < NumOfElements; i++)
   {
      elements[i]->ResetTransform(0);
      CoarseFineTr.embeddings[i] = Embedding(i, GetElementGeometry(i));
   }
}

int Mesh::FindCoarseElement(int i)
{
   int coarse;
   while ((coarse = CoarseFineTr.embeddings[i].parent) != i)
   {
      i = coarse;
   }
   return coarse;
}

const CoarseFineTransformations& Mesh::GetRefinementTransforms()
{
   MFEM_VERIFY(GetLastOperation() == Mesh::REFINE, "");

   if (ncmesh)
   {
      return ncmesh->GetRefinementTransforms();
   }

   Mesh::GeometryList elem_geoms(*this);
   for (int i = 0; i < elem_geoms.Size(); i++)
   {
      const Geometry::Type geom = elem_geoms[i];
      if (CoarseFineTr.point_matrices[geom].SizeK()) { continue; }

      if (geom == Geometry::TRIANGLE ||
          geom == Geometry::TETRAHEDRON)
      {
         std::map<unsigned, int> mat_no;
         mat_no[0] = 1; // identity

         // assign matrix indices to element transformations
         for (int j = 0; j < elements.Size(); j++)
         {
            int index = 0;
            unsigned code = elements[j]->GetTransform();
            if (code)
            {
               int &matrix = mat_no[code];
               if (!matrix) { matrix = mat_no.size(); }
               index = matrix-1;
            }
            CoarseFineTr.embeddings[j].matrix = index;
         }

         DenseTensor &pmats = CoarseFineTr.point_matrices[geom];
         pmats.SetSize(Dim, Dim+1, mat_no.size());

         // calculate the point matrices used
         std::map<unsigned, int>::iterator it;
         for (it = mat_no.begin(); it != mat_no.end(); ++it)
         {
            if (geom == Geometry::TRIANGLE)
            {
               Triangle::GetPointMatrix(it->first, pmats(it->second-1));
            }
            else
            {
               Tetrahedron::GetPointMatrix(it->first, pmats(it->second-1));
            }
         }
      }
      else
      {
         MFEM_ABORT("Don't know how to construct CoarseFineTransformations for"
                    " geom = " << geom);
      }
   }

   // NOTE: quads and hexes already have trivial transformations ready
   return CoarseFineTr;
}

void Mesh::PrintXG(std::ostream &os) const
{
   MFEM_ASSERT(Dim==spaceDim, "2D Manifold meshes not supported");
   int i, j;
   Array<int> v;

   if (Dim == 2)
   {
      // Print the type of the mesh.
      if (Nodes == NULL)
      {
         os << "areamesh2\n\n";
      }
      else
      {
         os << "curved_areamesh2\n\n";
      }

      // Print the boundary elements.
      os << NumOfBdrElements << '\n';
      for (i = 0; i < NumOfBdrElements; i++)
      {
         boundary[i]->GetVertices(v);

         os << boundary[i]->GetAttribute();
         for (j = 0; j < v.Size(); j++)
         {
            os << ' ' << v[j] + 1;
         }
         os << '\n';
      }

      // Print the elements.
      os << NumOfElements << '\n';
      for (i = 0; i < NumOfElements; i++)
      {
         elements[i]->GetVertices(v);

         os << elements[i]->GetAttribute() << ' ' << v.Size();
         for (j = 0; j < v.Size(); j++)
         {
            os << ' ' << v[j] + 1;
         }
         os << '\n';
      }

      if (Nodes == NULL)
      {
         // Print the vertices.
         os << NumOfVertices << '\n';
         for (i = 0; i < NumOfVertices; i++)
         {
            os << vertices[i](0);
            for (j = 1; j < Dim; j++)
            {
               os << ' ' << vertices[i](j);
            }
            os << '\n';
         }
      }
      else
      {
         os << NumOfVertices << '\n';
         Nodes->Save(os);
      }
   }
   else  // ===== Dim != 2 =====
   {
      if (Nodes)
      {
         mfem_error("Mesh::PrintXG(...) : Curved mesh in 3D");
      }

      if (meshgen == 1)
      {
         int nv;
         const int *ind;

         os << "NETGEN_Neutral_Format\n";
         // print the vertices
         os << NumOfVertices << '\n';
         for (i = 0; i < NumOfVertices; i++)
         {
            for (j = 0; j < Dim; j++)
            {
               os << ' ' << vertices[i](j);
            }
            os << '\n';
         }

         // print the elements
         os << NumOfElements << '\n';
         for (i = 0; i < NumOfElements; i++)
         {
            nv = elements[i]->GetNVertices();
            ind = elements[i]->GetVertices();
            os << elements[i]->GetAttribute();
            for (j = 0; j < nv; j++)
            {
               os << ' ' << ind[j]+1;
            }
            os << '\n';
         }

         // print the boundary information.
         os << NumOfBdrElements << '\n';
         for (i = 0; i < NumOfBdrElements; i++)
         {
            nv = boundary[i]->GetNVertices();
            ind = boundary[i]->GetVertices();
            os << boundary[i]->GetAttribute();
            for (j = 0; j < nv; j++)
            {
               os << ' ' << ind[j]+1;
            }
            os << '\n';
         }
      }
      else if (meshgen == 2)  // TrueGrid
      {
         int nv;
         const int *ind;

         os << "TrueGrid\n"
            << "1 " << NumOfVertices << " " << NumOfElements
            << " 0 0 0 0 0 0 0\n"
            << "0 0 0 1 0 0 0 0 0 0 0\n"
            << "0 0 " << NumOfBdrElements << " 0 0 0 0 0 0 0 0 0 0 0 0 0\n"
            << "0.0 0.0 0.0 0 0 0.0 0.0 0 0.0\n"
            << "0 0 0 0 0 0 0 0 0 0 0 0 0 0 0 0\n";

         for (i = 0; i < NumOfVertices; i++)
            os << i+1 << " 0.0 " << vertices[i](0) << ' ' << vertices[i](1)
               << ' ' << vertices[i](2) << " 0.0\n";

         for (i = 0; i < NumOfElements; i++)
         {
            nv = elements[i]->GetNVertices();
            ind = elements[i]->GetVertices();
            os << i+1 << ' ' << elements[i]->GetAttribute();
            for (j = 0; j < nv; j++)
            {
               os << ' ' << ind[j]+1;
            }
            os << '\n';
         }

         for (i = 0; i < NumOfBdrElements; i++)
         {
            nv = boundary[i]->GetNVertices();
            ind = boundary[i]->GetVertices();
            os << boundary[i]->GetAttribute();
            for (j = 0; j < nv; j++)
            {
               os << ' ' << ind[j]+1;
            }
            os << " 1.0 1.0 1.0 1.0\n";
         }
      }
   }

   os << flush;
}

void Mesh::Printer(std::ostream &os, std::string section_delimiter) const
{
   int i, j;

   if (NURBSext)
   {
      // general format
      NURBSext->Print(os);
      os << '\n';
      Nodes->Save(os);

      // patch-wise format
      // NURBSext->ConvertToPatches(*Nodes);
      // NURBSext->Print(os);

      return;
   }

   if (Nonconforming())
   {
      // nonconforming mesh format
      ncmesh->Print(os);

      if (Nodes)
      {
         os << "\n# mesh curvature GridFunction";
         os << "\nnodes\n";
         Nodes->Save(os);
      }

      os << "\nmfem_mesh_end" << endl;
      return;
   }

   // serial/parallel conforming mesh format
   os << (section_delimiter.empty()
          ? "MFEM mesh v1.0\n" : "MFEM mesh v1.2\n");

   // optional
   os <<
      "\n#\n# MFEM Geometry Types (see mesh/geom.hpp):\n#\n"
      "# POINT       = 0\n"
      "# SEGMENT     = 1\n"
      "# TRIANGLE    = 2\n"
      "# SQUARE      = 3\n"
      "# TETRAHEDRON = 4\n"
      "# CUBE        = 5\n"
      "# PRISM       = 6\n"
      "# PYRAMID     = 7\n"
      "#\n";

   os << "\ndimension\n" << Dim;

   os << "\n\nelements\n" << NumOfElements << '\n';
   for (i = 0; i < NumOfElements; i++)
   {
      PrintElement(elements[i], os);
   }

   os << "\nboundary\n" << NumOfBdrElements << '\n';
   for (i = 0; i < NumOfBdrElements; i++)
   {
      PrintElement(boundary[i], os);
   }

   os << "\nvertices\n" << NumOfVertices << '\n';
   if (Nodes == NULL)
   {
      os << spaceDim << '\n';
      for (i = 0; i < NumOfVertices; i++)
      {
         os << vertices[i](0);
         for (j = 1; j < spaceDim; j++)
         {
            os << ' ' << vertices[i](j);
         }
         os << '\n';
      }
      os.flush();
   }
   else
   {
      os << "\nnodes\n";
      Nodes->Save(os);
   }

   if (!section_delimiter.empty())
   {
      os << section_delimiter << endl; // only with format v1.2
   }
}

void Mesh::PrintTopo(std::ostream &os,const Array<int> &e_to_k) const
{
   int i;
   Array<int> vert;

   os << "MFEM NURBS mesh v1.0\n";

   // optional
   os <<
      "\n#\n# MFEM Geometry Types (see mesh/geom.hpp):\n#\n"
      "# SEGMENT     = 1\n"
      "# SQUARE      = 3\n"
      "# CUBE        = 5\n"
      "#\n";

   os << "\ndimension\n" << Dim
      << "\n\nelements\n" << NumOfElements << '\n';
   for (i = 0; i < NumOfElements; i++)
   {
      PrintElement(elements[i], os);
   }

   os << "\nboundary\n" << NumOfBdrElements << '\n';
   for (i = 0; i < NumOfBdrElements; i++)
   {
      PrintElement(boundary[i], os);
   }

   os << "\nedges\n" << NumOfEdges << '\n';
   for (i = 0; i < NumOfEdges; i++)
   {
      edge_vertex->GetRow(i, vert);
      int ki = e_to_k[i];
      if (ki < 0)
      {
         ki = -1 - ki;
      }
      os << ki << ' ' << vert[0] << ' ' << vert[1] << '\n';
   }
   os << "\nvertices\n" << NumOfVertices << '\n';
}

void Mesh::Save(const std::string &fname, int precision) const
{
   ofstream ofs(fname);
   ofs.precision(precision);
   Print(ofs);
}

#ifdef MFEM_USE_ADIOS2
void Mesh::Print(adios2stream &os) const
{
   os.Print(*this);
}
#endif

void Mesh::PrintVTK(std::ostream &os)
{
   os <<
      "# vtk DataFile Version 3.0\n"
      "Generated by MFEM\n"
      "ASCII\n"
      "DATASET UNSTRUCTURED_GRID\n";

   if (Nodes == NULL)
   {
      os << "POINTS " << NumOfVertices << " double\n";
      for (int i = 0; i < NumOfVertices; i++)
      {
         os << vertices[i](0);
         int j;
         for (j = 1; j < spaceDim; j++)
         {
            os << ' ' << vertices[i](j);
         }
         for ( ; j < 3; j++)
         {
            os << ' ' << 0.0;
         }
         os << '\n';
      }
   }
   else
   {
      Array<int> vdofs(3);
      os << "POINTS " << Nodes->FESpace()->GetNDofs() << " double\n";
      for (int i = 0; i < Nodes->FESpace()->GetNDofs(); i++)
      {
         vdofs.SetSize(1);
         vdofs[0] = i;
         Nodes->FESpace()->DofsToVDofs(vdofs);
         os << (*Nodes)(vdofs[0]);
         int j;
         for (j = 1; j < spaceDim; j++)
         {
            os << ' ' << (*Nodes)(vdofs[j]);
         }
         for ( ; j < 3; j++)
         {
            os << ' ' << 0.0;
         }
         os << '\n';
      }
   }

   int order = -1;
   if (Nodes == NULL)
   {
      int size = 0;
      for (int i = 0; i < NumOfElements; i++)
      {
         size += elements[i]->GetNVertices() + 1;
      }
      os << "CELLS " << NumOfElements << ' ' << size << '\n';
      for (int i = 0; i < NumOfElements; i++)
      {
         const int *v = elements[i]->GetVertices();
         const int nv = elements[i]->GetNVertices();
         os << nv;
         Geometry::Type geom = elements[i]->GetGeometryType();
         const int *perm = VTKGeometry::VertexPermutation[geom];
         for (int j = 0; j < nv; j++)
         {
            os << ' ' << v[perm ? perm[j] : j];
         }
         os << '\n';
      }
      order = 1;
   }
   else
   {
      Array<int> dofs;
      int size = 0;
      for (int i = 0; i < NumOfElements; i++)
      {
         Nodes->FESpace()->GetElementDofs(i, dofs);
         MFEM_ASSERT(Dim != 0 || dofs.Size() == 1,
                     "Point meshes should have a single dof per element");
         size += dofs.Size() + 1;
      }
      os << "CELLS " << NumOfElements << ' ' << size << '\n';
      const char *fec_name = Nodes->FESpace()->FEColl()->Name();

      if (!strcmp(fec_name, "Linear") ||
          !strcmp(fec_name, "H1_0D_P1") ||
          !strcmp(fec_name, "H1_1D_P1") ||
          !strcmp(fec_name, "H1_2D_P1") ||
          !strcmp(fec_name, "H1_3D_P1"))
      {
         order = 1;
      }
      else if (!strcmp(fec_name, "Quadratic") ||
               !strcmp(fec_name, "H1_1D_P2") ||
               !strcmp(fec_name, "H1_2D_P2") ||
               !strcmp(fec_name, "H1_3D_P2"))
      {
         order = 2;
      }
      if (order == -1)
      {
         mfem::err << "Mesh::PrintVTK : can not save '"
                   << fec_name << "' elements!" << endl;
         mfem_error();
      }
      for (int i = 0; i < NumOfElements; i++)
      {
         Nodes->FESpace()->GetElementDofs(i, dofs);
         os << dofs.Size();
         if (order == 1)
         {
            for (int j = 0; j < dofs.Size(); j++)
            {
               os << ' ' << dofs[j];
            }
         }
         else if (order == 2)
         {
            const int *vtk_mfem;
            switch (elements[i]->GetGeometryType())
            {
               case Geometry::SEGMENT:
               case Geometry::TRIANGLE:
               case Geometry::SQUARE:
                  vtk_mfem = vtk_quadratic_hex; break; // identity map
               case Geometry::TETRAHEDRON:
                  vtk_mfem = vtk_quadratic_tet; break;
               case Geometry::PRISM:
                  vtk_mfem = vtk_quadratic_wedge; break;
               case Geometry::CUBE:
               default:
                  vtk_mfem = vtk_quadratic_hex; break;
            }
            for (int j = 0; j < dofs.Size(); j++)
            {
               os << ' ' << dofs[vtk_mfem[j]];
            }
         }
         os << '\n';
      }
   }

   os << "CELL_TYPES " << NumOfElements << '\n';
   for (int i = 0; i < NumOfElements; i++)
   {
      int vtk_cell_type = 5;
      Geometry::Type geom = GetElement(i)->GetGeometryType();
      if (order == 1) { vtk_cell_type = VTKGeometry::Map[geom]; }
      else if (order == 2) { vtk_cell_type = VTKGeometry::QuadraticMap[geom]; }
      os << vtk_cell_type << '\n';
   }

   // write attributes
   os << "CELL_DATA " << NumOfElements << '\n'
      << "SCALARS material int\n"
      << "LOOKUP_TABLE default\n";
   for (int i = 0; i < NumOfElements; i++)
   {
      os << elements[i]->GetAttribute() << '\n';
   }
   os.flush();
}

void Mesh::PrintVTU(std::string fname,
                    VTKFormat format,
                    bool high_order_output,
                    int compression_level,
                    bool bdr)
{
   int ref = (high_order_output && Nodes)
             ? Nodes->FESpace()->GetMaxElementOrder() : 1;

   fname = fname + ".vtu";
   std::fstream os(fname.c_str(),std::ios::out);
   os << "<VTKFile type=\"UnstructuredGrid\" version=\"0.1\"";
   if (compression_level != 0)
   {
      os << " compressor=\"vtkZLibDataCompressor\"";
   }
   os << " byte_order=\"" << VTKByteOrder() << "\">\n";
   os << "<UnstructuredGrid>\n";
   PrintVTU(os, ref, format, high_order_output, compression_level, bdr);
   os << "</Piece>\n"; // need to close the piece open in the PrintVTU method
   os << "</UnstructuredGrid>\n";
   os << "</VTKFile>" << std::endl;

   os.close();
}

void Mesh::PrintBdrVTU(std::string fname,
                       VTKFormat format,
                       bool high_order_output,
                       int compression_level)
{
   PrintVTU(fname, format, high_order_output, compression_level, true);
}

void Mesh::PrintVTU(std::ostream &os, int ref, VTKFormat format,
                    bool high_order_output, int compression_level,
                    bool bdr_elements)
{
   RefinedGeometry *RefG;
   DenseMatrix pmat;

   const char *fmt_str = (format == VTKFormat::ASCII) ? "ascii" : "binary";
   const char *type_str = (format != VTKFormat::BINARY32) ? "Float64" : "Float32";
   std::vector<char> buf;

   auto get_geom = [&](int i)
   {
      if (bdr_elements) { return GetBdrElementBaseGeometry(i); }
      else { return GetElementBaseGeometry(i); }
   };

   int ne = bdr_elements ? GetNBE() : GetNE();
   // count the number of points and cells
   int np = 0, nc_ref = 0;
   for (int i = 0; i < ne; i++)
   {
      Geometry::Type geom = get_geom(i);
      int nv = Geometries.GetVertices(geom)->GetNPoints();
      RefG = GlobGeometryRefiner.Refine(geom, ref, 1);
      np += RefG->RefPts.GetNPoints();
      nc_ref += RefG->RefGeoms.Size() / nv;
   }

   os << "<Piece NumberOfPoints=\"" << np << "\" NumberOfCells=\""
      << (high_order_output ? ne : nc_ref) << "\">\n";

   // print out the points
   os << "<Points>\n";
   os << "<DataArray type=\"" << type_str
      << "\" NumberOfComponents=\"3\" format=\"" << fmt_str << "\">\n";
   for (int i = 0; i < ne; i++)
   {
      RefG = GlobGeometryRefiner.Refine(get_geom(i), ref, 1);

      if (bdr_elements)
      {
         GetBdrElementTransformation(i)->Transform(RefG->RefPts, pmat);
      }
      else
      {
         GetElementTransformation(i)->Transform(RefG->RefPts, pmat);
      }

      for (int j = 0; j < pmat.Width(); j++)
      {
         WriteBinaryOrASCII(os, buf, pmat(0,j), " ", format);
         if (pmat.Height() > 1)
         {
            WriteBinaryOrASCII(os, buf, pmat(1,j), " ", format);
         }
         else
         {
            WriteBinaryOrASCII(os, buf, 0.0, " ", format);
         }
         if (pmat.Height() > 2)
         {
            WriteBinaryOrASCII(os, buf, pmat(2,j), "", format);
         }
         else
         {
            WriteBinaryOrASCII(os, buf, 0.0, "", format);
         }
         if (format == VTKFormat::ASCII) { os << '\n'; }
      }
   }
   if (format != VTKFormat::ASCII)
   {
      WriteBase64WithSizeAndClear(os, buf, compression_level);
   }
   os << "</DataArray>" << std::endl;
   os << "</Points>" << std::endl;

   os << "<Cells>" << std::endl;
   os << "<DataArray type=\"Int32\" Name=\"connectivity\" format=\""
      << fmt_str << "\">" << std::endl;
   // connectivity
   std::vector<int> offset;

   np = 0;
   if (high_order_output)
   {
      Array<int> local_connectivity;
      for (int iel = 0; iel < ne; iel++)
      {
         Geometry::Type geom = get_geom(iel);
         CreateVTKElementConnectivity(local_connectivity, geom, ref);
         int nnodes = local_connectivity.Size();
         for (int i=0; i<nnodes; ++i)
         {
            WriteBinaryOrASCII(os, buf, np+local_connectivity[i], " ",
                               format);
         }
         if (format == VTKFormat::ASCII) { os << '\n'; }
         np += nnodes;
         offset.push_back(np);
      }
   }
   else
   {
      int coff = 0;
      for (int i = 0; i < ne; i++)
      {
         Geometry::Type geom = get_geom(i);
         int nv = Geometries.GetVertices(geom)->GetNPoints();
         RefG = GlobGeometryRefiner.Refine(geom, ref, 1);
         Array<int> &RG = RefG->RefGeoms;
         for (int j = 0; j < RG.Size(); )
         {
            coff = coff+nv;
            offset.push_back(coff);
            const int *p = VTKGeometry::VertexPermutation[geom];
            for (int k = 0; k < nv; k++, j++)
            {
               WriteBinaryOrASCII(os, buf, np + RG[p ? p[j] : j], " ",
                                  format);
            }
            if (format == VTKFormat::ASCII) { os << '\n'; }
         }
         np += RefG->RefPts.GetNPoints();
      }
   }
   if (format != VTKFormat::ASCII)
   {
      WriteBase64WithSizeAndClear(os, buf, compression_level);
   }
   os << "</DataArray>" << std::endl;

   os << "<DataArray type=\"Int32\" Name=\"offsets\" format=\""
      << fmt_str << "\">" << std::endl;
   // offsets
   for (size_t ii=0; ii<offset.size(); ii++)
   {
      WriteBinaryOrASCII(os, buf, offset[ii], "\n", format);
   }
   if (format != VTKFormat::ASCII)
   {
      WriteBase64WithSizeAndClear(os, buf, compression_level);
   }
   os << "</DataArray>" << std::endl;
   os << "<DataArray type=\"UInt8\" Name=\"types\" format=\""
      << fmt_str << "\">" << std::endl;
   // cell types
   const int *vtk_geom_map =
      high_order_output ? VTKGeometry::HighOrderMap : VTKGeometry::Map;
   for (int i = 0; i < ne; i++)
   {
      Geometry::Type geom = get_geom(i);
      uint8_t vtk_cell_type = 5;

      vtk_cell_type = vtk_geom_map[geom];

      if (high_order_output)
      {
         WriteBinaryOrASCII(os, buf, vtk_cell_type, "\n", format);
      }
      else
      {
         int nv = Geometries.GetVertices(geom)->GetNPoints();
         RefG = GlobGeometryRefiner.Refine(geom, ref, 1);
         Array<int> &RG = RefG->RefGeoms;
         for (int j = 0; j < RG.Size(); j += nv)
         {
            WriteBinaryOrASCII(os, buf, vtk_cell_type, "\n", format);
         }
      }
   }
   if (format != VTKFormat::ASCII)
   {
      WriteBase64WithSizeAndClear(os, buf, compression_level);
   }
   os << "</DataArray>" << std::endl;
   os << "</Cells>" << std::endl;

   os << "<CellData Scalars=\"attribute\">" << std::endl;
   os << "<DataArray type=\"Int32\" Name=\"attribute\" format=\""
      << fmt_str << "\">" << std::endl;
   for (int i = 0; i < ne; i++)
   {
      int attr = bdr_elements ? GetBdrAttribute(i) : GetAttribute(i);
      if (high_order_output)
      {
         WriteBinaryOrASCII(os, buf, attr, "\n", format);
      }
      else
      {
         Geometry::Type geom = get_geom(i);
         int nv = Geometries.GetVertices(geom)->GetNPoints();
         RefG = GlobGeometryRefiner.Refine(geom, ref, 1);
         for (int j = 0; j < RefG->RefGeoms.Size(); j += nv)
         {
            WriteBinaryOrASCII(os, buf, attr, "\n", format);
         }
      }
   }
   if (format != VTKFormat::ASCII)
   {
      WriteBase64WithSizeAndClear(os, buf, compression_level);
   }
   os << "</DataArray>" << std::endl;
   os << "</CellData>" << std::endl;
}


void Mesh::PrintVTK(std::ostream &os, int ref, int field_data)
{
   int np, nc, size;
   RefinedGeometry *RefG;
   DenseMatrix pmat;

   os <<
      "# vtk DataFile Version 3.0\n"
      "Generated by MFEM\n"
      "ASCII\n"
      "DATASET UNSTRUCTURED_GRID\n";

   // additional dataset information
   if (field_data)
   {
      os << "FIELD FieldData 1\n"
         << "MaterialIds " << 1 << " " << attributes.Size() << " int\n";
      for (int i = 0; i < attributes.Size(); i++)
      {
         os << ' ' << attributes[i];
      }
      os << '\n';
   }

   // count the points, cells, size
   np = nc = size = 0;
   for (int i = 0; i < GetNE(); i++)
   {
      Geometry::Type geom = GetElementBaseGeometry(i);
      int nv = Geometries.GetVertices(geom)->GetNPoints();
      RefG = GlobGeometryRefiner.Refine(geom, ref, 1);
      np += RefG->RefPts.GetNPoints();
      nc += RefG->RefGeoms.Size() / nv;
      size += (RefG->RefGeoms.Size() / nv) * (nv + 1);
   }
   os << "POINTS " << np << " double\n";
   // write the points
   for (int i = 0; i < GetNE(); i++)
   {
      RefG = GlobGeometryRefiner.Refine(
                GetElementBaseGeometry(i), ref, 1);

      GetElementTransformation(i)->Transform(RefG->RefPts, pmat);

      for (int j = 0; j < pmat.Width(); j++)
      {
         os << pmat(0, j) << ' ';
         if (pmat.Height() > 1)
         {
            os << pmat(1, j) << ' ';
            if (pmat.Height() > 2)
            {
               os << pmat(2, j);
            }
            else
            {
               os << 0.0;
            }
         }
         else
         {
            os << 0.0 << ' ' << 0.0;
         }
         os << '\n';
      }
   }

   // write the cells
   os << "CELLS " << nc << ' ' << size << '\n';
   np = 0;
   for (int i = 0; i < GetNE(); i++)
   {
      Geometry::Type geom = GetElementBaseGeometry(i);
      int nv = Geometries.GetVertices(geom)->GetNPoints();
      RefG = GlobGeometryRefiner.Refine(geom, ref, 1);
      Array<int> &RG = RefG->RefGeoms;

      for (int j = 0; j < RG.Size(); )
      {
         os << nv;
         for (int k = 0; k < nv; k++, j++)
         {
            os << ' ' << np + RG[j];
         }
         os << '\n';
      }
      np += RefG->RefPts.GetNPoints();
   }
   os << "CELL_TYPES " << nc << '\n';
   for (int i = 0; i < GetNE(); i++)
   {
      Geometry::Type geom = GetElementBaseGeometry(i);
      int nv = Geometries.GetVertices(geom)->GetNPoints();
      RefG = GlobGeometryRefiner.Refine(geom, ref, 1);
      Array<int> &RG = RefG->RefGeoms;
      int vtk_cell_type = VTKGeometry::Map[geom];

      for (int j = 0; j < RG.Size(); j += nv)
      {
         os << vtk_cell_type << '\n';
      }
   }
   // write attributes (materials)
   os << "CELL_DATA " << nc << '\n'
      << "SCALARS material int\n"
      << "LOOKUP_TABLE default\n";
   for (int i = 0; i < GetNE(); i++)
   {
      Geometry::Type geom = GetElementBaseGeometry(i);
      int nv = Geometries.GetVertices(geom)->GetNPoints();
      RefG = GlobGeometryRefiner.Refine(geom, ref, 1);
      int attr = GetAttribute(i);
      for (int j = 0; j < RefG->RefGeoms.Size(); j += nv)
      {
         os << attr << '\n';
      }
   }

   if (Dim > 1)
   {
      Array<int> coloring;
      srand((unsigned)time(0));
      double a = double(rand()) / (double(RAND_MAX) + 1.);
      int el0 = (int)floor(a * GetNE());
      GetElementColoring(coloring, el0);
      os << "SCALARS element_coloring int\n"
         << "LOOKUP_TABLE default\n";
      for (int i = 0; i < GetNE(); i++)
      {
         Geometry::Type geom = GetElementBaseGeometry(i);
         int nv = Geometries.GetVertices(geom)->GetNPoints();
         RefG = GlobGeometryRefiner.Refine(geom, ref, 1);
         for (int j = 0; j < RefG->RefGeoms.Size(); j += nv)
         {
            os << coloring[i] + 1 << '\n';
         }
      }
   }

   // prepare to write data
   os << "POINT_DATA " << np << '\n' << flush;
}

void Mesh::GetElementColoring(Array<int> &colors, int el0)
{
   int delete_el_to_el = (el_to_el) ? (0) : (1);
   const Table &el_el = ElementToElementTable();
   int num_el = GetNE(), stack_p, stack_top_p, max_num_col;
   Array<int> el_stack(num_el);

   const int *i_el_el = el_el.GetI();
   const int *j_el_el = el_el.GetJ();

   colors.SetSize(num_el);
   colors = -2;
   max_num_col = 1;
   stack_p = stack_top_p = 0;
   for (int el = el0; stack_top_p < num_el; el=(el+1)%num_el)
   {
      if (colors[el] != -2)
      {
         continue;
      }

      colors[el] = -1;
      el_stack[stack_top_p++] = el;

      for ( ; stack_p < stack_top_p; stack_p++)
      {
         int i = el_stack[stack_p];
         int num_nb = i_el_el[i+1] - i_el_el[i];
         if (max_num_col < num_nb + 1)
         {
            max_num_col = num_nb + 1;
         }
         for (int j = i_el_el[i]; j < i_el_el[i+1]; j++)
         {
            int k = j_el_el[j];
            if (colors[k] == -2)
            {
               colors[k] = -1;
               el_stack[stack_top_p++] = k;
            }
         }
      }
   }

   Array<int> col_marker(max_num_col);

   for (stack_p = 0; stack_p < stack_top_p; stack_p++)
   {
      int i = el_stack[stack_p], col;
      col_marker = 0;
      for (int j = i_el_el[i]; j < i_el_el[i+1]; j++)
      {
         col = colors[j_el_el[j]];
         if (col != -1)
         {
            col_marker[col] = 1;
         }
      }

      for (col = 0; col < max_num_col; col++)
         if (col_marker[col] == 0)
         {
            break;
         }

      colors[i] = col;
   }

   if (delete_el_to_el)
   {
      delete el_to_el;
      el_to_el = NULL;
   }
}

void Mesh::PrintWithPartitioning(int *partitioning, std::ostream &os,
                                 int elem_attr) const
{
   if (Dim != 3 && Dim != 2) { return; }

   int i, j, k, l, nv, nbe, *v;

   os << "MFEM mesh v1.0\n";

   // optional
   os <<
      "\n#\n# MFEM Geometry Types (see mesh/geom.hpp):\n#\n"
      "# POINT       = 0\n"
      "# SEGMENT     = 1\n"
      "# TRIANGLE    = 2\n"
      "# SQUARE      = 3\n"
      "# TETRAHEDRON = 4\n"
      "# CUBE        = 5\n"
      "# PRISM       = 6\n"
      "#\n";

   os << "\ndimension\n" << Dim
      << "\n\nelements\n" << NumOfElements << '\n';
   for (i = 0; i < NumOfElements; i++)
   {
      os << int((elem_attr) ? partitioning[i]+1 : elements[i]->GetAttribute())
         << ' ' << elements[i]->GetGeometryType();
      nv = elements[i]->GetNVertices();
      v  = elements[i]->GetVertices();
      for (j = 0; j < nv; j++)
      {
         os << ' ' << v[j];
      }
      os << '\n';
   }
   nbe = 0;
   for (i = 0; i < faces_info.Size(); i++)
   {
      if ((l = faces_info[i].Elem2No) >= 0)
      {
         k = partitioning[faces_info[i].Elem1No];
         l = partitioning[l];
         if (k != l)
         {
            nbe++;
            if (!Nonconforming() || !IsSlaveFace(faces_info[i]))
            {
               nbe++;
            }
         }
      }
      else
      {
         nbe++;
      }
   }
   os << "\nboundary\n" << nbe << '\n';
   for (i = 0; i < faces_info.Size(); i++)
   {
      if ((l = faces_info[i].Elem2No) >= 0)
      {
         k = partitioning[faces_info[i].Elem1No];
         l = partitioning[l];
         if (k != l)
         {
            nv = faces[i]->GetNVertices();
            v  = faces[i]->GetVertices();
            os << k+1 << ' ' << faces[i]->GetGeometryType();
            for (j = 0; j < nv; j++)
            {
               os << ' ' << v[j];
            }
            os << '\n';
            if (!Nonconforming() || !IsSlaveFace(faces_info[i]))
            {
               os << l+1 << ' ' << faces[i]->GetGeometryType();
               for (j = nv-1; j >= 0; j--)
               {
                  os << ' ' << v[j];
               }
               os << '\n';
            }
         }
      }
      else
      {
         k = partitioning[faces_info[i].Elem1No];
         nv = faces[i]->GetNVertices();
         v  = faces[i]->GetVertices();
         os << k+1 << ' ' << faces[i]->GetGeometryType();
         for (j = 0; j < nv; j++)
         {
            os << ' ' << v[j];
         }
         os << '\n';
      }
   }
   os << "\nvertices\n" << NumOfVertices << '\n';
   if (Nodes == NULL)
   {
      os << spaceDim << '\n';
      for (i = 0; i < NumOfVertices; i++)
      {
         os << vertices[i](0);
         for (j = 1; j < spaceDim; j++)
         {
            os << ' ' << vertices[i](j);
         }
         os << '\n';
      }
      os.flush();
   }
   else
   {
      os << "\nnodes\n";
      Nodes->Save(os);
   }
}

void Mesh::PrintElementsWithPartitioning(int *partitioning,
                                         std::ostream &os,
                                         int interior_faces)
{
   MFEM_ASSERT(Dim == spaceDim, "2D Manifolds not supported\n");
   if (Dim != 3 && Dim != 2) { return; }

   int *vcount = new int[NumOfVertices];
   for (int i = 0; i < NumOfVertices; i++)
   {
      vcount[i] = 0;
   }
   for (int i = 0; i < NumOfElements; i++)
   {
      int nv = elements[i]->GetNVertices();
      const int *ind = elements[i]->GetVertices();
      for (int j = 0; j < nv; j++)
      {
         vcount[ind[j]]++;
      }
   }

   int *voff = new int[NumOfVertices+1];
   voff[0] = 0;
   for (int i = 1; i <= NumOfVertices; i++)
   {
      voff[i] = vcount[i-1] + voff[i-1];
   }

   int **vown = new int*[NumOfVertices];
   for (int i = 0; i < NumOfVertices; i++)
   {
      vown[i] = new int[vcount[i]];
   }

   // 2D
   if (Dim == 2)
   {
      Table edge_el;
      Transpose(ElementToEdgeTable(), edge_el);

      // Fake printing of the elements.
      for (int i = 0; i < NumOfElements; i++)
      {
         int nv  = elements[i]->GetNVertices();
         const int *ind = elements[i]->GetVertices();
         for (int j = 0; j < nv; j++)
         {
            vcount[ind[j]]--;
            vown[ind[j]][vcount[ind[j]]] = i;
         }
      }

      for (int i = 0; i < NumOfVertices; i++)
      {
         vcount[i] = voff[i+1] - voff[i];
      }

      int nbe = 0;
      for (int i = 0; i < edge_el.Size(); i++)
      {
         const int *el = edge_el.GetRow(i);
         if (edge_el.RowSize(i) > 1)
         {
            int k = partitioning[el[0]];
            int l = partitioning[el[1]];
            if (interior_faces || k != l)
            {
               nbe += 2;
            }
         }
         else
         {
            nbe++;
         }
      }

      // Print the type of the mesh and the boundary elements.
      os << "areamesh2\n\n" << nbe << '\n';

      for (int i = 0; i < edge_el.Size(); i++)
      {
         const int *el = edge_el.GetRow(i);
         if (edge_el.RowSize(i) > 1)
         {
            int k = partitioning[el[0]];
            int l = partitioning[el[1]];
            if (interior_faces || k != l)
            {
               Array<int> ev;
               GetEdgeVertices(i,ev);
               os << k+1; // attribute
               for (int j = 0; j < 2; j++)
                  for (int s = 0; s < vcount[ev[j]]; s++)
                     if (vown[ev[j]][s] == el[0])
                     {
                        os << ' ' << voff[ev[j]]+s+1;
                     }
               os << '\n';
               os << l+1; // attribute
               for (int j = 1; j >= 0; j--)
                  for (int s = 0; s < vcount[ev[j]]; s++)
                     if (vown[ev[j]][s] == el[1])
                     {
                        os << ' ' << voff[ev[j]]+s+1;
                     }
               os << '\n';
            }
         }
         else
         {
            int k = partitioning[el[0]];
            Array<int> ev;
            GetEdgeVertices(i,ev);
            os << k+1; // attribute
            for (int j = 0; j < 2; j++)
               for (int s = 0; s < vcount[ev[j]]; s++)
                  if (vown[ev[j]][s] == el[0])
                  {
                     os << ' ' << voff[ev[j]]+s+1;
                  }
            os << '\n';
         }
      }

      // Print the elements.
      os << NumOfElements << '\n';
      for (int i = 0; i < NumOfElements; i++)
      {
         int nv  = elements[i]->GetNVertices();
         const int *ind = elements[i]->GetVertices();
         os << partitioning[i]+1 << ' '; // use subdomain number as attribute
         os << nv << ' ';
         for (int j = 0; j < nv; j++)
         {
            os << ' ' << voff[ind[j]]+vcount[ind[j]]--;
            vown[ind[j]][vcount[ind[j]]] = i;
         }
         os << '\n';
      }

      for (int i = 0; i < NumOfVertices; i++)
      {
         vcount[i] = voff[i+1] - voff[i];
      }

      // Print the vertices.
      os << voff[NumOfVertices] << '\n';
      for (int i = 0; i < NumOfVertices; i++)
         for (int k = 0; k < vcount[i]; k++)
         {
            for (int j = 0; j < Dim; j++)
            {
               os << vertices[i](j) << ' ';
            }
            os << '\n';
         }
   }
   //  Dim is 3
   else if (meshgen == 1)
   {
      os << "NETGEN_Neutral_Format\n";
      // print the vertices
      os << voff[NumOfVertices] << '\n';
      for (int i = 0; i < NumOfVertices; i++)
         for (int k = 0; k < vcount[i]; k++)
         {
            for (int j = 0; j < Dim; j++)
            {
               os << ' ' << vertices[i](j);
            }
            os << '\n';
         }

      // print the elements
      os << NumOfElements << '\n';
      for (int i = 0; i < NumOfElements; i++)
      {
         int nv = elements[i]->GetNVertices();
         const int *ind = elements[i]->GetVertices();
         os << partitioning[i]+1; // use subdomain number as attribute
         for (int j = 0; j < nv; j++)
         {
            os << ' ' << voff[ind[j]]+vcount[ind[j]]--;
            vown[ind[j]][vcount[ind[j]]] = i;
         }
         os << '\n';
      }

      for (int i = 0; i < NumOfVertices; i++)
      {
         vcount[i] = voff[i+1] - voff[i];
      }

      // print the boundary information.
      int nbe = 0;
      for (int i = 0; i < NumOfFaces; i++)
      {
         int l = faces_info[i].Elem2No;
         if (l >= 0)
         {
            int k = partitioning[faces_info[i].Elem1No];
            l = partitioning[l];
            if (interior_faces || k != l)
            {
               nbe += 2;
            }
         }
         else
         {
            nbe++;
         }
      }

      os << nbe << '\n';
      for (int i = 0; i < NumOfFaces; i++)
      {
         int l = faces_info[i].Elem2No;
         if (l >= 0)
         {
            int k = partitioning[faces_info[i].Elem1No];
            l = partitioning[l];
            if (interior_faces || k != l)
            {
               int nv = faces[i]->GetNVertices();
               const int *ind = faces[i]->GetVertices();
               os << k+1; // attribute
               for (int j = 0; j < nv; j++)
                  for (int s = 0; s < vcount[ind[j]]; s++)
                     if (vown[ind[j]][s] == faces_info[i].Elem1No)
                     {
                        os << ' ' << voff[ind[j]]+s+1;
                     }
               os << '\n';
               os << l+1; // attribute
               for (int j = nv-1; j >= 0; j--)
                  for (int s = 0; s < vcount[ind[j]]; s++)
                     if (vown[ind[j]][s] == faces_info[i].Elem2No)
                     {
                        os << ' ' << voff[ind[j]]+s+1;
                     }
               os << '\n';
            }
         }
         else
         {
            int k = partitioning[faces_info[i].Elem1No];
            int nv = faces[i]->GetNVertices();
            const int *ind = faces[i]->GetVertices();
            os << k+1; // attribute
            for (int j = 0; j < nv; j++)
               for (int s = 0; s < vcount[ind[j]]; s++)
                  if (vown[ind[j]][s] == faces_info[i].Elem1No)
                  {
                     os << ' ' << voff[ind[j]]+s+1;
                  }
            os << '\n';
         }
      }
   }
   //  Dim is 3
   else if (meshgen == 2) // TrueGrid
   {
      // count the number of the boundary elements.
      int nbe = 0;
      for (int i = 0; i < NumOfFaces; i++)
      {
         int l = faces_info[i].Elem2No;
         if (l >= 0)
         {
            int k = partitioning[faces_info[i].Elem1No];
            l = partitioning[l];
            if (interior_faces || k != l)
            {
               nbe += 2;
            }
         }
         else
         {
            nbe++;
         }
      }

      os << "TrueGrid\n"
         << "1 " << voff[NumOfVertices] << " " << NumOfElements
         << " 0 0 0 0 0 0 0\n"
         << "0 0 0 1 0 0 0 0 0 0 0\n"
         << "0 0 " << nbe << " 0 0 0 0 0 0 0 0 0 0 0 0 0\n"
         << "0.0 0.0 0.0 0 0 0.0 0.0 0 0.0\n"
         << "0 0 0 0 0 0 0 0 0 0 0 0 0 0 0 0\n";

      for (int i = 0; i < NumOfVertices; i++)
         for (int k = 0; k < vcount[i]; k++)
            os << voff[i]+k << " 0.0 " << vertices[i](0) << ' '
               << vertices[i](1) << ' ' << vertices[i](2) << " 0.0\n";

      for (int i = 0; i < NumOfElements; i++)
      {
         int nv = elements[i]->GetNVertices();
         const int *ind = elements[i]->GetVertices();
         os << i+1 << ' ' << partitioning[i]+1; // partitioning as attribute
         for (int j = 0; j < nv; j++)
         {
            os << ' ' << voff[ind[j]]+vcount[ind[j]]--;
            vown[ind[j]][vcount[ind[j]]] = i;
         }
         os << '\n';
      }

      for (int i = 0; i < NumOfVertices; i++)
      {
         vcount[i] = voff[i+1] - voff[i];
      }

      // boundary elements
      for (int i = 0; i < NumOfFaces; i++)
      {
         int l = faces_info[i].Elem2No;
         if (l >= 0)
         {
            int k = partitioning[faces_info[i].Elem1No];
            l = partitioning[l];
            if (interior_faces || k != l)
            {
               int nv = faces[i]->GetNVertices();
               const int *ind = faces[i]->GetVertices();
               os << k+1; // attribute
               for (int j = 0; j < nv; j++)
                  for (int s = 0; s < vcount[ind[j]]; s++)
                     if (vown[ind[j]][s] == faces_info[i].Elem1No)
                     {
                        os << ' ' << voff[ind[j]]+s+1;
                     }
               os << " 1.0 1.0 1.0 1.0\n";
               os << l+1; // attribute
               for (int j = nv-1; j >= 0; j--)
                  for (int s = 0; s < vcount[ind[j]]; s++)
                     if (vown[ind[j]][s] == faces_info[i].Elem2No)
                     {
                        os << ' ' << voff[ind[j]]+s+1;
                     }
               os << " 1.0 1.0 1.0 1.0\n";
            }
         }
         else
         {
            int k = partitioning[faces_info[i].Elem1No];
            int nv = faces[i]->GetNVertices();
            const int *ind = faces[i]->GetVertices();
            os << k+1; // attribute
            for (int j = 0; j < nv; j++)
               for (int s = 0; s < vcount[ind[j]]; s++)
                  if (vown[ind[j]][s] == faces_info[i].Elem1No)
                  {
                     os << ' ' << voff[ind[j]]+s+1;
                  }
            os << " 1.0 1.0 1.0 1.0\n";
         }
      }
   }

   os << flush;

   for (int i = 0; i < NumOfVertices; i++)
   {
      delete [] vown[i];
   }

   delete [] vcount;
   delete [] voff;
   delete [] vown;
}

void Mesh::PrintSurfaces(const Table & Aface_face, std::ostream &os) const
{
   int i, j;

   if (NURBSext)
   {
      mfem_error("Mesh::PrintSurfaces"
                 " NURBS mesh is not supported!");
      return;
   }

   os << "MFEM mesh v1.0\n";

   // optional
   os <<
      "\n#\n# MFEM Geometry Types (see mesh/geom.hpp):\n#\n"
      "# POINT       = 0\n"
      "# SEGMENT     = 1\n"
      "# TRIANGLE    = 2\n"
      "# SQUARE      = 3\n"
      "# TETRAHEDRON = 4\n"
      "# CUBE        = 5\n"
      "# PRISM       = 6\n"
      "#\n";

   os << "\ndimension\n" << Dim
      << "\n\nelements\n" << NumOfElements << '\n';
   for (i = 0; i < NumOfElements; i++)
   {
      PrintElement(elements[i], os);
   }

   os << "\nboundary\n" << Aface_face.Size_of_connections() << '\n';
   const int * const i_AF_f = Aface_face.GetI();
   const int * const j_AF_f = Aface_face.GetJ();

   for (int iAF=0; iAF < Aface_face.Size(); ++iAF)
      for (const int * iface = j_AF_f + i_AF_f[iAF];
           iface < j_AF_f + i_AF_f[iAF+1];
           ++iface)
      {
         os << iAF+1 << ' ';
         PrintElementWithoutAttr(faces[*iface],os);
      }

   os << "\nvertices\n" << NumOfVertices << '\n';
   if (Nodes == NULL)
   {
      os << spaceDim << '\n';
      for (i = 0; i < NumOfVertices; i++)
      {
         os << vertices[i](0);
         for (j = 1; j < spaceDim; j++)
         {
            os << ' ' << vertices[i](j);
         }
         os << '\n';
      }
      os.flush();
   }
   else
   {
      os << "\nnodes\n";
      Nodes->Save(os);
   }
}

void Mesh::ScaleSubdomains(double sf)
{
   int i,j,k;
   Array<int> vert;
   DenseMatrix pointmat;
   int na = attributes.Size();
   double *cg = new double[na*spaceDim];
   int *nbea = new int[na];

   int *vn = new int[NumOfVertices];
   for (i = 0; i < NumOfVertices; i++)
   {
      vn[i] = 0;
   }
   for (i = 0; i < na; i++)
   {
      for (j = 0; j < spaceDim; j++)
      {
         cg[i*spaceDim+j] = 0.0;
      }
      nbea[i] = 0;
   }

   for (i = 0; i < NumOfElements; i++)
   {
      GetElementVertices(i, vert);
      for (k = 0; k < vert.Size(); k++)
      {
         vn[vert[k]] = 1;
      }
   }

   for (i = 0; i < NumOfElements; i++)
   {
      int bea = GetAttribute(i)-1;
      GetPointMatrix(i, pointmat);
      GetElementVertices(i, vert);

      for (k = 0; k < vert.Size(); k++)
         if (vn[vert[k]] == 1)
         {
            nbea[bea]++;
            for (j = 0; j < spaceDim; j++)
            {
               cg[bea*spaceDim+j] += pointmat(j,k);
            }
            vn[vert[k]] = 2;
         }
   }

   for (i = 0; i < NumOfElements; i++)
   {
      int bea = GetAttribute(i)-1;
      GetElementVertices (i, vert);

      for (k = 0; k < vert.Size(); k++)
         if (vn[vert[k]])
         {
            for (j = 0; j < spaceDim; j++)
               vertices[vert[k]](j) = sf*vertices[vert[k]](j) +
                                      (1-sf)*cg[bea*spaceDim+j]/nbea[bea];
            vn[vert[k]] = 0;
         }
   }

   delete [] cg;
   delete [] nbea;
   delete [] vn;
}

void Mesh::ScaleElements(double sf)
{
   int i,j,k;
   Array<int> vert;
   DenseMatrix pointmat;
   int na = NumOfElements;
   double *cg = new double[na*spaceDim];
   int *nbea = new int[na];

   int *vn = new int[NumOfVertices];
   for (i = 0; i < NumOfVertices; i++)
   {
      vn[i] = 0;
   }
   for (i = 0; i < na; i++)
   {
      for (j = 0; j < spaceDim; j++)
      {
         cg[i*spaceDim+j] = 0.0;
      }
      nbea[i] = 0;
   }

   for (i = 0; i < NumOfElements; i++)
   {
      GetElementVertices(i, vert);
      for (k = 0; k < vert.Size(); k++)
      {
         vn[vert[k]] = 1;
      }
   }

   for (i = 0; i < NumOfElements; i++)
   {
      int bea = i;
      GetPointMatrix(i, pointmat);
      GetElementVertices(i, vert);

      for (k = 0; k < vert.Size(); k++)
         if (vn[vert[k]] == 1)
         {
            nbea[bea]++;
            for (j = 0; j < spaceDim; j++)
            {
               cg[bea*spaceDim+j] += pointmat(j,k);
            }
            vn[vert[k]] = 2;
         }
   }

   for (i = 0; i < NumOfElements; i++)
   {
      int bea = i;
      GetElementVertices(i, vert);

      for (k = 0; k < vert.Size(); k++)
         if (vn[vert[k]])
         {
            for (j = 0; j < spaceDim; j++)
               vertices[vert[k]](j) = sf*vertices[vert[k]](j) +
                                      (1-sf)*cg[bea*spaceDim+j]/nbea[bea];
            vn[vert[k]] = 0;
         }
   }

   delete [] cg;
   delete [] nbea;
   delete [] vn;
}

void Mesh::Transform(void (*f)(const Vector&, Vector&))
{
   // TODO: support for different new spaceDim.
   if (Nodes == NULL)
   {
      Vector vold(spaceDim), vnew(NULL, spaceDim);
      for (int i = 0; i < vertices.Size(); i++)
      {
         for (int j = 0; j < spaceDim; j++)
         {
            vold(j) = vertices[i](j);
         }
         vnew.SetData(vertices[i]());
         (*f)(vold, vnew);
      }
   }
   else
   {
      GridFunction xnew(Nodes->FESpace());
      VectorFunctionCoefficient f_pert(spaceDim, f);
      xnew.ProjectCoefficient(f_pert);
      *Nodes = xnew;
   }
   NodesUpdated();
}

void Mesh::Transform(VectorCoefficient &deformation)
{
   MFEM_VERIFY(spaceDim == deformation.GetVDim(),
               "incompatible vector dimensions");
   if (Nodes == NULL)
   {
      LinearFECollection fec;
      FiniteElementSpace fes(this, &fec, spaceDim, Ordering::byVDIM);
      GridFunction xnew(&fes);
      xnew.ProjectCoefficient(deformation);
      for (int i = 0; i < NumOfVertices; i++)
         for (int d = 0; d < spaceDim; d++)
         {
            vertices[i](d) = xnew(d + spaceDim*i);
         }
   }
   else
   {
      GridFunction xnew(Nodes->FESpace());
      xnew.ProjectCoefficient(deformation);
      *Nodes = xnew;
   }
   NodesUpdated();
}

void Mesh::RemoveUnusedVertices()
{
   if (NURBSext || ncmesh) { return; }

   Array<int> v2v(GetNV());
   v2v = -1;
   for (int i = 0; i < GetNE(); i++)
   {
      Element *el = GetElement(i);
      int nv = el->GetNVertices();
      int *v = el->GetVertices();
      for (int j = 0; j < nv; j++)
      {
         v2v[v[j]] = 0;
      }
   }
   for (int i = 0; i < GetNBE(); i++)
   {
      Element *el = GetBdrElement(i);
      int *v = el->GetVertices();
      int nv = el->GetNVertices();
      for (int j = 0; j < nv; j++)
      {
         v2v[v[j]] = 0;
      }
   }
   int num_vert = 0;
   for (int i = 0; i < v2v.Size(); i++)
   {
      if (v2v[i] == 0)
      {
         vertices[num_vert] = vertices[i];
         v2v[i] = num_vert++;
      }
   }

   if (num_vert == v2v.Size()) { return; }

   Vector nodes_by_element;
   Array<int> vdofs;
   if (Nodes)
   {
      int s = 0;
      for (int i = 0; i < GetNE(); i++)
      {
         Nodes->FESpace()->GetElementVDofs(i, vdofs);
         s += vdofs.Size();
      }
      nodes_by_element.SetSize(s);
      s = 0;
      for (int i = 0; i < GetNE(); i++)
      {
         Nodes->FESpace()->GetElementVDofs(i, vdofs);
         Nodes->GetSubVector(vdofs, &nodes_by_element(s));
         s += vdofs.Size();
      }
   }
   vertices.SetSize(num_vert);
   NumOfVertices = num_vert;
   for (int i = 0; i < GetNE(); i++)
   {
      Element *el = GetElement(i);
      int *v = el->GetVertices();
      int nv = el->GetNVertices();
      for (int j = 0; j < nv; j++)
      {
         v[j] = v2v[v[j]];
      }
   }
   for (int i = 0; i < GetNBE(); i++)
   {
      Element *el = GetBdrElement(i);
      int *v = el->GetVertices();
      int nv = el->GetNVertices();
      for (int j = 0; j < nv; j++)
      {
         v[j] = v2v[v[j]];
      }
   }
   DeleteTables();
   if (Dim > 1)
   {
      // generate el_to_edge, be_to_edge (2D), bel_to_edge (3D)
      el_to_edge = new Table;
      NumOfEdges = GetElementToEdgeTable(*el_to_edge, be_to_edge);
   }
   if (Dim > 2)
   {
      // generate el_to_face, be_to_face
      GetElementToFaceTable();
   }
   // Update faces and faces_info
   GenerateFaces();
   if (Nodes)
   {
      Nodes->FESpace()->Update();
      Nodes->Update();
      int s = 0;
      for (int i = 0; i < GetNE(); i++)
      {
         Nodes->FESpace()->GetElementVDofs(i, vdofs);
         Nodes->SetSubVector(vdofs, &nodes_by_element(s));
         s += vdofs.Size();
      }
   }
}

void Mesh::RemoveInternalBoundaries()
{
   if (NURBSext || ncmesh) { return; }

   int num_bdr_elem = 0;
   int new_bel_to_edge_nnz = 0;
   for (int i = 0; i < GetNBE(); i++)
   {
      if (FaceIsInterior(GetBdrElementEdgeIndex(i)))
      {
         FreeElement(boundary[i]);
      }
      else
      {
         num_bdr_elem++;
         if (Dim == 3)
         {
            new_bel_to_edge_nnz += bel_to_edge->RowSize(i);
         }
      }
   }

   if (num_bdr_elem == GetNBE()) { return; }

   Array<Element *> new_boundary(num_bdr_elem);
   Array<int> new_be_to_edge, new_be_to_face;
   Table *new_bel_to_edge = NULL;
   new_boundary.SetSize(0);
   if (Dim == 2)
   {
      new_be_to_edge.Reserve(num_bdr_elem);
   }
   else if (Dim == 3)
   {
      new_be_to_face.Reserve(num_bdr_elem);
      new_bel_to_edge = new Table;
      new_bel_to_edge->SetDims(num_bdr_elem, new_bel_to_edge_nnz);
   }
   for (int i = 0; i < GetNBE(); i++)
   {
      if (!FaceIsInterior(GetBdrElementEdgeIndex(i)))
      {
         new_boundary.Append(boundary[i]);
         if (Dim == 2)
         {
            new_be_to_edge.Append(be_to_edge[i]);
         }
         else if (Dim == 3)
         {
            int row = new_be_to_face.Size();
            new_be_to_face.Append(be_to_face[i]);
            int *e = bel_to_edge->GetRow(i);
            int ne = bel_to_edge->RowSize(i);
            int *new_e = new_bel_to_edge->GetRow(row);
            for (int j = 0; j < ne; j++)
            {
               new_e[j] = e[j];
            }
            new_bel_to_edge->GetI()[row+1] = new_bel_to_edge->GetI()[row] + ne;
         }
      }
   }

   NumOfBdrElements = new_boundary.Size();
   mfem::Swap(boundary, new_boundary);

   if (Dim == 2)
   {
      mfem::Swap(be_to_edge, new_be_to_edge);
   }
   else if (Dim == 3)
   {
      mfem::Swap(be_to_face, new_be_to_face);
      delete bel_to_edge;
      bel_to_edge = new_bel_to_edge;
   }

   Array<int> attribs(num_bdr_elem);
   for (int i = 0; i < attribs.Size(); i++)
   {
      attribs[i] = GetBdrAttribute(i);
   }
   attribs.Sort();
   attribs.Unique();
   bdr_attributes.DeleteAll();
   attribs.Copy(bdr_attributes);
}

void Mesh::FreeElement(Element *E)
{
#ifdef MFEM_USE_MEMALLOC
   if (E)
   {
      if (E->GetType() == Element::TETRAHEDRON)
      {
         TetMemory.Free((Tetrahedron*) E);
      }
      else
      {
         delete E;
      }
   }
#else
   delete E;
#endif
}

std::ostream &operator<<(std::ostream &os, const Mesh &mesh)
{
   mesh.Print(os);
   return os;
}

int Mesh::FindPoints(DenseMatrix &point_mat, Array<int>& elem_ids,
                     Array<IntegrationPoint>& ips, bool warn,
                     InverseElementTransformation *inv_trans)
{
   const int npts = point_mat.Width();
   if (!npts) { return 0; }
   MFEM_VERIFY(point_mat.Height() == spaceDim,"Invalid points matrix");
   elem_ids.SetSize(npts);
   ips.SetSize(npts);
   elem_ids = -1;
   if (!GetNE()) { return 0; }

   double *data = point_mat.GetData();
   InverseElementTransformation *inv_tr = inv_trans;
   inv_tr = inv_tr ? inv_tr : new InverseElementTransformation;

   // For each point in 'point_mat', find the element whose center is closest.
   Vector min_dist(npts);
   Array<int> e_idx(npts);
   min_dist = std::numeric_limits<double>::max();
   e_idx = -1;

   Vector pt(spaceDim);
   for (int i = 0; i < GetNE(); i++)
   {
      GetElementTransformation(i)->Transform(
         Geometries.GetCenter(GetElementBaseGeometry(i)), pt);
      for (int k = 0; k < npts; k++)
      {
         double dist = pt.DistanceTo(data+k*spaceDim);
         if (dist < min_dist(k))
         {
            min_dist(k) = dist;
            e_idx[k] = i;
         }
      }
   }

   // Checks if the points lie in the closest element
   int pts_found = 0;
   pt.NewDataAndSize(NULL, spaceDim);
   for (int k = 0; k < npts; k++)
   {
      pt.SetData(data+k*spaceDim);
      inv_tr->SetTransformation(*GetElementTransformation(e_idx[k]));
      int res = inv_tr->Transform(pt, ips[k]);
      if (res == InverseElementTransformation::Inside)
      {
         elem_ids[k] = e_idx[k];
         pts_found++;
      }
   }
   if (pts_found != npts)
   {
      Array<int> elvertices;
      Table *vtoel = GetVertexToElementTable();
      for (int k = 0; k < npts; k++)
      {
         if (elem_ids[k] != -1) { continue; }
         // Try all vertex-neighbors of element e_idx[k]
         pt.SetData(data+k*spaceDim);
         GetElementVertices(e_idx[k], elvertices);
         for (int v = 0; v < elvertices.Size(); v++)
         {
            int vv = elvertices[v];
            int ne = vtoel->RowSize(vv);
            const int* els = vtoel->GetRow(vv);
            for (int e = 0; e < ne; e++)
            {
               if (els[e] == e_idx[k]) { continue; }
               inv_tr->SetTransformation(*GetElementTransformation(els[e]));
               int res = inv_tr->Transform(pt, ips[k]);
               if (res == InverseElementTransformation::Inside)
               {
                  elem_ids[k] = els[e];
                  pts_found++;
                  goto next_point;
               }
            }
         }
         // Try neighbors for non-conforming meshes
         if (ncmesh)
         {
            Array<int> neigh;
            int le = ncmesh->leaf_elements[e_idx[k]];
            ncmesh->FindNeighbors(le,neigh);
            for (int e = 0; e < neigh.Size(); e++)
            {
               int nn = neigh[e];
               if (ncmesh->IsGhost(ncmesh->elements[nn])) { continue; }
               int el = ncmesh->elements[nn].index;
               inv_tr->SetTransformation(*GetElementTransformation(el));
               int res = inv_tr->Transform(pt, ips[k]);
               if (res == InverseElementTransformation::Inside)
               {
                  elem_ids[k] = el;
                  pts_found++;
                  goto next_point;
               }
            }
         }
      next_point: ;
      }
      delete vtoel;
   }
   if (inv_trans == NULL) { delete inv_tr; }

   if (warn && pts_found != npts)
   {
      MFEM_WARNING((npts-pts_found) << " points were not found");
   }
   return pts_found;
}

void Mesh::GetGeometricParametersFromJacobian(const DenseMatrix &J,
                                              double &volume,
                                              Vector &aspr,
                                              Vector &skew,
                                              Vector &ori) const
{
   J.HostRead();
   aspr.HostWrite();
   skew.HostWrite();
   ori.HostWrite();
   MFEM_VERIFY(Dim == 2 || Dim == 3, "Only 2D/3D meshes supported right now.");
   MFEM_VERIFY(Dim == spaceDim, "Surface meshes not currently supported.");
   if (Dim == 2)
   {
      aspr.SetSize(1);
      skew.SetSize(1);
      ori.SetSize(1);
      Vector col1, col2;
      J.GetColumn(0, col1);
      J.GetColumn(1, col2);

      // Area/Volume
      volume = J.Det();

      // Aspect-ratio
      aspr(0) = col2.Norml2()/col1.Norml2();

      // Skewness
      skew(0) = std::atan2(J.Det(), col1 * col2);

      // Orientation
      ori(0) = std::atan2(J(1,0), J(0,0));
   }
   else if (Dim == 3)
   {
      aspr.SetSize(4);
      skew.SetSize(3);
      ori.SetSize(4);
      Vector col1, col2, col3;
      J.GetColumn(0, col1);
      J.GetColumn(1, col2);
      J.GetColumn(2, col3);
      double len1 = col1.Norml2(),
             len2 = col2.Norml2(),
             len3 = col3.Norml2();

      Vector col1unit = col1,
             col2unit = col2,
             col3unit = col3;
      col1unit *= 1.0/len1;
      col2unit *= 1.0/len2;
      col3unit *= 1.0/len3;

      // Area/Volume
      volume = J.Det();

      // Aspect-ratio - non-dimensional
      aspr(0) = len1/std::sqrt(len2*len3),
      aspr(1) = len2/std::sqrt(len1*len3);

      // Aspect-ratio - dimensional - needed for TMOP
      aspr(2) = std::sqrt(len1/(len2*len3)),
      aspr(3) = std::sqrt(len2/(len1*len3));

      // Skewness
      Vector crosscol12, crosscol13;
      col1.cross3D(col2, crosscol12);
      col1.cross3D(col3, crosscol13);
      skew(0) = std::acos(col1unit*col2unit);
      skew(1) = std::acos(col1unit*col3unit);
      skew(2) = std::atan(len1*volume/(crosscol12*crosscol13));

      // Orientation
      // First we define the rotation matrix
      DenseMatrix rot(Dim);
      // First column
      for (int d=0; d<Dim; d++) { rot(d, 0) = col1unit(d); }
      // Second column
      Vector rot2 = col2unit;
      Vector rot1 = col1unit;
      rot1 *= col1unit*col2unit;
      rot2 -= rot1;
      col1unit.cross3D(col2unit, rot1);
      rot2 /= rot1.Norml2();
      for (int d=0; d < Dim; d++) { rot(d, 1) = rot2(d); }
      // Third column
      rot1 /= rot1.Norml2();
      for (int d=0; d < Dim; d++) { rot(d, 2) = rot1(d); }
      double delta = sqrt(pow(rot(2,1)-rot(1,2), 2.0) +
                          pow(rot(0,2)-rot(2,0), 2.0) +
                          pow(rot(1,0)-rot(0,1), 2.0));
      ori = 0.0;
      if (delta == 0.0)   // Matrix is symmetric. Check if it is Identity.
      {
         DenseMatrix Iden(Dim);
         for (int d = 0; d < Dim; d++) { Iden(d, d) = 1.0; };
         Iden -= rot;
         if (Iden.FNorm2() != 0)
         {
            // TODO: Handling of these cases.
            rot.Print();
            MFEM_ABORT("Invalid rotation matrix. Contact TMOP Developers.");
         }
      }
      else
      {
         ori(0) = (1./delta)*(rot(2,1)-rot(1,2));
         ori(1) = (1./delta)*(rot(0,2)-rot(2,0));
         ori(2) = (1./delta)*(rot(1,0)-rot(0,1));
         ori(3) = std::acos(0.5*(rot.Trace()-1.0));
      }
   }
}


GeometricFactors::GeometricFactors(const Mesh *mesh, const IntegrationRule &ir,
                                   int flags, MemoryType d_mt)
{
   this->mesh = mesh;
   IntRule = &ir;
   computed_factors = flags;

   MFEM_ASSERT(mesh->GetNumGeometries(mesh->Dimension()) <= 1,
               "mixed meshes are not supported!");
   MFEM_ASSERT(mesh->GetNodes(), "meshes without nodes are not supported!");

   Compute(*mesh->GetNodes(), d_mt);
}

GeometricFactors::GeometricFactors(const GridFunction &nodes,
                                   const IntegrationRule &ir,
                                   int flags, MemoryType d_mt)
{
   this->mesh = nodes.FESpace()->GetMesh();
   IntRule = &ir;
   computed_factors = flags;

   Compute(nodes, d_mt);
}

void GeometricFactors::Compute(const GridFunction &nodes,
                               MemoryType d_mt)
{

   const FiniteElementSpace *fespace = nodes.FESpace();
   const FiniteElement *fe = fespace->GetFE(0);
   const int dim  = fe->GetDim();
   const int vdim = fespace->GetVDim();
   const int NE   = fespace->GetNE();
   const int ND   = fe->GetDof();
   const int NQ   = IntRule->GetNPoints();

   unsigned eval_flags = 0;
   MemoryType my_d_mt = (d_mt != MemoryType::DEFAULT) ? d_mt :
                        Device::GetDeviceMemoryType();
   if (computed_factors & GeometricFactors::COORDINATES)
   {
      X.SetSize(vdim*NQ*NE, my_d_mt); // NQ x SDIM x NE
      eval_flags |= QuadratureInterpolator::VALUES;
   }
   if (computed_factors & GeometricFactors::JACOBIANS)
   {
      J.SetSize(dim*vdim*NQ*NE, my_d_mt); // NQ x SDIM x DIM x NE
      eval_flags |= QuadratureInterpolator::DERIVATIVES;
   }
   if (computed_factors & GeometricFactors::DETERMINANTS)
   {
      detJ.SetSize(NQ*NE, my_d_mt); // NQ x NE
      eval_flags |= QuadratureInterpolator::DETERMINANTS;
   }

   const QuadratureInterpolator *qi = fespace->GetQuadratureInterpolator(*IntRule);
   // All X, J, and detJ use this layout:
   qi->SetOutputLayout(QVectorLayout::byNODES);

   const bool use_tensor_products = UsesTensorBasis(*fespace);

   qi->DisableTensorProducts(!use_tensor_products);
   const ElementDofOrdering e_ordering = use_tensor_products ?
                                         ElementDofOrdering::LEXICOGRAPHIC :
                                         ElementDofOrdering::NATIVE;
   const Operator *elem_restr = fespace->GetElementRestriction(e_ordering);

   if (elem_restr) // Always true as of 2021-04-27
   {
      Vector Enodes(vdim*ND*NE, my_d_mt);
      elem_restr->Mult(nodes, Enodes);
      qi->Mult(Enodes, eval_flags, X, J, detJ);
   }
   else
   {
      qi->Mult(nodes, eval_flags, X, J, detJ);
   }
}

FaceGeometricFactors::FaceGeometricFactors(const Mesh *mesh,
                                           const IntegrationRule &ir,
                                           int flags, FaceType type,
                                           MemoryType d_mt)
   : type(type)
{
   this->mesh = mesh;
   IntRule = &ir;
   computed_factors = flags;

   const GridFunction *nodes = mesh->GetNodes();
   const FiniteElementSpace *fespace = nodes->FESpace();
   const int vdim = fespace->GetVDim();
   const int NF   = fespace->GetNFbyType(type);
   const int NQ   = ir.GetNPoints();

   const FaceRestriction *face_restr = fespace->GetFaceRestriction(
                                          ElementDofOrdering::LEXICOGRAPHIC,
                                          type,
                                          L2FaceValues::SingleValued );


   MemoryType my_d_mt = (d_mt != MemoryType::DEFAULT) ? d_mt :
                        Device::GetDeviceMemoryType();

   Vector Fnodes(face_restr->Height(), my_d_mt);
   face_restr->Mult(*nodes, Fnodes);

   unsigned eval_flags = 0;

   if (flags & FaceGeometricFactors::COORDINATES)
   {
      X.SetSize(vdim*NQ*NF, my_d_mt);
      eval_flags |= FaceQuadratureInterpolator::VALUES;
   }
   if (flags & FaceGeometricFactors::JACOBIANS)
   {
      J.SetSize(vdim*vdim*NQ*NF, my_d_mt);
      eval_flags |= FaceQuadratureInterpolator::DERIVATIVES;
   }
   if (flags & FaceGeometricFactors::DETERMINANTS)
   {
      detJ.SetSize(NQ*NF, my_d_mt);
      eval_flags |= FaceQuadratureInterpolator::DETERMINANTS;
   }
   if (flags & FaceGeometricFactors::NORMALS)
   {
      normal.SetSize(vdim*NQ*NF, my_d_mt);
      eval_flags |= FaceQuadratureInterpolator::NORMALS;
   }

   const FaceQuadratureInterpolator *qi =
      fespace->GetFaceQuadratureInterpolator(ir, type);
   // All face data vectors assume layout byNODES.
   qi->SetOutputLayout(QVectorLayout::byNODES);
   const bool use_tensor_products = UsesTensorBasis(*fespace);
   qi->DisableTensorProducts(!use_tensor_products);

   qi->Mult(Fnodes, eval_flags, X, J, detJ, normal);
}

NodeExtrudeCoefficient::NodeExtrudeCoefficient(const int dim, const int n_,
                                               const double s_)
   : VectorCoefficient(dim), n(n_), s(s_), tip(p, dim-1)
{
}

void NodeExtrudeCoefficient::Eval(Vector &V, ElementTransformation &T,
                                  const IntegrationPoint &ip)
{
   V.SetSize(vdim);
   T.Transform(ip, tip);
   V(0) = p[0];
   if (vdim == 2)
   {
      V(1) = s * ((ip.y + layer) / n);
   }
   else
   {
      V(1) = p[1];
      V(2) = s * ((ip.z + layer) / n);
   }
}


Mesh *Extrude1D(Mesh *mesh, const int ny, const double sy, const bool closed)
{
   if (mesh->Dimension() != 1)
   {
      mfem::err << "Extrude1D : Not a 1D mesh!" << endl;
      mfem_error();
   }

   int nvy = (closed) ? (ny) : (ny + 1);
   int nvt = mesh->GetNV() * nvy;

   Mesh *mesh2d;

   if (closed)
   {
      mesh2d = new Mesh(2, nvt, mesh->GetNE()*ny, mesh->GetNBE()*ny);
   }
   else
      mesh2d = new Mesh(2, nvt, mesh->GetNE()*ny,
                        mesh->GetNBE()*ny+2*mesh->GetNE());

   // vertices
   double vc[2];
   for (int i = 0; i < mesh->GetNV(); i++)
   {
      vc[0] = mesh->GetVertex(i)[0];
      for (int j = 0; j < nvy; j++)
      {
         vc[1] = sy * (double(j) / ny);
         mesh2d->AddVertex(vc);
      }
   }
   // elements
   Array<int> vert;
   for (int i = 0; i < mesh->GetNE(); i++)
   {
      const Element *elem = mesh->GetElement(i);
      elem->GetVertices(vert);
      const int attr = elem->GetAttribute();
      for (int j = 0; j < ny; j++)
      {
         int qv[4];
         qv[0] = vert[0] * nvy + j;
         qv[1] = vert[1] * nvy + j;
         qv[2] = vert[1] * nvy + (j + 1) % nvy;
         qv[3] = vert[0] * nvy + (j + 1) % nvy;

         mesh2d->AddQuad(qv, attr);
      }
   }
   // 2D boundary from the 1D boundary
   for (int i = 0; i < mesh->GetNBE(); i++)
   {
      const Element *elem = mesh->GetBdrElement(i);
      elem->GetVertices(vert);
      const int attr = elem->GetAttribute();
      for (int j = 0; j < ny; j++)
      {
         int sv[2];
         sv[0] = vert[0] * nvy + j;
         sv[1] = vert[0] * nvy + (j + 1) % nvy;

         if (attr%2)
         {
            Swap<int>(sv[0], sv[1]);
         }

         mesh2d->AddBdrSegment(sv, attr);
      }
   }

   if (!closed)
   {
      // 2D boundary from the 1D elements (bottom + top)
      int nba = (mesh->bdr_attributes.Size() > 0 ?
                 mesh->bdr_attributes.Max() : 0);
      for (int i = 0; i < mesh->GetNE(); i++)
      {
         const Element *elem = mesh->GetElement(i);
         elem->GetVertices(vert);
         const int attr = nba + elem->GetAttribute();
         int sv[2];
         sv[0] = vert[0] * nvy;
         sv[1] = vert[1] * nvy;

         mesh2d->AddBdrSegment(sv, attr);

         sv[0] = vert[1] * nvy + ny;
         sv[1] = vert[0] * nvy + ny;

         mesh2d->AddBdrSegment(sv, attr);
      }
   }

   mesh2d->FinalizeQuadMesh(1, 0, false);

   GridFunction *nodes = mesh->GetNodes();
   if (nodes)
   {
      // duplicate the fec of the 1D mesh so that it can be deleted safely
      // along with its nodes, fes and fec
      FiniteElementCollection *fec2d = NULL;
      FiniteElementSpace *fes2d;
      const char *name = nodes->FESpace()->FEColl()->Name();
      string cname = name;
      if (cname == "Linear")
      {
         fec2d = new LinearFECollection;
      }
      else if (cname == "Quadratic")
      {
         fec2d = new QuadraticFECollection;
      }
      else if (cname == "Cubic")
      {
         fec2d = new CubicFECollection;
      }
      else if (!strncmp(name, "H1_", 3))
      {
         fec2d = new H1_FECollection(atoi(name + 7), 2);
      }
      else if (!strncmp(name, "L2_T", 4))
      {
         fec2d = new L2_FECollection(atoi(name + 10), 2, atoi(name + 4));
      }
      else if (!strncmp(name, "L2_", 3))
      {
         fec2d = new L2_FECollection(atoi(name + 7), 2);
      }
      else
      {
         delete mesh2d;
         mfem::err << "Extrude1D : The mesh uses unknown FE collection : "
                   << cname << endl;
         mfem_error();
      }
      fes2d = new FiniteElementSpace(mesh2d, fec2d, 2);
      mesh2d->SetNodalFESpace(fes2d);
      GridFunction *nodes2d = mesh2d->GetNodes();
      nodes2d->MakeOwner(fec2d);

      NodeExtrudeCoefficient ecoeff(2, ny, sy);
      Vector lnodes;
      Array<int> vdofs2d;
      for (int i = 0; i < mesh->GetNE(); i++)
      {
         ElementTransformation &T = *mesh->GetElementTransformation(i);
         for (int j = ny-1; j >= 0; j--)
         {
            fes2d->GetElementVDofs(i*ny+j, vdofs2d);
            lnodes.SetSize(vdofs2d.Size());
            ecoeff.SetLayer(j);
            fes2d->GetFE(i*ny+j)->Project(ecoeff, T, lnodes);
            nodes2d->SetSubVector(vdofs2d, lnodes);
         }
      }
   }
   return mesh2d;
}

Mesh *Extrude2D(Mesh *mesh, const int nz, const double sz)
{
   if (mesh->Dimension() != 2)
   {
      mfem::err << "Extrude2D : Not a 2D mesh!" << endl;
      mfem_error();
   }

   int nvz = nz + 1;
   int nvt = mesh->GetNV() * nvz;

   Mesh *mesh3d = new Mesh(3, nvt, mesh->GetNE()*nz,
                           mesh->GetNBE()*nz+2*mesh->GetNE());

   bool wdgMesh = false;
   bool hexMesh = false;

   // vertices
   double vc[3];
   for (int i = 0; i < mesh->GetNV(); i++)
   {
      vc[0] = mesh->GetVertex(i)[0];
      vc[1] = mesh->GetVertex(i)[1];
      for (int j = 0; j < nvz; j++)
      {
         vc[2] = sz * (double(j) / nz);
         mesh3d->AddVertex(vc);
      }
   }
   // elements
   Array<int> vert;
   for (int i = 0; i < mesh->GetNE(); i++)
   {
      const Element *elem = mesh->GetElement(i);
      elem->GetVertices(vert);
      const int attr = elem->GetAttribute();
      Geometry::Type geom = elem->GetGeometryType();
      switch (geom)
      {
         case Geometry::TRIANGLE:
            wdgMesh = true;
            for (int j = 0; j < nz; j++)
            {
               int pv[6];
               pv[0] = vert[0] * nvz + j;
               pv[1] = vert[1] * nvz + j;
               pv[2] = vert[2] * nvz + j;
               pv[3] = vert[0] * nvz + (j + 1) % nvz;
               pv[4] = vert[1] * nvz + (j + 1) % nvz;
               pv[5] = vert[2] * nvz + (j + 1) % nvz;

               mesh3d->AddWedge(pv, attr);
            }
            break;
         case Geometry::SQUARE:
            hexMesh = true;
            for (int j = 0; j < nz; j++)
            {
               int hv[8];
               hv[0] = vert[0] * nvz + j;
               hv[1] = vert[1] * nvz + j;
               hv[2] = vert[2] * nvz + j;
               hv[3] = vert[3] * nvz + j;
               hv[4] = vert[0] * nvz + (j + 1) % nvz;
               hv[5] = vert[1] * nvz + (j + 1) % nvz;
               hv[6] = vert[2] * nvz + (j + 1) % nvz;
               hv[7] = vert[3] * nvz + (j + 1) % nvz;

               mesh3d->AddHex(hv, attr);
            }
            break;
         default:
            mfem::err << "Extrude2D : Invalid 2D element type \'"
                      << geom << "\'" << endl;
            mfem_error();
            break;
      }
   }
   // 3D boundary from the 2D boundary
   for (int i = 0; i < mesh->GetNBE(); i++)
   {
      const Element *elem = mesh->GetBdrElement(i);
      elem->GetVertices(vert);
      const int attr = elem->GetAttribute();
      for (int j = 0; j < nz; j++)
      {
         int qv[4];
         qv[0] = vert[0] * nvz + j;
         qv[1] = vert[1] * nvz + j;
         qv[2] = vert[1] * nvz + (j + 1) % nvz;
         qv[3] = vert[0] * nvz + (j + 1) % nvz;

         mesh3d->AddBdrQuad(qv, attr);
      }
   }

   // 3D boundary from the 2D elements (bottom + top)
   int nba = (mesh->bdr_attributes.Size() > 0 ?
              mesh->bdr_attributes.Max() : 0);
   for (int i = 0; i < mesh->GetNE(); i++)
   {
      const Element *elem = mesh->GetElement(i);
      elem->GetVertices(vert);
      const int attr = nba + elem->GetAttribute();
      Geometry::Type geom = elem->GetGeometryType();
      switch (geom)
      {
         case Geometry::TRIANGLE:
         {
            int tv[3];
            tv[0] = vert[0] * nvz;
            tv[1] = vert[2] * nvz;
            tv[2] = vert[1] * nvz;

            mesh3d->AddBdrTriangle(tv, attr);

            tv[0] = vert[0] * nvz + nz;
            tv[1] = vert[1] * nvz + nz;
            tv[2] = vert[2] * nvz + nz;

            mesh3d->AddBdrTriangle(tv, attr);
         }
         break;
         case Geometry::SQUARE:
         {
            int qv[4];
            qv[0] = vert[0] * nvz;
            qv[1] = vert[3] * nvz;
            qv[2] = vert[2] * nvz;
            qv[3] = vert[1] * nvz;

            mesh3d->AddBdrQuad(qv, attr);

            qv[0] = vert[0] * nvz + nz;
            qv[1] = vert[1] * nvz + nz;
            qv[2] = vert[2] * nvz + nz;
            qv[3] = vert[3] * nvz + nz;

            mesh3d->AddBdrQuad(qv, attr);
         }
         break;
         default:
            mfem::err << "Extrude2D : Invalid 2D element type \'"
                      << geom << "\'" << endl;
            mfem_error();
            break;
      }
   }

   if ( hexMesh && wdgMesh )
   {
      mesh3d->FinalizeMesh(0, false);
   }
   else if ( hexMesh )
   {
      mesh3d->FinalizeHexMesh(1, 0, false);
   }
   else if ( wdgMesh )
   {
      mesh3d->FinalizeWedgeMesh(1, 0, false);
   }

   GridFunction *nodes = mesh->GetNodes();
   if (nodes)
   {
      // duplicate the fec of the 2D mesh so that it can be deleted safely
      // along with its nodes, fes and fec
      FiniteElementCollection *fec3d = NULL;
      FiniteElementSpace *fes3d;
      const char *name = nodes->FESpace()->FEColl()->Name();
      string cname = name;
      if (cname == "Linear")
      {
         fec3d = new LinearFECollection;
      }
      else if (cname == "Quadratic")
      {
         fec3d = new QuadraticFECollection;
      }
      else if (cname == "Cubic")
      {
         fec3d = new CubicFECollection;
      }
      else if (!strncmp(name, "H1_", 3))
      {
         fec3d = new H1_FECollection(atoi(name + 7), 3);
      }
      else if (!strncmp(name, "L2_T", 4))
      {
         fec3d = new L2_FECollection(atoi(name + 10), 3, atoi(name + 4));
      }
      else if (!strncmp(name, "L2_", 3))
      {
         fec3d = new L2_FECollection(atoi(name + 7), 3);
      }
      else
      {
         delete mesh3d;
         mfem::err << "Extrude3D : The mesh uses unknown FE collection : "
                   << cname << endl;
         mfem_error();
      }
      fes3d = new FiniteElementSpace(mesh3d, fec3d, 3);
      mesh3d->SetNodalFESpace(fes3d);
      GridFunction *nodes3d = mesh3d->GetNodes();
      nodes3d->MakeOwner(fec3d);

      NodeExtrudeCoefficient ecoeff(3, nz, sz);
      Vector lnodes;
      Array<int> vdofs3d;
      for (int i = 0; i < mesh->GetNE(); i++)
      {
         ElementTransformation &T = *mesh->GetElementTransformation(i);
         for (int j = nz-1; j >= 0; j--)
         {
            fes3d->GetElementVDofs(i*nz+j, vdofs3d);
            lnodes.SetSize(vdofs3d.Size());
            ecoeff.SetLayer(j);
            fes3d->GetFE(i*nz+j)->Project(ecoeff, T, lnodes);
            nodes3d->SetSubVector(vdofs3d, lnodes);
         }
      }
   }
   return mesh3d;
}

#ifdef MFEM_DEBUG
void Mesh::DebugDump(std::ostream &os) const
{
   // dump vertices and edges (NCMesh "nodes")
   os << NumOfVertices + NumOfEdges << "\n";
   for (int i = 0; i < NumOfVertices; i++)
   {
      const double *v = GetVertex(i);
      os << i << " " << v[0] << " " << v[1] << " " << v[2]
         << " 0 0 " << i << " -1 0\n";
   }

   Array<int> ev;
   for (int i = 0; i < NumOfEdges; i++)
   {
      GetEdgeVertices(i, ev);
      double mid[3] = {0, 0, 0};
      for (int j = 0; j < 2; j++)
      {
         for (int k = 0; k < spaceDim; k++)
         {
            mid[k] += GetVertex(ev[j])[k];
         }
      }
      os << NumOfVertices+i << " "
         << mid[0]/2 << " " << mid[1]/2 << " " << mid[2]/2 << " "
         << ev[0] << " " << ev[1] << " -1 " << i << " 0\n";
   }

   // dump elements
   os << NumOfElements << "\n";
   for (int i = 0; i < NumOfElements; i++)
   {
      const Element* e = elements[i];
      os << e->GetNVertices() << " ";
      for (int j = 0; j < e->GetNVertices(); j++)
      {
         os << e->GetVertices()[j] << " ";
      }
      os << e->GetAttribute() << " 0 " << i << "\n";
   }

   // dump faces
   os << "0\n";
}
#endif

}<|MERGE_RESOLUTION|>--- conflicted
+++ resolved
@@ -5344,21 +5344,15 @@
    FinalizeTopology();
    CheckBdrElementOrientation(); // check and fix boundary element orientation
 
-<<<<<<< HEAD
-   // Generate knot 2 edge mapping -- if not specified
-=======
+
    /* Generate knot 2 edge mapping -- if edges are not specified in the mesh file
       See data/two-squares-nurbs-autoedge.mesh for an example */
->>>>>>> b137eebf
    if (edge_to_knot.Size() == 0)
    {
       edge_vertex = new Table(NumOfEdges, 2);
       edge_to_knot.SetSize(NumOfEdges);
-<<<<<<< HEAD
-      int notset = -9999999;
-=======
+
       constexpr int notset = -9999999;
->>>>>>> b137eebf
       edge_to_knot = notset;
       Array<int> edges;
       Array<int> oedge;
@@ -5394,14 +5388,10 @@
          flip = -1;
       }
 
-<<<<<<< HEAD
-      // Initial assignment of knots to edges
-=======
       /* Initial assignment of knots to edges. This is an algorithm that loops over the
          patches and assigns knot vectors to edges. It starts with assigning knot vector 0
          and 1 to the edges of the first patch. Then it uses: 1) patches can share edges
          2) knot vectors on opposing edges in a patch are equal, to create edge_to_knot */
->>>>>>> b137eebf
       int e0, e1, v0, v1, df;
       int p,j,k;
       for (p = 0; p < GetNE(); p++)
@@ -5433,22 +5423,19 @@
             v1 = edge_to_knot[e1];
             df = flip*oedge[edge0[j]]*oedge[edge1[j]];
 
-<<<<<<< HEAD
-=======
+
             // Case 1: knot vector is not set
->>>>>>> b137eebf
             if ((v0 == notset) && (v1 == notset))
             {
                edge_to_knot[e0] = knot;
                edge_to_knot[e1] = knot;
                knot++;
             }
-<<<<<<< HEAD
-=======
+
             // Case 2 & 3: knot vector on one of the two edges
             // is set earlier (in another patch). We just have
             // to copy it for the opposing edge.
->>>>>>> b137eebf
+
             else if ((v0 != notset) && (v1 == notset))
             {
                edge_to_knot[e1] = (df >= 0 ? -v0-1 : v0);
@@ -5460,14 +5447,6 @@
          }
       }
 
-<<<<<<< HEAD
-      // Correct assignment, make sure that:
-      // -- corresponding edges within patch point to same knot vector
-      // -- assign the lowest number
-      int corrections;
-
-      for (int pp = 0; pp < 3*GetNE(); pp++)
-=======
       /* Verify correct assignment, make sure that corresponding edges
          within patch point to same knot vector. If not assign the lowest number.
 
@@ -5478,7 +5457,6 @@
       int corrections;
       int passes = 0;
       do
->>>>>>> b137eebf
       {
          corrections = 0;
          for (p = 0; p < GetNE(); p++)
@@ -5506,23 +5484,6 @@
                }
             }
          }
-<<<<<<< HEAD
-         if (corrections == 0) { break; }
-      }
-
-      // Check validity of corrections applied
-      if (corrections > 0 )
-      {
-         mfem::err<<"Edge_to_knot mapping potentially incorrect"<<endl;
-         mfem::err<<"  passes      = " << GetNE() <<endl;
-         mfem::err<<"  corrections = " << corrections <<endl;
-      }
-
-      // Renumber knotvectors, such that:
-      // -- numbering is consequitive
-      // -- starts at zero
-=======
-
          passes++;
       }
       while (corrections > 0 && passes < GetNE() + 1);
@@ -5538,7 +5499,7 @@
       /* Renumber knotvectors, such that:
          -- numbering is consecutive
          -- starts at zero */
->>>>>>> b137eebf
+
       Array<int> cnt(NumOfEdges);
       cnt = 0;
       for (j = 0; j < NumOfEdges; j++)
@@ -5575,12 +5536,9 @@
          }
          mfem::out<<(k >= 0 ? k:-k-1)<<" "<< v[0] <<" "<<v[1]<<endl;
       }
-<<<<<<< HEAD
-=======
 
       // Terminate here upon failure after printing to have an idea of edge_to_knot.
       if (corrections > 0 ) {mfem_error("Mesh::LoadPatchTopo");}
->>>>>>> b137eebf
    }
 }
 
