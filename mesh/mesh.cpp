// Copyright (c) 2010, Lawrence Livermore National Security, LLC. Produced at
// the Lawrence Livermore National Laboratory. LLNL-CODE-443211. All Rights
// reserved. See file COPYRIGHT for details.
//
// This file is part of the MFEM library. For more information and source code
// availability see http://mfem.org.
//
// MFEM is free software; you can redistribute it and/or modify it under the
// terms of the GNU Lesser General Public License (as published by the Free
// Software Foundation) version 2.1 dated February 1999.

// Implementation of data type mesh

#include "mesh_headers.hpp"
#include "../fem/fem.hpp"
#include "../general/sort_pairs.hpp"
#include "../general/text.hpp"

#include <iostream>
#include <sstream>
#include <fstream>
#include <limits>
#include <cmath>
#include <cstring>
#include <ctime>
#include <functional>

// Include the METIS header, if using version 5. If using METIS 4, the needed
// declarations are inlined below, i.e. no header is needed.
#if defined(MFEM_USE_METIS) && defined(MFEM_USE_METIS_5)
#include "metis.h"
#endif

// METIS 4 prototypes
#if defined(MFEM_USE_METIS) && !defined(MFEM_USE_METIS_5)
typedef int idxtype;
extern "C" {
   void METIS_PartGraphRecursive(int*, idxtype*, idxtype*, idxtype*, idxtype*,
                                 int*, int*, int*, int*, int*, idxtype*);
   void METIS_PartGraphKway(int*, idxtype*, idxtype*, idxtype*, idxtype*,
                            int*, int*, int*, int*, int*, idxtype*);
   void METIS_PartGraphVKway(int*, idxtype*, idxtype*, idxtype*, idxtype*,
                             int*, int*, int*, int*, int*, idxtype*);
}
#endif

#ifdef MFEM_USE_GECKO
#include "graph.h"
#endif

using namespace std;

namespace mfem
{

void Mesh::GetElementJacobian(int i, DenseMatrix &J)
{
   Geometry::Type geom = GetElementBaseGeometry(i);
   ElementTransformation *eltransf = GetElementTransformation(i);
   eltransf->SetIntPoint(&Geometries.GetCenter(geom));
   Geometries.JacToPerfJac(geom, eltransf->Jacobian(), J);
}

double Mesh::GetElementSize(int i, int type)
{
   DenseMatrix J(Dim);
   GetElementJacobian(i, J);
   if (type == 0)
   {
      return pow(fabs(J.Det()), 1./Dim);
   }
   else if (type == 1)
   {
      return J.CalcSingularvalue(Dim-1);   // h_min
   }
   else
   {
      return J.CalcSingularvalue(0);   // h_max
   }
}

double Mesh::GetElementSize(int i, const Vector &dir)
{
   DenseMatrix J(Dim);
   Vector d_hat(Dim);
   GetElementJacobian(i, J);
   J.MultTranspose(dir, d_hat);
   return sqrt((d_hat * d_hat) / (dir * dir));
}

double Mesh::GetElementVolume(int i)
{
   ElementTransformation *et = GetElementTransformation(i);
   const IntegrationRule &ir = IntRules.Get(GetElementBaseGeometry(i),
                                            et->OrderJ());
   double volume = 0.0;
   for (int j = 0; j < ir.GetNPoints(); j++)
   {
      const IntegrationPoint &ip = ir.IntPoint(j);
      et->SetIntPoint(&ip);
      volume += ip.weight * et->Weight();
   }

   return volume;
}

// Similar to VisualizationSceneSolution3d::FindNewBox in GLVis
void Mesh::GetBoundingBox(Vector &min, Vector &max, int ref)
{
   min.SetSize(spaceDim);
   max.SetSize(spaceDim);

   for (int d = 0; d < spaceDim; d++)
   {
      min(d) = numeric_limits<double>::infinity();
      max(d) = -numeric_limits<double>::infinity();
   }

   if (Nodes == NULL)
   {
      double *coord;
      for (int i = 0; i < NumOfVertices; i++)
      {
         coord = GetVertex(i);
         for (int d = 0; d < spaceDim; d++)
         {
            if (coord[d] < min(d)) { min(d) = coord[d]; }
            if (coord[d] > max(d)) { max(d) = coord[d]; }
         }
      }
   }
   else
   {
      const bool use_boundary = false; // make this a parameter?
      int ne = use_boundary ? GetNBE() : GetNE();
      int fn, fo;
      DenseMatrix pointmat;
      RefinedGeometry *RefG;
      IntegrationRule eir;
      FaceElementTransformations *Tr;
      ElementTransformation *T;

      for (int i = 0; i < ne; i++)
      {
         if (use_boundary)
         {
            GetBdrElementFace(i, &fn, &fo);
            RefG = GlobGeometryRefiner.Refine(GetFaceBaseGeometry(fn), ref);
            Tr = GetFaceElementTransformations(fn, 5);
            eir.SetSize(RefG->RefPts.GetNPoints());
            Tr->Loc1.Transform(RefG->RefPts, eir);
            Tr->Elem1->Transform(eir, pointmat);
         }
         else
         {
            T = GetElementTransformation(i);
            RefG = GlobGeometryRefiner.Refine(GetElementBaseGeometry(i), ref);
            T->Transform(RefG->RefPts, pointmat);
         }
         for (int j = 0; j < pointmat.Width(); j++)
         {
            for (int d = 0; d < pointmat.Height(); d++)
            {
               if (pointmat(d,j) < min(d)) { min(d) = pointmat(d,j); }
               if (pointmat(d,j) > max(d)) { max(d) = pointmat(d,j); }
            }
         }
      }
   }
}

void Mesh::GetCharacteristics(double &h_min, double &h_max,
                              double &kappa_min, double &kappa_max,
                              Vector *Vh, Vector *Vk)
{
   int i, dim, sdim;
   DenseMatrix J;
   double h, kappa;

   dim = Dimension();
   sdim = SpaceDimension();

   if (Vh) { Vh->SetSize(NumOfElements); }
   if (Vk) { Vk->SetSize(NumOfElements); }

   h_min = kappa_min = numeric_limits<double>::infinity();
   h_max = kappa_max = -h_min;
   if (dim == 0) { if (Vh) { *Vh = 1.0; } if (Vk) {*Vk = 1.0; } return; }
   J.SetSize(sdim, dim);
   for (i = 0; i < NumOfElements; i++)
   {
      GetElementJacobian(i, J);
      h = pow(fabs(J.Weight()), 1.0/double(dim));
      kappa = (dim == sdim) ?
              J.CalcSingularvalue(0) / J.CalcSingularvalue(dim-1) : -1.0;
      if (Vh) { (*Vh)(i) = h; }
      if (Vk) { (*Vk)(i) = kappa; }

      if (h < h_min) { h_min = h; }
      if (h > h_max) { h_max = h; }
      if (kappa < kappa_min) { kappa_min = kappa; }
      if (kappa > kappa_max) { kappa_max = kappa; }
   }
}

void Mesh::PrintCharacteristics(Vector *Vh, Vector *Vk, std::ostream &out)
{
   double h_min, h_max, kappa_min, kappa_max;

   out << "Mesh Characteristics:";

   this->GetCharacteristics(h_min, h_max, kappa_min, kappa_max, Vh, Vk);

   out << '\n'
       << "Dimension          : " << Dimension() << '\n'
       << "Space dimension    : " << SpaceDimension();
   if (Dim == 0)
   {
      out << '\n'
          << "Number of vertices : " << GetNV() << '\n'
          << "Number of elements : " << GetNE() << '\n'
          << "Number of bdr elem : " << GetNBE() << '\n';
   }
   else if (Dim == 1)
   {
      out << '\n'
          << "Number of vertices : " << GetNV() << '\n'
          << "Number of elements : " << GetNE() << '\n'
          << "Number of bdr elem : " << GetNBE() << '\n'
          << "h_min              : " << h_min << '\n'
          << "h_max              : " << h_max << '\n';
   }
   else if (Dim == 2)
   {
      out << '\n'
          << "Number of vertices : " << GetNV() << '\n'
          << "Number of edges    : " << GetNEdges() << '\n'
          << "Number of elements : " << GetNE() << '\n'
          << "Number of bdr elem : " << GetNBE() << '\n'
          << "Euler Number       : " << EulerNumber2D() << '\n'
          << "h_min              : " << h_min << '\n'
          << "h_max              : " << h_max << '\n'
          << "kappa_min          : " << kappa_min << '\n'
          << "kappa_max          : " << kappa_max << '\n';
   }
   else
   {
      out << '\n'
          << "Number of vertices : " << GetNV() << '\n'
          << "Number of edges    : " << GetNEdges() << '\n'
          << "Number of faces    : " << GetNFaces() << '\n'
          << "Number of elements : " << GetNE() << '\n'
          << "Number of bdr elem : " << GetNBE() << '\n'
          << "Euler Number       : " << EulerNumber() << '\n'
          << "h_min              : " << h_min << '\n'
          << "h_max              : " << h_max << '\n'
          << "kappa_min          : " << kappa_min << '\n'
          << "kappa_max          : " << kappa_max << '\n';
   }
   out << '\n' << std::flush;
}

FiniteElement *Mesh::GetTransformationFEforElementType(Element::Type ElemType)
{
   switch (ElemType)
   {
      case Element::POINT :          return &PointFE;
      case Element::SEGMENT :        return &SegmentFE;
      case Element::TRIANGLE :       return &TriangleFE;
      case Element::QUADRILATERAL :  return &QuadrilateralFE;
      case Element::TETRAHEDRON :    return &TetrahedronFE;
      case Element::PRISM :          return &PrismFE;
      case Element::HEXAHEDRON :     return &HexahedronFE;
      default:
         MFEM_ABORT("Unknown element type \"" << ElemType << "\"");
         break;
   }
   MFEM_ABORT("Unknown element type");
   return NULL;
}


void Mesh::GetElementTransformation(int i, IsoparametricTransformation *ElTr)
{
   ElTr->Attribute = GetAttribute(i);
   ElTr->ElementNo = i;
   if (Nodes == NULL)
   {
      GetPointMatrix(i, ElTr->GetPointMat());
      ElTr->SetFE(GetTransformationFEforElementType(GetElementType(i)));
   }
   else
   {
      DenseMatrix &pm = ElTr->GetPointMat();
      Array<int> vdofs;
      Nodes->FESpace()->GetElementVDofs(i, vdofs);

      int n = vdofs.Size()/spaceDim;
      pm.SetSize(spaceDim, n);
      for (int k = 0; k < spaceDim; k++)
      {
         for (int j = 0; j < n; j++)
         {
            pm(k,j) = (*Nodes)(vdofs[n*k+j]);
         }
      }
      ElTr->SetFE(Nodes->FESpace()->GetFE(i));
   }
   ElTr->FinalizeTransformation();
}

void Mesh::GetElementTransformation(int i, const Vector &nodes,
                                    IsoparametricTransformation *ElTr)
{
   ElTr->Attribute = GetAttribute(i);
   ElTr->ElementNo = i;
   DenseMatrix &pm = ElTr->GetPointMat();
   if (Nodes == NULL)
   {
      MFEM_ASSERT(nodes.Size() == spaceDim*GetNV(), "");
      int       nv = elements[i]->GetNVertices();
      const int *v = elements[i]->GetVertices();
      int n = vertices.Size();
      pm.SetSize(spaceDim, nv);
      for (int k = 0; k < spaceDim; k++)
      {
         for (int j = 0; j < nv; j++)
         {
            pm(k, j) = nodes(k*n+v[j]);
         }
      }
      ElTr->SetFE(GetTransformationFEforElementType(GetElementType(i)));
   }
   else
   {
      MFEM_ASSERT(nodes.Size() == Nodes->Size(), "");
      Array<int> vdofs;
      Nodes->FESpace()->GetElementVDofs(i, vdofs);
      int n = vdofs.Size()/spaceDim;
      pm.SetSize(spaceDim, n);
      for (int k = 0; k < spaceDim; k++)
      {
         for (int j = 0; j < n; j++)
         {
            pm(k,j) = nodes(vdofs[n*k+j]);
         }
      }
      ElTr->SetFE(Nodes->FESpace()->GetFE(i));
   }
   ElTr->FinalizeTransformation();
}

ElementTransformation *Mesh::GetElementTransformation(int i)
{
   GetElementTransformation(i, &Transformation);

   return &Transformation;
}

ElementTransformation *Mesh::GetBdrElementTransformation(int i)
{
   GetBdrElementTransformation(i, &FaceTransformation);
   return &FaceTransformation;
}

void Mesh::GetBdrElementTransformation(int i, IsoparametricTransformation* ElTr)
{
   ElTr->Attribute = GetBdrAttribute(i);
   ElTr->ElementNo = i; // boundary element number
   if (Nodes == NULL)
   {
      GetBdrPointMatrix(i, ElTr->GetPointMat());
      ElTr->SetFE(
         GetTransformationFEforElementType(GetBdrElementType(i)));
   }
   else
   {
      DenseMatrix &pm = ElTr->GetPointMat();
      Array<int> vdofs;
      Nodes->FESpace()->GetBdrElementVDofs(i, vdofs);
      int n = vdofs.Size()/spaceDim;
      pm.SetSize(spaceDim, n);
      for (int k = 0; k < spaceDim; k++)
      {
         for (int j = 0; j < n; j++)
         {
            pm(k,j) = (*Nodes)(vdofs[n*k+j]);
         }
      }
      ElTr->SetFE(Nodes->FESpace()->GetBE(i));
   }
   ElTr->FinalizeTransformation();
}

void Mesh::GetFaceTransformation(int FaceNo, IsoparametricTransformation *FTr)
{
   FTr->Attribute = (Dim == 1) ? 1 : faces[FaceNo]->GetAttribute();
   FTr->ElementNo = FaceNo;
   DenseMatrix &pm = FTr->GetPointMat();
   if (Nodes == NULL)
   {
      const int *v = (Dim == 1) ? &FaceNo : faces[FaceNo]->GetVertices();
      const int nv = (Dim == 1) ? 1 : faces[FaceNo]->GetNVertices();
      pm.SetSize(spaceDim, nv);
      for (int i = 0; i < spaceDim; i++)
      {
         for (int j = 0; j < nv; j++)
         {
            pm(i, j) = vertices[v[j]](i);
         }
      }
      FTr->SetFE(GetTransformationFEforElementType(GetFaceElementType(FaceNo)));
   }
   else // curved mesh
   {
      const FiniteElement *face_el = Nodes->FESpace()->GetFaceElement(FaceNo);
      if (face_el)
      {
         Array<int> vdofs;
         Nodes->FESpace()->GetFaceVDofs(FaceNo, vdofs);
         int n = vdofs.Size()/spaceDim;
         pm.SetSize(spaceDim, n);
         for (int i = 0; i < spaceDim; i++)
         {
            for (int j = 0; j < n; j++)
            {
               pm(i, j) = (*Nodes)(vdofs[n*i+j]);
            }
         }
         FTr->SetFE(face_el);
      }
      else // L2 Nodes (e.g., periodic mesh), go through the volume of Elem1
      {
         FaceInfo &face_info = faces_info[FaceNo];

         Geometry::Type face_geom = GetFaceGeometryType(FaceNo);
         Element::Type  face_type = GetFaceElementType(FaceNo);

         GetLocalFaceTransformation(face_type,
                                    GetElementType(face_info.Elem1No),
                                    FaceElemTr.Loc1.Transf, face_info.Elem1Inf);
         // NOTE: FaceElemTr.Loc1 is overwritten here -- used as a temporary

         face_el = Nodes->FESpace()->GetTraceElement(face_info.Elem1No,
                                                     face_geom);

         IntegrationRule eir(face_el->GetDof());
         FaceElemTr.Loc1.Transform(face_el->GetNodes(), eir);
         // 'Transformation' is not used
         Nodes->GetVectorValues(Transformation, eir, pm);

         FTr->SetFE(face_el);
      }
   }
   FTr->FinalizeTransformation();
}

ElementTransformation *Mesh::GetFaceTransformation(int FaceNo)
{
   GetFaceTransformation(FaceNo, &FaceTransformation);
   return &FaceTransformation;
}

void Mesh::GetEdgeTransformation(int EdgeNo, IsoparametricTransformation *EdTr)
{
   if (Dim == 2)
   {
      GetFaceTransformation(EdgeNo, EdTr);
      return;
   }
   if (Dim == 1)
   {
      mfem_error("Mesh::GetEdgeTransformation not defined in 1D \n");
   }

   EdTr->Attribute = 1;
   EdTr->ElementNo = EdgeNo;
   DenseMatrix &pm = EdTr->GetPointMat();
   if (Nodes == NULL)
   {
      Array<int> v;
      GetEdgeVertices(EdgeNo, v);
      const int nv = 2;
      pm.SetSize(spaceDim, nv);
      for (int i = 0; i < spaceDim; i++)
      {
         for (int j = 0; j < nv; j++)
         {
            pm(i, j) = vertices[v[j]](i);
         }
      }
      EdTr->SetFE(GetTransformationFEforElementType(Element::SEGMENT));
   }
   else
   {
      const FiniteElement *edge_el = Nodes->FESpace()->GetEdgeElement(EdgeNo);
      if (edge_el)
      {
         Array<int> vdofs;
         Nodes->FESpace()->GetEdgeVDofs(EdgeNo, vdofs);
         int n = vdofs.Size()/spaceDim;
         pm.SetSize(spaceDim, n);
         for (int i = 0; i < spaceDim; i++)
         {
            for (int j = 0; j < n; j++)
            {
               pm(i, j) = (*Nodes)(vdofs[n*i+j]);
            }
         }
         EdTr->SetFE(edge_el);
      }
      else
      {
         MFEM_ABORT("Not implemented.");
      }
   }
   EdTr->FinalizeTransformation();
}

ElementTransformation *Mesh::GetEdgeTransformation(int EdgeNo)
{
   GetEdgeTransformation(EdgeNo, &EdgeTransformation);
   return &EdgeTransformation;
}


void Mesh::GetLocalPtToSegTransformation(
   IsoparametricTransformation &Transf, int i)
{
   const IntegrationRule *SegVert;
   DenseMatrix &locpm = Transf.GetPointMat();

   Transf.SetFE(&PointFE);
   SegVert = Geometries.GetVertices(Geometry::SEGMENT);
   locpm.SetSize(1, 1);
   locpm(0, 0) = SegVert->IntPoint(i/64).x;
   //  (i/64) is the local face no. in the segment
   //  (i%64) is the orientation of the point (not used)
   Transf.FinalizeTransformation();
}

void Mesh::GetLocalSegToTriTransformation(
   IsoparametricTransformation &Transf, int i)
{
   const int *tv, *so;
   const IntegrationRule *TriVert;
   DenseMatrix &locpm = Transf.GetPointMat();

   Transf.SetFE(&SegmentFE);
   tv = tri_t::Edges[i/64];  //  (i/64) is the local face no. in the triangle
   so = seg_t::Orient[i%64]; //  (i%64) is the orientation of the segment
   TriVert = Geometries.GetVertices(Geometry::TRIANGLE);
   locpm.SetSize(2, 2);
   for (int j = 0; j < 2; j++)
   {
      locpm(0, so[j]) = TriVert->IntPoint(tv[j]).x;
      locpm(1, so[j]) = TriVert->IntPoint(tv[j]).y;
   }
   Transf.FinalizeTransformation();
}

void Mesh::GetLocalSegToQuadTransformation(
   IsoparametricTransformation &Transf, int i)
{
   const int *qv, *so;
   const IntegrationRule *QuadVert;
   DenseMatrix &locpm = Transf.GetPointMat();

   Transf.SetFE(&SegmentFE);
   qv = quad_t::Edges[i/64]; //  (i/64) is the local face no. in the quad
   so = seg_t::Orient[i%64]; //  (i%64) is the orientation of the segment
   QuadVert = Geometries.GetVertices(Geometry::SQUARE);
   locpm.SetSize(2, 2);
   for (int j = 0; j < 2; j++)
   {
      locpm(0, so[j]) = QuadVert->IntPoint(qv[j]).x;
      locpm(1, so[j]) = QuadVert->IntPoint(qv[j]).y;
   }
   Transf.FinalizeTransformation();
}

void Mesh::GetLocalTriToTetTransformation(
   IsoparametricTransformation &Transf, int i)
{
   DenseMatrix &locpm = Transf.GetPointMat();

   Transf.SetFE(&TriangleFE);
   //  (i/64) is the local face no. in the tet
   const int *tv = tet_t::FaceVert[i/64];
   //  (i%64) is the orientation of the tetrahedron face
   //         w.r.t. the face element
   const int *to = tri_t::Orient[i%64];
   const IntegrationRule *TetVert =
      Geometries.GetVertices(Geometry::TETRAHEDRON);
   locpm.SetSize(3, 3);
   for (int j = 0; j < 3; j++)
   {
      const IntegrationPoint &vert = TetVert->IntPoint(tv[to[j]]);
      locpm(0, j) = vert.x;
      locpm(1, j) = vert.y;
      locpm(2, j) = vert.z;
   }
   Transf.FinalizeTransformation();
}

void Mesh::GetLocalTriToPriTransformation(
   IsoparametricTransformation &Transf, int i)
{
   DenseMatrix &locpm = Transf.GetPointMat();

   Transf.SetFE(&TriangleFE);
   //  (i/64) is the local face no. in the pri
   MFEM_VERIFY(i < 128, "Local face index " << i/64
               << " is not a triangular face of a prism.");
   const int *pv = pri_t::FaceVert[i/64];
   //  (i%64) is the orientation of the prism face
   //         w.r.t. the face element
   const int *to = tri_t::Orient[i%64];
   const IntegrationRule *PriVert =
      Geometries.GetVertices(Geometry::PRISM);
   locpm.SetSize(3, 3);
   for (int j = 0; j < 3; j++)
   {
      const IntegrationPoint &vert = PriVert->IntPoint(pv[to[j]]);
      locpm(0, j) = vert.x;
      locpm(1, j) = vert.y;
      locpm(2, j) = vert.z;
   }
}

void Mesh::GetLocalQuadToHexTransformation(
   IsoparametricTransformation &Transf, int i)
{
   DenseMatrix &locpm = Transf.GetPointMat();

   Transf.SetFE(&QuadrilateralFE);
   //  (i/64) is the local face no. in the hex
   const int *hv = hex_t::FaceVert[i/64];
   //  (i%64) is the orientation of the quad
   const int *qo = quad_t::Orient[i%64];
   const IntegrationRule *HexVert = Geometries.GetVertices(Geometry::CUBE);
   locpm.SetSize(3, 4);
   for (int j = 0; j < 4; j++)
   {
      const IntegrationPoint &vert = HexVert->IntPoint(hv[qo[j]]);
      locpm(0, j) = vert.x;
      locpm(1, j) = vert.y;
      locpm(2, j) = vert.z;
   }
   Transf.FinalizeTransformation();
}

void Mesh::GetLocalQuadToPriTransformation(
   IsoparametricTransformation &Transf, int i)
{
   DenseMatrix &locpm = Transf.GetPointMat();

   Transf.SetFE(&QuadrilateralFE);
   //  (i/64) is the local face no. in the pri
   MFEM_VERIFY(i >= 128, "Local face index " << i/64
               << " is not a quadrilateral face of a prism.");
   const int *pv = pri_t::FaceVert[i/64];
   //  (i%64) is the orientation of the quad
   const int *qo = quad_t::Orient[i%64];
   const IntegrationRule *PriVert = Geometries.GetVertices(Geometry::PRISM);
   locpm.SetSize(3, 4);
   for (int j = 0; j < 4; j++)
   {
      const IntegrationPoint &vert = PriVert->IntPoint(pv[qo[j]]);
      locpm(0, j) = vert.x;
      locpm(1, j) = vert.y;
      locpm(2, j) = vert.z;
   }
}

void Mesh::GetLocalFaceTransformation(
   int face_type, int elem_type, IsoparametricTransformation &Transf, int info)
{
   switch (face_type)
   {
      case Element::POINT:
         GetLocalPtToSegTransformation(Transf, info);
         break;

      case Element::SEGMENT:
         if (elem_type == Element::TRIANGLE)
         {
            GetLocalSegToTriTransformation(Transf, info);
         }
         else
         {
            MFEM_ASSERT(elem_type == Element::QUADRILATERAL, "");
            GetLocalSegToQuadTransformation(Transf, info);
         }
         break;

      case Element::TRIANGLE:
<<<<<<< HEAD
         if (elem_type == Element::TETRAHEDRON)
         {
            GetLocalTriToTetTransformation(Transf, inf);
         }
         else
         {
            MFEM_ASSERT(elem_type == Element::PRISM, "");
            GetLocalTriToPriTransformation(Transf, inf);
         }
         break;

      case Element::QUADRILATERAL:
         if (elem_type == Element::HEXAHEDRON)
         {
            GetLocalQuadToHexTransformation(Transf, inf);
         }
         else
         {
            MFEM_ASSERT(elem_type == Element::PRISM, "");
            GetLocalQuadToPriTransformation(Transf, inf);
         }
=======
         MFEM_ASSERT(elem_type == Element::TETRAHEDRON, "");
         GetLocalTriToTetTransformation(Transf, info);
         break;

      case Element::QUADRILATERAL:
         MFEM_ASSERT(elem_type == Element::HEXAHEDRON, "");
         GetLocalQuadToHexTransformation(Transf, info);
>>>>>>> 115474df
         break;
   }
}

FaceElementTransformations *Mesh::GetFaceElementTransformations(int FaceNo,
                                                                int mask)
{
   FaceInfo &face_info = faces_info[FaceNo];

   FaceElemTr.Elem1 = NULL;
   FaceElemTr.Elem2 = NULL;

   // setup the transformation for the first element
   FaceElemTr.Elem1No = face_info.Elem1No;
   if (mask & 1)
   {
      GetElementTransformation(FaceElemTr.Elem1No, &Transformation);
      FaceElemTr.Elem1 = &Transformation;
   }

   //  setup the transformation for the second element
   //     return NULL in the Elem2 field if there's no second element, i.e.
   //     the face is on the "boundary"
   FaceElemTr.Elem2No = face_info.Elem2No;
   if ((mask & 2) && FaceElemTr.Elem2No >= 0)
   {
#ifdef MFEM_DEBUG
      if (NURBSext && (mask & 1)) { MFEM_ABORT("NURBS mesh not supported!"); }
#endif
      GetElementTransformation(FaceElemTr.Elem2No, &Transformation2);
      FaceElemTr.Elem2 = &Transformation2;
   }

   // setup the face transformation
   FaceElemTr.FaceGeom = GetFaceGeometryType(FaceNo);
   FaceElemTr.Face = (mask & 16) ? GetFaceTransformation(FaceNo) : NULL;

   // setup Loc1 & Loc2
   int face_type = GetFaceElementType(FaceNo);
   if (mask & 4)
   {
      int elem_type = GetElementType(face_info.Elem1No);
      GetLocalFaceTransformation(face_type, elem_type,
                                 FaceElemTr.Loc1.Transf, face_info.Elem1Inf);
   }
   if ((mask & 8) && FaceElemTr.Elem2No >= 0)
   {
      int elem_type = GetElementType(face_info.Elem2No);
      GetLocalFaceTransformation(face_type, elem_type,
                                 FaceElemTr.Loc2.Transf, face_info.Elem2Inf);

      // NC meshes: prepend slave edge/face transformation to Loc2
      if (Nonconforming() && IsSlaveFace(face_info))
      {
         ApplyLocalSlaveTransformation(FaceElemTr.Loc2.Transf, face_info);

         if (face_type == Element::SEGMENT)
         {
            // flip Loc2 to match Loc1 and Face
            DenseMatrix &pm = FaceElemTr.Loc2.Transf.GetPointMat();
            std::swap(pm(0,0), pm(0,1));
            std::swap(pm(1,0), pm(1,1));
         }
      }
   }

   return &FaceElemTr;
}

bool Mesh::IsSlaveFace(const FaceInfo &fi) const
{
   return fi.NCFace >= 0 && nc_faces_info[fi.NCFace].Slave;
}

void Mesh::ApplyLocalSlaveTransformation(IsoparametricTransformation &transf,
                                         const FaceInfo &fi)
{
#ifdef MFEM_THREAD_SAFE
   DenseMatrix composition;
#else
   static DenseMatrix composition;
#endif
   MFEM_ASSERT(fi.NCFace >= 0, "");
   transf.Transform(*nc_faces_info[fi.NCFace].PointMatrix, composition);
   transf.GetPointMat() = composition;
   transf.FinalizeTransformation();
}

FaceElementTransformations *Mesh::GetBdrFaceTransformations(int BdrElemNo)
{
   FaceElementTransformations *tr;
   int fn;
   if (Dim == 3)
   {
      fn = be_to_face[BdrElemNo];
   }
   else if (Dim == 2)
   {
      fn = be_to_edge[BdrElemNo];
   }
   else
   {
      fn = boundary[BdrElemNo]->GetVertices()[0];
   }
   // Check if the face is interior, shared, or non-conforming.
   if (FaceIsTrueInterior(fn) || faces_info[fn].NCFace >= 0)
   {
      return NULL;
   }
   tr = GetFaceElementTransformations(fn);
   tr->Face->Attribute = boundary[BdrElemNo]->GetAttribute();
   return tr;
}

void Mesh::GetFaceElements(int Face, int *Elem1, int *Elem2)
{
   *Elem1 = faces_info[Face].Elem1No;
   *Elem2 = faces_info[Face].Elem2No;
}

void Mesh::GetFaceInfos(int Face, int *Inf1, int *Inf2)
{
   *Inf1 = faces_info[Face].Elem1Inf;
   *Inf2 = faces_info[Face].Elem2Inf;
}

Geometry::Type Mesh::GetFaceGeometryType(int Face) const
{
   return (Dim == 1) ? Geometry::POINT : faces[Face]->GetGeometryType();
}

Element::Type Mesh::GetFaceElementType(int Face) const
{
   return (Dim == 1) ? Element::POINT : faces[Face]->GetType();
}

void Mesh::Init()
{
   // in order of declaration:
   Dim = spaceDim = 0;
   NumOfVertices = -1;
   NumOfElements = NumOfBdrElements = 0;
   NumOfEdges = NumOfFaces = 0;
   BaseGeom = BaseBdrGeom = BaseFaceGeom = Geometry::INVALID;
   meshgen = 0;
   sequence = 0;
   Nodes = NULL;
   own_nodes = 1;
   NURBSext = NULL;
   ncmesh = NULL;
   last_operation = Mesh::NONE;
}

void Mesh::InitTables()
{
   el_to_edge =
      el_to_face = el_to_el = bel_to_edge = face_edge = edge_vertex = NULL;
}

void Mesh::SetEmpty()
{
   // Members not touched by Init() or InitTables()
   Dim = spaceDim = 0;
   BaseGeom = BaseBdrGeom = BaseFaceGeom = Geometry::INVALID;
   meshgen = 0;
   NumOfFaces = 0;

   Init();
   InitTables();
}

void Mesh::DestroyTables()
{
   delete el_to_edge;
   delete el_to_face;
   delete el_to_el;

   if (Dim == 3)
   {
      delete bel_to_edge;
   }

   delete face_edge;
   delete edge_vertex;
}

void Mesh::DestroyPointers()
{
   if (own_nodes) { delete Nodes; }

   delete ncmesh;

   delete NURBSext;

   for (int i = 0; i < NumOfElements; i++)
   {
      FreeElement(elements[i]);
   }

   for (int i = 0; i < NumOfBdrElements; i++)
   {
      FreeElement(boundary[i]);
   }

   for (int i = 0; i < faces.Size(); i++)
   {
      FreeElement(faces[i]);
   }

   DestroyTables();
}

void Mesh::Destroy()
{
   DestroyPointers();

   elements.DeleteAll();
   vertices.DeleteAll();
   boundary.DeleteAll();
   faces.DeleteAll();
   faces_info.DeleteAll();
   nc_faces_info.DeleteAll();
   be_to_edge.DeleteAll();
   be_to_face.DeleteAll();

   // TODO:
   // IsoparametricTransformations
   // Transformation, Transformation2, FaceTransformation, EdgeTransformation;
   // FaceElementTransformations FaceElemTr;

   CoarseFineTr.Clear();

#ifdef MFEM_USE_MEMALLOC
   TetMemory.Clear();
#endif

   attributes.DeleteAll();
   bdr_attributes.DeleteAll();
}

void Mesh::SetAttributes()
{
   Array<int> attribs;

   attribs.SetSize(GetNBE());
   for (int i = 0; i < attribs.Size(); i++)
   {
      attribs[i] = GetBdrAttribute(i);
   }
   attribs.Sort();
   attribs.Unique();
   attribs.Copy(bdr_attributes);
   if (bdr_attributes.Size() > 0 && bdr_attributes[0] <= 0)
   {
      MFEM_WARNING("Non-positive attributes on the boundary!");
   }

   attribs.SetSize(GetNE());
   for (int i = 0; i < attribs.Size(); i++)
   {
      attribs[i] = GetAttribute(i);
   }
   attribs.Sort();
   attribs.Unique();
   attribs.Copy(attributes);
   if (attributes.Size() > 0 && attributes[0] <= 0)
   {
      MFEM_WARNING("Non-positive attributes in the domain!");
   }
}

void Mesh::InitMesh(int _Dim, int _spaceDim, int NVert, int NElem, int NBdrElem)
{
   SetEmpty();

   Dim = _Dim;
   spaceDim = _spaceDim;

   NumOfVertices = 0;
   vertices.SetSize(NVert);  // just allocate space for vertices

   NumOfElements = 0;
   elements.SetSize(NElem);  // just allocate space for Element *

   NumOfBdrElements = 0;
   boundary.SetSize(NBdrElem);  // just allocate space for Element *
}

void Mesh::InitBaseGeom()
{
   BaseGeom = BaseBdrGeom = BaseFaceGeom = Geometry::INVALID;
   for (int i = 0; i < NumOfElements; i++)
   {
      Geometry::Type geom = elements[i]->GetGeometryType();
      if (geom != BaseGeom && BaseGeom >= 0)
      {
         BaseGeom = Geometry::MIXED; break;
      }
      BaseGeom = geom;
   }
   for (int i = 0; i < NumOfBdrElements; i++)
   {
      Geometry::Type geom = boundary[i]->GetGeometryType();
      if (geom != BaseBdrGeom && BaseBdrGeom >= 0)
      {
         BaseBdrGeom = Geometry::MIXED; break;
      }
      BaseBdrGeom = geom;
   }
   switch (BaseGeom)
   {
      case Geometry::SEGMENT:
         BaseFaceGeom = Geometry::POINT;
         break;
      case Geometry::TRIANGLE:
      case Geometry::SQUARE:
         BaseFaceGeom = Geometry::SEGMENT;
         break;
      case Geometry::TETRAHEDRON:
         BaseFaceGeom = Geometry::TRIANGLE;
         break;
      case Geometry::CUBE:
         BaseFaceGeom = Geometry::SQUARE;
         break;
      case Geometry::PRISM:
      case Geometry::MIXED:
         BaseFaceGeom = Geometry::MIXED;
         break;
      default:
         BaseFaceGeom = Geometry::INVALID;
         break;
   }
}

void Mesh::AddVertex(const double *x)
{
   double *y = vertices[NumOfVertices]();

   for (int i = 0; i < spaceDim; i++)
   {
      y[i] = x[i];
   }
   NumOfVertices++;
}

void Mesh::AddTri(const int *vi, int attr)
{
   elements[NumOfElements++] = new Triangle(vi, attr);
}

void Mesh::AddTriangle(const int *vi, int attr)
{
   elements[NumOfElements++] = new Triangle(vi, attr);
}

void Mesh::AddQuad(const int *vi, int attr)
{
   elements[NumOfElements++] = new Quadrilateral(vi, attr);
}

void Mesh::AddTet(const int *vi, int attr)
{
#ifdef MFEM_USE_MEMALLOC
   Tetrahedron *tet;
   tet = TetMemory.Alloc();
   tet->SetVertices(vi);
   tet->SetAttribute(attr);
   elements[NumOfElements++] = tet;
#else
   elements[NumOfElements++] = new Tetrahedron(vi, attr);
#endif
}

void Mesh::AddPri(const int *vi, int attr)
{
   elements[NumOfElements++] = new Prism(vi, attr);
}

void Mesh::AddHex(const int *vi, int attr)
{
   elements[NumOfElements++] = new Hexahedron(vi, attr);
}

void Mesh::AddHexAsTets(const int *vi, int attr)
{
   static const int hex_to_tet[6][4] =
   {
      { 0, 1, 2, 6 }, { 0, 5, 1, 6 }, { 0, 4, 5, 6 },
      { 0, 2, 3, 6 }, { 0, 3, 7, 6 }, { 0, 7, 4, 6 }
   };
   int ti[4];

   for (int i = 0; i < 6; i++)
   {
      for (int j = 0; j < 4; j++)
      {
         ti[j] = vi[hex_to_tet[i][j]];
      }
      AddTet(ti, attr);
   }
}

void Mesh::AddHexAsPrisms(const int *vi, int attr)
{
   static const int hex_to_pri[2][6] =
   {
      { 0, 1, 2, 4, 5, 6 }, { 0, 2, 3, 4, 6, 7 }
   };
   int ti[6];

   for (int i = 0; i < 2; i++)
   {
      for (int j = 0; j < 6; j++)
      {
         ti[j] = vi[hex_to_pri[i][j]];
      }
      AddPri(ti, attr);
   }
}

void Mesh::AddBdrSegment(const int *vi, int attr)
{
   boundary[NumOfBdrElements++] = new Segment(vi, attr);
}

void Mesh::AddBdrTriangle(const int *vi, int attr)
{
   boundary[NumOfBdrElements++] = new Triangle(vi, attr);
}

void Mesh::AddBdrQuad(const int *vi, int attr)
{
   boundary[NumOfBdrElements++] = new Quadrilateral(vi, attr);
}

void Mesh::AddBdrQuadAsTriangles(const int *vi, int attr)
{
   static const int quad_to_tri[2][3] = { { 0, 1, 2 }, { 0, 2, 3 } };
   int ti[3];

   for (int i = 0; i < 2; i++)
   {
      for (int j = 0; j < 3; j++)
      {
         ti[j] = vi[quad_to_tri[i][j]];
      }
      AddBdrTriangle(ti, attr);
   }
}

void Mesh::GenerateBoundaryElements()
{
   int i, j;
   Array<int> &be2face = (Dim == 2) ? be_to_edge : be_to_face;

   // GenerateFaces();

   for (i = 0; i < boundary.Size(); i++)
   {
      FreeElement(boundary[i]);
   }

   if (Dim == 3)
   {
      delete bel_to_edge;
      bel_to_edge = NULL;
   }

   // count the 'NumOfBdrElements'
   NumOfBdrElements = 0;
   for (i = 0; i < faces_info.Size(); i++)
   {
      if (faces_info[i].Elem2No < 0) { NumOfBdrElements++; }
   }

   boundary.SetSize(NumOfBdrElements);
   be2face.SetSize(NumOfBdrElements);
   for (j = i = 0; i < faces_info.Size(); i++)
   {
      if (faces_info[i].Elem2No < 0)
      {
         boundary[j] = faces[i]->Duplicate(this);
         be2face[j++] = i;
      }
   }
   // In 3D, 'bel_to_edge' is destroyed but it's not updated.
}

void Mesh::FinalizeCheck()
{
   MFEM_VERIFY(vertices.Size() == NumOfVertices,
               "incorrect number of vertices: preallocated: " << vertices.Size()
               << ", actually added: " << NumOfVertices);
   MFEM_VERIFY(elements.Size() == NumOfElements,
               "incorrect number of elements: preallocated: " << elements.Size()
               << ", actually added: " << NumOfElements);
   MFEM_VERIFY(boundary.Size() == NumOfBdrElements,
               "incorrect number of boundary elements: preallocated: "
               << boundary.Size() << ", actually added: " << NumOfBdrElements);
}

void Mesh::FinalizeTriMesh(int generate_edges, int refine, bool fix_orientation)
{
   FinalizeCheck();
   CheckElementOrientation(fix_orientation);

   if (refine)
   {
      MarkTriMeshForRefinement();
   }

   if (generate_edges)
   {
      el_to_edge = new Table;
      NumOfEdges = GetElementToEdgeTable(*el_to_edge, be_to_edge);
      GenerateFaces();
      CheckBdrElementOrientation();
   }
   else
   {
      NumOfEdges = 0;
   }

   NumOfFaces = 0;

   SetAttributes();

   BaseGeom = Geometry::TRIANGLE;
   BaseBdrGeom = Geometry::SEGMENT;
   BaseFaceGeom = Geometry::SEGMENT;

   meshgen = 1;
}

void Mesh::FinalizeQuadMesh(int generate_edges, int refine,
                            bool fix_orientation)
{
   FinalizeCheck();
   if (fix_orientation)
   {
      CheckElementOrientation(fix_orientation);
   }

   if (generate_edges)
   {
      el_to_edge = new Table;
      NumOfEdges = GetElementToEdgeTable(*el_to_edge, be_to_edge);
      GenerateFaces();
      CheckBdrElementOrientation();
   }
   else
   {
      NumOfEdges = 0;
   }

   NumOfFaces = 0;

   SetAttributes();

   BaseGeom = Geometry::SQUARE;
   BaseBdrGeom = Geometry::SEGMENT;
   BaseFaceGeom = Geometry::SEGMENT;

   meshgen = 2;
}


#ifdef MFEM_USE_GECKO
void Mesh::GetGeckoElementReordering(Array<int> &ordering)
{
   Gecko::Graph graph;

   // We will put some accesors in for these later
   Gecko::Functional *functional =
      new Gecko::FunctionalGeometric(); // ordering functional
   unsigned int iterations = 1;         // number of V cycles
   unsigned int window = 2;             // initial window size
   unsigned int period = 1;             // iterations between window increment
   unsigned int seed = 0;               // random number seed

   // Run through all the elements and insert the nodes in the graph for them
   for (int elemid = 0; elemid < GetNE(); ++elemid)
   {
      graph.insert();
   }

   // Run through all the elems and insert arcs to the graph for each element
   // face Indices in Gecko are 1 based hence the +1 on the insertion
   const Table &my_el_to_el = ElementToElementTable();
   for (int elemid = 0; elemid < GetNE(); ++elemid)
   {
      const int *neighid = my_el_to_el.GetRow(elemid);
      for (int i = 0; i < my_el_to_el.RowSize(elemid); ++i)
      {
         graph.insert(elemid + 1,  neighid[i] + 1);
      }
   }

   // Get the reordering from Gecko and copy it into the ordering Array<int>
   graph.order(functional, iterations, window, period, seed);
   ordering.DeleteAll();
   ordering.SetSize(GetNE());
   Gecko::Node::Index NE = GetNE();
   for (Gecko::Node::Index gnodeid = 1; gnodeid <= NE; ++gnodeid)
   {
      ordering[gnodeid - 1] = graph.rank(gnodeid);
   }

   delete functional;
}
#endif


void Mesh::ReorderElements(const Array<int> &ordering, bool reorder_vertices)
{
   if (NURBSext)
   {
      MFEM_WARNING("element reordering of NURBS meshes is not supported.");
      return;
   }
   if (ncmesh)
   {
      MFEM_WARNING("element reordering of non-conforming meshes is not"
                   " supported.");
      return;
   }
   MFEM_VERIFY(ordering.Size() == GetNE(), "invalid reordering array.")

   // Data members that need to be updated:

   // - elements   - reorder of the pointers and the vertex ids if reordering
   //                the vertices
   // - vertices   - if reordering the vertices
   // - boundary   - update the vertex ids, if reordering the vertices
   // - faces      - regenerate
   // - faces_info - regenerate

   // Deleted by DeleteTables():
   // - el_to_edge  - rebuild in 2D and 3D only
   // - el_to_face  - rebuild in 3D only
   // - bel_to_edge - rebuild in 3D only
   // - el_to_el    - no need to rebuild
   // - face_edge   - no need to rebuild
   // - edge_vertex - no need to rebuild

   // - be_to_edge  - 2D only
   // - be_to_face  - 3D only

   // - Nodes

   // Save the locations of the Nodes so we can rebuild them later
   Array<Vector*> old_elem_node_vals;
   FiniteElementSpace *nodes_fes = NULL;
   if (Nodes)
   {
      old_elem_node_vals.SetSize(GetNE());
      nodes_fes = Nodes->FESpace();
      Array<int> old_dofs;
      Vector vals;
      for (int old_elid = 0; old_elid < GetNE(); ++old_elid)
      {
         nodes_fes->GetElementVDofs(old_elid, old_dofs);
         Nodes->GetSubVector(old_dofs, vals);
         old_elem_node_vals[old_elid] = new Vector(vals);
      }
   }

   // Get the newly ordered elements
   Array<Element *> new_elements(GetNE());
   for (int old_elid = 0; old_elid < ordering.Size(); ++old_elid)
   {
      int new_elid = ordering[old_elid];
      new_elements[new_elid] = elements[old_elid];
   }
   mfem::Swap(elements, new_elements);
   new_elements.DeleteAll();

   if (reorder_vertices)
   {
      // Get the new vertex ordering permutation vectors and fill the new
      // vertices
      Array<int> vertex_ordering(GetNV());
      vertex_ordering = -1;
      Array<Vertex> new_vertices(GetNV());
      int new_vertex_ind = 0;
      for (int new_elid = 0; new_elid < GetNE(); ++new_elid)
      {
         int *elem_vert = elements[new_elid]->GetVertices();
         int nv = elements[new_elid]->GetNVertices();
         for (int vi = 0; vi < nv; ++vi)
         {
            int old_vertex_ind = elem_vert[vi];
            if (vertex_ordering[old_vertex_ind] == -1)
            {
               vertex_ordering[old_vertex_ind] = new_vertex_ind;
               new_vertices[new_vertex_ind] = vertices[old_vertex_ind];
               new_vertex_ind++;
            }
         }
      }
      mfem::Swap(vertices, new_vertices);
      new_vertices.DeleteAll();

      // Replace the vertex ids in the elements with the reordered vertex
      // numbers
      for (int new_elid = 0; new_elid < GetNE(); ++new_elid)
      {
         int *elem_vert = elements[new_elid]->GetVertices();
         int nv = elements[new_elid]->GetNVertices();
         for (int vi = 0; vi < nv; ++vi)
         {
            elem_vert[vi] = vertex_ordering[elem_vert[vi]];
         }
      }

      // Replace the vertex ids in the boundary with reordered vertex numbers
      for (int belid = 0; belid < GetNBE(); ++belid)
      {
         int *be_vert = boundary[belid]->GetVertices();
         int nv = boundary[belid]->GetNVertices();
         for (int vi = 0; vi < nv; ++vi)
         {
            be_vert[vi] = vertex_ordering[be_vert[vi]];
         }
      }
   }

   // Destroy tables that need to be rebuild
   DeleteTables();

   if (Dim > 1)
   {
      // generate el_to_edge, be_to_edge (2D), bel_to_edge (3D)
      el_to_edge = new Table;
      NumOfEdges = GetElementToEdgeTable(*el_to_edge, be_to_edge);
   }
   if (Dim > 2)
   {
      // generate el_to_face, be_to_face
      GetElementToFaceTable();
   }
   // Update faces and faces_info
   GenerateFaces();

   // Build the nodes from the saved locations if they were around before
   if (Nodes)
   {
      nodes_fes->Update();
      Array<int> new_dofs;
      for (int old_elid = 0; old_elid < GetNE(); ++old_elid)
      {
         int new_elid = ordering[old_elid];
         nodes_fes->GetElementVDofs(new_elid, new_dofs);
         Nodes->SetSubVector(new_dofs, *(old_elem_node_vals[old_elid]));
         delete old_elem_node_vals[old_elid];
      }
   }
}


void Mesh::MarkForRefinement()
{
   if (meshgen & 1)
   {
      if (Dim == 2)
      {
         MarkTriMeshForRefinement();
      }
      else if (Dim == 3)
      {
         DSTable v_to_v(NumOfVertices);
         GetVertexToVertexTable(v_to_v);
         MarkTetMeshForRefinement(v_to_v);
      }
   }
}

void Mesh::MarkTriMeshForRefinement()
{
   // Mark the longest triangle edge by rotating the indeces so that
   // vertex 0 - vertex 1 to be the longest element's edge.
   DenseMatrix pmat;
   for (int i = 0; i < NumOfElements; i++)
   {
      if (elements[i]->GetType() == Element::TRIANGLE)
      {
         GetPointMatrix(i, pmat);
         elements[i]->MarkEdge(pmat);
      }
   }
}

void Mesh::GetEdgeOrdering(DSTable &v_to_v, Array<int> &order)
{
   NumOfEdges = v_to_v.NumberOfEntries();
   order.SetSize(NumOfEdges);
   Array<Pair<double, int> > length_idx(NumOfEdges);

   for (int i = 0; i < NumOfVertices; i++)
   {
      for (DSTable::RowIterator it(v_to_v, i); !it; ++it)
      {
         int j = it.Index();
         length_idx[j].one = GetLength(i, it.Column());
         length_idx[j].two = j;
      }
   }

   // Sort by increasing edge-length.
   length_idx.Sort();

   for (int i = 0; i < NumOfEdges; i++)
   {
      order[length_idx[i].two] = i;
   }
}

void Mesh::MarkTetMeshForRefinement(DSTable &v_to_v)
{
   // Mark the longest tetrahedral edge by rotating the indices so that
   // vertex 0 - vertex 1 is the longest edge in the element.
   Array<int> order;
   GetEdgeOrdering(v_to_v, order);

   for (int i = 0; i < NumOfElements; i++)
   {
      if (elements[i]->GetType() == Element::TETRAHEDRON)
      {
         elements[i]->MarkEdge(v_to_v, order);
      }
   }
   for (int i = 0; i < NumOfBdrElements; i++)
   {
      if (boundary[i]->GetType() == Element::TRIANGLE)
      {
         boundary[i]->MarkEdge(v_to_v, order);
      }
   }
}

void Mesh::PrepareNodeReorder(DSTable **old_v_to_v, Table **old_elem_vert)
{
   if (*old_v_to_v && *old_elem_vert)
   {
      return;
   }

   FiniteElementSpace *fes = Nodes->FESpace();
   const FiniteElementCollection *fec = fes->FEColl();

   if (*old_v_to_v == NULL)
   {
      int num_edge_dofs = fec->DofForGeometry(Geometry::SEGMENT);
      if (num_edge_dofs > 0)
      {
         *old_v_to_v = new DSTable(NumOfVertices);
         GetVertexToVertexTable(*(*old_v_to_v));
      }
   }
   if (*old_elem_vert == NULL)
   {
      // assuming all elements have the same geometry
      int num_elem_dofs = fec->DofForGeometry(GetElementBaseGeometry(0));
      if (num_elem_dofs > 1)
      {
         *old_elem_vert = new Table;
         (*old_elem_vert)->MakeI(GetNE());
         for (int i = 0; i < GetNE(); i++)
         {
            (*old_elem_vert)->AddColumnsInRow(i, elements[i]->GetNVertices());
         }
         (*old_elem_vert)->MakeJ();
         for (int i = 0; i < GetNE(); i++)
         {
            (*old_elem_vert)->AddConnections(i, elements[i]->GetVertices(),
                                             elements[i]->GetNVertices());
         }
         (*old_elem_vert)->ShiftUpI();
      }
   }
}

void Mesh::DoNodeReorder(DSTable *old_v_to_v, Table *old_elem_vert)
{
   FiniteElementSpace *fes = Nodes->FESpace();
   const FiniteElementCollection *fec = fes->FEColl();
   int num_edge_dofs = fec->DofForGeometry(Geometry::SEGMENT);
   // assuming all faces have the same geometry
   int num_face_dofs =
      (Dim < 3) ? 0 : fec->DofForGeometry(GetFaceBaseGeometry(0));
   // assuming all elements have the same geometry
   int num_elem_dofs = fec->DofForGeometry(GetElementBaseGeometry(0));

   // reorder the Nodes
   Vector onodes = *Nodes;

   Array<int> old_dofs, new_dofs;
   int offset;
#ifdef MFEM_DEBUG
   int redges = 0;
#endif

   // vertex dofs do not need to be moved
   offset = NumOfVertices * fec->DofForGeometry(Geometry::POINT);

   // edge dofs:
   // edge enumeration may be different but edge orientation is the same
   if (num_edge_dofs > 0)
   {
      DSTable new_v_to_v(NumOfVertices);
      GetVertexToVertexTable(new_v_to_v);

      for (int i = 0; i < NumOfVertices; i++)
      {
         for (DSTable::RowIterator it(new_v_to_v, i); !it; ++it)
         {
            int old_i = (*old_v_to_v)(i, it.Column());
            int new_i = it.Index();
#ifdef MFEM_DEBUG
            if (old_i != new_i)
            {
               redges++;
            }
#endif
            old_dofs.SetSize(num_edge_dofs);
            new_dofs.SetSize(num_edge_dofs);
            for (int j = 0; j < num_edge_dofs; j++)
            {
               old_dofs[j] = offset + old_i * num_edge_dofs + j;
               new_dofs[j] = offset + new_i * num_edge_dofs + j;
            }
            fes->DofsToVDofs(old_dofs);
            fes->DofsToVDofs(new_dofs);
            for (int j = 0; j < old_dofs.Size(); j++)
            {
               (*Nodes)(new_dofs[j]) = onodes(old_dofs[j]);
            }
         }
      }
      offset += NumOfEdges * num_edge_dofs;
   }
#ifdef MFEM_DEBUG
   mfem::out << "Mesh::DoNodeReorder : redges = " << redges << endl;
#endif

   // face dofs:
   // both enumeration and orientation of the faces may be different
   if (num_face_dofs > 0)
   {
      // generate the old face-vertex table using the unmodified 'faces'
      Table old_face_vertex;
      old_face_vertex.MakeI(NumOfFaces);
      for (int i = 0; i < NumOfFaces; i++)
      {
         old_face_vertex.AddColumnsInRow(i, faces[i]->GetNVertices());
      }
      old_face_vertex.MakeJ();
      for (int i = 0; i < NumOfFaces; i++)
         old_face_vertex.AddConnections(i, faces[i]->GetVertices(),
                                        faces[i]->GetNVertices());
      old_face_vertex.ShiftUpI();

      // update 'el_to_face', 'be_to_face', 'faces', and 'faces_info'
      STable3D *faces_tbl = GetElementToFaceTable(1);
      GenerateFaces();

      // loop over the old face numbers
      for (int i = 0; i < NumOfFaces; i++)
      {
         int *old_v = old_face_vertex.GetRow(i), *new_v;
         int new_i, new_or, *dof_ord;
         switch (old_face_vertex.RowSize(i))
         {
            case 3:
               new_i = (*faces_tbl)(old_v[0], old_v[1], old_v[2]);
               new_v = faces[new_i]->GetVertices();
               new_or = GetTriOrientation(old_v, new_v);
               dof_ord = fec->DofOrderForOrientation(Geometry::TRIANGLE, new_or);
               break;
            case 4:
            default:
               new_i = (*faces_tbl)(old_v[0], old_v[1], old_v[2], old_v[3]);
               new_v = faces[new_i]->GetVertices();
               new_or = GetQuadOrientation(old_v, new_v);
               dof_ord = fec->DofOrderForOrientation(Geometry::SQUARE, new_or);
               break;
         }

         old_dofs.SetSize(num_face_dofs);
         new_dofs.SetSize(num_face_dofs);
         for (int j = 0; j < num_face_dofs; j++)
         {
            old_dofs[j] = offset +     i * num_face_dofs + j;
            new_dofs[j] = offset + new_i * num_face_dofs + dof_ord[j];
            // we assumed the dofs are non-directional
            // i.e. dof_ord[j] is >= 0
         }
         fes->DofsToVDofs(old_dofs);
         fes->DofsToVDofs(new_dofs);
         for (int j = 0; j < old_dofs.Size(); j++)
         {
            (*Nodes)(new_dofs[j]) = onodes(old_dofs[j]);
         }
      }

      offset += NumOfFaces * num_face_dofs;
      delete faces_tbl;
   }

   // element dofs:
   // element orientation may be different
   if (num_elem_dofs > 1)
   {
      // matters when the 'fec' is
      // (this code is executed only for triangles/tets)
      // - Pk on triangles, k >= 4
      // - Qk on quads,     k >= 3
      // - Pk on tets,      k >= 5
      // - Qk on hexes,     k >= 3
      // - DG spaces
      // - ...

      // loop over all elements
      for (int i = 0; i < GetNE(); i++)
      {
         int *old_v = old_elem_vert->GetRow(i);
         int *new_v = elements[i]->GetVertices();
         int new_or, *dof_ord;
         Geometry::Type geom = elements[i]->GetGeometryType();
         switch (geom)
         {
            case Geometry::SEGMENT:
               new_or = (old_v[0] == new_v[0]) ? +1 : -1;
               break;
            case Geometry::TRIANGLE:
               new_or = GetTriOrientation(old_v, new_v);
               break;
            case Geometry::SQUARE:
               new_or = GetQuadOrientation(old_v, new_v);
               break;
            default:
               new_or = 0;
               mfem::err << "Mesh::DoNodeReorder : " << Geometry::Name[geom]
                         << " elements (" << fec->Name()
                         << " FE collection) are not supported yet!" << endl;
               mfem_error();
               break;
         }
         dof_ord = fec->DofOrderForOrientation(geom, new_or);
         if (dof_ord == NULL)
         {
            mfem::err << "Mesh::DoNodeReorder : FE collection '" << fec->Name()
                      << "' does not define reordering for " << Geometry::Name[geom]
                      << " elements!" << endl;
            mfem_error();
         }
         old_dofs.SetSize(num_elem_dofs);
         new_dofs.SetSize(num_elem_dofs);
         for (int j = 0; j < num_elem_dofs; j++)
         {
            // we assume the dofs are non-directional, i.e. dof_ord[j] is >= 0
            old_dofs[j] = offset + dof_ord[j];
            new_dofs[j] = offset + j;
         }
         fes->DofsToVDofs(old_dofs);
         fes->DofsToVDofs(new_dofs);
         for (int j = 0; j < old_dofs.Size(); j++)
         {
            (*Nodes)(new_dofs[j]) = onodes(old_dofs[j]);
         }

         offset += num_elem_dofs;
      }
   }

   // Update Tables, faces, etc
   if (Dim > 2)
   {
      if (num_face_dofs == 0)
      {
         // needed for FE spaces that have face dofs, even if
         // the 'Nodes' do not have face dofs.
         GetElementToFaceTable();
         GenerateFaces();
      }
      CheckBdrElementOrientation();
   }
   if (el_to_edge)
   {
      // update 'el_to_edge', 'be_to_edge' (2D), 'bel_to_edge' (3D)
      NumOfEdges = GetElementToEdgeTable(*el_to_edge, be_to_edge);
      if (Dim == 2)
      {
         // update 'faces' and 'faces_info'
         GenerateFaces();
         CheckBdrElementOrientation();
      }
   }
   Nodes->FESpace()->RebuildElementToDofTable();
}

void Mesh::FinalizeTetMesh(int generate_edges, int refine, bool fix_orientation)
{
   FinalizeCheck();
   CheckElementOrientation(fix_orientation);

   if (NumOfBdrElements == 0)
   {
      GetElementToFaceTable();
      GenerateFaces();
      GenerateBoundaryElements();
   }

   if (refine)
   {
      DSTable v_to_v(NumOfVertices);
      GetVertexToVertexTable(v_to_v);
      MarkTetMeshForRefinement(v_to_v);
   }

   GetElementToFaceTable();
   GenerateFaces();

   CheckBdrElementOrientation();

   if (generate_edges == 1)
   {
      el_to_edge = new Table;
      NumOfEdges = GetElementToEdgeTable(*el_to_edge, be_to_edge);
   }
   else
   {
      el_to_edge = NULL;  // Not really necessary -- InitTables was called
      bel_to_edge = NULL;
      NumOfEdges = 0;
   }

   SetAttributes();

   BaseGeom = Geometry::TETRAHEDRON;
   BaseBdrGeom = Geometry::TRIANGLE;
   BaseFaceGeom = Geometry::TRIANGLE;

   meshgen = 1;
}

void Mesh::FinalizePriMesh(int generate_edges, int refine, bool fix_orientation)
{
   FinalizeCheck();
   CheckElementOrientation(fix_orientation);

   if (NumOfBdrElements == 0)
   {
      GetElementToFaceTable();
      GenerateFaces();
      GenerateBoundaryElements();
   }

   if (refine)
   {
      DSTable v_to_v(NumOfVertices);
      GetVertexToVertexTable(v_to_v);
      MarkTetMeshForRefinement(v_to_v);
   }

   GetElementToFaceTable();
   GenerateFaces();

   CheckBdrElementOrientation();

   if (generate_edges == 1)
   {
      el_to_edge = new Table;
      NumOfEdges = GetElementToEdgeTable(*el_to_edge, be_to_edge);
   }
   else
   {
      el_to_edge = NULL;  // Not really necessary -- InitTables was called
      bel_to_edge = NULL;
      NumOfEdges = 0;
   }

   SetAttributes();

   BaseGeom = Geometry::PRISM;
   BaseBdrGeom = Geometry::MIXED;
   BaseFaceGeom = Geometry::MIXED;

   meshgen = 4;
}

void Mesh::FinalizeHexMesh(int generate_edges, int refine, bool fix_orientation)
{
   FinalizeCheck();
   CheckElementOrientation(fix_orientation);

   GetElementToFaceTable();
   GenerateFaces();

   if (NumOfBdrElements == 0)
   {
      GenerateBoundaryElements();
   }

   CheckBdrElementOrientation();

   if (generate_edges)
   {
      el_to_edge = new Table;
      NumOfEdges = GetElementToEdgeTable(*el_to_edge, be_to_edge);
   }
   else
   {
      NumOfEdges = 0;
   }

   SetAttributes();

   BaseGeom = Geometry::CUBE;
   BaseBdrGeom = Geometry::SQUARE;
   BaseFaceGeom = Geometry::SQUARE;

   meshgen = 2;
}

void Mesh::FinalizeTopology()
{
   // Requirements: the following should be defined:
   //   1) Dim
   //   2) NumOfElements, elements
   //   3) NumOfBdrElements, boundary
   //   4) NumOfVertices
   // Optional:
   //   2) ncmesh may be defined
   //   3) el_to_edge may be allocated (it will be re-computed)

   FinalizeCheck();
   bool generate_edges = true;

   if (spaceDim == 0) { spaceDim = Dim; }
   if (ncmesh) { ncmesh->spaceDim = spaceDim; }

   InitBaseGeom();

   // set the mesh type ('meshgen')
   SetMeshGen();

   if (NumOfBdrElements == 0 && Dim > 2)
   {
      // in 3D, generate boundary elements before we 'MarkForRefinement'
      GetElementToFaceTable();
      GenerateFaces();
      GenerateBoundaryElements();
   }
   else if (Dim == 1)
   {
      GenerateFaces();
   }

   // generate the faces
   if (Dim > 2)
   {
      GetElementToFaceTable();
      GenerateFaces();
   }
   else
   {
      NumOfFaces = 0;
   }

   // generate edges if requested
   if (Dim > 1 && generate_edges)
   {
      // el_to_edge may already be allocated (P2 VTK meshes)
      if (!el_to_edge) { el_to_edge = new Table; }
      NumOfEdges = GetElementToEdgeTable(*el_to_edge, be_to_edge);
      if (Dim == 2)
      {
         GenerateFaces(); // 'Faces' in 2D refers to the edges
         if (NumOfBdrElements == 0)
         {
            GenerateBoundaryElements();
         }
      }
   }
   else
   {
      NumOfEdges = 0;
   }

   if (ncmesh)
   {
      // tell NCMesh the numbering of edges/faces
      ncmesh->OnMeshUpdated(this);

      // update faces_info with NC relations
      GenerateNCFaceInfo();
   }

   // generate the arrays 'attributes' and 'bdr_attributes'
   SetAttributes();
}

void Mesh::Finalize(bool refine, bool fix_orientation)
{
   if (NURBSext || ncmesh)
   {
      MFEM_ASSERT(CheckElementOrientation(false) == 0, "");
      MFEM_ASSERT(CheckBdrElementOrientation() == 0, "");
      return;
   }

   // Requirements:
   //  1) FinalizeTopology() or equivalent was called
   //  2) if (Nodes == NULL), vertices must be defined
   //  3) if (Nodes != NULL), Nodes must be defined

   const bool check_orientation = true; // for regular elements, not boundary
   const bool curved = (Nodes != NULL);
   const bool may_change_topology =
      ( refine && (Dim > 1 && (meshgen & 1)) ) ||
      ( check_orientation && fix_orientation &&
        (Dim == 2 || (Dim == 3 && (meshgen & 1))) );

   DSTable *old_v_to_v = NULL;
   Table *old_elem_vert = NULL;

   if (curved && may_change_topology)
   {
      PrepareNodeReorder(&old_v_to_v, &old_elem_vert);
   }

   if (check_orientation)
   {
      // check and optionally fix element orientation
      CheckElementOrientation(fix_orientation);
   }
   if (refine)
   {
      MarkForRefinement();   // may change topology!
   }

   if (may_change_topology)
   {
      if (curved)
      {
         DoNodeReorder(old_v_to_v, old_elem_vert); // updates the mesh topology
         delete old_elem_vert;
         delete old_v_to_v;
      }
      else
      {
         FinalizeTopology(); // Re-computes some data unnecessarily.
      }

      // TODO: maybe introduce Mesh::NODE_REORDER operation and FESpace::
      // NodeReorderMatrix and do Nodes->Update() instead of DoNodeReorder?
   }

   // check and fix boundary element orientation
   CheckBdrElementOrientation();
}

void Mesh::Make3D(int nx, int ny, int nz, Element::Type type,
                  int generate_edges, double sx, double sy, double sz)
{
   int x, y, z;

   int NVert, NElem, NBdrElem;

   NVert = (nx+1) * (ny+1) * (nz+1);
   NElem = nx * ny * nz;
   NBdrElem = 2*(nx*ny+nx*nz+ny*nz);
   if (type == Element::TETRAHEDRON)
   {
      NElem *= 6;
      NBdrElem *= 2;
   }
   else if (type == Element::PRISM)
   {
      NElem *= 2;
      NBdrElem += 2*nx*ny;
   }

   InitMesh(3, 3, NVert, NElem, NBdrElem);

   double coord[3];
   int ind[8];

   // Sets vertices and the corresponding coordinates
   for (z = 0; z <= nz; z++)
   {
      coord[2] = ((double) z / nz) * sz;
      for (y = 0; y <= ny; y++)
      {
         coord[1] = ((double) y / ny) * sy;
         for (x = 0; x <= nx; x++)
         {
            coord[0] = ((double) x / nx) * sx;
            AddVertex(coord);
         }
      }
   }

#define VTX(XC, YC, ZC) ((XC)+((YC)+(ZC)*(ny+1))*(nx+1))

   // Sets elements and the corresponding indices of vertices
   for (z = 0; z < nz; z++)
   {
      for (y = 0; y < ny; y++)
      {
         for (x = 0; x < nx; x++)
         {
            ind[0] = VTX(x  , y  , z  );
            ind[1] = VTX(x+1, y  , z  );
            ind[2] = VTX(x+1, y+1, z  );
            ind[3] = VTX(x  , y+1, z  );
            ind[4] = VTX(x  , y  , z+1);
            ind[5] = VTX(x+1, y  , z+1);
            ind[6] = VTX(x+1, y+1, z+1);
            ind[7] = VTX(x  , y+1, z+1);
            if (type == Element::TETRAHEDRON)
            {
               AddHexAsTets(ind, 1);
            }
            else if (type == Element::PRISM)
            {
               AddHexAsPrisms(ind, 1);
            }
            else
            {
               AddHex(ind, 1);
            }
         }
      }
   }

   // Sets boundary elements and the corresponding indices of vertices
   // bottom, bdr. attribute 1
   for (y = 0; y < ny; y++)
      for (x = 0; x < nx; x++)
      {
         ind[0] = VTX(x  , y  , 0);
         ind[1] = VTX(x  , y+1, 0);
         ind[2] = VTX(x+1, y+1, 0);
         ind[3] = VTX(x+1, y  , 0);
         if (type == Element::TETRAHEDRON)
         {
            AddBdrQuadAsTriangles(ind, 1);
         }
         else if (type == Element::PRISM)
         {
            AddBdrQuadAsTriangles(ind, 1);
         }
         else
         {
            AddBdrQuad(ind, 1);
         }
      }
   // top, bdr. attribute 6
   for (y = 0; y < ny; y++)
      for (x = 0; x < nx; x++)
      {
         ind[0] = VTX(x  , y  , nz);
         ind[1] = VTX(x+1, y  , nz);
         ind[2] = VTX(x+1, y+1, nz);
         ind[3] = VTX(x  , y+1, nz);
         if (type == Element::TETRAHEDRON)
         {
            AddBdrQuadAsTriangles(ind, 6);
         }
         else if (type == Element::PRISM)
         {
            AddBdrQuadAsTriangles(ind, 1);
         }
         else
         {
            AddBdrQuad(ind, 6);
         }
      }
   // left, bdr. attribute 5
   for (z = 0; z < nz; z++)
      for (y = 0; y < ny; y++)
      {
         ind[0] = VTX(0  , y  , z  );
         ind[1] = VTX(0  , y  , z+1);
         ind[2] = VTX(0  , y+1, z+1);
         ind[3] = VTX(0  , y+1, z  );
         if (type == Element::TETRAHEDRON)
         {
            AddBdrQuadAsTriangles(ind, 5);
         }
         else
         {
            AddBdrQuad(ind, 5);
         }
      }
   // right, bdr. attribute 3
   for (z = 0; z < nz; z++)
      for (y = 0; y < ny; y++)
      {
         ind[0] = VTX(nx, y  , z  );
         ind[1] = VTX(nx, y+1, z  );
         ind[2] = VTX(nx, y+1, z+1);
         ind[3] = VTX(nx, y  , z+1);
         if (type == Element::TETRAHEDRON)
         {
            AddBdrQuadAsTriangles(ind, 3);
         }
         else
         {
            AddBdrQuad(ind, 3);
         }
      }
   // front, bdr. attribute 2
   for (x = 0; x < nx; x++)
      for (z = 0; z < nz; z++)
      {
         ind[0] = VTX(x  , 0, z  );
         ind[1] = VTX(x+1, 0, z  );
         ind[2] = VTX(x+1, 0, z+1);
         ind[3] = VTX(x  , 0, z+1);
         if (type == Element::TETRAHEDRON)
         {
            AddBdrQuadAsTriangles(ind, 2);
         }
         else
         {
            AddBdrQuad(ind, 2);
         }
      }
   // back, bdr. attribute 4
   for (x = 0; x < nx; x++)
      for (z = 0; z < nz; z++)
      {
         ind[0] = VTX(x  , ny, z  );
         ind[1] = VTX(x  , ny, z+1);
         ind[2] = VTX(x+1, ny, z+1);
         ind[3] = VTX(x+1, ny, z  );
         if (type == Element::TETRAHEDRON)
         {
            AddBdrQuadAsTriangles(ind, 4);
         }
         else
         {
            AddBdrQuad(ind, 4);
         }
      }

#if 0
   ofstream test_stream("debug.mesh");
   Print(test_stream);
   test_stream.close();
#endif

   int refine = 1;
   bool fix_orientation = true;

   if (type == Element::TETRAHEDRON)
   {
      FinalizeTetMesh(generate_edges, refine, fix_orientation);
   }
   else if (type == Element::PRISM)
   {
      FinalizePriMesh(generate_edges, refine, fix_orientation);
   }
   else
   {
      FinalizeHexMesh(generate_edges, refine, fix_orientation);
   }
}

void Mesh::Make2D(int nx, int ny, Element::Type type, int generate_edges,
                  double sx, double sy)
{
   int i, j, k;

   SetEmpty();

   Dim = spaceDim = 2;

   // Creates quadrilateral mesh
   if (type == Element::QUADRILATERAL)
   {
      meshgen = 2;
      NumOfVertices = (nx+1) * (ny+1);
      NumOfElements = nx * ny;
      NumOfBdrElements = 2 * nx + 2 * ny;
      BaseGeom = Geometry::SQUARE;
      BaseBdrGeom = Geometry::SEGMENT;
      BaseFaceGeom = Geometry::SEGMENT;

      vertices.SetSize(NumOfVertices);
      elements.SetSize(NumOfElements);
      boundary.SetSize(NumOfBdrElements);

      double cx, cy;
      int ind[4];

      // Sets vertices and the corresponding coordinates
      k = 0;
      for (j = 0; j < ny+1; j++)
      {
         cy = ((double) j / ny) * sy;
         for (i = 0; i < nx+1; i++)
         {
            cx = ((double) i / nx) * sx;
            vertices[k](0) = cx;
            vertices[k](1) = cy;
            k++;
         }
      }

      // Sets elements and the corresponding indices of vertices
      k = 0;
      for (j = 0; j < ny; j++)
      {
         for (i = 0; i < nx; i++)
         {
            ind[0] = i + j*(nx+1);
            ind[1] = i + 1 +j*(nx+1);
            ind[2] = i + 1 + (j+1)*(nx+1);
            ind[3] = i + (j+1)*(nx+1);
            elements[k] = new Quadrilateral(ind);
            k++;
         }
      }

      // Sets boundary elements and the corresponding indices of vertices
      int m = (nx+1)*ny;
      for (i = 0; i < nx; i++)
      {
         boundary[i] = new Segment(i, i+1, 1);
         boundary[nx+i] = new Segment(m+i+1, m+i, 3);
      }
      m = nx+1;
      for (j = 0; j < ny; j++)
      {
         boundary[2*nx+j] = new Segment((j+1)*m, j*m, 4);
         boundary[2*nx+ny+j] = new Segment(j*m+nx, (j+1)*m+nx, 2);
      }
   }
   // Creates triangular mesh
   else if (type == Element::TRIANGLE)
   {
      meshgen = 1;
      NumOfVertices = (nx+1) * (ny+1);
      NumOfElements = 2 * nx * ny;
      NumOfBdrElements = 2 * nx + 2 * ny;
      BaseGeom = Geometry::TRIANGLE;
      BaseBdrGeom = Geometry::SEGMENT;
      BaseFaceGeom = Geometry::SEGMENT;

      vertices.SetSize(NumOfVertices);
      elements.SetSize(NumOfElements);
      boundary.SetSize(NumOfBdrElements);

      double cx, cy;
      int ind[3];

      // Sets vertices and the corresponding coordinates
      k = 0;
      for (j = 0; j < ny+1; j++)
      {
         cy = ((double) j / ny) * sy;
         for (i = 0; i < nx+1; i++)
         {
            cx = ((double) i / nx) * sx;
            vertices[k](0) = cx;
            vertices[k](1) = cy;
            k++;
         }
      }

      // Sets the elements and the corresponding indices of vertices
      k = 0;
      for (j = 0; j < ny; j++)
      {
         for (i = 0; i < nx; i++)
         {
            ind[0] = i + j*(nx+1);
            ind[1] = i + 1 + (j+1)*(nx+1);
            ind[2] = i + (j+1)*(nx+1);
            elements[k] = new Triangle(ind);
            k++;
            ind[1] = i + 1 + j*(nx+1);
            ind[2] = i + 1 + (j+1)*(nx+1);
            elements[k] = new Triangle(ind);
            k++;
         }
      }

      // Sets boundary elements and the corresponding indices of vertices
      int m = (nx+1)*ny;
      for (i = 0; i < nx; i++)
      {
         boundary[i] = new Segment(i, i+1, 1);
         boundary[nx+i] = new Segment(m+i+1, m+i, 3);
      }
      m = nx+1;
      for (j = 0; j < ny; j++)
      {
         boundary[2*nx+j] = new Segment((j+1)*m, j*m, 4);
         boundary[2*nx+ny+j] = new Segment(j*m+nx, (j+1)*m+nx, 2);
      }

      MarkTriMeshForRefinement();
   }
   else
   {
      MFEM_ABORT("Unsupported element type.");
   }

   CheckElementOrientation();

   if (generate_edges == 1)
   {
      el_to_edge = new Table;
      NumOfEdges = GetElementToEdgeTable(*el_to_edge, be_to_edge);
      GenerateFaces();
      CheckBdrElementOrientation();
   }
   else
   {
      NumOfEdges = 0;
   }

   NumOfFaces = 0;

   attributes.Append(1);
   bdr_attributes.Append(1); bdr_attributes.Append(2);
   bdr_attributes.Append(3); bdr_attributes.Append(4);
}

void Mesh::Make1D(int n, double sx)
{
   int j, ind[1];

   SetEmpty();

   Dim = 1;
   spaceDim = 1;

   BaseGeom = Geometry::SEGMENT;
   BaseBdrGeom = Geometry::POINT;
   BaseFaceGeom = Geometry::POINT;

   meshgen = 1;

   NumOfVertices = n + 1;
   NumOfElements = n;
   NumOfBdrElements = 2;
   vertices.SetSize(NumOfVertices);
   elements.SetSize(NumOfElements);
   boundary.SetSize(NumOfBdrElements);

   // Sets vertices and the corresponding coordinates
   for (j = 0; j < n+1; j++)
   {
      vertices[j](0) = ((double) j / n) * sx;
   }

   // Sets elements and the corresponding indices of vertices
   for (j = 0; j < n; j++)
   {
      elements[j] = new Segment(j, j+1, 1);
   }

   // Sets the boundary elements
   ind[0] = 0;
   boundary[0] = new Point(ind, 1);
   ind[0] = n;
   boundary[1] = new Point(ind, 2);

   NumOfEdges = 0;
   NumOfFaces = 0;

   GenerateFaces();

   attributes.Append(1);
   bdr_attributes.Append(1); bdr_attributes.Append(2);
}

Mesh::Mesh(const Mesh &mesh, bool copy_nodes)
{
   Dim = mesh.Dim;
   spaceDim = mesh.spaceDim;

   NumOfVertices = mesh.NumOfVertices;
   NumOfElements = mesh.NumOfElements;
   NumOfBdrElements = mesh.NumOfBdrElements;
   NumOfEdges = mesh.NumOfEdges;
   NumOfFaces = mesh.NumOfFaces;

   BaseGeom = mesh.BaseGeom;
   BaseBdrGeom = mesh.BaseBdrGeom;
   BaseFaceGeom = mesh.BaseFaceGeom;

   meshgen = mesh.meshgen;

   // Create the new Mesh instance without a record of its refinement history
   sequence = 0;
   last_operation = Mesh::NONE;

   // Duplicate the elements
   elements.SetSize(NumOfElements);
   for (int i = 0; i < NumOfElements; i++)
   {
      elements[i] = mesh.elements[i]->Duplicate(this);
   }

   // Copy the vertices
   mesh.vertices.Copy(vertices);

   // Duplicate the boundary
   boundary.SetSize(NumOfBdrElements);
   for (int i = 0; i < NumOfBdrElements; i++)
   {
      boundary[i] = mesh.boundary[i]->Duplicate(this);
   }

   // Copy the element-to-face Table, el_to_face
   el_to_face = (mesh.el_to_face) ? new Table(*mesh.el_to_face) : NULL;

   // Copy the boundary-to-face Array, be_to_face.
   mesh.be_to_face.Copy(be_to_face);

   // Copy the element-to-edge Table, el_to_edge
   el_to_edge = (mesh.el_to_edge) ? new Table(*mesh.el_to_edge) : NULL;

   // Copy the boudary-to-edge Table, bel_to_edge (3D)
   bel_to_edge = (mesh.bel_to_edge) ? new Table(*mesh.bel_to_edge) : NULL;

   // Copy the boudary-to-edge Array, be_to_edge (2D)
   mesh.be_to_edge.Copy(be_to_edge);

   // Duplicate the faces and faces_info.
   faces.SetSize(mesh.faces.Size());
   for (int i = 0; i < faces.Size(); i++)
   {
      Element *face = mesh.faces[i]; // in 1D the faces are NULL
      faces[i] = (face) ? face->Duplicate(this) : NULL;
   }
   mesh.faces_info.Copy(faces_info);

   // Do NOT copy the element-to-element Table, el_to_el
   el_to_el = NULL;

   // Do NOT copy the face-to-edge Table, face_edge
   face_edge = NULL;

   // Copy the edge-to-vertex Table, edge_vertex
   edge_vertex = (mesh.edge_vertex) ? new Table(*mesh.edge_vertex) : NULL;

   // Copy the attributes and bdr_attributes
   mesh.attributes.Copy(attributes);
   mesh.bdr_attributes.Copy(bdr_attributes);

   // Deep copy the NURBSExtension.
#ifdef MFEM_USE_MPI
   ParNURBSExtension *pNURBSext =
      dynamic_cast<ParNURBSExtension *>(mesh.NURBSext);
   if (pNURBSext)
   {
      NURBSext = new ParNURBSExtension(*pNURBSext);
   }
   else
#endif
   {
      NURBSext = mesh.NURBSext ? new NURBSExtension(*mesh.NURBSext) : NULL;
   }

   // Deep copy the NCMesh.
   // TODO: ParNCMesh; ParMesh has a separate 'pncmesh' pointer, and 'ncmesh'
   //       is initialized from it. Need ParNCMesh copy constructor.
   ncmesh = mesh.ncmesh ? new NCMesh(*mesh.ncmesh) : NULL;

   // Duplicate the Nodes, including the FiniteElementCollection and the
   // FiniteElementSpace
   if (mesh.Nodes && copy_nodes)
   {
      FiniteElementSpace *fes = mesh.Nodes->FESpace();
      const FiniteElementCollection *fec = fes->FEColl();
      FiniteElementCollection *fec_copy =
         FiniteElementCollection::New(fec->Name());
      FiniteElementSpace *fes_copy =
         new FiniteElementSpace(*fes, this, fec_copy);
      Nodes = new GridFunction(fes_copy);
      Nodes->MakeOwner(fec_copy);
      *Nodes = *mesh.Nodes;
      own_nodes = 1;
   }
   else
   {
      Nodes = mesh.Nodes;
      own_nodes = 0;
   }
}

Mesh::Mesh(const char *filename, int generate_edges, int refine,
           bool fix_orientation)
{
   // Initialization as in the default constructor
   SetEmpty();

   named_ifgzstream imesh(filename);
   if (!imesh)
   {
      // Abort with an error message.
      MFEM_ABORT("Mesh file not found: " << filename << '\n');
   }
   else
   {
      Load(imesh, generate_edges, refine, fix_orientation);
   }
}

Mesh::Mesh(std::istream &input, int generate_edges, int refine,
           bool fix_orientation)
{
   SetEmpty();
   Load(input, generate_edges, refine, fix_orientation);
}

void Mesh::ChangeVertexDataOwnership(double *vertex_data, int len_vertex_data,
                                     bool zerocopy)
{
   // A dimension of 3 is now required since we use mfem::Vertex objects as PODs
   // and these object have a hardcoded double[3] entry
   MFEM_VERIFY(len_vertex_data >= NumOfVertices * 3,
               "Not enough vertices in external array : "
               "len_vertex_data = "<< len_vertex_data << ", "
               "NumOfVertices * 3 = " << NumOfVertices * 3);
   // Allow multiple calls to this method with the same vertex_data
   if (vertex_data == (double *)(vertices.GetData()))
   {
      MFEM_ASSERT(!vertices.OwnsData(), "invalid ownership");
      return;
   }
   if (!zerocopy)
   {
      memcpy(vertex_data, vertices.GetData(),
             NumOfVertices * 3 * sizeof(double));
   }
   // Vertex is POD double[3]
   vertices.MakeRef(reinterpret_cast<Vertex*>(vertex_data), NumOfVertices);
}

Mesh::Mesh(double *_vertices, int num_vertices,
           int *element_indices, Geometry::Type element_type,
           int *element_attributes, int num_elements,
           int *boundary_indices, Geometry::Type boundary_type,
           int *boundary_attributes, int num_boundary_elements,
           int dimension, int space_dimension)
{
   if (space_dimension == -1)
   {
      space_dimension = dimension;
   }

   InitMesh(dimension, space_dimension, /*num_vertices*/ 0, num_elements,
            num_boundary_elements);

   int element_index_stride = Geometry::NumVerts[element_type];
   int boundary_index_stride = num_boundary_elements > 0 ?
                               Geometry::NumVerts[boundary_type] : 0;

   // assuming Vertex is POD
   vertices.MakeRef(reinterpret_cast<Vertex*>(_vertices), num_vertices);
   NumOfVertices = num_vertices;

   for (int i = 0; i < num_elements; i++)
   {
      elements[i] = NewElement(element_type);
      elements[i]->SetVertices(element_indices + i * element_index_stride);
      elements[i]->SetAttribute(element_attributes[i]);
   }
   NumOfElements = num_elements;

   for (int i = 0; i < num_boundary_elements; i++)
   {
      boundary[i] = NewElement(boundary_type);
      boundary[i]->SetVertices(boundary_indices + i * boundary_index_stride);
      boundary[i]->SetAttribute(boundary_attributes[i]);
   }
   NumOfBdrElements = num_boundary_elements;

   FinalizeTopology();
}

Element *Mesh::NewElement(int geom)
{
   switch (geom)
   {
      case Geometry::POINT:     return (new Point);
      case Geometry::SEGMENT:   return (new Segment);
      case Geometry::TRIANGLE:  return (new Triangle);
      case Geometry::SQUARE:    return (new Quadrilateral);
      case Geometry::PRISM:     return (new Prism);
      case Geometry::CUBE:      return (new Hexahedron);
      case Geometry::TETRAHEDRON:
#ifdef MFEM_USE_MEMALLOC
         return TetMemory.Alloc();
#else
         return (new Tetrahedron);
#endif
   }

   return NULL;
}

Element *Mesh::ReadElementWithoutAttr(std::istream &input)
{
   int geom, nv, *v;
   Element *el;

   input >> geom;
   el = NewElement(geom);
   MFEM_VERIFY(el, "Unsupported element type: " << geom);
   nv = el->GetNVertices();
   v  = el->GetVertices();
   for (int i = 0; i < nv; i++)
   {
      input >> v[i];
   }

   return el;
}

void Mesh::PrintElementWithoutAttr(const Element *el, std::ostream &out)
{
   out << el->GetGeometryType();
   const int nv = el->GetNVertices();
   const int *v = el->GetVertices();
   for (int j = 0; j < nv; j++)
   {
      out << ' ' << v[j];
   }
   out << '\n';
}

Element *Mesh::ReadElement(std::istream &input)
{
   int attr;
   Element *el;

   input >> attr;
   el = ReadElementWithoutAttr(input);
   el->SetAttribute(attr);

   return el;
}

void Mesh::PrintElement(const Element *el, std::ostream &out)
{
   out << el->GetAttribute() << ' ';
   PrintElementWithoutAttr(el, out);
}

void Mesh::SetMeshGen()
{
   meshgen = 0;
   Element::Type type = Element::INVALID;
   for (int i = 0; i < NumOfElements; i++)
   {
      type = GetElement(i)->GetType();
      switch (type)
      {
         case Element::POINT:
         case Element::SEGMENT:
         case Element::TRIANGLE:
         case Element::TETRAHEDRON:
            meshgen |= 1; break;

         case Element::QUADRILATERAL:
         case Element::HEXAHEDRON:
            meshgen |= 2; break;

         case Element::PRISM:
            meshgen |= 4; break;
         default:
            MFEM_VERIFY(false, "MixedMesh::SetMeshGen "
                        "invalid element type " << type);
            break;
      }
   }
}

void Mesh::Loader(std::istream &input, int generate_edges,
                  std::string parse_tag)
{
   int curved = 0, read_gf = 1;

   if (!input)
   {
      MFEM_ABORT("Input stream is not open");
   }

   Clear();

   string mesh_type;
   input >> ws;
   getline(input, mesh_type);
   filter_dos(mesh_type);

   // MFEM's native mesh formats
   bool mfem_v10 = (mesh_type == "MFEM mesh v1.0");
   bool mfem_v11 = (mesh_type == "MFEM mesh v1.1");
   bool mfem_v12 = (mesh_type == "MFEM mesh v1.2");
   if (mfem_v10 || mfem_v11 || mfem_v12) // MFEM's own mesh formats
   {
      // Formats mfem_v12 and newer have a tag indicating the end of the mesh
      // section in the stream. A user provided parse tag can also be provided
      // via the arguments. For example, if this is called from parallel mesh
      // object, it can indicate to read until parallel mesh section begins.
      if ( mfem_v12 && parse_tag.empty() )
      {
         parse_tag = "mfem_mesh_end";
      }
      ReadMFEMMesh(input, mfem_v11, curved);
   }
   else if (mesh_type == "linemesh") // 1D mesh
   {
      ReadLineMesh(input);
   }
   else if (mesh_type == "areamesh2" || mesh_type == "curved_areamesh2")
   {
      if (mesh_type == "curved_areamesh2")
      {
         curved = 1;
      }
      ReadNetgen2DMesh(input, curved);
   }
   else if (mesh_type == "NETGEN" || mesh_type == "NETGEN_Neutral_Format")
   {
      ReadNetgen3DMesh(input);
   }
   else if (mesh_type == "TrueGrid")
   {
      ReadTrueGridMesh(input);
   }
   else if (mesh_type == "# vtk DataFile Version 3.0" ||
            mesh_type == "# vtk DataFile Version 2.0") // VTK
   {
      ReadVTKMesh(input, curved, read_gf);
   }
   else if (mesh_type == "MFEM NURBS mesh v1.0")
   {
      ReadNURBSMesh(input, curved, read_gf);
   }
   else if (mesh_type == "MFEM INLINE mesh v1.0")
   {
      ReadInlineMesh(input, generate_edges);
      return; // done with inline mesh construction
   }
   else if (mesh_type == "$MeshFormat") // Gmsh
   {
      ReadGmshMesh(input);
   }
   else if
   ((mesh_type.size() > 2 &&
     mesh_type[0] == 'C' && mesh_type[1] == 'D' && mesh_type[2] == 'F') ||
    (mesh_type.size() > 3 &&
     mesh_type[1] == 'H' && mesh_type[2] == 'D' && mesh_type[3] == 'F'))
   {
      named_ifgzstream *mesh_input = dynamic_cast<named_ifgzstream *>(&input);
      if (mesh_input)
      {
#ifdef MFEM_USE_NETCDF
         ReadCubit(mesh_input->filename, curved, read_gf);
#else
         MFEM_ABORT("NetCDF support requires configuration with"
                    " MFEM_USE_NETCDF=YES");
         return;
#endif
      }
      else
      {
         MFEM_ABORT("Can not determine Cubit mesh filename!"
                    " Use mfem::named_ifgzstream for input.");
         return;
      }
   }
   else
   {
      MFEM_ABORT("Unknown input mesh format: " << mesh_type);
      return;
   }

   // at this point the following should be defined:
   //  1) Dim
   //  2) NumOfElements, elements
   //  3) NumOfBdrElements, boundary
   //  4) NumOfVertices, with allocated space in vertices
   //  5) curved
   //  5a) if curved == 0, vertices must be defined
   //  5b) if curved != 0 and read_gf != 0,
   //         'input' must point to a GridFunction
   //  5c) if curved != 0 and read_gf == 0,
   //         vertices and Nodes must be defined
   // optional:
   //  1) el_to_edge may be allocated (as in the case of P2 VTK meshes)
   //  2) ncmesh may be allocated

   // FinalizeTopology() will:
   // - assume that generate_edges is true
   // - assume that refine is false
   // - does not check the orientation of regular and boundary elements
   FinalizeTopology();

   if (curved && read_gf)
   {
      Nodes = new GridFunction(this, input);
      own_nodes = 1;
      spaceDim = Nodes->VectorDim();
      if (ncmesh) { ncmesh->spaceDim = spaceDim; }
      // Set the 'vertices' from the 'Nodes'
      for (int i = 0; i < spaceDim; i++)
      {
         Vector vert_val;
         Nodes->GetNodalValues(vert_val, i+1);
         for (int j = 0; j < NumOfVertices; j++)
         {
            vertices[j](i) = vert_val(j);
         }
      }
   }

   // If a parse tag was supplied, keep reading the stream until the tag is
   // encountered.
   if (mfem_v12)
   {
      string line;
      do
      {
         skip_comment_lines(input, '#');
         MFEM_VERIFY(input.good(), "Required mesh-end tag not found");
         getline(input, line);
         filter_dos(line);
         // mfem v1.2 may not have parse_tag in it, e.g. if trying to read a
         // serial mfem v1.2 mesh as parallel with "mfem_serial_mesh_end" as
         // parse_tag. That's why, regardless of parse_tag, we stop reading if
         // we find "mfem_mesh_end" which is required by mfem v1.2 format.
         if (line == "mfem_mesh_end") { break; }
      }
      while (line != parse_tag);
   }

   // Finalize(...) should be called after this, if needed.
}

Mesh::Mesh(Mesh *mesh_array[], int num_pieces)
{
   int      i, j, ie, ib, iv, *v, nv;
   Element *el;
   Mesh    *m;

   SetEmpty();

   Dim = mesh_array[0]->Dimension();
   spaceDim = mesh_array[0]->SpaceDimension();

   if (mesh_array[0]->NURBSext)
   {
      // assuming the pieces form a partition of a NURBS mesh
      NURBSext = new NURBSExtension(mesh_array, num_pieces);

      NumOfVertices = NURBSext->GetNV();
      NumOfElements = NURBSext->GetNE();

      NURBSext->GetElementTopo(elements);

      // NumOfBdrElements = NURBSext->GetNBE();
      // NURBSext->GetBdrElementTopo(boundary);

      Array<int> lvert_vert, lelem_elem;

      // Here, for visualization purposes, we copy the boundary elements from
      // the individual pieces which include the interior boundaries.  This
      // creates 'boundary' array that is different from the one generated by
      // the NURBSExtension which, in particular, makes the boundary-dof table
      // invalid. This, in turn, causes GetBdrElementTransformation to not
      // function properly.
      NumOfBdrElements = 0;
      for (i = 0; i < num_pieces; i++)
      {
         NumOfBdrElements += mesh_array[i]->GetNBE();
      }
      boundary.SetSize(NumOfBdrElements);
      vertices.SetSize(NumOfVertices);
      ib = 0;
      for (i = 0; i < num_pieces; i++)
      {
         m = mesh_array[i];
         m->NURBSext->GetVertexLocalToGlobal(lvert_vert);
         m->NURBSext->GetElementLocalToGlobal(lelem_elem);
         // copy the element attributes
         for (j = 0; j < m->GetNE(); j++)
         {
            elements[lelem_elem[j]]->SetAttribute(m->GetAttribute(j));
         }
         // copy the boundary
         for (j = 0; j < m->GetNBE(); j++)
         {
            el = m->GetBdrElement(j)->Duplicate(this);
            v  = el->GetVertices();
            nv = el->GetNVertices();
            for (int k = 0; k < nv; k++)
            {
               v[k] = lvert_vert[v[k]];
            }
            boundary[ib++] = el;
         }
         // copy the vertices
         for (j = 0; j < m->GetNV(); j++)
         {
            vertices[lvert_vert[j]].SetCoords(m->SpaceDimension(),
                                              m->GetVertex(j));
         }
      }
   }
   else // not a NURBS mesh
   {
      NumOfElements    = 0;
      NumOfBdrElements = 0;
      NumOfVertices    = 0;
      for (i = 0; i < num_pieces; i++)
      {
         m = mesh_array[i];
         NumOfElements    += m->GetNE();
         NumOfBdrElements += m->GetNBE();
         NumOfVertices    += m->GetNV();
      }
      elements.SetSize(NumOfElements);
      boundary.SetSize(NumOfBdrElements);
      vertices.SetSize(NumOfVertices);
      ie = ib = iv = 0;
      for (i = 0; i < num_pieces; i++)
      {
         m = mesh_array[i];
         // copy the elements
         for (j = 0; j < m->GetNE(); j++)
         {
            el = m->GetElement(j)->Duplicate(this);
            v  = el->GetVertices();
            nv = el->GetNVertices();
            for (int k = 0; k < nv; k++)
            {
               v[k] += iv;
            }
            elements[ie++] = el;
         }
         // copy the boundary elements
         for (j = 0; j < m->GetNBE(); j++)
         {
            el = m->GetBdrElement(j)->Duplicate(this);
            v  = el->GetVertices();
            nv = el->GetNVertices();
            for (int k = 0; k < nv; k++)
            {
               v[k] += iv;
            }
            boundary[ib++] = el;
         }
         // copy the vertices
         for (j = 0; j < m->GetNV(); j++)
         {
            vertices[iv++].SetCoords(m->SpaceDimension(), m->GetVertex(j));
         }
      }
   }

   InitBaseGeom();

   // set the mesh type ('meshgen')
   meshgen = 0;
   for (i = 0; i < num_pieces; i++)
   {
      meshgen |= mesh_array[i]->MeshGenerator();
   }

   // generate faces
   if (Dim > 2)
   {
      GetElementToFaceTable();
      GenerateFaces();
   }
   else
   {
      NumOfFaces = 0;
   }

   // generate edges
   if (Dim > 1)
   {
      el_to_edge = new Table;
      NumOfEdges = GetElementToEdgeTable(*el_to_edge, be_to_edge);
      if (Dim == 2)
      {
         GenerateFaces();   // 'Faces' in 2D refers to the edges
      }
   }
   else
   {
      NumOfEdges = 0;
   }

   // generate the arrays 'attributes' and ' bdr_attributes'
   SetAttributes();

   // copy the nodes (curvilinear meshes)
   GridFunction *g = mesh_array[0]->GetNodes();
   if (g)
   {
      Array<GridFunction *> gf_array(num_pieces);
      for (i = 0; i < num_pieces; i++)
      {
         gf_array[i] = mesh_array[i]->GetNodes();
      }
      Nodes = new GridFunction(this, gf_array, num_pieces);
      own_nodes = 1;
   }

#ifdef MFEM_DEBUG
   CheckElementOrientation(false);
   CheckBdrElementOrientation(false);
#endif
}

Mesh::Mesh(Mesh *orig_mesh, int ref_factor, int ref_type)
{
   Dim = orig_mesh->Dimension();
   MFEM_VERIFY(ref_factor > 1, "the refinement factor must be > 1");
   MFEM_VERIFY(ref_type == BasisType::ClosedUniform ||
               ref_type == BasisType::GaussLobatto, "invalid refinement type");
   MFEM_VERIFY(Dim == 2 || Dim == 3,
               "only implemented for Hexahedron and Quadrilateral elements in "
               "2D/3D");

   // Construct a scalar H1 FE space of order ref_factor and use its dofs as
   // the indices of the new, refined vertices.
   H1_FECollection rfec(ref_factor, Dim, ref_type);
   FiniteElementSpace rfes(orig_mesh, &rfec);

   int r_bndr_factor = ref_factor * (Dim == 2 ? 1 : ref_factor);
   int r_elem_factor = ref_factor * r_bndr_factor;

   int r_num_vert = rfes.GetNDofs();
   int r_num_elem = orig_mesh->GetNE() * r_elem_factor;
   int r_num_bndr = orig_mesh->GetNBE() * r_bndr_factor;

   InitMesh(Dim, orig_mesh->SpaceDimension(), r_num_vert, r_num_elem,
            r_num_bndr);

   // Set the number of vertices, set the actual coordinates later
   NumOfVertices = r_num_vert;
   // Add refined elements and set vertex coordinates
   Array<int> rdofs;
   DenseMatrix phys_pts;
   int max_nv = 0;
   for (int el = 0; el < orig_mesh->GetNE(); el++)
   {
      Geometry::Type geom = orig_mesh->GetElementBaseGeometry(el);
      int attrib = orig_mesh->GetAttribute(el);
      int nvert = Geometry::NumVerts[geom];
      RefinedGeometry &RG = *GlobGeometryRefiner.Refine(geom, ref_factor);

      max_nv = std::max(max_nv, nvert);
      rfes.GetElementDofs(el, rdofs);
      MFEM_ASSERT(rdofs.Size() == RG.RefPts.Size(), "");
      const FiniteElement *rfe = rfes.GetFE(el);
      orig_mesh->GetElementTransformation(el)->Transform(rfe->GetNodes(),
                                                         phys_pts);
      const int *c2h_map = rfec.GetDofMap(geom);
      for (int i = 0; i < phys_pts.Width(); i++)
      {
         vertices[rdofs[i]].SetCoords(spaceDim, phys_pts.GetColumn(i));
      }
      for (int j = 0; j < RG.RefGeoms.Size()/nvert; j++)
      {
         Element *elem = NewElement(geom);
         elem->SetAttribute(attrib);
         int *v = elem->GetVertices();
         for (int k = 0; k < nvert; k++)
         {
            int cid = RG.RefGeoms[k+nvert*j]; // local Cartesian index
            v[k] = rdofs[c2h_map[cid]];
         }
         AddElement(elem);
      }
   }
   // Add refined boundary elements
   for (int el = 0; el < orig_mesh->GetNBE(); el++)
   {
      Geometry::Type geom = orig_mesh->GetBdrElementBaseGeometry(el);
      int attrib = orig_mesh->GetBdrAttribute(el);
      int nvert = Geometry::NumVerts[geom];
      RefinedGeometry &RG = *GlobGeometryRefiner.Refine(geom, ref_factor);

      rfes.GetBdrElementDofs(el, rdofs);
      MFEM_ASSERT(rdofs.Size() == RG.RefPts.Size(), "");
      const int *c2h_map = rfec.GetDofMap(geom);
      for (int j = 0; j < RG.RefGeoms.Size()/nvert; j++)
      {
         Element *elem = NewElement(geom);
         elem->SetAttribute(attrib);
         int *v = elem->GetVertices();
         for (int k = 0; k < nvert; k++)
         {
            int cid = RG.RefGeoms[k+nvert*j]; // local Cartesian index
            v[k] = rdofs[c2h_map[cid]];
         }
         AddBdrElement(elem);
      }
   }

   FinalizeTopology();
   sequence = orig_mesh->GetSequence() + 1;
   last_operation = Mesh::REFINE;

   // Setup the data for the coarse-fine refinement transformations
   MFEM_VERIFY(BaseGeom != -1, "meshes with mixed elements are not supported");
   CoarseFineTr.point_matrices.SetSize(Dim, max_nv, r_elem_factor);
   CoarseFineTr.embeddings.SetSize(GetNE());
   if (orig_mesh->GetNE() > 0)
   {
      const int el = 0;
      Geometry::Type geom = orig_mesh->GetElementBaseGeometry(el);
      int nvert = Geometry::NumVerts[geom];
      RefinedGeometry &RG = *GlobGeometryRefiner.Refine(geom, ref_factor);
      const int *c2h_map = rfec.GetDofMap(geom);
      const IntegrationRule &r_nodes = rfes.GetFE(el)->GetNodes();
      for (int j = 0; j < RG.RefGeoms.Size()/nvert; j++)
      {
         DenseMatrix &Pj = CoarseFineTr.point_matrices(j);
         for (int k = 0; k < nvert; k++)
         {
            int cid = RG.RefGeoms[k+nvert*j]; // local Cartesian index
            const IntegrationPoint &ip = r_nodes.IntPoint(c2h_map[cid]);
            ip.Get(Pj.GetColumn(k), Dim);
         }
      }
   }
   for (int el = 0; el < GetNE(); el++)
   {
      Embedding &emb = CoarseFineTr.embeddings[el];
      emb.parent = el / r_elem_factor;
      emb.matrix = el % r_elem_factor;
   }

   MFEM_ASSERT(CheckElementOrientation(false) == 0, "");
   MFEM_ASSERT(CheckBdrElementOrientation(false) == 0, "");
}

void Mesh::KnotInsert(Array<KnotVector *> &kv)
{
   if (NURBSext == NULL)
   {
      mfem_error("Mesh::KnotInsert : Not a NURBS mesh!");
   }

   if (kv.Size() != NURBSext->GetNKV())
   {
      mfem_error("Mesh::KnotInsert : KnotVector array size mismatch!");
   }

   NURBSext->ConvertToPatches(*Nodes);

   NURBSext->KnotInsert(kv);

   last_operation = Mesh::NONE; // FiniteElementSpace::Update is not supported
   sequence++;

   UpdateNURBS();
}

void Mesh::NURBSUniformRefinement()
{
   // do not check for NURBSext since this method is protected
   NURBSext->ConvertToPatches(*Nodes);

   NURBSext->UniformRefinement();

   last_operation = Mesh::NONE; // FiniteElementSpace::Update is not supported
   sequence++;

   UpdateNURBS();
}

void Mesh::DegreeElevate(int rel_degree, int degree)
{
   if (NURBSext == NULL)
   {
      mfem_error("Mesh::DegreeElevate : Not a NURBS mesh!");
   }

   NURBSext->ConvertToPatches(*Nodes);

   NURBSext->DegreeElevate(rel_degree, degree);

   last_operation = Mesh::NONE; // FiniteElementSpace::Update is not supported
   sequence++;

   UpdateNURBS();
}

void Mesh::UpdateNURBS()
{
   NURBSext->SetKnotsFromPatches();

   Dim = NURBSext->Dimension();
   spaceDim = Dim;

   if (NumOfElements != NURBSext->GetNE())
   {
      for (int i = 0; i < elements.Size(); i++)
      {
         FreeElement(elements[i]);
      }
      NumOfElements = NURBSext->GetNE();
      NURBSext->GetElementTopo(elements);
   }

   if (NumOfBdrElements != NURBSext->GetNBE())
   {
      for (int i = 0; i < boundary.Size(); i++)
      {
         FreeElement(boundary[i]);
      }
      NumOfBdrElements = NURBSext->GetNBE();
      NURBSext->GetBdrElementTopo(boundary);
   }

   Nodes->FESpace()->Update();
   Nodes->Update();
   NURBSext->SetCoordsFromPatches(*Nodes);

   if (NumOfVertices != NURBSext->GetNV())
   {
      NumOfVertices = NURBSext->GetNV();
      vertices.SetSize(NumOfVertices);
      int vd = Nodes->VectorDim();
      for (int i = 0; i < vd; i++)
      {
         Vector vert_val;
         Nodes->GetNodalValues(vert_val, i+1);
         for (int j = 0; j < NumOfVertices; j++)
         {
            vertices[j](i) = vert_val(j);
         }
      }
   }

   if (el_to_edge)
   {
      NumOfEdges = GetElementToEdgeTable(*el_to_edge, be_to_edge);
      if (Dim == 2)
      {
         GenerateFaces();
      }
   }

   if (el_to_face)
   {
      GetElementToFaceTable();
      GenerateFaces();
   }
}

void Mesh::LoadPatchTopo(std::istream &input, Array<int> &edge_to_knot)
{
   SetEmpty();

   int j;

   // Read MFEM NURBS mesh v1.0 format
   string ident;

   skip_comment_lines(input, '#');

   input >> ident; // 'dimension'
   input >> Dim;
   spaceDim = Dim;

   skip_comment_lines(input, '#');

   input >> ident; // 'elements'
   input >> NumOfElements;
   elements.SetSize(NumOfElements);
   for (j = 0; j < NumOfElements; j++)
   {
      elements[j] = ReadElement(input);
   }

   skip_comment_lines(input, '#');

   input >> ident; // 'boundary'
   input >> NumOfBdrElements;
   boundary.SetSize(NumOfBdrElements);
   for (j = 0; j < NumOfBdrElements; j++)
   {
      boundary[j] = ReadElement(input);
   }

   skip_comment_lines(input, '#');

   input >> ident; // 'edges'
   input >> NumOfEdges;
   edge_vertex = new Table(NumOfEdges, 2);
   edge_to_knot.SetSize(NumOfEdges);
   for (j = 0; j < NumOfEdges; j++)
   {
      int *v = edge_vertex->GetRow(j);
      input >> edge_to_knot[j] >> v[0] >> v[1];
      if (v[0] > v[1])
      {
         edge_to_knot[j] = -1 - edge_to_knot[j];
      }
   }

   skip_comment_lines(input, '#');

   input >> ident; // 'vertices'
   input >> NumOfVertices;
   vertices.SetSize(0);

   InitBaseGeom();

   meshgen = 2;

   // generate the faces
   if (Dim > 2)
   {
      GetElementToFaceTable();
      GenerateFaces();
      if (NumOfBdrElements == 0)
      {
         GenerateBoundaryElements();
      }
      CheckBdrElementOrientation();
   }
   else
   {
      NumOfFaces = 0;
   }

   // generate edges
   if (Dim > 1)
   {
      el_to_edge = new Table;
      NumOfEdges = GetElementToEdgeTable(*el_to_edge, be_to_edge);
      if (Dim < 3)
      {
         GenerateFaces();
         if (NumOfBdrElements == 0)
         {
            GenerateBoundaryElements();
         }
         CheckBdrElementOrientation();
      }
   }
   else
   {
      NumOfEdges = 0;
   }

   // generate the arrays 'attributes' and ' bdr_attributes'
   SetAttributes();
}

void XYZ_VectorFunction(const Vector &p, Vector &v)
{
   if (p.Size() >= v.Size())
   {
      for (int d = 0; d < v.Size(); d++)
      {
         v(d) = p(d);
      }
   }
   else
   {
      int d;
      for (d = 0; d < p.Size(); d++)
      {
         v(d) = p(d);
      }
      for ( ; d < v.Size(); d++)
      {
         v(d) = 0.0;
      }
   }
}

void Mesh::GetNodes(GridFunction &nodes) const
{
   if (Nodes == NULL || Nodes->FESpace() != nodes.FESpace())
   {
      const int newSpaceDim = nodes.FESpace()->GetVDim();
      VectorFunctionCoefficient xyz(newSpaceDim, XYZ_VectorFunction);
      nodes.ProjectCoefficient(xyz);
   }
   else
   {
      nodes = *Nodes;
   }
}

void Mesh::SetNodalFESpace(FiniteElementSpace *nfes)
{
   GridFunction *nodes = new GridFunction(nfes);
   SetNodalGridFunction(nodes, true);
}

void Mesh::SetNodalGridFunction(GridFunction *nodes, bool make_owner)
{
   GetNodes(*nodes);
   NewNodes(*nodes, make_owner);
}

const FiniteElementSpace *Mesh::GetNodalFESpace() const
{
   return ((Nodes) ? Nodes->FESpace() : NULL);
}

void Mesh::SetCurvature(int order, bool discont, int space_dim, int ordering)
{
   space_dim = (space_dim == -1) ? spaceDim : space_dim;
   FiniteElementCollection* nfec;
   if (discont)
   {
      const int type = 1; // Gauss-Lobatto points
      nfec = new L2_FECollection(order, Dim, type);
   }
   else
   {
      nfec = new H1_FECollection(order, Dim);
   }
   FiniteElementSpace* nfes = new FiniteElementSpace(this, nfec, space_dim,
                                                     ordering);
   SetNodalFESpace(nfes);
   Nodes->MakeOwner(nfec);
}

int Mesh::GetNumFaces() const
{
   switch (Dim)
   {
      case 1: return GetNV();
      case 2: return GetNEdges();
      case 3: return GetNFaces();
   }
   return 0;
}

#if (!defined(MFEM_USE_MPI) || defined(MFEM_DEBUG))
static const char *fixed_or_not[] = { "fixed", "NOT FIXED" };
#endif

int Mesh::CheckElementOrientation(bool fix_it)
{
   int i, j, k, wo = 0, fo = 0, *vi = 0;
   double *v[4];

   if (Dim == 2 && spaceDim == 2)
   {
      DenseMatrix J(2, 2);

      for (i = 0; i < NumOfElements; i++)
      {
         if (Nodes == NULL)
         {
            vi = elements[i]->GetVertices();
            for (j = 0; j < 3; j++)
            {
               v[j] = vertices[vi[j]]();
            }
            for (j = 0; j < 2; j++)
               for (k = 0; k < 2; k++)
               {
                  J(j, k) = v[j+1][k] - v[0][k];
               }
         }
         else
         {
            // only check the Jacobian at the center of the element
            GetElementJacobian(i, J);
         }
         if (J.Det() < 0.0)
         {
            if (fix_it)
            {
               switch (GetElementType(i))
               {
                  case Element::TRIANGLE:
                     mfem::Swap(vi[0], vi[1]);
                     break;
                  case Element::QUADRILATERAL:
                     mfem::Swap(vi[1], vi[3]);
                     break;
                  default:
                     MFEM_ABORT("Invalid 2D element type \""
                                << GetElementType(i) << "\"");
                     break;
               }
               fo++;
            }
            wo++;
         }
      }
   }

   if (Dim == 3)
   {
      DenseMatrix J(3, 3);

      for (i = 0; i < NumOfElements; i++)
      {
         vi = elements[i]->GetVertices();
         switch (GetElementType(i))
         {
            case Element::TETRAHEDRON:
               if (Nodes == NULL)
               {
                  for (j = 0; j < 4; j++)
                  {
                     v[j] = vertices[vi[j]]();
                  }
                  for (j = 0; j < 3; j++)
                     for (k = 0; k < 3; k++)
                     {
                        J(j, k) = v[j+1][k] - v[0][k];
                     }
               }
               else
               {
                  // only check the Jacobian at the center of the element
                  GetElementJacobian(i, J);
               }
               if (J.Det() < 0.0)
               {
                  wo++;
                  if (fix_it)
                  {
                     mfem::Swap(vi[0], vi[1]);
                     fo++;
                  }
               }
               break;

            case Element::PRISM:
               // only check the Jacobian at the center of the element
               GetElementJacobian(i, J);
               if (J.Det() < 0.0)
               {
                  wo++;
                  if (fix_it)
                  {
                     // how?
                  }
               }
               break;

            case Element::HEXAHEDRON:
               // only check the Jacobian at the center of the element
               GetElementJacobian(i, J);
               if (J.Det() < 0.0)
               {
                  wo++;
                  if (fix_it)
                  {
                     // how?
                  }
               }
               break;

            default:
               MFEM_ABORT("Invalid 3D element type \""
                          << GetElementType(i) << "\"");
               break;
         }
      }
   }
#if (!defined(MFEM_USE_MPI) || defined(MFEM_DEBUG))
   if (wo > 0)
      mfem::out << "Elements with wrong orientation: " << wo << " / "
                << NumOfElements << " (" << fixed_or_not[(wo == fo) ? 0 : 1]
                << ")" << endl;
#endif
   return wo;
}

int Mesh::GetTriOrientation(const int *base, const int *test)
{
   // Static method.
   // This function computes the index 'j' of the permutation that transforms
   // test into base: test[tri_orientation[j][i]]=base[i].
   // tri_orientation = Geometry::Constants<Geometry::TRIANGLE>::Orient
   int orient;

   if (test[0] == base[0])
      if (test[1] == base[1])
      {
         orient = 0;   //  (0, 1, 2)
      }
      else
      {
         orient = 5;   //  (0, 2, 1)
      }
   else if (test[0] == base[1])
      if (test[1] == base[0])
      {
         orient = 1;   //  (1, 0, 2)
      }
      else
      {
         orient = 2;   //  (1, 2, 0)
      }
   else // test[0] == base[2]
      if (test[1] == base[0])
      {
         orient = 4;   //  (2, 0, 1)
      }
      else
      {
         orient = 3;   //  (2, 1, 0)
      }

#ifdef MFEM_DEBUG
   const int *aor = tri_t::Orient[orient];
   for (int j = 0; j < 3; j++)
      if (test[aor[j]] != base[j])
      {
         mfem_error("Mesh::GetTriOrientation(...)");
      }
#endif

   return orient;
}

int Mesh::GetQuadOrientation(const int *base, const int *test)
{
   int i;

   for (i = 0; i < 4; i++)
      if (test[i] == base[0])
      {
         break;
      }

#ifdef MFEM_DEBUG
   int orient;
   if (test[(i+1)%4] == base[1])
   {
      orient = 2*i;
   }
   else
   {
      orient = 2*i+1;
   }
   const int *aor = quad_t::Orient[orient];
   for (int j = 0; j < 4; j++)
      if (test[aor[j]] != base[j])
      {
         mfem::err << "Mesh::GetQuadOrientation(...)" << endl;
         mfem::err << " base = [";
         for (int k = 0; k < 4; k++)
         {
            mfem::err << " " << base[k];
         }
         mfem::err << " ]\n test = [";
         for (int k = 0; k < 4; k++)
         {
            mfem::err << " " << test[k];
         }
         mfem::err << " ]" << endl;
         mfem_error();
      }
#endif

   if (test[(i+1)%4] == base[1])
   {
      return 2*i;
   }

   return 2*i+1;
}

int Mesh::CheckBdrElementOrientation(bool fix_it)
{
   int i, wo = 0;

   if (Dim == 2)
   {
      for (i = 0; i < NumOfBdrElements; i++)
      {
         if (faces_info[be_to_edge[i]].Elem2No < 0) // boundary face
         {
            int *bv = boundary[i]->GetVertices();
            int *fv = faces[be_to_edge[i]]->GetVertices();
            if (bv[0] != fv[0])
            {
               if (fix_it)
               {
                  mfem::Swap<int>(bv[0], bv[1]);
               }
               wo++;
            }
         }
      }
   }

   if (Dim == 3)
   {
      int el, *bv, *ev;
      int v[4];

      for (i = 0; i < NumOfBdrElements; i++)
      {
         if (faces_info[be_to_face[i]].Elem2No < 0)
         {
            // boundary face
            bv = boundary[i]->GetVertices();
            el = faces_info[be_to_face[i]].Elem1No;
            ev = elements[el]->GetVertices();
            switch (GetElementType(el))
            {
               case Element::TETRAHEDRON:
               {
                  int *fv = faces[be_to_face[i]]->GetVertices();
                  int orientation; // orientation of the bdr. elem. w.r.t. the
                  // corresponding face element (that's the base)
                  orientation = GetTriOrientation(fv, bv);
                  if (orientation % 2)
                  {
                     // wrong orientation -- swap vertices 0 and 1 so that
                     //  we don't change the marked edge:  (0,1,2) -> (1,0,2)
                     if (fix_it)
                     {
                        mfem::Swap<int>(bv[0], bv[1]);
                        if (bel_to_edge)
                        {
                           int *be = bel_to_edge->GetRow(i);
                           mfem::Swap<int>(be[1], be[2]);
                        }
                     }
                     wo++;
                  }
               }
               break;

               case Element::PRISM:
               {
                  switch (GetBdrElementType(i))
                  {
                     case Element::TRIANGLE:
                     {
                        int *fv = faces[be_to_face[i]]->GetVertices();
                        int orientation; // orientation of the bdr. elem. w.r.t. the
                        // corresponding face element (that's the base)
                        orientation = GetTriOrientation(fv, bv);
                        if (orientation % 2)
                        {
                           // wrong orientation -- swap vertices 0 and 1 so that
                           //  we don't change the marked edge:  (0,1,2) -> (1,0,2)
                           if (fix_it)
                           {
                              mfem::Swap<int>(bv[0], bv[1]);
                              if (bel_to_edge)
                              {
                                 int *be = bel_to_edge->GetRow(i);
                                 mfem::Swap<int>(be[1], be[2]);
                              }
                           }
                           wo++;
                        }

                     }
                     break;
                     case Element::QUADRILATERAL:
                     {
                        // MFEM_ABORT("Need to fix this!");
                        // The following is almost certainly wrong for PRISMs
                        int lf = faces_info[be_to_face[i]].Elem1Inf/64;
                        for (int j = 0; j < 4; j++)
                        {
                           v[j] = ev[pri_t::FaceVert[lf][j]];
                        }
                        if (GetQuadOrientation(v, bv) % 2)
                        {
                           if (fix_it)
                           {
                              mfem::Swap<int>(bv[0], bv[2]);
                              if (bel_to_edge)
                              {
                                 int *be = bel_to_edge->GetRow(i);
                                 mfem::Swap<int>(be[0], be[1]);
                                 mfem::Swap<int>(be[2], be[3]);
                              }
                           }
                           wo++;
                        }
                     }
                     break;
                     default:
                        MFEM_ABORT("Invalid 2D element type \""
                                   << GetElementType(i) << "\"");
                        break;
                  }
               }
               break;

               case Element::HEXAHEDRON:
               {
                  int lf = faces_info[be_to_face[i]].Elem1Inf/64;
                  for (int j = 0; j < 4; j++)
                  {
                     v[j] = ev[hex_t::FaceVert[lf][j]];
                  }
                  if (GetQuadOrientation(v, bv) % 2)
                  {
                     if (fix_it)
                     {
                        mfem::Swap<int>(bv[0], bv[2]);
                        if (bel_to_edge)
                        {
                           int *be = bel_to_edge->GetRow(i);
                           mfem::Swap<int>(be[0], be[1]);
                           mfem::Swap<int>(be[2], be[3]);
                        }
                     }
                     wo++;
                  }
               }
               break;

               default:
                  MFEM_ABORT("Invalid 3D element type \""
                             << GetElementType(i) << "\"");
                  break;
            }
         }
      }
   }
   // #if (!defined(MFEM_USE_MPI) || defined(MFEM_DEBUG))
#ifdef MFEM_DEBUG
   if (wo > 0)
   {
      mfem::out << "Boundary elements with wrong orientation: " << wo << " / "
                << NumOfBdrElements << " (" << fixed_or_not[fix_it ? 0 : 1]
                << ")" << endl;
   }
#endif
   return wo;
}

void Mesh::GetElementEdges(int i, Array<int> &edges, Array<int> &cor) const
{
   if (el_to_edge)
   {
      el_to_edge->GetRow(i, edges);
   }
   else
   {
      mfem_error("Mesh::GetElementEdges(...) element to edge table "
                 "is not generated.");
   }

   const int *v = elements[i]->GetVertices();
   const int ne = elements[i]->GetNEdges();
   cor.SetSize(ne);
   for (int j = 0; j < ne; j++)
   {
      const int *e = elements[i]->GetEdgeVertices(j);
      cor[j] = (v[e[0]] < v[e[1]]) ? (1) : (-1);
   }
}

void Mesh::GetBdrElementEdges(int i, Array<int> &edges, Array<int> &cor) const
{
   if (Dim == 2)
   {
      edges.SetSize(1);
      cor.SetSize(1);
      edges[0] = be_to_edge[i];
      const int *v = boundary[i]->GetVertices();
      cor[0] = (v[0] < v[1]) ? (1) : (-1);
   }
   else if (Dim == 3)
   {
      if (bel_to_edge)
      {
         bel_to_edge->GetRow(i, edges);
      }
      else
      {
         mfem_error("Mesh::GetBdrElementEdges(...)");
      }

      const int *v = boundary[i]->GetVertices();
      const int ne = boundary[i]->GetNEdges();
      cor.SetSize(ne);
      for (int j = 0; j < ne; j++)
      {
         const int *e = boundary[i]->GetEdgeVertices(j);
         cor[j] = (v[e[0]] < v[e[1]]) ? (1) : (-1);
      }
   }
}

void Mesh::GetFaceEdges(int i, Array<int> &edges, Array<int> &o) const
{
   if (Dim == 2)
   {
      edges.SetSize(1);
      edges[0] = i;
      o.SetSize(1);
      const int *v = faces[i]->GetVertices();
      o[0] = (v[0] < v[1]) ? (1) : (-1);
   }

   if (Dim != 3)
   {
      return;
   }

   GetFaceEdgeTable(); // generate face_edge Table (if not generated)

   face_edge->GetRow(i, edges);

   const int *v = faces[i]->GetVertices();
   const int ne = faces[i]->GetNEdges();
   o.SetSize(ne);
   for (int j = 0; j < ne; j++)
   {
      const int *e = faces[i]->GetEdgeVertices(j);
      o[j] = (v[e[0]] < v[e[1]]) ? (1) : (-1);
   }
}

void Mesh::GetEdgeVertices(int i, Array<int> &vert) const
{
   // the two vertices are sorted: vert[0] < vert[1]
   // this is consistent with the global edge orientation
   // generate edge_vertex Table (if not generated)
   if (!edge_vertex) { GetEdgeVertexTable(); }
   edge_vertex->GetRow(i, vert);
}

Table *Mesh::GetFaceEdgeTable() const
{
   if (face_edge)
   {
      return face_edge;
   }

   if (Dim != 3)
   {
      return NULL;
   }

#ifdef MFEM_DEBUG
   if (faces.Size() != NumOfFaces)
   {
      mfem_error("Mesh::GetFaceEdgeTable : faces were not generated!");
   }
#endif

   DSTable v_to_v(NumOfVertices);
   GetVertexToVertexTable(v_to_v);

   face_edge = new Table;
   GetElementArrayEdgeTable(faces, v_to_v, *face_edge);

   return (face_edge);
}

Table *Mesh::GetEdgeVertexTable() const
{
   if (edge_vertex)
   {
      return edge_vertex;
   }

   DSTable v_to_v(NumOfVertices);
   GetVertexToVertexTable(v_to_v);

   int nedges = v_to_v.NumberOfEntries();
   edge_vertex = new Table(nedges, 2);
   for (int i = 0; i < NumOfVertices; i++)
   {
      for (DSTable::RowIterator it(v_to_v, i); !it; ++it)
      {
         int j = it.Index();
         edge_vertex->Push(j, i);
         edge_vertex->Push(j, it.Column());
      }
   }
   edge_vertex->Finalize();

   return edge_vertex;
}

Table *Mesh::GetVertexToElementTable()
{
   int i, j, nv, *v;

   Table *vert_elem = new Table;

   vert_elem->MakeI(NumOfVertices);

   for (i = 0; i < NumOfElements; i++)
   {
      nv = elements[i]->GetNVertices();
      v  = elements[i]->GetVertices();
      for (j = 0; j < nv; j++)
      {
         vert_elem->AddAColumnInRow(v[j]);
      }
   }

   vert_elem->MakeJ();

   for (i = 0; i < NumOfElements; i++)
   {
      nv = elements[i]->GetNVertices();
      v  = elements[i]->GetVertices();
      for (j = 0; j < nv; j++)
      {
         vert_elem->AddConnection(v[j], i);
      }
   }

   vert_elem->ShiftUpI();

   return vert_elem;
}

Table *Mesh::GetFaceToElementTable() const
{
   Table *face_elem = new Table;

   face_elem->MakeI(faces_info.Size());

   for (int i = 0; i < faces_info.Size(); i++)
   {
      if (faces_info[i].Elem2No >= 0)
      {
         face_elem->AddColumnsInRow(i, 2);
      }
      else
      {
         face_elem->AddAColumnInRow(i);
      }
   }

   face_elem->MakeJ();

   for (int i = 0; i < faces_info.Size(); i++)
   {
      face_elem->AddConnection(i, faces_info[i].Elem1No);
      if (faces_info[i].Elem2No >= 0)
      {
         face_elem->AddConnection(i, faces_info[i].Elem2No);
      }
   }

   face_elem->ShiftUpI();

   return face_elem;
}

void Mesh::GetElementFaces(int i, Array<int> &fcs, Array<int> &cor)
const
{
   int n, j;

   if (el_to_face)
   {
      el_to_face->GetRow(i, fcs);
   }
   else
   {
      mfem_error("Mesh::GetElementFaces(...) : el_to_face not generated.");
   }

   n = fcs.Size();
   cor.SetSize(n);
   for (j = 0; j < n; j++)
      if (faces_info[fcs[j]].Elem1No == i)
      {
         cor[j] = faces_info[fcs[j]].Elem1Inf % 64;
      }
#ifdef MFEM_DEBUG
      else if (faces_info[fcs[j]].Elem2No == i)
      {
         cor[j] = faces_info[fcs[j]].Elem2Inf % 64;
      }
      else
      {
         mfem_error("Mesh::GetElementFaces(...) : 2");
      }
#else
      else
      {
         cor[j] = faces_info[fcs[j]].Elem2Inf % 64;
      }
#endif
}

void Mesh::GetBdrElementFace(int i, int *f, int *o) const
{
   const int *bv, *fv;

   *f = be_to_face[i];
   bv = boundary[i]->GetVertices();
   fv = faces[be_to_face[i]]->GetVertices();

   // find the orientation of the bdr. elem. w.r.t.
   // the corresponding face element (that's the base)
   switch (GetBdrElementType(i))
   {
      case Element::TRIANGLE:
         *o = GetTriOrientation(fv, bv);
         break;
      case Element::QUADRILATERAL:
         *o = GetQuadOrientation(fv, bv);
         break;
      default:
         mfem_error("Mesh::GetBdrElementFace(...) 2");
   }
}
/*
Geometry::Type Mesh::GetFaceBaseGeometry(int i) const
{
  // Here, we assume all faces are of the same type
  switch (GetElementType(0))
  {
     case Element::SEGMENT:
        return Geometry::POINT;

     case Element::TRIANGLE:
     case Element::QUADRILATERAL:
        return Geometry::SEGMENT; // in 2D 'face' is an edge

     case Element::TETRAHEDRON:
        return Geometry::TRIANGLE;
     case Element::HEXAHEDRON:
        return Geometry::SQUARE;
     default:
        mfem_error("Mesh::GetFaceBaseGeometry(...) #1");
  }
  return (Geometry::INVALID);
}
*/
int Mesh::GetBdrElementEdgeIndex(int i) const
{
   switch (Dim)
   {
      case 1: return boundary[i]->GetVertices()[0];
      case 2: return be_to_edge[i];
      case 3: return be_to_face[i];
      default: mfem_error("Mesh::GetBdrElementEdgeIndex: invalid dimension!");
   }
   return -1;
}

void Mesh::GetBdrElementAdjacentElement(int bdr_el, int &el, int &info) const
{
   int fid = GetBdrElementEdgeIndex(bdr_el);
   const FaceInfo &fi = faces_info[fid];
   MFEM_ASSERT(fi.Elem1Inf%64 == 0, "internal error"); // orientation == 0
   const int *fv = (Dim > 1) ? faces[fid]->GetVertices() : NULL;
   const int *bv = boundary[bdr_el]->GetVertices();
   int ori;
   switch (GetBdrElementBaseGeometry(bdr_el))
   {
      case Geometry::POINT:    ori = 0; break;
      case Geometry::SEGMENT:  ori = (fv[0] == bv[0]) ? 0 : 1; break;
      case Geometry::TRIANGLE: ori = GetTriOrientation(fv, bv); break;
      case Geometry::SQUARE:   ori = GetQuadOrientation(fv, bv); break;
      default: MFEM_ABORT("boundary element type not implemented"); ori = 0;
   }
   el   = fi.Elem1No;
   info = fi.Elem1Inf + ori;
}

Element::Type Mesh::GetElementType(int i) const
{
   return elements[i]->GetType();
}

Element::Type Mesh::GetBdrElementType(int i) const
{
   return boundary[i]->GetType();
}

void Mesh::GetPointMatrix(int i, DenseMatrix &pointmat) const
{
   int k, j, nv;
   const int *v;

   v  = elements[i]->GetVertices();
   nv = elements[i]->GetNVertices();

   pointmat.SetSize(spaceDim, nv);
   for (k = 0; k < spaceDim; k++)
      for (j = 0; j < nv; j++)
      {
         pointmat(k, j) = vertices[v[j]](k);
      }
}

void Mesh::GetBdrPointMatrix(int i,DenseMatrix &pointmat) const
{
   int k, j, nv;
   const int *v;

   v  = boundary[i]->GetVertices();
   nv = boundary[i]->GetNVertices();

   pointmat.SetSize(spaceDim, nv);
   for (k = 0; k < spaceDim; k++)
      for (j = 0; j < nv; j++)
      {
         pointmat(k, j) = vertices[v[j]](k);
      }
}

double Mesh::GetLength(int i, int j) const
{
   const double *vi = vertices[i]();
   const double *vj = vertices[j]();
   double length = 0.;

   for (int k = 0; k < spaceDim; k++)
   {
      length += (vi[k]-vj[k])*(vi[k]-vj[k]);
   }

   return sqrt(length);
}

// static method
void Mesh::GetElementArrayEdgeTable(const Array<Element*> &elem_array,
                                    const DSTable &v_to_v, Table &el_to_edge)
{
   el_to_edge.MakeI(elem_array.Size());
   for (int i = 0; i < elem_array.Size(); i++)
   {
      el_to_edge.AddColumnsInRow(i, elem_array[i]->GetNEdges());
   }
   el_to_edge.MakeJ();
   for (int i = 0; i < elem_array.Size(); i++)
   {
      const int *v = elem_array[i]->GetVertices();
      const int ne = elem_array[i]->GetNEdges();
      for (int j = 0; j < ne; j++)
      {
         const int *e = elem_array[i]->GetEdgeVertices(j);
         el_to_edge.AddConnection(i, v_to_v(v[e[0]], v[e[1]]));
      }
   }
   el_to_edge.ShiftUpI();
}

void Mesh::GetVertexToVertexTable(DSTable &v_to_v) const
{
   if (edge_vertex)
   {
      for (int i = 0; i < edge_vertex->Size(); i++)
      {
         const int *v = edge_vertex->GetRow(i);
         v_to_v.Push(v[0], v[1]);
      }
   }
   else
   {
      for (int i = 0; i < NumOfElements; i++)
      {
         const int *v = elements[i]->GetVertices();
         const int ne = elements[i]->GetNEdges();
         for (int j = 0; j < ne; j++)
         {
            const int *e = elements[i]->GetEdgeVertices(j);
            v_to_v.Push(v[e[0]], v[e[1]]);
         }
      }
   }
}

int Mesh::GetElementToEdgeTable(Table & e_to_f, Array<int> &be_to_f)
{
   int i, NumberOfEdges;

   DSTable v_to_v(NumOfVertices);
   GetVertexToVertexTable(v_to_v);

   NumberOfEdges = v_to_v.NumberOfEntries();

   // Fill the element to edge table
   GetElementArrayEdgeTable(elements, v_to_v, e_to_f);

   if (Dim == 2)
   {
      // Initialize the indices for the boundary elements.
      be_to_f.SetSize(NumOfBdrElements);
      for (i = 0; i < NumOfBdrElements; i++)
      {
         const int *v = boundary[i]->GetVertices();
         be_to_f[i] = v_to_v(v[0], v[1]);
      }
   }
   else if (Dim == 3)
   {
      if (bel_to_edge == NULL)
      {
         bel_to_edge = new Table;
      }
      GetElementArrayEdgeTable(boundary, v_to_v, *bel_to_edge);
   }
   else
   {
      mfem_error("1D GetElementToEdgeTable is not yet implemented.");
   }

   // Return the number of edges
   return NumberOfEdges;
}

const Table & Mesh::ElementToElementTable()
{
   if (el_to_el)
   {
      return *el_to_el;
   }

   // Note that, for ParNCMeshes, faces_info will contain also the ghost faces
   MFEM_ASSERT(faces_info.Size() >= GetNumFaces(), "faces were not generated!");

   Array<Connection> conn;
   conn.Reserve(2*faces_info.Size());

   for (int i = 0; i < faces_info.Size(); i++)
   {
      const FaceInfo &fi = faces_info[i];
      if (fi.Elem2No >= 0)
      {
         conn.Append(Connection(fi.Elem1No, fi.Elem2No));
         conn.Append(Connection(fi.Elem2No, fi.Elem1No));
      }
      else if (fi.Elem2Inf >= 0)
      {
         int nbr_elem_idx = NumOfElements - 1 - fi.Elem2No;
         conn.Append(Connection(fi.Elem1No, nbr_elem_idx));
         conn.Append(Connection(nbr_elem_idx, fi.Elem1No));
      }
   }

   conn.Sort();
   conn.Unique();
   el_to_el = new Table(NumOfElements, conn);

   return *el_to_el;
}

const Table & Mesh::ElementToFaceTable() const
{
   if (el_to_face == NULL)
   {
      mfem_error("Mesh::ElementToFaceTable()");
   }
   return *el_to_face;
}

const Table & Mesh::ElementToEdgeTable() const
{
   if (el_to_edge == NULL)
   {
      mfem_error("Mesh::ElementToEdgeTable()");
   }
   return *el_to_edge;
}

void Mesh::AddPointFaceElement(int lf, int gf, int el)
{
   if (faces_info[gf].Elem1No == -1)  // this will be elem1
   {
      // faces[gf] = new Point(&gf);
      faces_info[gf].Elem1No  = el;
      faces_info[gf].Elem1Inf = 64 * lf; // face lf with orientation 0
      faces_info[gf].Elem2No  = -1; // in case there's no other side
      faces_info[gf].Elem2Inf = -1; // face is not shared
   }
   else  //  this will be elem2
   {
      faces_info[gf].Elem2No  = el;
      faces_info[gf].Elem2Inf = 64 * lf + 1;
   }
}

void Mesh::AddSegmentFaceElement(int lf, int gf, int el, int v0, int v1)
{
   if (faces[gf] == NULL)  // this will be elem1
   {
      faces[gf] = new Segment(v0, v1);
      faces_info[gf].Elem1No  = el;
      faces_info[gf].Elem1Inf = 64 * lf; // face lf with orientation 0
      faces_info[gf].Elem2No  = -1; // in case there's no other side
      faces_info[gf].Elem2Inf = -1; // face is not shared
   }
   else  //  this will be elem2
   {
      int *v = faces[gf]->GetVertices();
      faces_info[gf].Elem2No  = el;
      if ( v[1] == v0 && v[0] == v1 )
      {
         faces_info[gf].Elem2Inf = 64 * lf + 1;
      }
      else if ( v[0] == v0 && v[1] == v1 )
      {
         faces_info[gf].Elem2Inf = 64 * lf;
      }
      else
      {
         MFEM_ASSERT((v[1] == v0 && v[0] == v1)||
                     (v[0] == v0 && v[1] == v1), "");
      }
   }
}

void Mesh::AddTriangleFaceElement(int lf, int gf, int el,
                                  int v0, int v1, int v2)
{
   if (faces[gf] == NULL)  // this will be elem1
   {
      faces[gf] = new Triangle(v0, v1, v2);
      faces_info[gf].Elem1No  = el;
      faces_info[gf].Elem1Inf = 64 * lf; // face lf with orientation 0
      faces_info[gf].Elem2No  = -1; // in case there's no other side
      faces_info[gf].Elem2Inf = -1; // face is not shared
   }
   else  //  this will be elem2
   {
      int orientation, vv[3] = { v0, v1, v2 };
      orientation = GetTriOrientation(faces[gf]->GetVertices(), vv);
      MFEM_ASSERT(orientation % 2 != 0, "");
      faces_info[gf].Elem2No  = el;
      faces_info[gf].Elem2Inf = 64 * lf + orientation;
   }
}

void Mesh::AddQuadFaceElement(int lf, int gf, int el,
                              int v0, int v1, int v2, int v3)
{
   if (faces_info[gf].Elem1No < 0)  // this will be elem1
   {
      faces[gf] = new Quadrilateral(v0, v1, v2, v3);
      faces_info[gf].Elem1No  = el;
      faces_info[gf].Elem1Inf = 64 * lf; // face lf with orientation 0
      faces_info[gf].Elem2No  = -1; // in case there's no other side
      faces_info[gf].Elem2Inf = -1; // face is not shared
   }
   else  //  this will be elem2
   {
      int vv[4] = { v0, v1, v2, v3 };
      int oo = GetQuadOrientation(faces[gf]->GetVertices(), vv);
      MFEM_ASSERT(oo % 2 != 0, "");
      faces_info[gf].Elem2No  = el;
      faces_info[gf].Elem2Inf = 64 * lf + oo;
   }
}

void Mesh::GenerateFaces()
{
   int i, nfaces = GetNumFaces();

   for (i = 0; i < faces.Size(); i++)
   {
      FreeElement(faces[i]);
   }

   // (re)generate the interior faces and the info for them
   faces.SetSize(nfaces);
   faces_info.SetSize(nfaces);
   for (i = 0; i < nfaces; i++)
   {
      faces[i] = NULL;
      faces_info[i].Elem1No = -1;
      faces_info[i].NCFace = -1;
   }
   for (i = 0; i < NumOfElements; i++)
   {
      const int *v = elements[i]->GetVertices();
      const int *ef;
      if (Dim == 1)
      {
         AddPointFaceElement(0, v[0], i);
         AddPointFaceElement(1, v[1], i);
      }
      else if (Dim == 2)
      {
         ef = el_to_edge->GetRow(i);
         const int ne = elements[i]->GetNEdges();
         for (int j = 0; j < ne; j++)
         {
            const int *e = elements[i]->GetEdgeVertices(j);
            AddSegmentFaceElement(j, ef[j], i, v[e[0]], v[e[1]]);
         }
      }
      else
      {
         ef = el_to_face->GetRow(i);
         switch (GetElementType(i))
         {
            case Element::TETRAHEDRON:
            {
               for (int j = 0; j < 4; j++)
               {
                  const int *fv = tet_t::FaceVert[j];
                  AddTriangleFaceElement(j, ef[j], i,
                                         v[fv[0]], v[fv[1]], v[fv[2]]);
               }
               break;
            }
            case Element::PRISM:
            {
               for (int j = 0; j < 2; j++)
               {
                  const int *fv = pri_t::FaceVert[j];
                  AddTriangleFaceElement(j, ef[j], i,
                                         v[fv[0]], v[fv[1]], v[fv[2]]);
               }
               for (int j = 2; j < 5; j++)
               {
                  const int *fv = pri_t::FaceVert[j];
                  AddQuadFaceElement(j, ef[j], i,
                                     v[fv[0]], v[fv[1]], v[fv[2]], v[fv[3]]);
               }
               break;
            }
            case Element::HEXAHEDRON:
            {
               for (int j = 0; j < 6; j++)
               {
                  const int *fv = hex_t::FaceVert[j];
                  AddQuadFaceElement(j, ef[j], i,
                                     v[fv[0]], v[fv[1]], v[fv[2]], v[fv[3]]);
               }
               break;
            }
            default:
               MFEM_ABORT("Unexpected type of Element.");
         }
      }
   }
}

void Mesh::GenerateNCFaceInfo()
{
   MFEM_VERIFY(ncmesh, "missing NCMesh.");

   for (int i = 0; i < faces_info.Size(); i++)
   {
      faces_info[i].NCFace = -1;
   }

   const NCMesh::NCList &list =
      (Dim == 2) ? ncmesh->GetEdgeList() : ncmesh->GetFaceList();

   nc_faces_info.SetSize(0);
   nc_faces_info.Reserve(list.masters.size() + list.slaves.size());

   int nfaces = GetNumFaces();

   // add records for master faces
   for (unsigned i = 0; i < list.masters.size(); i++)
   {
      const NCMesh::Master &master = list.masters[i];
      if (master.index >= nfaces) { continue; }

      faces_info[master.index].NCFace = nc_faces_info.Size();
      nc_faces_info.Append(NCFaceInfo(false, master.local, NULL));
      // NOTE: one of the unused members stores local face no. to be used below
   }

   // add records for slave faces
   for (unsigned i = 0; i < list.slaves.size(); i++)
   {
      const NCMesh::Slave &slave = list.slaves[i];
      if (slave.index >= nfaces || slave.master >= nfaces) { continue; }

      FaceInfo &slave_fi = faces_info[slave.index];
      FaceInfo &master_fi = faces_info[slave.master];
      NCFaceInfo &master_nc = nc_faces_info[master_fi.NCFace];

      slave_fi.NCFace = nc_faces_info.Size();
      nc_faces_info.Append(NCFaceInfo(true, slave.master, &slave.point_matrix));

      slave_fi.Elem2No = master_fi.Elem1No;
      slave_fi.Elem2Inf = 64 * master_nc.MasterFace; // get lf no. stored above
      // NOTE: orientation part of Elem2Inf is encoded in the point matrix
   }
}

STable3D *Mesh::GetFacesTable()
{
   STable3D *faces_tbl = new STable3D(NumOfVertices);
   for (int i = 0; i < NumOfElements; i++)
   {
      const int *v = elements[i]->GetVertices();
      switch (GetElementType(i))
      {
         case Element::TETRAHEDRON:
         {
            for (int j = 0; j < 4; j++)
            {
               const int *fv = tet_t::FaceVert[j];
               faces_tbl->Push(v[fv[0]], v[fv[1]], v[fv[2]]);
            }
            break;
         }
         case Element::PRISM:
         {
            for (int j = 0; j < 2; j++)
            {
               const int *fv = pri_t::FaceVert[j];
               faces_tbl->Push(v[fv[0]], v[fv[1]], v[fv[2]]);
            }
            for (int j = 2; j < 5; j++)
            {
               const int *fv = pri_t::FaceVert[j];
               faces_tbl->Push4(v[fv[0]], v[fv[1]], v[fv[2]], v[fv[3]]);
            }
            break;
         }
         case Element::HEXAHEDRON:
         {
            // find the face by the vertices with the smallest 3 numbers
            // z = 0, y = 0, x = 1, y = 1, x = 0, z = 1
            for (int j = 0; j < 6; j++)
            {
               const int *fv = hex_t::FaceVert[j];
               faces_tbl->Push4(v[fv[0]], v[fv[1]], v[fv[2]], v[fv[3]]);
            }
            break;
         }
         default:
            MFEM_ABORT("Unexpected type of Element.");
      }
   }
   return faces_tbl;
}

STable3D *Mesh::GetElementToFaceTable(int ret_ftbl)
{
   int i, *v;
   STable3D *faces_tbl;

   if (el_to_face != NULL)
   {
      delete el_to_face;
   }
   el_to_face = new Table(NumOfElements, 6);  // must be 6 for hexahedra
   faces_tbl = new STable3D(NumOfVertices);
   for (i = 0; i < NumOfElements; i++)
   {
      v = elements[i]->GetVertices();
      switch (GetElementType(i))
      {
         case Element::TETRAHEDRON:
         {
            for (int j = 0; j < 4; j++)
            {
               const int *fv = tet_t::FaceVert[j];
               el_to_face->Push(
                  i, faces_tbl->Push(v[fv[0]], v[fv[1]], v[fv[2]]));
            }
            break;
         }
         case Element::PRISM:
         {
            for (int j = 0; j < 2; j++)
            {
               const int *fv = pri_t::FaceVert[j];
               el_to_face->Push(
                  i, faces_tbl->Push(v[fv[0]], v[fv[1]], v[fv[2]]));
            }
            for (int j = 2; j < 5; j++)
            {
               const int *fv = pri_t::FaceVert[j];
               el_to_face->Push(
                  i, faces_tbl->Push4(v[fv[0]], v[fv[1]], v[fv[2]], v[fv[3]]));
            }
            break;
         }
         case Element::HEXAHEDRON:
         {
            // find the face by the vertices with the smallest 3 numbers
            // z = 0, y = 0, x = 1, y = 1, x = 0, z = 1
            for (int j = 0; j < 6; j++)
            {
               const int *fv = hex_t::FaceVert[j];
               el_to_face->Push(
                  i, faces_tbl->Push4(v[fv[0]], v[fv[1]], v[fv[2]], v[fv[3]]));
            }
            break;
         }
         default:
            MFEM_ABORT("Unexpected type of Element.");
      }
   }
   el_to_face->Finalize();
   NumOfFaces = faces_tbl->NumberOfElements();
   be_to_face.SetSize(NumOfBdrElements);
   for (i = 0; i < NumOfBdrElements; i++)
   {
      v = boundary[i]->GetVertices();
      switch (GetBdrElementType(i))
      {
         case Element::TRIANGLE:
         {
            be_to_face[i] = (*faces_tbl)(v[0], v[1], v[2]);
            break;
         }
         case Element::QUADRILATERAL:
         {
            be_to_face[i] = (*faces_tbl)(v[0], v[1], v[2], v[3]);
            break;
         }
         default:
            MFEM_ABORT("Unexpected type of boundary Element.");
      }
   }

   if (ret_ftbl)
   {
      return faces_tbl;
   }
   delete faces_tbl;
   return NULL;
}

void Mesh::ReorientTetMesh()
{
   int *v;

   if (Dim != 3 || !(meshgen & 1))
   {
      return;
   }

   DSTable *old_v_to_v = NULL;
   Table *old_elem_vert = NULL;

   if (Nodes)
   {
      PrepareNodeReorder(&old_v_to_v, &old_elem_vert);
   }

   for (int i = 0; i < NumOfElements; i++)
   {
      if (GetElementType(i) == Element::TETRAHEDRON)
      {
         v = elements[i]->GetVertices();

         Rotate3(v[0], v[1], v[2]);
         if (v[0] < v[3])
         {
            Rotate3(v[1], v[2], v[3]);
         }
         else
         {
            ShiftL2R(v[0], v[1], v[3]);
         }
      }
   }

   for (int i = 0; i < NumOfBdrElements; i++)
   {
      if (GetBdrElementType(i) == Element::TRIANGLE)
      {
         v = boundary[i]->GetVertices();

         Rotate3(v[0], v[1], v[2]);
      }
   }

   if (!Nodes)
   {
      GetElementToFaceTable();
      GenerateFaces();
      if (el_to_edge)
      {
         NumOfEdges = GetElementToEdgeTable(*el_to_edge, be_to_edge);
      }
   }
   else
   {
      DoNodeReorder(old_v_to_v, old_elem_vert);
      delete old_elem_vert;
      delete old_v_to_v;
   }
}

int *Mesh::CartesianPartitioning(int nxyz[])
{
   int *partitioning;
   double pmin[3] = { numeric_limits<double>::infinity(),
                      numeric_limits<double>::infinity(),
                      numeric_limits<double>::infinity()
                    };
   double pmax[3] = { -numeric_limits<double>::infinity(),
                      -numeric_limits<double>::infinity(),
                      -numeric_limits<double>::infinity()
                    };
   // find a bounding box using the vertices
   for (int vi = 0; vi < NumOfVertices; vi++)
   {
      const double *p = vertices[vi]();
      for (int i = 0; i < spaceDim; i++)
      {
         if (p[i] < pmin[i]) { pmin[i] = p[i]; }
         if (p[i] > pmax[i]) { pmax[i] = p[i]; }
      }
   }

   partitioning = new int[NumOfElements];

   // determine the partitioning using the centers of the elements
   double ppt[3];
   Vector pt(ppt, spaceDim);
   for (int el = 0; el < NumOfElements; el++)
   {
      GetElementTransformation(el)->Transform(
         Geometries.GetCenter(GetElementBaseGeometry(el)), pt);
      int part = 0;
      for (int i = spaceDim-1; i >= 0; i--)
      {
         int idx = (int)floor(nxyz[i]*((pt(i) - pmin[i])/(pmax[i] - pmin[i])));
         if (idx < 0) { idx = 0; }
         if (idx >= nxyz[i]) { idx = nxyz[i]-1; }
         part = part * nxyz[i] + idx;
      }
      partitioning[el] = part;
   }

   return partitioning;
}

int *Mesh::GeneratePartitioning(int nparts, int part_method)
{
#ifdef MFEM_USE_METIS
   int i, *partitioning;

   ElementToElementTable();

   partitioning = new int[NumOfElements];

   if (nparts == 1)
   {
      for (i = 0; i < NumOfElements; i++)
      {
         partitioning[i] = 0;
      }
   }
   else
   {
      int *I, *J, n;
#ifndef MFEM_USE_METIS_5
      int wgtflag = 0;
      int numflag = 0;
      int options[5];
#else
      int ncon = 1;
      int err;
      int options[40];
#endif
      int edgecut;

      n = NumOfElements;
      I = el_to_el->GetI();
      J = el_to_el->GetJ();
#ifndef MFEM_USE_METIS_5
      options[0] = 0;
#else
      METIS_SetDefaultOptions(options);
      options[METIS_OPTION_CONTIG] = 1; // set METIS_OPTION_CONTIG
#endif

      // Sort the neighbor lists
      if (part_method >= 0 && part_method <= 2)
      {
         for (i = 0; i < n; i++)
         {
            // Sort in increasing order.
            // std::sort(J+I[i], J+I[i+1]);

            // Sort in decreasing order, as in previous versions of MFEM.
            std::sort(J+I[i], J+I[i+1], std::greater<int>());
         }
      }

      // This function should be used to partition a graph into a small
      // number of partitions (less than 8).
      if (part_method == 0 || part_method == 3)
      {
#ifndef MFEM_USE_METIS_5
         METIS_PartGraphRecursive(&n,
                                  (idxtype *) I,
                                  (idxtype *) J,
                                  (idxtype *) NULL,
                                  (idxtype *) NULL,
                                  &wgtflag,
                                  &numflag,
                                  &nparts,
                                  options,
                                  &edgecut,
                                  (idxtype *) partitioning);
#else
         err = METIS_PartGraphRecursive(&n,
                                        &ncon,
                                        I,
                                        J,
                                        (idx_t *) NULL,
                                        (idx_t *) NULL,
                                        (idx_t *) NULL,
                                        &nparts,
                                        (real_t *) NULL,
                                        (real_t *) NULL,
                                        options,
                                        &edgecut,
                                        partitioning);
         if (err != 1)
            mfem_error("Mesh::GeneratePartitioning: "
                       " error in METIS_PartGraphRecursive!");
#endif
      }

      // This function should be used to partition a graph into a large
      // number of partitions (greater than 8).
      if (part_method == 1 || part_method == 4)
      {
#ifndef MFEM_USE_METIS_5
         METIS_PartGraphKway(&n,
                             (idxtype *) I,
                             (idxtype *) J,
                             (idxtype *) NULL,
                             (idxtype *) NULL,
                             &wgtflag,
                             &numflag,
                             &nparts,
                             options,
                             &edgecut,
                             (idxtype *) partitioning);
#else
         err = METIS_PartGraphKway(&n,
                                   &ncon,
                                   I,
                                   J,
                                   (idx_t *) NULL,
                                   (idx_t *) NULL,
                                   (idx_t *) NULL,
                                   &nparts,
                                   (real_t *) NULL,
                                   (real_t *) NULL,
                                   options,
                                   &edgecut,
                                   partitioning);
         if (err != 1)
            mfem_error("Mesh::GeneratePartitioning: "
                       " error in METIS_PartGraphKway!");
#endif
      }

      // The objective of this partitioning is to minimize the total
      // communication volume
      if (part_method == 2 || part_method == 5)
      {
#ifndef MFEM_USE_METIS_5
         METIS_PartGraphVKway(&n,
                              (idxtype *) I,
                              (idxtype *) J,
                              (idxtype *) NULL,
                              (idxtype *) NULL,
                              &wgtflag,
                              &numflag,
                              &nparts,
                              options,
                              &edgecut,
                              (idxtype *) partitioning);
#else
         options[METIS_OPTION_OBJTYPE] = METIS_OBJTYPE_VOL;
         err = METIS_PartGraphKway(&n,
                                   &ncon,
                                   I,
                                   J,
                                   (idx_t *) NULL,
                                   (idx_t *) NULL,
                                   (idx_t *) NULL,
                                   &nparts,
                                   (real_t *) NULL,
                                   (real_t *) NULL,
                                   options,
                                   &edgecut,
                                   partitioning);
         if (err != 1)
            mfem_error("Mesh::GeneratePartitioning: "
                       " error in METIS_PartGraphKway!");
#endif
      }

#ifdef MFEM_DEBUG
      mfem::out << "Mesh::GeneratePartitioning(...): edgecut = "
                << edgecut << endl;
#endif
   }

   if (el_to_el)
   {
      delete el_to_el;
   }
   el_to_el = NULL;

   // Check for empty partitionings (a "feature" in METIS)
   {
      Array< Pair<int,int> > psize(nparts);
      for (i = 0; i < nparts; i++)
      {
         psize[i].one = 0;
         psize[i].two = i;
      }

      for (i = 0; i < NumOfElements; i++)
      {
         psize[partitioning[i]].one++;
      }

      int empty_parts = 0;
      for (i = 0; i < nparts; i++)
         if (psize[i].one == 0)
         {
            empty_parts++;
         }

      // This code just split the largest partitionings in two.
      // Do we need to replace it with something better?
      if (empty_parts)
      {
         mfem::err << "Mesh::GeneratePartitioning returned " << empty_parts
                   << " empty parts!" << endl;

         SortPairs<int,int>(psize, nparts);

         for (i = nparts-1; i > nparts-1-empty_parts; i--)
         {
            psize[i].one /= 2;
         }

         for (int j = 0; j < NumOfElements; j++)
            for (i = nparts-1; i > nparts-1-empty_parts; i--)
               if (psize[i].one == 0 || partitioning[j] != psize[i].two)
               {
                  continue;
               }
               else
               {
                  partitioning[j] = psize[nparts-1-i].two;
                  psize[i].one--;
               }
      }
   }

   return partitioning;

#else

   mfem_error("Mesh::GeneratePartitioning(...): "
              "MFEM was compiled without Metis.");

   return NULL;

#endif
}

/* required: 0 <= partitioning[i] < num_part */
void FindPartitioningComponents(Table &elem_elem,
                                const Array<int> &partitioning,
                                Array<int> &component,
                                Array<int> &num_comp)
{
   int i, j, k;
   int num_elem, *i_elem_elem, *j_elem_elem;

   num_elem    = elem_elem.Size();
   i_elem_elem = elem_elem.GetI();
   j_elem_elem = elem_elem.GetJ();

   component.SetSize(num_elem);

   Array<int> elem_stack(num_elem);
   int stack_p, stack_top_p, elem;
   int num_part;

   num_part = -1;
   for (i = 0; i < num_elem; i++)
   {
      if (partitioning[i] > num_part)
      {
         num_part = partitioning[i];
      }
      component[i] = -1;
   }
   num_part++;

   num_comp.SetSize(num_part);
   for (i = 0; i < num_part; i++)
   {
      num_comp[i] = 0;
   }

   stack_p = 0;
   stack_top_p = 0;  // points to the first unused element in the stack
   for (elem = 0; elem < num_elem; elem++)
   {
      if (component[elem] >= 0)
      {
         continue;
      }

      component[elem] = num_comp[partitioning[elem]]++;

      elem_stack[stack_top_p++] = elem;

      for ( ; stack_p < stack_top_p; stack_p++)
      {
         i = elem_stack[stack_p];
         for (j = i_elem_elem[i]; j < i_elem_elem[i+1]; j++)
         {
            k = j_elem_elem[j];
            if (partitioning[k] == partitioning[i])
            {
               if (component[k] < 0)
               {
                  component[k] = component[i];
                  elem_stack[stack_top_p++] = k;
               }
               else if (component[k] != component[i])
               {
                  mfem_error("FindPartitioningComponents");
               }
            }
         }
      }
   }
}

void Mesh::CheckPartitioning(int *partitioning)
{
   int i, n_empty, n_mcomp;
   Array<int> component, num_comp;
   const Array<int> _partitioning(partitioning, GetNE());

   ElementToElementTable();

   FindPartitioningComponents(*el_to_el, _partitioning, component, num_comp);

   n_empty = n_mcomp = 0;
   for (i = 0; i < num_comp.Size(); i++)
      if (num_comp[i] == 0)
      {
         n_empty++;
      }
      else if (num_comp[i] > 1)
      {
         n_mcomp++;
      }

   if (n_empty > 0)
   {
      mfem::out << "Mesh::CheckPartitioning(...) :\n"
                << "The following subdomains are empty :\n";
      for (i = 0; i < num_comp.Size(); i++)
         if (num_comp[i] == 0)
         {
            mfem::out << ' ' << i;
         }
      mfem::out << endl;
   }
   if (n_mcomp > 0)
   {
      mfem::out << "Mesh::CheckPartitioning(...) :\n"
                << "The following subdomains are NOT connected :\n";
      for (i = 0; i < num_comp.Size(); i++)
         if (num_comp[i] > 1)
         {
            mfem::out << ' ' << i;
         }
      mfem::out << endl;
   }
   if (n_empty == 0 && n_mcomp == 0)
      mfem::out << "Mesh::CheckPartitioning(...) : "
                "All subdomains are connected." << endl;

   if (el_to_el)
   {
      delete el_to_el;
   }
   el_to_el = NULL;
}

// compute the coefficients of the polynomial in t:
//   c(0)+c(1)*t+...+c(d)*t^d = det(A+t*B)
// where A, B are (d x d), d=2,3
void DetOfLinComb(const DenseMatrix &A, const DenseMatrix &B, Vector &c)
{
   const double *a = A.Data();
   const double *b = B.Data();

   c.SetSize(A.Width()+1);
   switch (A.Width())
   {
      case 2:
      {
         // det(A+t*B) = |a0 a2|   / |a0 b2| + |b0 a2| \       |b0 b2|
         //              |a1 a3| + \ |a1 b3|   |b1 a3| / * t + |b1 b3| * t^2
         c(0) = a[0]*a[3]-a[1]*a[2];
         c(1) = a[0]*b[3]-a[1]*b[2]+b[0]*a[3]-b[1]*a[2];
         c(2) = b[0]*b[3]-b[1]*b[2];
      }
      break;

      case 3:
      {
         /*              |a0 a3 a6|
          * det(A+t*B) = |a1 a4 a7| +
          *              |a2 a5 a8|

          *     /  |b0 a3 a6|   |a0 b3 a6|   |a0 a3 b6| \
          *   + |  |b1 a4 a7| + |a1 b4 a7| + |a1 a4 b7| | * t +
          *     \  |b2 a5 a8|   |a2 b5 a8|   |a2 a5 b8| /

          *     /  |a0 b3 b6|   |b0 a3 b6|   |b0 b3 a6| \
          *   + |  |a1 b4 b7| + |b1 a4 b7| + |b1 b4 a7| | * t^2 +
          *     \  |a2 b5 b8|   |b2 a5 b8|   |b2 b5 a8| /

          *     |b0 b3 b6|
          *   + |b1 b4 b7| * t^3
          *     |b2 b5 b8|       */
         c(0) = (a[0] * (a[4] * a[8] - a[5] * a[7]) +
                 a[1] * (a[5] * a[6] - a[3] * a[8]) +
                 a[2] * (a[3] * a[7] - a[4] * a[6]));

         c(1) = (b[0] * (a[4] * a[8] - a[5] * a[7]) +
                 b[1] * (a[5] * a[6] - a[3] * a[8]) +
                 b[2] * (a[3] * a[7] - a[4] * a[6]) +

                 a[0] * (b[4] * a[8] - b[5] * a[7]) +
                 a[1] * (b[5] * a[6] - b[3] * a[8]) +
                 a[2] * (b[3] * a[7] - b[4] * a[6]) +

                 a[0] * (a[4] * b[8] - a[5] * b[7]) +
                 a[1] * (a[5] * b[6] - a[3] * b[8]) +
                 a[2] * (a[3] * b[7] - a[4] * b[6]));

         c(2) = (a[0] * (b[4] * b[8] - b[5] * b[7]) +
                 a[1] * (b[5] * b[6] - b[3] * b[8]) +
                 a[2] * (b[3] * b[7] - b[4] * b[6]) +

                 b[0] * (a[4] * b[8] - a[5] * b[7]) +
                 b[1] * (a[5] * b[6] - a[3] * b[8]) +
                 b[2] * (a[3] * b[7] - a[4] * b[6]) +

                 b[0] * (b[4] * a[8] - b[5] * a[7]) +
                 b[1] * (b[5] * a[6] - b[3] * a[8]) +
                 b[2] * (b[3] * a[7] - b[4] * a[6]));

         c(3) = (b[0] * (b[4] * b[8] - b[5] * b[7]) +
                 b[1] * (b[5] * b[6] - b[3] * b[8]) +
                 b[2] * (b[3] * b[7] - b[4] * b[6]));
      }
      break;

      default:
         mfem_error("DetOfLinComb(...)");
   }
}

// compute the real roots of
//   z(0)+z(1)*x+...+z(d)*x^d = 0,  d=2,3;
// the roots are returned in x, sorted in increasing order;
// it is assumed that x is at least of size d;
// return the number of roots counting multiplicity;
// return -1 if all z(i) are 0.
int FindRoots(const Vector &z, Vector &x)
{
   int d = z.Size()-1;
   if (d > 3 || d < 0)
   {
      mfem_error("FindRoots(...)");
   }

   while (z(d) == 0.0)
   {
      if (d == 0)
      {
         return (-1);
      }
      d--;
   }
   switch (d)
   {
      case 0:
      {
         return 0;
      }

      case 1:
      {
         x(0) = -z(0)/z(1);
         return 1;
      }

      case 2:
      {
         double a = z(2), b = z(1), c = z(0);
         double D = b*b-4*a*c;
         if (D < 0.0)
         {
            return 0;
         }
         if (D == 0.0)
         {
            x(0) = x(1) = -0.5 * b / a;
            return 2; // root with multiplicity 2
         }
         if (b == 0.0)
         {
            x(0) = -(x(1) = fabs(0.5 * sqrt(D) / a));
            return 2;
         }
         else
         {
            double t;
            if (b > 0.0)
            {
               t = -0.5 * (b + sqrt(D));
            }
            else
            {
               t = -0.5 * (b - sqrt(D));
            }
            x(0) = t / a;
            x(1) = c / t;
            if (x(0) > x(1))
            {
               Swap<double>(x(0), x(1));
            }
            return 2;
         }
      }

      case 3:
      {
         double a = z(2)/z(3), b = z(1)/z(3), c = z(0)/z(3);

         // find the real roots of x^3 + a x^2 + b x + c = 0
         double Q = (a * a - 3 * b) / 9;
         double R = (2 * a * a * a - 9 * a * b + 27 * c) / 54;
         double Q3 = Q * Q * Q;
         double R2 = R * R;

         if (R2 == Q3)
         {
            if (Q == 0)
            {
               x(0) = x(1) = x(2) = - a / 3;
            }
            else
            {
               double sqrtQ = sqrt(Q);

               if (R > 0)
               {
                  x(0) = -2 * sqrtQ - a / 3;
                  x(1) = x(2) = sqrtQ - a / 3;
               }
               else
               {
                  x(0) = x(1) = - sqrtQ - a / 3;
                  x(2) = 2 * sqrtQ - a / 3;
               }
            }
            return 3;
         }
         else if (R2 < Q3)
         {
            double theta = acos(R / sqrt(Q3));
            double A = -2 * sqrt(Q);
            double x0, x1, x2;
            x0 = A * cos(theta / 3) - a / 3;
            x1 = A * cos((theta + 2.0 * M_PI) / 3) - a / 3;
            x2 = A * cos((theta - 2.0 * M_PI) / 3) - a / 3;

            /* Sort x0, x1, x2 */
            if (x0 > x1)
            {
               Swap<double>(x0, x1);
            }
            if (x1 > x2)
            {
               Swap<double>(x1, x2);
               if (x0 > x1)
               {
                  Swap<double>(x0, x1);
               }
            }
            x(0) = x0;
            x(1) = x1;
            x(2) = x2;
            return 3;
         }
         else
         {
            double A;
            if (R >= 0.0)
            {
               A = -pow(sqrt(R2 - Q3) + R, 1.0/3.0);
            }
            else
            {
               A =  pow(sqrt(R2 - Q3) - R, 1.0/3.0);
            }
            x(0) = A + Q / A - a / 3;
            return 1;
         }
      }
   }
   return 0;
}

void FindTMax(Vector &c, Vector &x, double &tmax,
              const double factor, const int Dim)
{
   const double c0 = c(0);
   c(0) = c0 * (1.0 - pow(factor, -Dim));
   int nr = FindRoots(c, x);
   for (int j = 0; j < nr; j++)
   {
      if (x(j) > tmax)
      {
         break;
      }
      if (x(j) >= 0.0)
      {
         tmax = x(j);
         break;
      }
   }
   c(0) = c0 * (1.0 - pow(factor, Dim));
   nr = FindRoots(c, x);
   for (int j = 0; j < nr; j++)
   {
      if (x(j) > tmax)
      {
         break;
      }
      if (x(j) >= 0.0)
      {
         tmax = x(j);
         break;
      }
   }
}

void Mesh::CheckDisplacements(const Vector &displacements, double &tmax)
{
   int nvs = vertices.Size();
   DenseMatrix P, V, DS, PDS(spaceDim), VDS(spaceDim);
   Vector c(spaceDim+1), x(spaceDim);
   const double factor = 2.0;

   // check for tangling assuming constant speed
   if (tmax < 1.0)
   {
      tmax = 1.0;
   }
   for (int i = 0; i < NumOfElements; i++)
   {
      Element *el = elements[i];
      int nv = el->GetNVertices();
      int *v = el->GetVertices();
      P.SetSize(spaceDim, nv);
      V.SetSize(spaceDim, nv);
      for (int j = 0; j < spaceDim; j++)
         for (int k = 0; k < nv; k++)
         {
            P(j, k) = vertices[v[k]](j);
            V(j, k) = displacements(v[k]+j*nvs);
         }
      DS.SetSize(nv, spaceDim);
      const FiniteElement *fe =
         GetTransformationFEforElementType(el->GetType());
      // check if  det(P.DShape+t*V.DShape) > 0 for all x and 0<=t<=1
      switch (el->GetType())
      {
         case Element::TRIANGLE:
         case Element::TETRAHEDRON:
         {
            // DS is constant
            fe->CalcDShape(Geometries.GetCenter(fe->GetGeomType()), DS);
            Mult(P, DS, PDS);
            Mult(V, DS, VDS);
            DetOfLinComb(PDS, VDS, c);
            if (c(0) <= 0.0)
            {
               tmax = 0.0;
            }
            else
            {
               FindTMax(c, x, tmax, factor, Dim);
            }
         }
         break;

         case Element::QUADRILATERAL:
         {
            const IntegrationRule &ir = fe->GetNodes();
            for (int j = 0; j < nv; j++)
            {
               fe->CalcDShape(ir.IntPoint(j), DS);
               Mult(P, DS, PDS);
               Mult(V, DS, VDS);
               DetOfLinComb(PDS, VDS, c);
               if (c(0) <= 0.0)
               {
                  tmax = 0.0;
               }
               else
               {
                  FindTMax(c, x, tmax, factor, Dim);
               }
            }
         }
         break;

         default:
            mfem_error("Mesh::CheckDisplacements(...)");
      }
   }
}

void Mesh::MoveVertices(const Vector &displacements)
{
   for (int i = 0, nv = vertices.Size(); i < nv; i++)
      for (int j = 0; j < spaceDim; j++)
      {
         vertices[i](j) += displacements(j*nv+i);
      }
}

void Mesh::GetVertices(Vector &vert_coord) const
{
   int nv = vertices.Size();
   vert_coord.SetSize(nv*spaceDim);
   for (int i = 0; i < nv; i++)
      for (int j = 0; j < spaceDim; j++)
      {
         vert_coord(j*nv+i) = vertices[i](j);
      }
}

void Mesh::SetVertices(const Vector &vert_coord)
{
   for (int i = 0, nv = vertices.Size(); i < nv; i++)
      for (int j = 0; j < spaceDim; j++)
      {
         vertices[i](j) = vert_coord(j*nv+i);
      }
}

void Mesh::GetNode(int i, double *coord)
{
   if (Nodes)
   {
      FiniteElementSpace *fes = Nodes->FESpace();
      for (int j = 0; j < spaceDim; j++)
      {
         coord[j] = (*Nodes)(fes->DofToVDof(i, j));
      }
   }
   else
   {
      for (int j = 0; j < spaceDim; j++)
      {
         coord[j] = vertices[i](j);
      }
   }
}

void Mesh::SetNode(int i, const double *coord)
{
   if (Nodes)
   {
      FiniteElementSpace *fes = Nodes->FESpace();
      for (int j = 0; j < spaceDim; j++)
      {
         (*Nodes)(fes->DofToVDof(i, j)) = coord[j];
      }
   }
   else
   {
      for (int j = 0; j < spaceDim; j++)
      {
         vertices[i](j) = coord[j];
      }

   }
}

void Mesh::MoveNodes(const Vector &displacements)
{
   if (Nodes)
   {
      (*Nodes) += displacements;
   }
   else
   {
      MoveVertices(displacements);
   }
}

void Mesh::GetNodes(Vector &node_coord) const
{
   if (Nodes)
   {
      node_coord = (*Nodes);
   }
   else
   {
      GetVertices(node_coord);
   }
}

void Mesh::SetNodes(const Vector &node_coord)
{
   if (Nodes)
   {
      (*Nodes) = node_coord;
   }
   else
   {
      SetVertices(node_coord);
   }
}

void Mesh::NewNodes(GridFunction &nodes, bool make_owner)
{
   if (own_nodes) { delete Nodes; }
   Nodes = &nodes;
   spaceDim = Nodes->FESpace()->GetVDim();
   own_nodes = (int)make_owner;

   if (NURBSext != nodes.FESpace()->GetNURBSext())
   {
      delete NURBSext;
      NURBSext = nodes.FESpace()->StealNURBSext();
   }
}

void Mesh::SwapNodes(GridFunction *&nodes, int &own_nodes_)
{
   mfem::Swap<GridFunction*>(Nodes, nodes);
   mfem::Swap<int>(own_nodes, own_nodes_);
   // TODO:
   // if (nodes)
   //    nodes->FESpace()->MakeNURBSextOwner();
   // NURBSext = (Nodes) ? Nodes->FESpace()->StealNURBSext() : NULL;
}

void Mesh::AverageVertices(int * indexes, int n, int result)
{
   int j, k;

   for (k = 0; k < spaceDim; k++)
   {
      vertices[result](k) = vertices[indexes[0]](k);
   }

   for (j = 1; j < n; j++)
      for (k = 0; k < spaceDim; k++)
      {
         vertices[result](k) += vertices[indexes[j]](k);
      }

   for (k = 0; k < spaceDim; k++)
   {
      vertices[result](k) *= (1.0 / n);
   }
}

void Mesh::UpdateNodes()
{
   if (Nodes)
   {
      Nodes->FESpace()->Update();
      Nodes->Update();
   }
}

void Mesh::QuadUniformRefinement()
{
   int i, j, *v, vv[2], attr;
   const int *e;

   if (el_to_edge == NULL)
   {
      el_to_edge = new Table;
      NumOfEdges = GetElementToEdgeTable(*el_to_edge, be_to_edge);
   }

   int oedge = NumOfVertices;
   int oelem = oedge + NumOfEdges;

   vertices.SetSize(oelem + NumOfElements);

   for (i = 0; i < NumOfElements; i++)
   {
      v = elements[i]->GetVertices();

      AverageVertices(v, 4, oelem+i);

      e = el_to_edge->GetRow(i);

      vv[0] = v[0], vv[1] = v[1]; AverageVertices(vv, 2, oedge+e[0]);
      vv[0] = v[1], vv[1] = v[2]; AverageVertices(vv, 2, oedge+e[1]);
      vv[0] = v[2], vv[1] = v[3]; AverageVertices(vv, 2, oedge+e[2]);
      vv[0] = v[3], vv[1] = v[0]; AverageVertices(vv, 2, oedge+e[3]);
   }

   elements.SetSize(4 * NumOfElements);
   for (i = 0; i < NumOfElements; i++)
   {
      attr = elements[i]->GetAttribute();
      v = elements[i]->GetVertices();
      e = el_to_edge->GetRow(i);
      j = NumOfElements + 3 * i;

      elements[j+0] = new Quadrilateral(oedge+e[0], v[1], oedge+e[1],
                                        oelem+i, attr);
      elements[j+1] = new Quadrilateral(oelem+i, oedge+e[1], v[2],
                                        oedge+e[2], attr);
      elements[j+2] = new Quadrilateral(oedge+e[3], oelem+i, oedge+e[2],
                                        v[3], attr);

      v[1] = oedge+e[0];
      v[2] = oelem+i;
      v[3] = oedge+e[3];
   }

   boundary.SetSize(2 * NumOfBdrElements);
   for (i = 0; i < NumOfBdrElements; i++)
   {
      attr = boundary[i]->GetAttribute();
      v = boundary[i]->GetVertices();
      j = NumOfBdrElements + i;

      boundary[j] = new Segment(oedge+be_to_edge[i], v[1], attr);

      v[1] = oedge+be_to_edge[i];
   }

   static double quad_children[2*4*4] =
   {
      0.0,0.0, 0.5,0.0, 0.5,0.5, 0.0,0.5, // lower-left
      0.5,0.0, 1.0,0.0, 1.0,0.5, 0.5,0.5, // lower-right
      0.5,0.5, 1.0,0.5, 1.0,1.0, 0.5,1.0, // upper-right
      0.0,0.5, 0.5,0.5, 0.5,1.0, 0.0,1.0  // upper-left
   };

   CoarseFineTr.point_matrices.UseExternalData(quad_children, 2, 4, 4);
   CoarseFineTr.embeddings.SetSize(elements.Size());

   for (i = 0; i < elements.Size(); i++)
   {
      Embedding &emb = CoarseFineTr.embeddings[i];
      emb.parent = (i < NumOfElements) ? i : (i - NumOfElements) / 3;
      emb.matrix = (i < NumOfElements) ? 0 : (i - NumOfElements) % 3 + 1;
   }

   NumOfVertices    = oelem + NumOfElements;
   NumOfElements    = 4 * NumOfElements;
   NumOfBdrElements = 2 * NumOfBdrElements;
   NumOfFaces       = 0;

   if (el_to_edge != NULL)
   {
      NumOfEdges = GetElementToEdgeTable(*el_to_edge, be_to_edge);
      GenerateFaces();
   }

   last_operation = Mesh::REFINE;
   sequence++;

   UpdateNodes();

#ifdef MFEM_DEBUG
   CheckElementOrientation(false);
   CheckBdrElementOrientation(false);
#endif
}

void Mesh::HexUniformRefinement()
{
   int i;
   int * v;
   const int *e, *f;
   int vv[4];

   if (el_to_edge == NULL)
   {
      el_to_edge = new Table;
      NumOfEdges = GetElementToEdgeTable(*el_to_edge, be_to_edge);
   }
   if (el_to_face == NULL)
   {
      GetElementToFaceTable();
   }

   int oedge = NumOfVertices;
   int oface = oedge + NumOfEdges;
   int oelem = oface + NumOfFaces;

   vertices.SetSize(oelem + NumOfElements);
   for (i = 0; i < NumOfElements; i++)
   {
      MFEM_ASSERT(elements[i]->GetType() == Element::HEXAHEDRON,
                  "Element is not a hex!");
      v = elements[i]->GetVertices();

      AverageVertices(v, 8, oelem+i);

      f = el_to_face->GetRow(i);

      for (int j = 0; j < 6; j++)
      {
         for (int k = 0; k < 4; k++)
         {
            vv[k] = v[hex_t::FaceVert[j][k]];
         }
         AverageVertices(vv, 4, oface+f[j]);
      }

      e = el_to_edge->GetRow(i);

      for (int j = 0; j < 12; j++)
      {
         for (int k = 0; k < 2; k++)
         {
            vv[k] = v[hex_t::Edges[j][k]];
         }
         AverageVertices(vv, 2, oedge+e[j]);
      }
   }

   int attr, j;
   elements.SetSize(8 * NumOfElements);
   for (i = 0; i < NumOfElements; i++)
   {
      attr = elements[i]->GetAttribute();
      v = elements[i]->GetVertices();
      e = el_to_edge->GetRow(i);
      f = el_to_face->GetRow(i);
      j = NumOfElements + 7 * i;

      elements[j+0] = new Hexahedron(oedge+e[0], v[1], oedge+e[1], oface+f[0],
                                     oface+f[1], oedge+e[9], oface+f[2],
                                     oelem+i, attr);
      elements[j+1] = new Hexahedron(oface+f[0], oedge+e[1], v[2], oedge+e[2],
                                     oelem+i, oface+f[2], oedge+e[10],
                                     oface+f[3], attr);
      elements[j+2] = new Hexahedron(oedge+e[3], oface+f[0], oedge+e[2], v[3],
                                     oface+f[4], oelem+i, oface+f[3],
                                     oedge+e[11], attr);
      elements[j+3] = new Hexahedron(oedge+e[8], oface+f[1], oelem+i,
                                     oface+f[4], v[4], oedge+e[4], oface+f[5],
                                     oedge+e[7], attr);
      elements[j+4] = new Hexahedron(oface+f[1], oedge+e[9], oface+f[2],
                                     oelem+i, oedge+e[4], v[5], oedge+e[5],
                                     oface+f[5], attr);
      elements[j+5] = new Hexahedron(oelem+i, oface+f[2], oedge+e[10],
                                     oface+f[3], oface+f[5], oedge+e[5], v[6],
                                     oedge+e[6], attr);
      elements[j+6] = new Hexahedron(oface+f[4], oelem+i, oface+f[3],
                                     oedge+e[11], oedge+e[7], oface+f[5],
                                     oedge+e[6], v[7], attr);

      v[1] = oedge+e[0];
      v[2] = oface+f[0];
      v[3] = oedge+e[3];
      v[4] = oedge+e[8];
      v[5] = oface+f[1];
      v[6] = oelem+i;
      v[7] = oface+f[4];
   }

   boundary.SetSize(4 * NumOfBdrElements);
   for (i = 0; i < NumOfBdrElements; i++)
   {
      MFEM_ASSERT(boundary[i]->GetType() == Element::QUADRILATERAL,
                  "boundary Element is not a quad!");
      attr = boundary[i]->GetAttribute();
      v = boundary[i]->GetVertices();
      e = bel_to_edge->GetRow(i);
      f = & be_to_face[i];
      j = NumOfBdrElements + 3 * i;

      boundary[j+0] = new Quadrilateral(oedge+e[0], v[1], oedge+e[1],
                                        oface+f[0], attr);
      boundary[j+1] = new Quadrilateral(oface+f[0], oedge+e[1], v[2],
                                        oedge+e[2], attr);
      boundary[j+2] = new Quadrilateral(oedge+e[3], oface+f[0], oedge+e[2],
                                        v[3], attr);

      v[1] = oedge+e[0];
      v[2] = oface+f[0];
      v[3] = oedge+e[3];
   }

   static const double A = 0.0, B = 0.5, C = 1.0;
   static double hex_children[3*8*8] =
   {
      A,A,A, B,A,A, B,B,A, A,B,A, A,A,B, B,A,B, B,B,B, A,B,B,
      B,A,A, C,A,A, C,B,A, B,B,A, B,A,B, C,A,B, C,B,B, B,B,B,
      B,B,A, C,B,A, C,C,A, B,C,A, B,B,B, C,B,B, C,C,B, B,C,B,
      A,B,A, B,B,A, B,C,A, A,C,A, A,B,B, B,B,B, B,C,B, A,C,B,
      A,A,B, B,A,B, B,B,B, A,B,B, A,A,C, B,A,C, B,B,C, A,B,C,
      B,A,B, C,A,B, C,B,B, B,B,B, B,A,C, C,A,C, C,B,C, B,B,C,
      B,B,B, C,B,B, C,C,B, B,C,B, B,B,C, C,B,C, C,C,C, B,C,C,
      A,B,B, B,B,B, B,C,B, A,C,B, A,B,C, B,B,C, B,C,C, A,C,C
   };

   CoarseFineTr.point_matrices.UseExternalData(hex_children, 3, 8, 8);
   CoarseFineTr.embeddings.SetSize(elements.Size());

   for (i = 0; i < elements.Size(); i++)
   {
      Embedding &emb = CoarseFineTr.embeddings[i];
      emb.parent = (i < NumOfElements) ? i : (i - NumOfElements) / 7;
      emb.matrix = (i < NumOfElements) ? 0 : (i - NumOfElements) % 7 + 1;
   }

   NumOfVertices    = oelem + NumOfElements;
   NumOfElements    = 8 * NumOfElements;
   NumOfBdrElements = 4 * NumOfBdrElements;

   if (el_to_face != NULL)
   {
      GetElementToFaceTable();
      GenerateFaces();
   }

#ifdef MFEM_DEBUG
   CheckBdrElementOrientation(false);
#endif

   if (el_to_edge != NULL)
   {
      NumOfEdges = GetElementToEdgeTable(*el_to_edge, be_to_edge);
   }

   last_operation = Mesh::REFINE;
   sequence++;

   UpdateNodes();
}

void Mesh::PriUniformRefinement()
{
   int i;
   int * v;
   const int *e, *f;
   int vv[4];

   if (el_to_edge == NULL)
   {
      el_to_edge = new Table;
      NumOfEdges = GetElementToEdgeTable(*el_to_edge, be_to_edge);
   }
   if (el_to_face == NULL)
   {
      GetElementToFaceTable();
   }

   int NumOfTriFaces  = 0;
   int NumOfQuadFaces = 0;
   map<int,int> f2qf;
   for (i = 0; i<faces.Size(); i++)
   {
      if (faces[i]->GetType() == Element::TRIANGLE)
      {
         NumOfTriFaces++;
      }
      else
      {
         f2qf[i] = NumOfQuadFaces;
         NumOfQuadFaces++;
      }
   }
   MFEM_VERIFY(NumOfFaces == NumOfTriFaces + NumOfQuadFaces,
               "Prism face counts don't match!");

   int oedge = NumOfVertices;
   int oface = oedge + NumOfEdges;

   vertices.SetSize(oface + NumOfQuadFaces);
   for (i = 0; i < NumOfElements; i++)
   {
      MFEM_ASSERT(elements[i]->GetType() == Element::PRISM,
                  "Element is not a prism!");
      v = elements[i]->GetVertices();

      f = el_to_face->GetRow(i);

      for (int j = 2; j < 5; j++)
      {
         for (int k = 0; k < 4; k++)
         {
            vv[k] = v[pri_t::FaceVert[j][k]];
         }
         AverageVertices(vv, 4, oface+f2qf[f[j]]);
      }

      e = el_to_edge->GetRow(i);

      for (int j = 0; j < 9; j++)
      {
         for (int k = 0; k < 2; k++)
         {
            vv[k] = v[pri_t::Edges[j][k]];
         }
         AverageVertices(vv, 2, oedge+e[j]);
      }
   }

   int attr, j;
   elements.SetSize(8 * NumOfElements);
   for (i = 0; i < NumOfElements; i++)
   {
      attr = elements[i]->GetAttribute();
      v = elements[i]->GetVertices();
      e = el_to_edge->GetRow(i);
      f = el_to_face->GetRow(i);
      j = NumOfElements + 7 * i;

      int qf2 = f2qf[f[2]];
      int qf3 = f2qf[f[3]];
      int qf4 = f2qf[f[4]];

      elements[j+0] = new Prism(oedge+e[1], oedge+e[2], oedge+e[0],
                                oface+qf3, oface+qf4, oface+qf2,
                                attr);
      elements[j+1] = new Prism(oedge+e[0], v[1], oedge+e[1],
                                oface+qf2, oedge+e[7], oface+qf3,
                                attr);
      elements[j+2] = new Prism(oedge+e[2], oedge+e[1], v[2],
                                oface+qf4, oface+qf3, oedge+e[8],
                                attr);
      elements[j+3] = new Prism(oedge+e[6], oface+qf2, oface+qf4,
                                v[3], oedge+e[3], oedge+e[5],
                                attr);
      elements[j+4] = new Prism(oface+qf3, oface+qf4, oface+qf2,
                                oedge+e[4], oedge+e[5], oedge+e[3],
                                attr);
      elements[j+5] = new Prism(oface+qf2, oedge+e[7], oface+qf3,
                                oedge+e[3], v[4], oedge+e[4],
                                attr);
      elements[j+6] = new Prism(oface+qf4, oface+qf3, oedge+e[8],
                                oedge+e[5], oedge+e[4], v[5],
                                attr);

      v[1] = oedge+e[0];
      v[2] = oedge+e[2];
      v[3] = oedge+e[6];
      v[4] = oface+qf2;
      v[5] = oface+qf4;
   }

   boundary.SetSize(4 * NumOfBdrElements);
   for (i = 0; i < NumOfBdrElements; i++)
   {
      attr = boundary[i]->GetAttribute();
      v = boundary[i]->GetVertices();
      e = bel_to_edge->GetRow(i);
      f = &be_to_face[i];
      j = NumOfBdrElements + 3 * i;

      if (boundary[i]->GetType() == Element::TRIANGLE)
      {
         boundary[j+0] = new Triangle(oedge+e[1], oedge+e[2], oedge+e[0], attr);
         boundary[j+1] = new Triangle(oedge+e[0], v[1], oedge+e[1], attr);
         boundary[j+2] = new Triangle(oedge+e[2], oedge+e[1], v[2], attr);

         v[1] = oedge+e[0];
         v[2] = oedge+e[2];
      }
      else if (boundary[i]->GetType() == Element::QUADRILATERAL)
      {
         int qf = f2qf[f[0]];
         boundary[j+0] = new Quadrilateral(oedge+e[0], v[1], oedge+e[1],
                                           oface+qf, attr);
         boundary[j+1] = new Quadrilateral(oface+qf, oedge+e[1], v[2],
                                           oedge+e[2], attr);
         boundary[j+2] = new Quadrilateral(oedge+e[3], oface+qf,
                                           oedge+e[2], v[3], attr);

         v[1] = oedge+e[0];
         v[2] = oface+qf;
         v[3] = oedge+e[3];
      }
      else
      {
         MFEM_ABORT("boundary Element is not a triangle or a quad!");
      }

   }

   static const double A = 0.0, B = 0.5, C = 1.0;
   static double pri_children[3*6*8] =
   {
      A,B,A, A,A,A, B,B,A, A,B,B, A,A,B, B,B,B,
      B,A,A, B,B,A, A,A,A, B,A,B, B,B,B, A,A,B,
      B,A,A, C,A,A, B,B,A, B,A,B, C,A,B, B,B,B,
      A,B,A, B,B,A, A,C,A, A,B,B, B,B,B, A,C,B,
      A,B,B, A,A,B, B,B,B, A,B,C, A,A,C, B,B,C,
      B,A,B, B,B,B, A,A,B, B,A,C, B,B,C, A,A,C,
      B,A,B, C,A,B, B,B,B, B,A,C, C,A,C, B,B,C,
      A,B,B, B,B,B, A,C,B, A,B,C, B,B,C, A,C,C
   };

   CoarseFineTr.point_matrices.UseExternalData(pri_children, 3, 6, 8);
   CoarseFineTr.embeddings.SetSize(elements.Size());

   for (i = 0; i < elements.Size(); i++)
   {
      Embedding &emb = CoarseFineTr.embeddings[i];
      emb.parent = (i < NumOfElements) ? i : (i - NumOfElements) / 7;
      emb.matrix = (i < NumOfElements) ? 0 : (i - NumOfElements) % 7 + 1;
   }

   NumOfVertices    = vertices.Size();
   NumOfElements    = 8 * NumOfElements;
   NumOfBdrElements = 4 * NumOfBdrElements;

   if (el_to_face != NULL)
   {
      GetElementToFaceTable();
      GenerateFaces();
   }

#ifdef MFEM_DEBUG
   CheckBdrElementOrientation(false);
#endif

   if (el_to_edge != NULL)
   {
      NumOfEdges = GetElementToEdgeTable(*el_to_edge, be_to_edge);
   }

   last_operation = Mesh::REFINE;
   sequence++;

   UpdateNodes();
}

void Mesh::LocalRefinement(const Array<int> &marked_el, int type)
{
   int i, j, ind, nedges;
   Array<int> v;

   if (ncmesh)
   {
      MFEM_ABORT("Local and nonconforming refinements cannot be mixed.");
   }

   InitRefinementTransforms();

   if (Dim == 1) // --------------------------------------------------------
   {
      int cne = NumOfElements, cnv = NumOfVertices;
      NumOfVertices += marked_el.Size();
      NumOfElements += marked_el.Size();
      vertices.SetSize(NumOfVertices);
      elements.SetSize(NumOfElements);
      CoarseFineTr.embeddings.SetSize(NumOfElements);

      for (j = 0; j < marked_el.Size(); j++)
      {
         i = marked_el[j];
         Segment *c_seg = (Segment *)elements[i];
         int *vert = c_seg->GetVertices(), attr = c_seg->GetAttribute();
         int new_v = cnv + j, new_e = cne + j;
         AverageVertices(vert, 2, new_v);
         elements[new_e] = new Segment(new_v, vert[1], attr);
         vert[1] = new_v;

         CoarseFineTr.embeddings[i] = Embedding(i, 1);
         CoarseFineTr.embeddings[new_e] = Embedding(i, 2);
      }

      static double seg_children[3*2] = { 0.0,1.0, 0.0,0.5, 0.5,1.0 };
      CoarseFineTr.point_matrices.UseExternalData(seg_children, 1, 2, 3);

      GenerateFaces();

   } // end of 'if (Dim == 1)'
   else if (Dim == 2) // ---------------------------------------------------
   {
      // 1. Get table of vertex to vertex connections.
      DSTable v_to_v(NumOfVertices);
      GetVertexToVertexTable(v_to_v);

      // 2. Get edge to element connections in arrays edge1 and edge2
      nedges = v_to_v.NumberOfEntries();
      int *edge1  = new int[nedges];
      int *edge2  = new int[nedges];
      int *middle = new int[nedges];

      for (i = 0; i < nedges; i++)
      {
         edge1[i] = edge2[i] = middle[i] = -1;
      }

      for (i = 0; i < NumOfElements; i++)
      {
         elements[i]->GetVertices(v);
         for (j = 1; j < v.Size(); j++)
         {
            ind = v_to_v(v[j-1], v[j]);
            (edge1[ind] == -1) ? (edge1[ind] = i) : (edge2[ind] = i);
         }
         ind = v_to_v(v[0], v[v.Size()-1]);
         (edge1[ind] == -1) ? (edge1[ind] = i) : (edge2[ind] = i);
      }

      // 3. Do the red refinement.
      for (i = 0; i < marked_el.Size(); i++)
      {
         RedRefinement(marked_el[i], v_to_v, edge1, edge2, middle);
      }

      // 4. Do the green refinement (to get conforming mesh).
      int need_refinement;
      do
      {
         need_refinement = 0;
         for (i = 0; i < nedges; i++)
         {
            if (middle[i] != -1 && edge1[i] != -1)
            {
               need_refinement = 1;
               GreenRefinement(edge1[i], v_to_v, edge1, edge2, middle);
            }
         }
      }
      while (need_refinement == 1);

      // 5. Update the boundary elements.
      int v1[2], v2[2], bisect, temp;
      temp = NumOfBdrElements;
      for (i = 0; i < temp; i++)
      {
         boundary[i]->GetVertices(v);
         bisect = v_to_v(v[0], v[1]);
         if (middle[bisect] != -1) // the element was refined (needs updating)
         {
            if (boundary[i]->GetType() == Element::SEGMENT)
            {
               v1[0] =           v[0]; v1[1] = middle[bisect];
               v2[0] = middle[bisect]; v2[1] =           v[1];

               boundary[i]->SetVertices(v1);
               boundary.Append(new Segment(v2, boundary[i]->GetAttribute()));
            }
            else
               mfem_error("Only bisection of segment is implemented"
                          " for bdr elem.");
         }
      }
      NumOfBdrElements = boundary.Size();

      // 6. Free the allocated memory.
      delete [] edge1;
      delete [] edge2;
      delete [] middle;

      if (el_to_edge != NULL)
      {
         NumOfEdges = GetElementToEdgeTable(*el_to_edge, be_to_edge);
         GenerateFaces();
      }

   }
   else if (Dim == 3) // ---------------------------------------------------
   {
      // 1. Get table of vertex to vertex connections.
      DSTable v_to_v(NumOfVertices);
      GetVertexToVertexTable(v_to_v);

      // 2. Get edge to element connections in arrays edge1 and edge2
      nedges = v_to_v.NumberOfEntries();
      int *middle = new int[nedges];

      for (i = 0; i < nedges; i++)
      {
         middle[i] = -1;
      }

      // 3. Do the red refinement.
      int ii;
      switch (type)
      {
         case 1:
            for (i = 0; i < marked_el.Size(); i++)
            {
               Bisection(marked_el[i], v_to_v, NULL, NULL, middle);
            }
            break;
         case 2:
            for (i = 0; i < marked_el.Size(); i++)
            {
               Bisection(marked_el[i], v_to_v, NULL, NULL, middle);

               Bisection(NumOfElements - 1, v_to_v, NULL, NULL, middle);
               Bisection(marked_el[i], v_to_v, NULL, NULL, middle);
            }
            break;
         case 3:
            for (i = 0; i < marked_el.Size(); i++)
            {
               Bisection(marked_el[i], v_to_v, NULL, NULL, middle);

               ii = NumOfElements - 1;
               Bisection(ii, v_to_v, NULL, NULL, middle);
               Bisection(NumOfElements - 1, v_to_v, NULL, NULL, middle);
               Bisection(ii, v_to_v, NULL, NULL, middle);

               Bisection(marked_el[i], v_to_v, NULL, NULL, middle);
               Bisection(NumOfElements-1, v_to_v, NULL, NULL, middle);
               Bisection(marked_el[i], v_to_v, NULL, NULL, middle);
            }
            break;
      }

      // 4. Do the green refinement (to get conforming mesh).
      int need_refinement;
      // int need_refinement, onoe, max_gen = 0;
      do
      {
         // int redges[2], type, flag;
         need_refinement = 0;
         // onoe = NumOfElements;
         // for (i = 0; i < onoe; i++)
         for (i = 0; i < NumOfElements; i++)
         {
            // ((Tetrahedron *)elements[i])->
            // ParseRefinementFlag(redges, type, flag);
            // if (flag > max_gen)  max_gen = flag;
            if (elements[i]->NeedRefinement(v_to_v, middle))
            {
               need_refinement = 1;
               Bisection(i, v_to_v, NULL, NULL, middle);
            }
         }
      }
      while (need_refinement == 1);

      // mfem::out << "Maximum generation: " << max_gen << endl;

      // 5. Update the boundary elements.
      do
      {
         need_refinement = 0;
         for (i = 0; i < NumOfBdrElements; i++)
            if (boundary[i]->NeedRefinement(v_to_v, middle))
            {
               need_refinement = 1;
               Bisection(i, v_to_v, middle);
            }
      }
      while (need_refinement == 1);

      // 6. Un-mark the Pf elements.
      int refinement_edges[2], type, flag;
      for (i = 0; i < NumOfElements; i++)
      {
         Tetrahedron* el = (Tetrahedron*) elements[i];
         el->ParseRefinementFlag(refinement_edges, type, flag);

         if (type == Tetrahedron::TYPE_PF)
         {
            el->CreateRefinementFlag(refinement_edges, Tetrahedron::TYPE_PU,
                                     flag);
         }
      }

      NumOfBdrElements = boundary.Size();

      // 7. Free the allocated memory.
      delete [] middle;

      if (el_to_edge != NULL)
      {
         NumOfEdges = GetElementToEdgeTable(*el_to_edge, be_to_edge);
      }
      if (el_to_face != NULL)
      {
         GetElementToFaceTable();
         GenerateFaces();
      }

   } //  end 'if (Dim == 3)'

   last_operation = Mesh::REFINE;
   sequence++;

   UpdateNodes();

#ifdef MFEM_DEBUG
   CheckElementOrientation(false);
#endif
}

void Mesh::NonconformingRefinement(const Array<Refinement> &refinements,
                                   int nc_limit)
{
   MFEM_VERIFY(!NURBSext, "Nonconforming refinement of NURBS meshes is "
               "not supported. Project the NURBS to Nodes first.");

   if (!ncmesh)
   {
      // start tracking refinement hierarchy
      ncmesh = new NCMesh(this);
   }

   if (!refinements.Size())
   {
      last_operation = Mesh::NONE;
      return;
   }

   // do the refinements
   ncmesh->MarkCoarseLevel();
   ncmesh->Refine(refinements);

   if (nc_limit > 0)
   {
      ncmesh->LimitNCLevel(nc_limit);
   }

   // create a second mesh containing the finest elements from 'ncmesh'
   Mesh* mesh2 = new Mesh(*ncmesh);
   ncmesh->OnMeshUpdated(mesh2);

   // now swap the meshes, the second mesh will become the old coarse mesh
   // and this mesh will be the new fine mesh
   Swap(*mesh2, false);
   delete mesh2;

   GenerateNCFaceInfo();

   last_operation = Mesh::REFINE;
   sequence++;

   if (Nodes) // update/interpolate curved mesh
   {
      Nodes->FESpace()->Update();
      Nodes->Update();
   }
}

void Mesh::DerefineMesh(const Array<int> &derefinements)
{
   MFEM_VERIFY(ncmesh, "only supported for non-conforming meshes.");
   MFEM_VERIFY(!NURBSext, "Derefinement of NURBS meshes is not supported. "
               "Project the NURBS to Nodes first.");

   ncmesh->Derefine(derefinements);

   Mesh* mesh2 = new Mesh(*ncmesh);
   ncmesh->OnMeshUpdated(mesh2);

   Swap(*mesh2, false);
   delete mesh2;

   GenerateNCFaceInfo();

   last_operation = Mesh::DEREFINE;
   sequence++;

   if (Nodes) // update/interpolate mesh curvature
   {
      Nodes->FESpace()->Update();
      Nodes->Update();
   }
}

bool Mesh::NonconformingDerefinement(Array<double> &elem_error,
                                     double threshold, int nc_limit, int op)
{
   const Table &dt = ncmesh->GetDerefinementTable();

   Array<int> level_ok;
   if (nc_limit > 0)
   {
      ncmesh->CheckDerefinementNCLevel(dt, level_ok, nc_limit);
   }

   Array<int> derefs;
   for (int i = 0; i < dt.Size(); i++)
   {
      if (nc_limit > 0 && !level_ok[i]) { continue; }

      const int* fine = dt.GetRow(i);
      int size = dt.RowSize(i);

      double error = 0.0;
      for (int j = 0; j < size; j++)
      {
         MFEM_VERIFY(fine[j] < elem_error.Size(), "");

         double err_fine = elem_error[fine[j]];
         switch (op)
         {
            case 0: error = std::min(error, err_fine); break;
            case 1: error += err_fine; break;
            case 2: error = std::max(error, err_fine); break;
         }
      }

      if (error < threshold) { derefs.Append(i); }
   }

   if (derefs.Size())
   {
      DerefineMesh(derefs);
      return true;
   }

   return false;
}

bool Mesh::DerefineByError(Array<double> &elem_error, double threshold,
                           int nc_limit, int op)
{
   // NOTE: the error array is not const because it will be expanded in parallel
   //       by ghost element errors
   if (Nonconforming())
   {
      return NonconformingDerefinement(elem_error, threshold, nc_limit, op);
   }
   else
   {
      MFEM_ABORT("Derefinement is currently supported for non-conforming "
                 "meshes only.");
      return false;
   }
}

bool Mesh::DerefineByError(const Vector &elem_error, double threshold,
                           int nc_limit, int op)
{
   Array<double> tmp(elem_error.Size());
   for (int i = 0; i < tmp.Size(); i++)
   {
      tmp[i] = elem_error(i);
   }
   return DerefineByError(tmp, threshold, nc_limit, op);
}


void Mesh::InitFromNCMesh(const NCMesh &ncmesh)
{
   Dim = ncmesh.Dimension();
   spaceDim = ncmesh.SpaceDimension();

   BaseGeom = ncmesh.GetElementGeometry();

   switch (BaseGeom)
   {
      case Geometry::TRIANGLE:
      case Geometry::SQUARE:
         BaseBdrGeom  = Geometry::SEGMENT;
         BaseFaceGeom = Geometry::SEGMENT;
         break;
      case Geometry::TETRAHEDRON:
         BaseBdrGeom  = Geometry::TRIANGLE;
         BaseFaceGeom = Geometry::TRIANGLE;
      case Geometry::CUBE:
         BaseBdrGeom  = Geometry::SQUARE;
         BaseFaceGeom = Geometry::SQUARE;
         break;
      default:
         BaseBdrGeom  = Geometry::MIXED;
         BaseFaceGeom = Geometry::MIXED;
   }

   DeleteTables();

   ncmesh.GetMeshComponents(vertices, elements, boundary);

   NumOfVertices = vertices.Size();
   NumOfElements = elements.Size();
   NumOfBdrElements = boundary.Size();

   SetMeshGen(); // set the mesh type ('meshgen')

   NumOfEdges = NumOfFaces = 0;

   if (Dim > 1)
   {
      el_to_edge = new Table;
      NumOfEdges = GetElementToEdgeTable(*el_to_edge, be_to_edge);
   }
   if (Dim > 2)
   {
      GetElementToFaceTable();
   }
   GenerateFaces();
#ifdef MFEM_DEBUG
   CheckBdrElementOrientation(false);
#endif

   // NOTE: ncmesh->OnMeshUpdated() and GenerateNCFaceInfo() should be called
   // outside after this method.
}

Mesh::Mesh(const NCMesh &ncmesh)
{
   Init();
   InitTables();
   InitFromNCMesh(ncmesh);
   SetAttributes();
}

void Mesh::Swap(Mesh& other, bool non_geometry)
{
   mfem::Swap(Dim, other.Dim);
   mfem::Swap(spaceDim, other.spaceDim);

   mfem::Swap(NumOfVertices, other.NumOfVertices);
   mfem::Swap(NumOfElements, other.NumOfElements);
   mfem::Swap(NumOfBdrElements, other.NumOfBdrElements);
   mfem::Swap(NumOfEdges, other.NumOfEdges);
   mfem::Swap(NumOfFaces, other.NumOfFaces);

   mfem::Swap(meshgen, other.meshgen);

   mfem::Swap(elements, other.elements);
   mfem::Swap(vertices, other.vertices);
   mfem::Swap(boundary, other.boundary);
   mfem::Swap(faces, other.faces);
   mfem::Swap(faces_info, other.faces_info);
   mfem::Swap(nc_faces_info, other.nc_faces_info);

   mfem::Swap(el_to_edge, other.el_to_edge);
   mfem::Swap(el_to_face, other.el_to_face);
   mfem::Swap(el_to_el, other.el_to_el);
   mfem::Swap(be_to_edge, other.be_to_edge);
   mfem::Swap(bel_to_edge, other.bel_to_edge);
   mfem::Swap(be_to_face, other.be_to_face);
   mfem::Swap(face_edge, other.face_edge);
   mfem::Swap(edge_vertex, other.edge_vertex);

   mfem::Swap(attributes, other.attributes);
   mfem::Swap(bdr_attributes, other.bdr_attributes);

   if (non_geometry)
   {
      mfem::Swap(NURBSext, other.NURBSext);
      mfem::Swap(ncmesh, other.ncmesh);

      mfem::Swap(Nodes, other.Nodes);
      mfem::Swap(own_nodes, other.own_nodes);
   }
}

void Mesh::GetElementData(const Array<Element*> &elem_array, int geom,
                          Array<int> &elem_vtx, Array<int> &attr) const
{
   // protected method
   const int nv = Geometry::NumVerts[geom];
   int num_elems = 0;
   for (int i = 0; i < elem_array.Size(); i++)
   {
      if (elem_array[i]->GetGeometryType() == geom)
      {
         num_elems++;
      }
   }
   elem_vtx.SetSize(nv*num_elems);
   attr.SetSize(num_elems);
   elem_vtx.SetSize(0);
   attr.SetSize(0);
   for (int i = 0; i < elem_array.Size(); i++)
   {
      Element *el = elem_array[i];
      if (el->GetGeometryType() != geom) { continue; }

      Array<int> loc_vtx(el->GetVertices(), nv);
      elem_vtx.Append(loc_vtx);
      attr.Append(el->GetAttribute());
   }
}

void Mesh::UniformRefinement()
{
   if (NURBSext)
   {
      NURBSUniformRefinement();
   }
   else
   {
      switch (BaseGeom)
      {
         case Geometry::SQUARE:
            QuadUniformRefinement();
            break;
         case Geometry::CUBE:
            HexUniformRefinement();
            break;
         case Geometry::PRISM:
            PriUniformRefinement();
            break;
         default:
         {
            Array<int> elem_to_refine(GetNE());
            for (int i = 0; i < elem_to_refine.Size(); i++)
            {
               elem_to_refine[i] = i;
            }

            if (Conforming())
            {
               // In parallel we should set the default 2nd argument to -3
               // to indicate uniform refinement.
               LocalRefinement(elem_to_refine);
            }
            else
            {
               GeneralRefinement(elem_to_refine, 1);
            }
         }
         break;
      }
   }
   /*
   else if (meshgen == 1 || ncmesh)
   {
      Array<int> elem_to_refine(GetNE());
      for (int i = 0; i < elem_to_refine.Size(); i++)
      {
         elem_to_refine[i] = i;
      }

      if (Conforming())
      {
         // In parallel we should set the default 2nd argument to -3 to indicate
         // uniform refinement.
         LocalRefinement(elem_to_refine);
      }
      else
      {
         GeneralRefinement(elem_to_refine, 1);
      }
   }
   else if (Dim == 2)
   {
      QuadUniformRefinement();
   }
   else if (Dim == 3)
   {
      HexUniformRefinement();
   }
   else
   {
      mfem_error("Mesh::UniformRefinement()");
   }
   */
}

void Mesh::GeneralRefinement(const Array<Refinement> &refinements,
                             int nonconforming, int nc_limit)
{
   if (Dim == 1 || (Dim == 3 && meshgen & 1))
   {
      nonconforming = 0;
   }
   else if (nonconforming < 0)
   {
      // determine if nonconforming refinement is suitable
      Geometry::Type geom = GetElementBaseGeometry();
      if (geom == Geometry::CUBE || geom == Geometry::SQUARE)
      {
         nonconforming = 1;
      }
      else
      {
         nonconforming = 0;
      }
   }

   if (nonconforming || ncmesh != NULL)
   {
      // non-conforming refinement (hanging nodes)
      NonconformingRefinement(refinements, nc_limit);
   }
   else
   {
      Array<int> el_to_refine(refinements.Size());
      for (int i = 0; i < refinements.Size(); i++)
      {
         el_to_refine[i] = refinements[i].index;
      }

      // infer 'type' of local refinement from first element's 'ref_type'
      int type, rt = (refinements.Size() ? refinements[0].ref_type : 7);
      if (rt == 1 || rt == 2 || rt == 4)
      {
         type = 1; // bisection
      }
      else if (rt == 3 || rt == 5 || rt == 6)
      {
         type = 2; // quadrisection
      }
      else
      {
         type = 3; // octasection
      }

      // red-green refinement and bisection, no hanging nodes
      LocalRefinement(el_to_refine, type);
   }
}

void Mesh::GeneralRefinement(const Array<int> &el_to_refine, int nonconforming,
                             int nc_limit)
{
   Array<Refinement> refinements(el_to_refine.Size());
   for (int i = 0; i < el_to_refine.Size(); i++)
   {
      refinements[i] = Refinement(el_to_refine[i]);
   }
   GeneralRefinement(refinements, nonconforming, nc_limit);
}

void Mesh::EnsureNCMesh(bool triangles_nonconforming)
{
   MFEM_VERIFY(!NURBSext, "Cannot convert a NURBS mesh to an NC mesh. "
               "Project the NURBS to Nodes first.");

   if (!ncmesh)
   {
      if ((meshgen & 2) /* quads/hexes */ ||
          (triangles_nonconforming && BaseGeom == Geometry::TRIANGLE))
      {
         ncmesh = new NCMesh(this);
         ncmesh->OnMeshUpdated(this);
         GenerateNCFaceInfo();
      }
   }
}

void Mesh::RandomRefinement(double prob, bool aniso, int nonconforming,
                            int nc_limit)
{
   Array<Refinement> refs;
   for (int i = 0; i < GetNE(); i++)
   {
      if ((double) rand() / RAND_MAX < prob)
      {
         int type = 7;
         if (aniso)
         {
            type = (Dim == 3) ? (rand() % 7 + 1) : (rand() % 3 + 1);
         }
         refs.Append(Refinement(i, type));
      }
   }
   GeneralRefinement(refs, nonconforming, nc_limit);
}

void Mesh::RefineAtVertex(const Vertex& vert, double eps, int nonconforming)
{
   Array<int> v;
   Array<Refinement> refs;
   for (int i = 0; i < GetNE(); i++)
   {
      GetElementVertices(i, v);
      bool refine = false;
      for (int j = 0; j < v.Size(); j++)
      {
         double dist = 0.0;
         for (int l = 0; l < spaceDim; l++)
         {
            double d = vert(l) - vertices[v[j]](l);
            dist += d*d;
         }
         if (dist <= eps*eps) { refine = true; break; }
      }
      if (refine)
      {
         refs.Append(Refinement(i));
      }
   }
   GeneralRefinement(refs, nonconforming);
}

bool Mesh::RefineByError(const Array<double> &elem_error, double threshold,
                         int nonconforming, int nc_limit)
{
   MFEM_VERIFY(elem_error.Size() == GetNE(), "");
   Array<Refinement> refs;
   for (int i = 0; i < GetNE(); i++)
   {
      if (elem_error[i] > threshold)
      {
         refs.Append(Refinement(i));
      }
   }
   if (ReduceInt(refs.Size()))
   {
      GeneralRefinement(refs, nonconforming, nc_limit);
      return true;
   }
   return false;
}

bool Mesh::RefineByError(const Vector &elem_error, double threshold,
                         int nonconforming, int nc_limit)
{
   Array<double> tmp(const_cast<double*>(elem_error.GetData()),
                     elem_error.Size());
   return RefineByError(tmp, threshold, nonconforming, nc_limit);
}


void Mesh::Bisection(int i, const DSTable &v_to_v,
                     int *edge1, int *edge2, int *middle)
{
   int *vert;
   int v[2][4], v_new, bisect, t;
   Element *el = elements[i];
   Vertex V;

   t = el->GetType();
   if (t == Element::TRIANGLE)
   {
      Triangle *tri = (Triangle *) el;

      vert = tri->GetVertices();

      // 1. Get the index for the new vertex in v_new.
      bisect = v_to_v(vert[0], vert[1]);
      MFEM_ASSERT(bisect >= 0, "");

      if (middle[bisect] == -1)
      {
         v_new = NumOfVertices++;
         for (int d = 0; d < spaceDim; d++)
         {
            V(d) = 0.5 * (vertices[vert[0]](d) + vertices[vert[1]](d));
         }
         vertices.Append(V);

         // Put the element that may need refinement (because of this
         // bisection) in edge1, or -1 if no more refinement is needed.
         if (edge1[bisect] == i)
         {
            edge1[bisect] = edge2[bisect];
         }

         middle[bisect] = v_new;
      }
      else
      {
         v_new = middle[bisect];

         // This edge will require no more refinement.
         edge1[bisect] = -1;
      }

      // 2. Set the node indices for the new elements in v[0] and v[1] so that
      //    the  edge marked for refinement is between the first two nodes.
      v[0][0] = vert[2]; v[0][1] = vert[0]; v[0][2] = v_new;
      v[1][0] = vert[1]; v[1][1] = vert[2]; v[1][2] = v_new;

      tri->SetVertices(v[0]);   // changes vert[0..2] !!!

      Triangle* tri_new = new Triangle(v[1], tri->GetAttribute());
      elements.Append(tri_new);

      int tr = tri->GetTransform();
      tri_new->ResetTransform(tr);

      // record the sequence of refinements
      tri->PushTransform(4);
      tri_new->PushTransform(5);

      int coarse = FindCoarseElement(i);
      CoarseFineTr.embeddings[i].parent = coarse;
      CoarseFineTr.embeddings.Append(Embedding(coarse));

      // 3. edge1 and edge2 may have to be changed for the second triangle.
      if (v[1][0] < v_to_v.NumberOfRows() && v[1][1] < v_to_v.NumberOfRows())
      {
         bisect = v_to_v(v[1][0], v[1][1]);
         MFEM_ASSERT(bisect >= 0, "");

         if (edge1[bisect] == i)
         {
            edge1[bisect] = NumOfElements;
         }
         else if (edge2[bisect] == i)
         {
            edge2[bisect] = NumOfElements;
         }
      }
      NumOfElements++;
   }
   else if (t == Element::TETRAHEDRON)
   {
      int j, type, new_type, old_redges[2], new_redges[2][2], flag;
      Tetrahedron *tet = (Tetrahedron *) el;

      MFEM_VERIFY(tet->GetRefinementFlag() != 0,
                  "TETRAHEDRON element is not marked for refinement.");

      vert = tet->GetVertices();

      // 1. Get the index for the new vertex in v_new.
      bisect = v_to_v(vert[0], vert[1]);
      if (bisect == -1)
      {
         tet->ParseRefinementFlag(old_redges, type, flag);
         mfem::err << "Error in Bisection(...) of tetrahedron!" << endl
                   << "   redge[0] = " << old_redges[0]
                   << "   redge[1] = " << old_redges[1]
                   << "   type = " << type
                   << "   flag = " << flag << endl;
         mfem_error();
      }

      if (middle[bisect] == -1)
      {
         v_new = NumOfVertices++;
         for (j = 0; j < 3; j++)
         {
            V(j) = 0.5 * (vertices[vert[0]](j) + vertices[vert[1]](j));
         }
         vertices.Append(V);

         middle[bisect] = v_new;
      }
      else
      {
         v_new = middle[bisect];
      }

      // 2. Set the node indices for the new elements in v[2][4] so that
      //    the edge marked for refinement is between the first two nodes.
      tet->ParseRefinementFlag(old_redges, type, flag);

      v[0][3] = v_new;
      v[1][3] = v_new;
      new_redges[0][0] = 2;
      new_redges[0][1] = 1;
      new_redges[1][0] = 2;
      new_redges[1][1] = 1;
      int tr1 = -1, tr2 = -1;
      switch (old_redges[0])
      {
         case 2:
            v[0][0] = vert[0]; v[0][1] = vert[2]; v[0][2] = vert[3];
            if (type == Tetrahedron::TYPE_PF) { new_redges[0][1] = 4; }
            tr1 = 0;
            break;
         case 3:
            v[0][0] = vert[3]; v[0][1] = vert[0]; v[0][2] = vert[2];
            tr1 = 2;
            break;
         case 5:
            v[0][0] = vert[2]; v[0][1] = vert[3]; v[0][2] = vert[0];
            tr1 = 4;
      }
      switch (old_redges[1])
      {
         case 1:
            v[1][0] = vert[2]; v[1][1] = vert[1]; v[1][2] = vert[3];
            if (type == Tetrahedron::TYPE_PF) { new_redges[1][0] = 3; }
            tr2 = 1;
            break;
         case 4:
            v[1][0] = vert[1]; v[1][1] = vert[3]; v[1][2] = vert[2];
            tr2 = 3;
            break;
         case 5:
            v[1][0] = vert[3]; v[1][1] = vert[2]; v[1][2] = vert[1];
            tr2 = 5;
      }

      int attr = tet->GetAttribute();
      tet->SetVertices(v[0]);

#ifdef MFEM_USE_MEMALLOC
      Tetrahedron *tet2 = TetMemory.Alloc();
      tet2->SetVertices(v[1]);
      tet2->SetAttribute(attr);
#else
      Tetrahedron *tet2 = new Tetrahedron(v[1], attr);
#endif
      tet2->ResetTransform(tet->GetTransform());
      elements.Append(tet2);

      // record the sequence of refinements
      tet->PushTransform(tr1);
      tet2->PushTransform(tr2);

      int coarse = FindCoarseElement(i);
      CoarseFineTr.embeddings[i].parent = coarse;
      CoarseFineTr.embeddings.Append(Embedding(coarse));

      // 3. Set the bisection flag
      switch (type)
      {
         case Tetrahedron::TYPE_PU:
            new_type = Tetrahedron::TYPE_PF; break;
         case Tetrahedron::TYPE_PF:
            new_type = Tetrahedron::TYPE_A;  break;
         default:
            new_type = Tetrahedron::TYPE_PU;
      }

      tet->CreateRefinementFlag(new_redges[0], new_type, flag+1);
      tet2->CreateRefinementFlag(new_redges[1], new_type, flag+1);

      NumOfElements++;
   }
   else
   {
      MFEM_ABORT("Bisection for now works only for triangles & tetrahedra.");
   }
}

void Mesh::Bisection(int i, const DSTable &v_to_v, int *middle)
{
   int *vert;
   int v[2][3], v_new, bisect, t;
   Element *bdr_el = boundary[i];

   t = bdr_el->GetType();
   if (t == Element::TRIANGLE)
   {
      Triangle *tri = (Triangle *) bdr_el;

      vert = tri->GetVertices();

      // 1. Get the index for the new vertex in v_new.
      bisect = v_to_v(vert[0], vert[1]);
      MFEM_ASSERT(bisect >= 0, "");
      v_new = middle[bisect];
      MFEM_ASSERT(v_new != -1, "");

      // 2. Set the node indices for the new elements in v[0] and v[1] so that
      //    the  edge marked for refinement is between the first two nodes.
      v[0][0] = vert[2]; v[0][1] = vert[0]; v[0][2] = v_new;
      v[1][0] = vert[1]; v[1][1] = vert[2]; v[1][2] = v_new;

      tri->SetVertices(v[0]);

      boundary.Append(new Triangle(v[1], tri->GetAttribute()));

      NumOfBdrElements++;
   }
   else
   {
      MFEM_ABORT("Bisection of boundary elements works only for triangles!");
   }
}

void Mesh::UniformRefinement(int i, const DSTable &v_to_v,
                             int *edge1, int *edge2, int *middle)
{
   Array<int> v;
   int j, v1[3], v2[3], v3[3], v4[3], v_new[3], bisect[3];
   Vertex V;

   if (elements[i]->GetType() == Element::TRIANGLE)
   {
      Triangle *tri0 = (Triangle*) elements[i];
      tri0->GetVertices(v);

      // 1. Get the indeces for the new vertices in array v_new
      bisect[0] = v_to_v(v[0],v[1]);
      bisect[1] = v_to_v(v[1],v[2]);
      bisect[2] = v_to_v(v[0],v[2]);
      MFEM_ASSERT(bisect[0] >= 0 && bisect[1] >= 0 && bisect[2] >= 0, "");

      for (j = 0; j < 3; j++)                // for the 3 edges fix v_new
      {
         if (middle[bisect[j]] == -1)
         {
            v_new[j] = NumOfVertices++;
            for (int d = 0; d < spaceDim; d++)
            {
               V(d) = (vertices[v[j]](d) + vertices[v[(j+1)%3]](d))/2.;
            }
            vertices.Append(V);

            // Put the element that may need refinement (because of this
            // bisection) in edge1, or -1 if no more refinement is needed.
            if (edge1[bisect[j]] == i)
            {
               edge1[bisect[j]] = edge2[bisect[j]];
            }

            middle[bisect[j]] = v_new[j];
         }
         else
         {
            v_new[j] = middle[bisect[j]];

            // This edge will require no more refinement.
            edge1[bisect[j]] = -1;
         }
      }

      // 2. Set the node indeces for the new elements in v1, v2, v3 & v4 so that
      //    the edges marked for refinement be between the first two nodes.
      v1[0] =     v[0]; v1[1] = v_new[0]; v1[2] = v_new[2];
      v2[0] = v_new[0]; v2[1] =     v[1]; v2[2] = v_new[1];
      v3[0] = v_new[2]; v3[1] = v_new[1]; v3[2] =     v[2];
      v4[0] = v_new[1]; v4[1] = v_new[2]; v4[2] = v_new[0];

      Triangle* tri1 = new Triangle(v1, tri0->GetAttribute());
      Triangle* tri2 = new Triangle(v2, tri0->GetAttribute());
      Triangle* tri3 = new Triangle(v3, tri0->GetAttribute());

      elements.Append(tri1);
      elements.Append(tri2);
      elements.Append(tri3);

      tri0->SetVertices(v4);

      // record the sequence of refinements
      unsigned code = tri0->GetTransform();
      tri1->ResetTransform(code);
      tri2->ResetTransform(code);
      tri3->ResetTransform(code);

      tri0->PushTransform(3);
      tri1->PushTransform(0);
      tri2->PushTransform(1);
      tri3->PushTransform(2);

      // set parent indices
      int coarse = FindCoarseElement(i);
      CoarseFineTr.embeddings[i] = Embedding(coarse);
      CoarseFineTr.embeddings.Append(Embedding(coarse));
      CoarseFineTr.embeddings.Append(Embedding(coarse));
      CoarseFineTr.embeddings.Append(Embedding(coarse));

      NumOfElements += 3;
   }
   else
   {
      MFEM_ABORT("Uniform refinement for now works only for triangles.");
   }
}

void Mesh::InitRefinementTransforms()
{
   // initialize CoarseFineTr
   CoarseFineTr.point_matrices.SetSize(0, 0, 0);
   CoarseFineTr.embeddings.SetSize(NumOfElements);
   for (int i = 0; i < NumOfElements; i++)
   {
      elements[i]->ResetTransform(0);
      CoarseFineTr.embeddings[i] = Embedding(i);
   }
}

int Mesh::FindCoarseElement(int i)
{
   int coarse;
   while ((coarse = CoarseFineTr.embeddings[i].parent) != i)
   {
      i = coarse;
   }
   return coarse;
}

const CoarseFineTransformations& Mesh::GetRefinementTransforms(
   Geometry::Type geom)
{
   MFEM_VERIFY(GetLastOperation() == Mesh::REFINE, "");

   if (ncmesh)
   {
      return ncmesh->GetRefinementTransforms();
   }

   if ( geom == Geometry::INVALID )
   {
      geom = BaseGeom;
   }

   if (!CoarseFineTr.point_matrices.SizeK())
   {
      if (geom == Geometry::TRIANGLE ||
          geom == Geometry::TETRAHEDRON)
      {
         std::map<unsigned, int> mat_no;
         mat_no[0] = 1; // identity

         // assign matrix indices to element transformations
         for (int i = 0; i < elements.Size(); i++)
         {
            int index = 0;
            unsigned code = elements[i]->GetTransform();
            if (code)
            {
               int &matrix = mat_no[code];
               if (!matrix) { matrix = mat_no.size(); }
               index = matrix-1;
            }
            CoarseFineTr.embeddings[i].matrix = index;
         }

         DenseTensor &pmats = CoarseFineTr.point_matrices;
         pmats.SetSize(Dim, Dim+1, mat_no.size());

         // calculate the point matrices used
         std::map<unsigned, int>::iterator it;
         for (it = mat_no.begin(); it != mat_no.end(); ++it)
         {
            if (geom == Geometry::TRIANGLE)
            {
               Triangle::GetPointMatrix(it->first, pmats(it->second-1));
            }
            else
            {
               Tetrahedron::GetPointMatrix(it->first, pmats(it->second-1));
            }
         }
      }
      else
      {
         MFEM_ABORT("Don't know how to construct CoarseFineTr.");
      }
   }

   // NOTE: quads and hexes already have trivial transformations ready
   return CoarseFineTr;
}

void Mesh::PrintXG(std::ostream &out) const
{
   MFEM_ASSERT(Dim==spaceDim, "2D Manifold meshes not supported");
   int i, j;
   Array<int> v;

   if (Dim == 2)
   {
      // Print the type of the mesh.
      if (Nodes == NULL)
      {
         out << "areamesh2\n\n";
      }
      else
      {
         out << "curved_areamesh2\n\n";
      }

      // Print the boundary elements.
      out << NumOfBdrElements << '\n';
      for (i = 0; i < NumOfBdrElements; i++)
      {
         boundary[i]->GetVertices(v);

         out << boundary[i]->GetAttribute();
         for (j = 0; j < v.Size(); j++)
         {
            out << ' ' << v[j] + 1;
         }
         out << '\n';
      }

      // Print the elements.
      out << NumOfElements << '\n';
      for (i = 0; i < NumOfElements; i++)
      {
         elements[i]->GetVertices(v);

         out << elements[i]->GetAttribute() << ' ' << v.Size();
         for (j = 0; j < v.Size(); j++)
         {
            out << ' ' << v[j] + 1;
         }
         out << '\n';
      }

      if (Nodes == NULL)
      {
         // Print the vertices.
         out << NumOfVertices << '\n';
         for (i = 0; i < NumOfVertices; i++)
         {
            out << vertices[i](0);
            for (j = 1; j < Dim; j++)
            {
               out << ' ' << vertices[i](j);
            }
            out << '\n';
         }
      }
      else
      {
         out << NumOfVertices << '\n';
         Nodes->Save(out);
      }
   }
   else  // ===== Dim != 2 =====
   {
      if (Nodes)
      {
         mfem_error("Mesh::PrintXG(...) : Curved mesh in 3D");
      }

      if (meshgen == 1)
      {
         int nv;
         const int *ind;

         out << "NETGEN_Neutral_Format\n";
         // print the vertices
         out << NumOfVertices << '\n';
         for (i = 0; i < NumOfVertices; i++)
         {
            for (j = 0; j < Dim; j++)
            {
               out << ' ' << vertices[i](j);
            }
            out << '\n';
         }

         // print the elements
         out << NumOfElements << '\n';
         for (i = 0; i < NumOfElements; i++)
         {
            nv = elements[i]->GetNVertices();
            ind = elements[i]->GetVertices();
            out << elements[i]->GetAttribute();
            for (j = 0; j < nv; j++)
            {
               out << ' ' << ind[j]+1;
            }
            out << '\n';
         }

         // print the boundary information.
         out << NumOfBdrElements << '\n';
         for (i = 0; i < NumOfBdrElements; i++)
         {
            nv = boundary[i]->GetNVertices();
            ind = boundary[i]->GetVertices();
            out << boundary[i]->GetAttribute();
            for (j = 0; j < nv; j++)
            {
               out << ' ' << ind[j]+1;
            }
            out << '\n';
         }
      }
      else if (meshgen == 2)  // TrueGrid
      {
         int nv;
         const int *ind;

         out << "TrueGrid\n"
             << "1 " << NumOfVertices << " " << NumOfElements
             << " 0 0 0 0 0 0 0\n"
             << "0 0 0 1 0 0 0 0 0 0 0\n"
             << "0 0 " << NumOfBdrElements << " 0 0 0 0 0 0 0 0 0 0 0 0 0\n"
             << "0.0 0.0 0.0 0 0 0.0 0.0 0 0.0\n"
             << "0 0 0 0 0 0 0 0 0 0 0 0 0 0 0 0\n";

         for (i = 0; i < NumOfVertices; i++)
            out << i+1 << " 0.0 " << vertices[i](0) << ' ' << vertices[i](1)
                << ' ' << vertices[i](2) << " 0.0\n";

         for (i = 0; i < NumOfElements; i++)
         {
            nv = elements[i]->GetNVertices();
            ind = elements[i]->GetVertices();
            out << i+1 << ' ' << elements[i]->GetAttribute();
            for (j = 0; j < nv; j++)
            {
               out << ' ' << ind[j]+1;
            }
            out << '\n';
         }

         for (i = 0; i < NumOfBdrElements; i++)
         {
            nv = boundary[i]->GetNVertices();
            ind = boundary[i]->GetVertices();
            out << boundary[i]->GetAttribute();
            for (j = 0; j < nv; j++)
            {
               out << ' ' << ind[j]+1;
            }
            out << " 1.0 1.0 1.0 1.0\n";
         }
      }
   }

   out << flush;
}

void Mesh::Printer(std::ostream &out, std::string section_delimiter) const
{
   int i, j;

   if (NURBSext)
   {
      // general format
      NURBSext->Print(out);
      out << '\n';
      Nodes->Save(out);

      // patch-wise format
      // NURBSext->ConvertToPatches(*Nodes);
      // NURBSext->Print(out);

      return;
   }

   out << (ncmesh ? "MFEM mesh v1.1\n" :
           section_delimiter.empty() ? "MFEM mesh v1.0\n" :
           "MFEM mesh v1.2\n");

   // optional
   out <<
       "\n#\n# MFEM Geometry Types (see mesh/geom.hpp):\n#\n"
       "# POINT       = 0\n"
       "# SEGMENT     = 1\n"
       "# TRIANGLE    = 2\n"
       "# SQUARE      = 3\n"
       "# TETRAHEDRON = 4\n"
       "# CUBE        = 5\n"
       "# PRISM       = 6\n"
       "#\n";

   out << "\ndimension\n" << Dim
       << "\n\nelements\n" << NumOfElements << '\n';
   for (i = 0; i < NumOfElements; i++)
   {
      PrintElement(elements[i], out);
   }

   out << "\nboundary\n" << NumOfBdrElements << '\n';
   for (i = 0; i < NumOfBdrElements; i++)
   {
      PrintElement(boundary[i], out);
   }

   if (ncmesh)
   {
      out << "\nvertex_parents\n";
      ncmesh->PrintVertexParents(out);

      out << "\ncoarse_elements\n";
      ncmesh->PrintCoarseElements(out);
   }

   out << "\nvertices\n" << NumOfVertices << '\n';
   if (Nodes == NULL)
   {
      out << spaceDim << '\n';
      for (i = 0; i < NumOfVertices; i++)
      {
         out << vertices[i](0);
         for (j = 1; j < spaceDim; j++)
         {
            out << ' ' << vertices[i](j);
         }
         out << '\n';
      }
      out.flush();
   }
   else
   {
      out << "\nnodes\n";
      Nodes->Save(out);
   }

   if (!ncmesh && !section_delimiter.empty())
   {
      out << section_delimiter << endl; // only with format v1.2
   }
}

void Mesh::PrintTopo(std::ostream &out,const Array<int> &e_to_k) const
{
   int i;
   Array<int> vert;

   out << "MFEM NURBS mesh v1.0\n";

   // optional
   out <<
       "\n#\n# MFEM Geometry Types (see mesh/geom.hpp):\n#\n"
       "# SEGMENT     = 1\n"
       "# SQUARE      = 3\n"
       "# CUBE        = 5\n"
       "#\n";

   out << "\ndimension\n" << Dim
       << "\n\nelements\n" << NumOfElements << '\n';
   for (i = 0; i < NumOfElements; i++)
   {
      PrintElement(elements[i], out);
   }

   out << "\nboundary\n" << NumOfBdrElements << '\n';
   for (i = 0; i < NumOfBdrElements; i++)
   {
      PrintElement(boundary[i], out);
   }

   out << "\nedges\n" << NumOfEdges << '\n';
   for (i = 0; i < NumOfEdges; i++)
   {
      edge_vertex->GetRow(i, vert);
      int ki = e_to_k[i];
      if (ki < 0)
      {
         ki = -1 - ki;
      }
      out << ki << ' ' << vert[0] << ' ' << vert[1] << '\n';
   }
   out << "\nvertices\n" << NumOfVertices << '\n';
}

void Mesh::PrintVTK(std::ostream &out)
{
   out <<
       "# vtk DataFile Version 3.0\n"
       "Generated by MFEM\n"
       "ASCII\n"
       "DATASET UNSTRUCTURED_GRID\n";

   if (Nodes == NULL)
   {
      out << "POINTS " << NumOfVertices << " double\n";
      for (int i = 0; i < NumOfVertices; i++)
      {
         out << vertices[i](0);
         int j;
         for (j = 1; j < spaceDim; j++)
         {
            out << ' ' << vertices[i](j);
         }
         for ( ; j < 3; j++)
         {
            out << ' ' << 0.0;
         }
         out << '\n';
      }
   }
   else
   {
      Array<int> vdofs(3);
      out << "POINTS " << Nodes->FESpace()->GetNDofs() << " double\n";
      for (int i = 0; i < Nodes->FESpace()->GetNDofs(); i++)
      {
         vdofs.SetSize(1);
         vdofs[0] = i;
         Nodes->FESpace()->DofsToVDofs(vdofs);
         out << (*Nodes)(vdofs[0]);
         int j;
         for (j = 1; j < spaceDim; j++)
         {
            out << ' ' << (*Nodes)(vdofs[j]);
         }
         for ( ; j < 3; j++)
         {
            out << ' ' << 0.0;
         }
         out << '\n';
      }
   }

   int order = -1;
   if (Nodes == NULL)
   {
      int size = 0;
      for (int i = 0; i < NumOfElements; i++)
      {
         size += elements[i]->GetNVertices() + 1;
      }
      out << "CELLS " << NumOfElements << ' ' << size << '\n';
      for (int i = 0; i < NumOfElements; i++)
      {
         const int *v = elements[i]->GetVertices();
         const int nv = elements[i]->GetNVertices();
         out << nv;
         for (int j = 0; j < nv; j++)
         {
            out << ' ' << v[j];
         }
         out << '\n';
      }
      order = 1;
   }
   else
   {
      Array<int> dofs;
      int size = 0;
      for (int i = 0; i < NumOfElements; i++)
      {
         Nodes->FESpace()->GetElementDofs(i, dofs);
         size += dofs.Size() + 1;
      }
      out << "CELLS " << NumOfElements << ' ' << size << '\n';
      const char *fec_name = Nodes->FESpace()->FEColl()->Name();
      if (!strcmp(fec_name, "Linear") ||
          !strcmp(fec_name, "H1_2D_P1") ||
          !strcmp(fec_name, "H1_3D_P1"))
      {
         order = 1;
      }
      else if (!strcmp(fec_name, "Quadratic") ||
               !strcmp(fec_name, "H1_2D_P2") ||
               !strcmp(fec_name, "H1_3D_P2"))
      {
         order = 2;
      }
      if (order == -1)
      {
         mfem::err << "Mesh::PrintVTK : can not save '"
                   << fec_name << "' elements!" << endl;
         mfem_error();
      }
      for (int i = 0; i < NumOfElements; i++)
      {
         Nodes->FESpace()->GetElementDofs(i, dofs);
         out << dofs.Size();
         if (order == 1)
         {
            for (int j = 0; j < dofs.Size(); j++)
            {
               out << ' ' << dofs[j];
            }
         }
         else if (order == 2)
         {
            const int *vtk_mfem;
            switch (elements[i]->GetGeometryType())
            {
               case Geometry::TRIANGLE:
               case Geometry::SQUARE:
                  vtk_mfem = vtk_quadratic_hex; break; // identity map
               case Geometry::TETRAHEDRON:
                  vtk_mfem = vtk_quadratic_tet; break;
               case Geometry::PRISM:
                  vtk_mfem = vtk_quadratic_pri; break;
               case Geometry::CUBE:
               default:
                  vtk_mfem = vtk_quadratic_hex; break;
            }
            for (int j = 0; j < dofs.Size(); j++)
            {
               out << ' ' << dofs[vtk_mfem[j]];
            }
         }
         out << '\n';
      }
   }

   out << "CELL_TYPES " << NumOfElements << '\n';
   for (int i = 0; i < NumOfElements; i++)
   {
      int vtk_cell_type = 5;
      Geometry::Type geom_type = GetElement(i)->GetGeometryType();
      if (order == 1)
      {
         switch (geom_type)
         {
            case Geometry::POINT:        vtk_cell_type = 1;   break;
            case Geometry::SEGMENT:      vtk_cell_type = 3;   break;
            case Geometry::TRIANGLE:     vtk_cell_type = 5;   break;
            case Geometry::SQUARE:       vtk_cell_type = 9;   break;
            case Geometry::TETRAHEDRON:  vtk_cell_type = 10;  break;
            case Geometry::PRISM:        vtk_cell_type = 13;  break;
            case Geometry::CUBE:         vtk_cell_type = 12;  break;
            default: break;
         }
      }
      else if (order == 2)
      {
         switch (geom_type)
         {
            case Geometry::SEGMENT:      vtk_cell_type = 21;  break;
            case Geometry::TRIANGLE:     vtk_cell_type = 22;  break;
            case Geometry::SQUARE:       vtk_cell_type = 28;  break;
            case Geometry::TETRAHEDRON:  vtk_cell_type = 24;  break;
            case Geometry::PRISM:        vtk_cell_type = 32;  break;
            case Geometry::CUBE:         vtk_cell_type = 29;  break;
            default: break;
         }
      }

      out << vtk_cell_type << '\n';
   }

   // write attributes
   out << "CELL_DATA " << NumOfElements << '\n'
       << "SCALARS material int\n"
       << "LOOKUP_TABLE default\n";
   for (int i = 0; i < NumOfElements; i++)
   {
      out << elements[i]->GetAttribute() << '\n';
   }
   out.flush();
}

void Mesh::PrintVTK(std::ostream &out, int ref, int field_data)
{
   int np, nc, size;
   RefinedGeometry *RefG;
   DenseMatrix pmat;

   out <<
       "# vtk DataFile Version 3.0\n"
       "Generated by MFEM\n"
       "ASCII\n"
       "DATASET UNSTRUCTURED_GRID\n";

   // additional dataset information
   if (field_data)
   {
      out << "FIELD FieldData 1\n"
          << "MaterialIds " << 1 << " " << attributes.Size() << " int\n";
      for (int i = 0; i < attributes.Size(); i++)
      {
         out << ' ' << attributes[i];
      }
      out << '\n';
   }

   // count the points, cells, size
   np = nc = size = 0;
   for (int i = 0; i < GetNE(); i++)
   {
      Geometry::Type geom = GetElementBaseGeometry(i);
      int nv = Geometries.GetVertices(geom)->GetNPoints();
      RefG = GlobGeometryRefiner.Refine(geom, ref, 1);
      np += RefG->RefPts.GetNPoints();
      nc += RefG->RefGeoms.Size() / nv;
      size += (RefG->RefGeoms.Size() / nv) * (nv + 1);
   }
   out << "POINTS " << np << " double\n";
   // write the points
   for (int i = 0; i < GetNE(); i++)
   {
      RefG = GlobGeometryRefiner.Refine(
                GetElementBaseGeometry(i), ref, 1);

      GetElementTransformation(i)->Transform(RefG->RefPts, pmat);

      for (int j = 0; j < pmat.Width(); j++)
      {
         out << pmat(0, j) << ' ';
         if (pmat.Height() > 1)
         {
            out << pmat(1, j) << ' ';
            if (pmat.Height() > 2)
            {
               out << pmat(2, j);
            }
            else
            {
               out << 0.0;
            }
         }
         else
         {
            out << 0.0 << ' ' << 0.0;
         }
         out << '\n';
      }
   }

   // write the cells
   out << "CELLS " << nc << ' ' << size << '\n';
   np = 0;
   for (int i = 0; i < GetNE(); i++)
   {
      Geometry::Type geom = GetElementBaseGeometry(i);
      int nv = Geometries.GetVertices(geom)->GetNPoints();
      RefG = GlobGeometryRefiner.Refine(geom, ref, 1);
      Array<int> &RG = RefG->RefGeoms;

      for (int j = 0; j < RG.Size(); )
      {
         out << nv;
         for (int k = 0; k < nv; k++, j++)
         {
            out << ' ' << np + RG[j];
         }
         out << '\n';
      }
      np += RefG->RefPts.GetNPoints();
   }
   out << "CELL_TYPES " << nc << '\n';
   for (int i = 0; i < GetNE(); i++)
   {
      Geometry::Type geom = GetElementBaseGeometry(i);
      int nv = Geometries.GetVertices(geom)->GetNPoints();
      RefG = GlobGeometryRefiner.Refine(geom, ref, 1);
      Array<int> &RG = RefG->RefGeoms;
      int vtk_cell_type = 5;

      switch (geom)
      {
         case Geometry::POINT:        vtk_cell_type = 1;   break;
         case Geometry::SEGMENT:      vtk_cell_type = 3;   break;
         case Geometry::TRIANGLE:     vtk_cell_type = 5;   break;
         case Geometry::SQUARE:       vtk_cell_type = 9;   break;
         case Geometry::TETRAHEDRON:  vtk_cell_type = 10;  break;
         case Geometry::PRISM:        vtk_cell_type = 13;  break;
         case Geometry::CUBE:         vtk_cell_type = 12;  break;
         default:
            MFEM_ABORT("Unrecognized VTK element type \"" << geom << "\"");
            break;
      }

      for (int j = 0; j < RG.Size(); j += nv)
      {
         out << vtk_cell_type << '\n';
      }
   }
   // write attributes (materials)
   out << "CELL_DATA " << nc << '\n'
       << "SCALARS material int\n"
       << "LOOKUP_TABLE default\n";
   for (int i = 0; i < GetNE(); i++)
   {
      Geometry::Type geom = GetElementBaseGeometry(i);
      int nv = Geometries.GetVertices(geom)->GetNPoints();
      RefG = GlobGeometryRefiner.Refine(geom, ref, 1);
      int attr = GetAttribute(i);
      for (int j = 0; j < RefG->RefGeoms.Size(); j += nv)
      {
         out << attr << '\n';
      }
   }

   if (Dim > 1)
   {
      Array<int> coloring;
      srand((unsigned)time(0));
      double a = double(rand()) / (double(RAND_MAX) + 1.);
      int el0 = (int)floor(a * GetNE());
      GetElementColoring(coloring, el0);
      out << "SCALARS element_coloring int\n"
          << "LOOKUP_TABLE default\n";
      for (int i = 0; i < GetNE(); i++)
      {
	 Geometry::Type geom = GetElementBaseGeometry(i);
         int nv = Geometries.GetVertices(geom)->GetNPoints();
         RefG = GlobGeometryRefiner.Refine(geom, ref, 1);
         for (int j = 0; j < RefG->RefGeoms.Size(); j += nv)
         {
            out << coloring[i] + 1 << '\n';
         }
      }
   }

   // prepare to write data
   out << "POINT_DATA " << np << '\n' << flush;
}

void Mesh::GetElementColoring(Array<int> &colors, int el0)
{
   int delete_el_to_el = (el_to_el) ? (0) : (1);
   const Table &el_el = ElementToElementTable();
   int num_el = GetNE(), stack_p, stack_top_p, max_num_col;
   Array<int> el_stack(num_el);

   const int *i_el_el = el_el.GetI();
   const int *j_el_el = el_el.GetJ();

   colors.SetSize(num_el);
   colors = -2;
   max_num_col = 1;
   stack_p = stack_top_p = 0;
   for (int el = el0; stack_top_p < num_el; el=(el+1)%num_el)
   {
      if (colors[el] != -2)
      {
         continue;
      }

      colors[el] = -1;
      el_stack[stack_top_p++] = el;

      for ( ; stack_p < stack_top_p; stack_p++)
      {
         int i = el_stack[stack_p];
         int num_nb = i_el_el[i+1] - i_el_el[i];
         if (max_num_col < num_nb + 1)
         {
            max_num_col = num_nb + 1;
         }
         for (int j = i_el_el[i]; j < i_el_el[i+1]; j++)
         {
            int k = j_el_el[j];
            if (colors[k] == -2)
            {
               colors[k] = -1;
               el_stack[stack_top_p++] = k;
            }
         }
      }
   }

   Array<int> col_marker(max_num_col);

   for (stack_p = 0; stack_p < stack_top_p; stack_p++)
   {
      int i = el_stack[stack_p], col;
      col_marker = 0;
      for (int j = i_el_el[i]; j < i_el_el[i+1]; j++)
      {
         col = colors[j_el_el[j]];
         if (col != -1)
         {
            col_marker[col] = 1;
         }
      }

      for (col = 0; col < max_num_col; col++)
         if (col_marker[col] == 0)
         {
            break;
         }

      colors[i] = col;
   }

   if (delete_el_to_el)
   {
      delete el_to_el;
      el_to_el = NULL;
   }
}

void Mesh::PrintWithPartitioning(int *partitioning, std::ostream &out,
                                 int elem_attr) const
{
   if (Dim != 3 && Dim != 2) { return; }

   int i, j, k, l, nv, nbe, *v;

   out << "MFEM mesh v1.0\n";

   // optional
   out <<
       "\n#\n# MFEM Geometry Types (see mesh/geom.hpp):\n#\n"
       "# POINT       = 0\n"
       "# SEGMENT     = 1\n"
       "# TRIANGLE    = 2\n"
       "# SQUARE      = 3\n"
       "# TETRAHEDRON = 4\n"
       "# CUBE        = 5\n"
       "# PRISM       = 6\n"
       "#\n";

   out << "\ndimension\n" << Dim
       << "\n\nelements\n" << NumOfElements << '\n';
   for (i = 0; i < NumOfElements; i++)
   {
      out << int((elem_attr) ? partitioning[i]+1 : elements[i]->GetAttribute())
          << ' ' << elements[i]->GetGeometryType();
      nv = elements[i]->GetNVertices();
      v  = elements[i]->GetVertices();
      for (j = 0; j < nv; j++)
      {
         out << ' ' << v[j];
      }
      out << '\n';
   }
   nbe = 0;
   for (i = 0; i < faces_info.Size(); i++)
   {
      if ((l = faces_info[i].Elem2No) >= 0)
      {
         k = partitioning[faces_info[i].Elem1No];
         l = partitioning[l];
         if (k != l)
         {
            nbe++;
            if (!Nonconforming() || !IsSlaveFace(faces_info[i]))
            {
               nbe++;
            }
         }
      }
      else
      {
         nbe++;
      }
   }
   out << "\nboundary\n" << nbe << '\n';
   for (i = 0; i < faces_info.Size(); i++)
   {
      if ((l = faces_info[i].Elem2No) >= 0)
      {
         k = partitioning[faces_info[i].Elem1No];
         l = partitioning[l];
         if (k != l)
         {
            nv = faces[i]->GetNVertices();
            v  = faces[i]->GetVertices();
            out << k+1 << ' ' << faces[i]->GetGeometryType();
            for (j = 0; j < nv; j++)
            {
               out << ' ' << v[j];
            }
            out << '\n';
            if (!Nonconforming() || !IsSlaveFace(faces_info[i]))
            {
               out << l+1 << ' ' << faces[i]->GetGeometryType();
               for (j = nv-1; j >= 0; j--)
               {
                  out << ' ' << v[j];
               }
               out << '\n';
            }
         }
      }
      else
      {
         k = partitioning[faces_info[i].Elem1No];
         nv = faces[i]->GetNVertices();
         v  = faces[i]->GetVertices();
         out << k+1 << ' ' << faces[i]->GetGeometryType();
         for (j = 0; j < nv; j++)
         {
            out << ' ' << v[j];
         }
         out << '\n';
      }
   }
   out << "\nvertices\n" << NumOfVertices << '\n';
   if (Nodes == NULL)
   {
      out << spaceDim << '\n';
      for (i = 0; i < NumOfVertices; i++)
      {
         out << vertices[i](0);
         for (j = 1; j < spaceDim; j++)
         {
            out << ' ' << vertices[i](j);
         }
         out << '\n';
      }
      out.flush();
   }
   else
   {
      out << "\nnodes\n";
      Nodes->Save(out);
   }
}

void Mesh::PrintElementsWithPartitioning(int *partitioning,
                                         std::ostream &out,
                                         int interior_faces)
{
   MFEM_ASSERT(Dim == spaceDim, "2D Manifolds not supported\n");
   if (Dim != 3 && Dim != 2) { return; }

   int i, j, k, l, s;

   int nv;
   const int *ind;

   int *vcount = new int[NumOfVertices];
   for (i = 0; i < NumOfVertices; i++)
   {
      vcount[i] = 0;
   }
   for (i = 0; i < NumOfElements; i++)
   {
      nv = elements[i]->GetNVertices();
      ind = elements[i]->GetVertices();
      for (j = 0; j < nv; j++)
      {
         vcount[ind[j]]++;
      }
   }

   int *voff = new int[NumOfVertices+1];
   voff[0] = 0;
   for (i = 1; i <= NumOfVertices; i++)
   {
      voff[i] = vcount[i-1] + voff[i-1];
   }

   int **vown = new int*[NumOfVertices];
   for (i = 0; i < NumOfVertices; i++)
   {
      vown[i] = new int[vcount[i]];
   }

   // 2D
   if (Dim == 2)
   {
      int nv, nbe;
      int *ind;

      Table edge_el;
      Transpose(ElementToEdgeTable(), edge_el);

      // Fake printing of the elements.
      for (i = 0; i < NumOfElements; i++)
      {
         nv  = elements[i]->GetNVertices();
         ind = elements[i]->GetVertices();
         for (j = 0; j < nv; j++)
         {
            vcount[ind[j]]--;
            vown[ind[j]][vcount[ind[j]]] = i;
         }
      }

      for (i = 0; i < NumOfVertices; i++)
      {
         vcount[i] = voff[i+1] - voff[i];
      }

      nbe = 0;
      for (i = 0; i < edge_el.Size(); i++)
      {
         const int *el = edge_el.GetRow(i);
         if (edge_el.RowSize(i) > 1)
         {
            k = partitioning[el[0]];
            l = partitioning[el[1]];
            if (interior_faces || k != l)
            {
               nbe += 2;
            }
         }
         else
         {
            nbe++;
         }
      }

      // Print the type of the mesh and the boundary elements.
      out << "areamesh2\n\n" << nbe << '\n';

      for (i = 0; i < edge_el.Size(); i++)
      {
         const int *el = edge_el.GetRow(i);
         if (edge_el.RowSize(i) > 1)
         {
            k = partitioning[el[0]];
            l = partitioning[el[1]];
            if (interior_faces || k != l)
            {
               Array<int> ev;
               GetEdgeVertices(i,ev);
               out << k+1; // attribute
               for (j = 0; j < 2; j++)
                  for (s = 0; s < vcount[ev[j]]; s++)
                     if (vown[ev[j]][s] == el[0])
                     {
                        out << ' ' << voff[ev[j]]+s+1;
                     }
               out << '\n';
               out << l+1; // attribute
               for (j = 1; j >= 0; j--)
                  for (s = 0; s < vcount[ev[j]]; s++)
                     if (vown[ev[j]][s] == el[1])
                     {
                        out << ' ' << voff[ev[j]]+s+1;
                     }
               out << '\n';
            }
         }
         else
         {
            k = partitioning[el[0]];
            Array<int> ev;
            GetEdgeVertices(i,ev);
            out << k+1; // attribute
            for (j = 0; j < 2; j++)
               for (s = 0; s < vcount[ev[j]]; s++)
                  if (vown[ev[j]][s] == el[0])
                  {
                     out << ' ' << voff[ev[j]]+s+1;
                  }
            out << '\n';
         }
      }

      // Print the elements.
      out << NumOfElements << '\n';
      for (i = 0; i < NumOfElements; i++)
      {
         nv  = elements[i]->GetNVertices();
         ind = elements[i]->GetVertices();
         out << partitioning[i]+1 << ' '; // use subdomain number as attribute
         out << nv << ' ';
         for (j = 0; j < nv; j++)
         {
            out << ' ' << voff[ind[j]]+vcount[ind[j]]--;
            vown[ind[j]][vcount[ind[j]]] = i;
         }
         out << '\n';
      }

      for (i = 0; i < NumOfVertices; i++)
      {
         vcount[i] = voff[i+1] - voff[i];
      }

      // Print the vertices.
      out << voff[NumOfVertices] << '\n';
      for (i = 0; i < NumOfVertices; i++)
         for (k = 0; k < vcount[i]; k++)
         {
            for (j = 0; j < Dim; j++)
            {
               out << vertices[i](j) << ' ';
            }
            out << '\n';
         }
   }
   //  Dim is 3
   else if (meshgen == 1)
   {
      out << "NETGEN_Neutral_Format\n";
      // print the vertices
      out << voff[NumOfVertices] << '\n';
      for (i = 0; i < NumOfVertices; i++)
         for (k = 0; k < vcount[i]; k++)
         {
            for (j = 0; j < Dim; j++)
            {
               out << ' ' << vertices[i](j);
            }
            out << '\n';
         }

      // print the elements
      out << NumOfElements << '\n';
      for (i = 0; i < NumOfElements; i++)
      {
         nv = elements[i]->GetNVertices();
         ind = elements[i]->GetVertices();
         out << partitioning[i]+1; // use subdomain number as attribute
         for (j = 0; j < nv; j++)
         {
            out << ' ' << voff[ind[j]]+vcount[ind[j]]--;
            vown[ind[j]][vcount[ind[j]]] = i;
         }
         out << '\n';
      }

      for (i = 0; i < NumOfVertices; i++)
      {
         vcount[i] = voff[i+1] - voff[i];
      }

      // print the boundary information.
      int k, l, nbe;
      nbe = 0;
      for (i = 0; i < NumOfFaces; i++)
         if ((l = faces_info[i].Elem2No) >= 0)
         {
            k = partitioning[faces_info[i].Elem1No];
            l = partitioning[l];
            if (interior_faces || k != l)
            {
               nbe += 2;
            }
         }
         else
         {
            nbe++;
         }

      out << nbe << '\n';
      for (i = 0; i < NumOfFaces; i++)
         if ((l = faces_info[i].Elem2No) >= 0)
         {
            k = partitioning[faces_info[i].Elem1No];
            l = partitioning[l];
            if (interior_faces || k != l)
            {
               nv = faces[i]->GetNVertices();
               ind = faces[i]->GetVertices();
               out << k+1; // attribute
               for (j = 0; j < nv; j++)
                  for (s = 0; s < vcount[ind[j]]; s++)
                     if (vown[ind[j]][s] == faces_info[i].Elem1No)
                     {
                        out << ' ' << voff[ind[j]]+s+1;
                     }
               out << '\n';
               out << l+1; // attribute
               for (j = nv-1; j >= 0; j--)
                  for (s = 0; s < vcount[ind[j]]; s++)
                     if (vown[ind[j]][s] == faces_info[i].Elem2No)
                     {
                        out << ' ' << voff[ind[j]]+s+1;
                     }
               out << '\n';
            }
         }
         else
         {
            k = partitioning[faces_info[i].Elem1No];
            nv = faces[i]->GetNVertices();
            ind = faces[i]->GetVertices();
            out << k+1; // attribute
            for (j = 0; j < nv; j++)
               for (s = 0; s < vcount[ind[j]]; s++)
                  if (vown[ind[j]][s] == faces_info[i].Elem1No)
                  {
                     out << ' ' << voff[ind[j]]+s+1;
                  }
            out << '\n';
         }
   }
   //  Dim is 3
   else if (meshgen == 2) // TrueGrid
   {
      // count the number of the boundary elements.
      int k, l, nbe;
      nbe = 0;
      for (i = 0; i < NumOfFaces; i++)
         if ((l = faces_info[i].Elem2No) >= 0)
         {
            k = partitioning[faces_info[i].Elem1No];
            l = partitioning[l];
            if (interior_faces || k != l)
            {
               nbe += 2;
            }
         }
         else
         {
            nbe++;
         }


      out << "TrueGrid\n"
          << "1 " << voff[NumOfVertices] << " " << NumOfElements
          << " 0 0 0 0 0 0 0\n"
          << "0 0 0 1 0 0 0 0 0 0 0\n"
          << "0 0 " << nbe << " 0 0 0 0 0 0 0 0 0 0 0 0 0\n"
          << "0.0 0.0 0.0 0 0 0.0 0.0 0 0.0\n"
          << "0 0 0 0 0 0 0 0 0 0 0 0 0 0 0 0\n";

      for (i = 0; i < NumOfVertices; i++)
         for (k = 0; k < vcount[i]; k++)
            out << voff[i]+k << " 0.0 " << vertices[i](0) << ' '
                << vertices[i](1) << ' ' << vertices[i](2) << " 0.0\n";

      for (i = 0; i < NumOfElements; i++)
      {
         nv = elements[i]->GetNVertices();
         ind = elements[i]->GetVertices();
         out << i+1 << ' ' << partitioning[i]+1; // partitioning as attribute
         for (j = 0; j < nv; j++)
         {
            out << ' ' << voff[ind[j]]+vcount[ind[j]]--;
            vown[ind[j]][vcount[ind[j]]] = i;
         }
         out << '\n';
      }

      for (i = 0; i < NumOfVertices; i++)
      {
         vcount[i] = voff[i+1] - voff[i];
      }

      // boundary elements
      for (i = 0; i < NumOfFaces; i++)
         if ((l = faces_info[i].Elem2No) >= 0)
         {
            k = partitioning[faces_info[i].Elem1No];
            l = partitioning[l];
            if (interior_faces || k != l)
            {
               nv = faces[i]->GetNVertices();
               ind = faces[i]->GetVertices();
               out << k+1; // attribute
               for (j = 0; j < nv; j++)
                  for (s = 0; s < vcount[ind[j]]; s++)
                     if (vown[ind[j]][s] == faces_info[i].Elem1No)
                     {
                        out << ' ' << voff[ind[j]]+s+1;
                     }
               out << " 1.0 1.0 1.0 1.0\n";
               out << l+1; // attribute
               for (j = nv-1; j >= 0; j--)
                  for (s = 0; s < vcount[ind[j]]; s++)
                     if (vown[ind[j]][s] == faces_info[i].Elem2No)
                     {
                        out << ' ' << voff[ind[j]]+s+1;
                     }
               out << " 1.0 1.0 1.0 1.0\n";
            }
         }
         else
         {
            k = partitioning[faces_info[i].Elem1No];
            nv = faces[i]->GetNVertices();
            ind = faces[i]->GetVertices();
            out << k+1; // attribute
            for (j = 0; j < nv; j++)
               for (s = 0; s < vcount[ind[j]]; s++)
                  if (vown[ind[j]][s] == faces_info[i].Elem1No)
                  {
                     out << ' ' << voff[ind[j]]+s+1;
                  }
            out << " 1.0 1.0 1.0 1.0\n";
         }
   }

   out << flush;

   for (i = 0; i < NumOfVertices; i++)
   {
      delete [] vown[i];
   }

   delete [] vcount;
   delete [] voff;
   delete [] vown;
}

void Mesh::PrintSurfaces(const Table & Aface_face, std::ostream &out) const
{
   int i, j;

   if (NURBSext)
   {
      mfem_error("Mesh::PrintSurfaces"
                 " NURBS mesh is not supported!");
      return;
   }

   out << "MFEM mesh v1.0\n";

   // optional
   out <<
       "\n#\n# MFEM Geometry Types (see mesh/geom.hpp):\n#\n"
       "# POINT       = 0\n"
       "# SEGMENT     = 1\n"
       "# TRIANGLE    = 2\n"
       "# SQUARE      = 3\n"
       "# TETRAHEDRON = 4\n"
       "# CUBE        = 5\n"
       "# PRISM       = 6\n"
       "#\n";

   out << "\ndimension\n" << Dim
       << "\n\nelements\n" << NumOfElements << '\n';
   for (i = 0; i < NumOfElements; i++)
   {
      PrintElement(elements[i], out);
   }

   out << "\nboundary\n" << Aface_face.Size_of_connections() << '\n';
   const int * const i_AF_f = Aface_face.GetI();
   const int * const j_AF_f = Aface_face.GetJ();

   for (int iAF=0; iAF < Aface_face.Size(); ++iAF)
      for (const int * iface = j_AF_f + i_AF_f[iAF];
           iface < j_AF_f + i_AF_f[iAF+1];
           ++iface)
      {
         out << iAF+1 << ' ';
         PrintElementWithoutAttr(faces[*iface],out);
      }

   out << "\nvertices\n" << NumOfVertices << '\n';
   if (Nodes == NULL)
   {
      out << spaceDim << '\n';
      for (i = 0; i < NumOfVertices; i++)
      {
         out << vertices[i](0);
         for (j = 1; j < spaceDim; j++)
         {
            out << ' ' << vertices[i](j);
         }
         out << '\n';
      }
      out.flush();
   }
   else
   {
      out << "\nnodes\n";
      Nodes->Save(out);
   }
}

void Mesh::ScaleSubdomains(double sf)
{
   int i,j,k;
   Array<int> vert;
   DenseMatrix pointmat;
   int na = attributes.Size();
   double *cg = new double[na*spaceDim];
   int *nbea = new int[na];

   int *vn = new int[NumOfVertices];
   for (i = 0; i < NumOfVertices; i++)
   {
      vn[i] = 0;
   }
   for (i = 0; i < na; i++)
   {
      for (j = 0; j < spaceDim; j++)
      {
         cg[i*spaceDim+j] = 0.0;
      }
      nbea[i] = 0;
   }

   for (i = 0; i < NumOfElements; i++)
   {
      GetElementVertices(i, vert);
      for (k = 0; k < vert.Size(); k++)
      {
         vn[vert[k]] = 1;
      }
   }

   for (i = 0; i < NumOfElements; i++)
   {
      int bea = GetAttribute(i)-1;
      GetPointMatrix(i, pointmat);
      GetElementVertices(i, vert);

      for (k = 0; k < vert.Size(); k++)
         if (vn[vert[k]] == 1)
         {
            nbea[bea]++;
            for (j = 0; j < spaceDim; j++)
            {
               cg[bea*spaceDim+j] += pointmat(j,k);
            }
            vn[vert[k]] = 2;
         }
   }

   for (i = 0; i < NumOfElements; i++)
   {
      int bea = GetAttribute(i)-1;
      GetElementVertices (i, vert);

      for (k = 0; k < vert.Size(); k++)
         if (vn[vert[k]])
         {
            for (j = 0; j < spaceDim; j++)
               vertices[vert[k]](j) = sf*vertices[vert[k]](j) +
                                      (1-sf)*cg[bea*spaceDim+j]/nbea[bea];
            vn[vert[k]] = 0;
         }
   }

   delete [] cg;
   delete [] nbea;
   delete [] vn;
}

void Mesh::ScaleElements(double sf)
{
   int i,j,k;
   Array<int> vert;
   DenseMatrix pointmat;
   int na = NumOfElements;
   double *cg = new double[na*spaceDim];
   int *nbea = new int[na];

   int *vn = new int[NumOfVertices];
   for (i = 0; i < NumOfVertices; i++)
   {
      vn[i] = 0;
   }
   for (i = 0; i < na; i++)
   {
      for (j = 0; j < spaceDim; j++)
      {
         cg[i*spaceDim+j] = 0.0;
      }
      nbea[i] = 0;
   }

   for (i = 0; i < NumOfElements; i++)
   {
      GetElementVertices(i, vert);
      for (k = 0; k < vert.Size(); k++)
      {
         vn[vert[k]] = 1;
      }
   }

   for (i = 0; i < NumOfElements; i++)
   {
      int bea = i;
      GetPointMatrix(i, pointmat);
      GetElementVertices(i, vert);

      for (k = 0; k < vert.Size(); k++)
         if (vn[vert[k]] == 1)
         {
            nbea[bea]++;
            for (j = 0; j < spaceDim; j++)
            {
               cg[bea*spaceDim+j] += pointmat(j,k);
            }
            vn[vert[k]] = 2;
         }
   }

   for (i = 0; i < NumOfElements; i++)
   {
      int bea = i;
      GetElementVertices(i, vert);

      for (k = 0; k < vert.Size(); k++)
         if (vn[vert[k]])
         {
            for (j = 0; j < spaceDim; j++)
               vertices[vert[k]](j) = sf*vertices[vert[k]](j) +
                                      (1-sf)*cg[bea*spaceDim+j]/nbea[bea];
            vn[vert[k]] = 0;
         }
   }

   delete [] cg;
   delete [] nbea;
   delete [] vn;
}

void Mesh::Transform(void (*f)(const Vector&, Vector&))
{
   // TODO: support for different new spaceDim.
   if (Nodes == NULL)
   {
      Vector vold(spaceDim), vnew(NULL, spaceDim);
      for (int i = 0; i < vertices.Size(); i++)
      {
         for (int j = 0; j < spaceDim; j++)
         {
            vold(j) = vertices[i](j);
         }
         vnew.SetData(vertices[i]());
         (*f)(vold, vnew);
      }
   }
   else
   {
      GridFunction xnew(Nodes->FESpace());
      VectorFunctionCoefficient f_pert(spaceDim, f);
      xnew.ProjectCoefficient(f_pert);
      *Nodes = xnew;
   }
}

void Mesh::Transform(VectorCoefficient &deformation)
{
   MFEM_VERIFY(spaceDim == deformation.GetVDim(),
               "incompatible vector dimensions");
   if (Nodes == NULL)
   {
      LinearFECollection fec;
      FiniteElementSpace fes(this, &fec, spaceDim, Ordering::byVDIM);
      GridFunction xnew(&fes);
      xnew.ProjectCoefficient(deformation);
      for (int i = 0; i < NumOfVertices; i++)
         for (int d = 0; d < spaceDim; d++)
         {
            vertices[i](d) = xnew(d + spaceDim*i);
         }
   }
   else
   {
      GridFunction xnew(Nodes->FESpace());
      xnew.ProjectCoefficient(deformation);
      *Nodes = xnew;
   }
}

void Mesh::RemoveUnusedVertices()
{
   if (NURBSext || ncmesh) { return; }

   Array<int> v2v(GetNV());
   v2v = -1;
   for (int i = 0; i < GetNE(); i++)
   {
      Element *el = GetElement(i);
      int nv = el->GetNVertices();
      int *v = el->GetVertices();
      for (int j = 0; j < nv; j++)
      {
         v2v[v[j]] = 0;
      }
   }
   for (int i = 0; i < GetNBE(); i++)
   {
      Element *el = GetBdrElement(i);
      int *v = el->GetVertices();
      int nv = el->GetNVertices();
      for (int j = 0; j < nv; j++)
      {
         v2v[v[j]] = 0;
      }
   }
   int num_vert = 0;
   for (int i = 0; i < v2v.Size(); i++)
   {
      if (v2v[i] == 0)
      {
         vertices[num_vert] = vertices[i];
         v2v[i] = num_vert++;
      }
   }

   if (num_vert == v2v.Size()) { return; }

   Vector nodes_by_element;
   Array<int> vdofs;
   if (Nodes)
   {
      int s = 0;
      for (int i = 0; i < GetNE(); i++)
      {
         Nodes->FESpace()->GetElementVDofs(i, vdofs);
         s += vdofs.Size();
      }
      nodes_by_element.SetSize(s);
      s = 0;
      for (int i = 0; i < GetNE(); i++)
      {
         Nodes->FESpace()->GetElementVDofs(i, vdofs);
         Nodes->GetSubVector(vdofs, &nodes_by_element(s));
         s += vdofs.Size();
      }
   }
   vertices.SetSize(num_vert);
   NumOfVertices = num_vert;
   for (int i = 0; i < GetNE(); i++)
   {
      Element *el = GetElement(i);
      int *v = el->GetVertices();
      int nv = el->GetNVertices();
      for (int j = 0; j < nv; j++)
      {
         v[j] = v2v[v[j]];
      }
   }
   for (int i = 0; i < GetNBE(); i++)
   {
      Element *el = GetBdrElement(i);
      int *v = el->GetVertices();
      int nv = el->GetNVertices();
      for (int j = 0; j < nv; j++)
      {
         v[j] = v2v[v[j]];
      }
   }
   DeleteTables();
   if (Dim > 1)
   {
      // generate el_to_edge, be_to_edge (2D), bel_to_edge (3D)
      el_to_edge = new Table;
      NumOfEdges = GetElementToEdgeTable(*el_to_edge, be_to_edge);
   }
   if (Dim > 2)
   {
      // generate el_to_face, be_to_face
      GetElementToFaceTable();
   }
   // Update faces and faces_info
   GenerateFaces();
   if (Nodes)
   {
      Nodes->FESpace()->Update();
      Nodes->Update();
      int s = 0;
      for (int i = 0; i < GetNE(); i++)
      {
         Nodes->FESpace()->GetElementVDofs(i, vdofs);
         Nodes->SetSubVector(vdofs, &nodes_by_element(s));
         s += vdofs.Size();
      }
   }
}

void Mesh::RemoveInternalBoundaries()
{
   if (NURBSext || ncmesh) { return; }

   int num_bdr_elem = 0;
   int new_bel_to_edge_nnz = 0;
   for (int i = 0; i < GetNBE(); i++)
   {
      if (FaceIsInterior(GetBdrElementEdgeIndex(i)))
      {
         FreeElement(boundary[i]);
      }
      else
      {
         num_bdr_elem++;
         if (Dim == 3)
         {
            new_bel_to_edge_nnz += bel_to_edge->RowSize(i);
         }
      }
   }

   if (num_bdr_elem == GetNBE()) { return; }

   Array<Element *> new_boundary(num_bdr_elem);
   Array<int> new_be_to_edge, new_be_to_face;
   Table *new_bel_to_edge = NULL;
   new_boundary.SetSize(0);
   if (Dim == 2)
   {
      new_be_to_edge.Reserve(num_bdr_elem);
   }
   else if (Dim == 3)
   {
      new_be_to_face.Reserve(num_bdr_elem);
      new_bel_to_edge = new Table;
      new_bel_to_edge->SetDims(num_bdr_elem, new_bel_to_edge_nnz);
   }
   for (int i = 0; i < GetNBE(); i++)
   {
      if (!FaceIsInterior(GetBdrElementEdgeIndex(i)))
      {
         new_boundary.Append(boundary[i]);
         if (Dim == 2)
         {
            new_be_to_edge.Append(be_to_edge[i]);
         }
         else if (Dim == 3)
         {
            int row = new_be_to_face.Size();
            new_be_to_face.Append(be_to_face[i]);
            int *e = bel_to_edge->GetRow(i);
            int ne = bel_to_edge->RowSize(i);
            int *new_e = new_bel_to_edge->GetRow(row);
            for (int j = 0; j < ne; j++)
            {
               new_e[j] = e[j];
            }
            new_bel_to_edge->GetI()[row+1] = new_bel_to_edge->GetI()[row] + ne;
         }
      }
   }

   NumOfBdrElements = new_boundary.Size();
   mfem::Swap(boundary, new_boundary);

   if (Dim == 2)
   {
      mfem::Swap(be_to_edge, new_be_to_edge);
   }
   else if (Dim == 3)
   {
      mfem::Swap(be_to_face, new_be_to_face);
      delete bel_to_edge;
      bel_to_edge = new_bel_to_edge;
   }

   Array<int> attribs(num_bdr_elem);
   for (int i = 0; i < attribs.Size(); i++)
   {
      attribs[i] = GetBdrAttribute(i);
   }
   attribs.Sort();
   attribs.Unique();
   bdr_attributes.DeleteAll();
   attribs.Copy(bdr_attributes);
}

void Mesh::FreeElement(Element *E)
{
#ifdef MFEM_USE_MEMALLOC
   if (E)
   {
      if (E->GetType() == Element::TETRAHEDRON)
      {
         TetMemory.Free((Tetrahedron*) E);
      }
      else
      {
         delete E;
      }
   }
#else
   delete E;
#endif
}

std::ostream &operator<<(std::ostream &out, const Mesh &mesh)
{
   mesh.Print(out);
   return out;
}

int Mesh::FindPoints(DenseMatrix &point_mat, Array<int>& elem_ids,
                     Array<IntegrationPoint>& ips, bool warn,
                     InverseElementTransformation *inv_trans)
{
   const int npts = point_mat.Width();
   if (!npts) { return 0; }
   MFEM_VERIFY(point_mat.Height() == spaceDim,"Invalid points matrix");
   elem_ids.SetSize(npts);
   ips.SetSize(npts);
   elem_ids = -1;
   if (!GetNE()) { return 0; }

   double *data = point_mat.GetData();
   InverseElementTransformation *inv_tr = inv_trans;
   inv_tr = inv_tr ? inv_tr : new InverseElementTransformation;

   // For each point in 'point_mat', find the element whose center is closest.
   Vector min_dist(npts);
   Array<int> e_idx(npts);
   min_dist = std::numeric_limits<double>::max();
   e_idx = -1;

   Vector pt(spaceDim);
   for (int i = 0; i < GetNE(); i++)
   {
      GetElementTransformation(i)->Transform(
         Geometries.GetCenter(GetElementBaseGeometry(i)), pt);
      for (int k = 0; k < npts; k++)
      {
         double dist = pt.DistanceTo(data+k*spaceDim);
         if (dist < min_dist(k))
         {
            min_dist(k) = dist;
            e_idx[k] = i;
         }
      }
   }

   // Checks if the points lie in the closest element
   int pts_found = 0;
   pt.NewDataAndSize(NULL, spaceDim);
   for (int k = 0; k < npts; k++)
   {
      pt.SetData(data+k*spaceDim);
      inv_tr->SetTransformation(*GetElementTransformation(e_idx[k]));
      int res = inv_tr->Transform(pt, ips[k]);
      if (res == InverseElementTransformation::Inside)
      {
         elem_ids[k] = e_idx[k];
         pts_found++;
      }
   }
   if (pts_found != npts)
   {
      Array<int> vertices;
      Table *vtoel = GetVertexToElementTable();
      for (int k = 0; k < npts; k++)
      {
         if (elem_ids[k] != -1) { continue; }
         // Try all vertex-neighbors of element e_idx[k]
         pt.SetData(data+k*spaceDim);
         GetElementVertices(e_idx[k], vertices);
         for (int v = 0; v < vertices.Size(); v++)
         {
            int vv = vertices[v];
            int ne = vtoel->RowSize(vv);
            const int* els = vtoel->GetRow(vv);
            for (int e = 0; e < ne; e++)
            {
               if (els[e] == e_idx[k]) { continue; }
               inv_tr->SetTransformation(*GetElementTransformation(els[e]));
               int res = inv_tr->Transform(pt, ips[k]);
               if (res == InverseElementTransformation::Inside)
               {
                  elem_ids[k] = els[e];
                  pts_found++;
                  goto next_point;
               }
            }
         }
      next_point: ;
      }
      delete vtoel;
   }
   if (inv_trans == NULL) { delete inv_tr; }

   if (warn && pts_found != npts)
   {
      MFEM_WARNING((npts-pts_found) << " points were not found");
   }
   return pts_found;
}

NodeExtrudeCoefficient::NodeExtrudeCoefficient(const int dim, const int _n,
                                               const double _s)
   : VectorCoefficient(dim), n(_n), s(_s), tip(p, dim-1)
{
}

void NodeExtrudeCoefficient::Eval(Vector &V, ElementTransformation &T,
                                  const IntegrationPoint &ip)
{
   V.SetSize(vdim);
   T.Transform(ip, tip);
   V(0) = p[0];
   if (vdim == 2)
   {
      V(1) = s * ((ip.y + layer) / n);
   }
   else
   {
      V(1) = p[1];
      V(2) = s * ((ip.z + layer) / n);
   }
}


Mesh *Extrude1D(Mesh *mesh, const int ny, const double sy, const bool closed)
{
   if (mesh->Dimension() != 1)
   {
      mfem::err << "Extrude1D : Not a 1D mesh!" << endl;
      mfem_error();
   }

   int nvy = (closed) ? (ny) : (ny + 1);
   int nvt = mesh->GetNV() * nvy;

   Mesh *mesh2d;

   if (closed)
   {
      mesh2d = new Mesh(2, nvt, mesh->GetNE()*ny, mesh->GetNBE()*ny);
   }
   else
      mesh2d = new Mesh(2, nvt, mesh->GetNE()*ny,
                        mesh->GetNBE()*ny+2*mesh->GetNE());

   // vertices
   double vc[2];
   for (int i = 0; i < mesh->GetNV(); i++)
   {
      vc[0] = mesh->GetVertex(i)[0];
      for (int j = 0; j < nvy; j++)
      {
         vc[1] = sy * (double(j) / ny);
         mesh2d->AddVertex(vc);
      }
   }
   // elements
   Array<int> vert;
   for (int i = 0; i < mesh->GetNE(); i++)
   {
      const Element *elem = mesh->GetElement(i);
      elem->GetVertices(vert);
      const int attr = elem->GetAttribute();
      for (int j = 0; j < ny; j++)
      {
         int qv[4];
         qv[0] = vert[0] * nvy + j;
         qv[1] = vert[1] * nvy + j;
         qv[2] = vert[1] * nvy + (j + 1) % nvy;
         qv[3] = vert[0] * nvy + (j + 1) % nvy;

         mesh2d->AddQuad(qv, attr);
      }
   }
   // 2D boundary from the 1D boundary
   for (int i = 0; i < mesh->GetNBE(); i++)
   {
      const Element *elem = mesh->GetBdrElement(i);
      elem->GetVertices(vert);
      const int attr = elem->GetAttribute();
      for (int j = 0; j < ny; j++)
      {
         int sv[2];
         sv[0] = vert[0] * nvy + j;
         sv[1] = vert[0] * nvy + (j + 1) % nvy;

         if (attr%2)
         {
            Swap<int>(sv[0], sv[1]);
         }

         mesh2d->AddBdrSegment(sv, attr);
      }
   }

   if (!closed)
   {
      // 2D boundary from the 1D elements (bottom + top)
      int nba = (mesh->bdr_attributes.Size() > 0 ?
                 mesh->bdr_attributes.Max() : 0);
      for (int i = 0; i < mesh->GetNE(); i++)
      {
         const Element *elem = mesh->GetElement(i);
         elem->GetVertices(vert);
         const int attr = nba + elem->GetAttribute();
         int sv[2];
         sv[0] = vert[0] * nvy;
         sv[1] = vert[1] * nvy;

         mesh2d->AddBdrSegment(sv, attr);

         sv[0] = vert[1] * nvy + ny;
         sv[1] = vert[0] * nvy + ny;

         mesh2d->AddBdrSegment(sv, attr);
      }
   }

   mesh2d->FinalizeQuadMesh(1, 0, false);

   GridFunction *nodes = mesh->GetNodes();
   if (nodes)
   {
      // duplicate the fec of the 1D mesh so that it can be deleted safely
      // along with its nodes, fes and fec
      FiniteElementCollection *fec2d = NULL;
      FiniteElementSpace *fes2d;
      const char *name = nodes->FESpace()->FEColl()->Name();
      string cname = name;
      if (cname == "Linear")
      {
         fec2d = new LinearFECollection;
      }
      else if (cname == "Quadratic")
      {
         fec2d = new QuadraticFECollection;
      }
      else if (cname == "Cubic")
      {
         fec2d = new CubicFECollection;
      }
      else if (!strncmp(name, "H1_", 3))
      {
         fec2d = new H1_FECollection(atoi(name + 7), 2);
      }
      else if (!strncmp(name, "L2_T", 4))
      {
         fec2d = new L2_FECollection(atoi(name + 10), 2, atoi(name + 4));
      }
      else if (!strncmp(name, "L2_", 3))
      {
         fec2d = new L2_FECollection(atoi(name + 7), 2);
      }
      else
      {
         delete mesh2d;
         mfem::err << "Extrude1D : The mesh uses unknown FE collection : "
                   << cname << endl;
         mfem_error();
      }
      fes2d = new FiniteElementSpace(mesh2d, fec2d, 2);
      mesh2d->SetNodalFESpace(fes2d);
      GridFunction *nodes2d = mesh2d->GetNodes();
      nodes2d->MakeOwner(fec2d);

      NodeExtrudeCoefficient ecoeff(2, ny, sy);
      Vector lnodes;
      Array<int> vdofs2d;
      for (int i = 0; i < mesh->GetNE(); i++)
      {
         ElementTransformation &T = *mesh->GetElementTransformation(i);
         for (int j = ny-1; j >= 0; j--)
         {
            fes2d->GetElementVDofs(i*ny+j, vdofs2d);
            lnodes.SetSize(vdofs2d.Size());
            ecoeff.SetLayer(j);
            fes2d->GetFE(i*ny+j)->Project(ecoeff, T, lnodes);
            nodes2d->SetSubVector(vdofs2d, lnodes);
         }
      }
   }
   return mesh2d;
}

Mesh *Extrude2D(Mesh *mesh, const int nz, const double sz)
{
   if (mesh->Dimension() != 2)
   {
      mfem::err << "Extrude2D : Not a 2D mesh!" << endl;
      mfem_error();
   }

   int nvz = nz + 1;
   int nvt = mesh->GetNV() * nvz;

   Mesh *mesh3d = new Mesh(3, nvt, mesh->GetNE()*nz,
			   mesh->GetNBE()*nz+2*mesh->GetNE());

   bool priMesh = false;
   bool hexMesh = false;
   
   // vertices
   double vc[3];
   for (int i = 0; i < mesh->GetNV(); i++)
   {
      vc[0] = mesh->GetVertex(i)[0];
      vc[1] = mesh->GetVertex(i)[1];
      for (int j = 0; j < nvz; j++)
      {
         vc[2] = sz * (double(j) / nz);
         mesh3d->AddVertex(vc);
      }
   }
   // elements
   Array<int> vert;
   for (int i = 0; i < mesh->GetNE(); i++)
   {
      const Element *elem = mesh->GetElement(i);
      elem->GetVertices(vert);
      const int attr = elem->GetAttribute();
      Geometry::Type geom = elem->GetGeometryType();
      switch(geom)
      {
      case Geometry::TRIANGLE:
	priMesh = true;
	for (int j = 0; j < nz; j++)
	{
	  int pv[6];
	  pv[0] = vert[0] * nvz + j;
	  pv[1] = vert[1] * nvz + j;
	  pv[2] = vert[2] * nvz + j;
	  pv[3] = vert[0] * nvz + (j + 1) % nvz;
	  pv[4] = vert[1] * nvz + (j + 1) % nvz;
	  pv[5] = vert[2] * nvz + (j + 1) % nvz;

	  mesh3d->AddPri(pv, attr);
	}
	break;
      case Geometry::SQUARE:
	hexMesh = true;
	for (int j = 0; j < nz; j++)
	{
	  int hv[8];
	  hv[0] = vert[0] * nvz + j;
	  hv[1] = vert[1] * nvz + j;
	  hv[2] = vert[2] * nvz + j;
	  hv[3] = vert[3] * nvz + j;
	  hv[4] = vert[0] * nvz + (j + 1) % nvz;
	  hv[5] = vert[1] * nvz + (j + 1) % nvz;
	  hv[6] = vert[2] * nvz + (j + 1) % nvz;
	  hv[7] = vert[3] * nvz + (j + 1) % nvz;

	  mesh3d->AddHex(hv, attr);
	}
	break;
      default:
	mfem::err << "Extrude2D : Invalid 2D element type \'"
		  << geom << "\'" << endl;
	mfem_error();
	break;
      }
   }
   // 3D boundary from the 2D boundary
   for (int i = 0; i < mesh->GetNBE(); i++)
   {
      const Element *elem = mesh->GetBdrElement(i);
      elem->GetVertices(vert);
      const int attr = elem->GetAttribute();
      for (int j = 0; j < nz; j++)
      {
         int qv[4];
         qv[0] = vert[0] * nvz + j;
         qv[1] = vert[1] * nvz + j;
         qv[2] = vert[1] * nvz + (j + 1) % nvz;
         qv[3] = vert[0] * nvz + (j + 1) % nvz;

         mesh3d->AddBdrQuad(qv, attr);
      }
   }

   // 3D boundary from the 2D elements (bottom + top)
   int nba = (mesh->bdr_attributes.Size() > 0 ?
	      mesh->bdr_attributes.Max() : 0);
   for (int i = 0; i < mesh->GetNE(); i++)
   {
     const Element *elem = mesh->GetElement(i);
     elem->GetVertices(vert);
     const int attr = nba + elem->GetAttribute();
     Geometry::Type geom = elem->GetGeometryType();
     switch(geom)
     {
     case Geometry::TRIANGLE:
       {
	  int tv[3];
	  tv[0] = vert[0] * nvz;
	  tv[1] = vert[2] * nvz;
	  tv[2] = vert[1] * nvz;

	  mesh3d->AddBdrTriangle(tv, attr);

	  tv[0] = vert[0] * nvz + nz;
	  tv[1] = vert[1] * nvz + nz;
	  tv[2] = vert[2] * nvz + nz;

	  mesh3d->AddBdrTriangle(tv, attr);
	}
	break;
      case Geometry::SQUARE:
	{
	  int qv[4];
	  qv[0] = vert[0] * nvz;
	  qv[1] = vert[3] * nvz;
	  qv[2] = vert[2] * nvz;
	  qv[3] = vert[1] * nvz;

	  mesh3d->AddBdrQuad(qv, attr);
		  
	  qv[0] = vert[0] * nvz + nz;
	  qv[1] = vert[1] * nvz + nz;
	  qv[2] = vert[2] * nvz + nz;
	  qv[3] = vert[3] * nvz + nz;
	  
	  mesh3d->AddBdrQuad(qv, attr);
	}
	break;
      default:
	mfem::err << "Extrude2D : Invalid 2D element type \'"
		  << geom << "\'" << endl;
	mfem_error();
	break;
      }
   }

   // TODO: Support mixed meshes
   if ( hexMesh )
   {
     mesh3d->FinalizeHexMesh(1, 0, false);
   }
   else if ( priMesh )
   {
     mesh3d->FinalizePriMesh(1, 0, false);
   }
     
   GridFunction *nodes = mesh->GetNodes();
   if (nodes)
   {
      // duplicate the fec of the 1D mesh so that it can be deleted safely
      // along with its nodes, fes and fec
      FiniteElementCollection *fec3d = NULL;
      FiniteElementSpace *fes3d;
      const char *name = nodes->FESpace()->FEColl()->Name();
      string cname = name;
      if (cname == "Linear")
      {
         fec3d = new LinearFECollection;
      }
      else if (cname == "Quadratic")
      {
         fec3d = new QuadraticFECollection;
      }
      else if (cname == "Cubic")
      {
         fec3d = new CubicFECollection;
      }
      else if (!strncmp(name, "H1_", 3))
      {
         fec3d = new H1_FECollection(atoi(name + 7), 2);
      }
      else if (!strncmp(name, "L2_T", 4))
      {
         fec3d = new L2_FECollection(atoi(name + 10), 2, atoi(name + 4));
      }
      else if (!strncmp(name, "L2_", 3))
      {
         fec3d = new L2_FECollection(atoi(name + 7), 2);
      }
      else
      {
         delete mesh3d;
         mfem::err << "Extrude3D : The mesh uses unknown FE collection : "
                   << cname << endl;
         mfem_error();
      }
      fes3d = new FiniteElementSpace(mesh3d, fec3d, 3);
      mesh3d->SetNodalFESpace(fes3d);
      GridFunction *nodes3d = mesh3d->GetNodes();
      nodes3d->MakeOwner(fec3d);

      NodeExtrudeCoefficient ecoeff(3, nz, sz);
      Vector lnodes;
      Array<int> vdofs3d;
      for (int i = 0; i < mesh->GetNE(); i++)
      {
         ElementTransformation &T = *mesh->GetElementTransformation(i);
         for (int j = nz-1; j >= 0; j--)
         {
            fes3d->GetElementVDofs(i*nz+j, vdofs3d);
            lnodes.SetSize(vdofs3d.Size());
            ecoeff.SetLayer(j);
            fes3d->GetFE(i*nz+j)->Project(ecoeff, T, lnodes);
            nodes3d->SetSubVector(vdofs3d, lnodes);
         }
      }
   }
   return mesh3d;
}

}<|MERGE_RESOLUTION|>--- conflicted
+++ resolved
@@ -695,37 +695,27 @@
          break;
 
       case Element::TRIANGLE:
-<<<<<<< HEAD
          if (elem_type == Element::TETRAHEDRON)
          {
-            GetLocalTriToTetTransformation(Transf, inf);
+            GetLocalTriToTetTransformation(Transf, info);
          }
          else
          {
             MFEM_ASSERT(elem_type == Element::PRISM, "");
-            GetLocalTriToPriTransformation(Transf, inf);
+            GetLocalTriToPriTransformation(Transf, info);
          }
          break;
 
       case Element::QUADRILATERAL:
          if (elem_type == Element::HEXAHEDRON)
          {
-            GetLocalQuadToHexTransformation(Transf, inf);
+            GetLocalQuadToHexTransformation(Transf, info);
          }
          else
          {
             MFEM_ASSERT(elem_type == Element::PRISM, "");
-            GetLocalQuadToPriTransformation(Transf, inf);
-         }
-=======
-         MFEM_ASSERT(elem_type == Element::TETRAHEDRON, "");
-         GetLocalTriToTetTransformation(Transf, info);
-         break;
-
-      case Element::QUADRILATERAL:
-         MFEM_ASSERT(elem_type == Element::HEXAHEDRON, "");
-         GetLocalQuadToHexTransformation(Transf, info);
->>>>>>> 115474df
+            GetLocalQuadToPriTransformation(Transf, info);
+         }
          break;
    }
 }
