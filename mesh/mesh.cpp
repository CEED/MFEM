--- conflicted
+++ resolved
@@ -330,7 +330,6 @@
          << "kappa_min          : " << kappa_min << '\n'
          << "kappa_max          : " << kappa_max << '\n';
    }
-<<<<<<< HEAD
    else
    {
       cout << '\n'
@@ -357,9 +356,6 @@
                << faces[f]->GetVertices()[2] << "," << faces[f]->GetVertices()[3] << "," << std::endl;
       }
    */
-=======
-   os << '\n' << std::flush;
->>>>>>> c3eb769a
 }
 
 FiniteElement *Mesh::GetTransformationFEforElementType(Element::Type ElemType)
@@ -373,12 +369,9 @@
       case Element::TETRAHEDRON :    return &TetrahedronFE;
       case Element::HEXAHEDRON :     return &HexahedronFE;
       case Element::WEDGE :          return &WedgeFE;
-<<<<<<< HEAD
+      case Element::PYRAMID :        return &PyramidFE;
       case Element::PENTATOPE :      return &PentatopeFE;
       case Element::TESSERACT :      return &TesseractFE;
-=======
-      case Element::PYRAMID :        return &PyramidFE;
->>>>>>> c3eb769a
       default:
          MFEM_ABORT("Unknown element type \"" << ElemType << "\"");
          break;
@@ -620,7 +613,6 @@
    return &FaceTransformation;
 }
 
-<<<<<<< HEAD
 void Mesh::GetPlanarTransformation(int PlanarNo,
                                    IsoparametricTransformation *PlTr)
 {
@@ -658,7 +650,8 @@
    {
       MFEM_ABORT("Not implemented.");
    }
-   PlTr->FinalizeTransformation();
+   // MFEM_DEPRECATED
+   // PlTr->FinalizeTransformation();
 }
 
 ElementTransformation *Mesh::GetPlanarTransformation(int PlanarNo)
@@ -668,11 +661,8 @@
 }
 
 
-void Mesh::GetEdgeTransformation(int EdgeNo, IsoparametricTransformation *EdTr)
-=======
 void Mesh::GetEdgeTransformation(int EdgeNo,
                                  IsoparametricTransformation *EdTr) const
->>>>>>> c3eb769a
 {
    if (Dim == 2)
    {
@@ -996,9 +986,8 @@
    ++nodes_sequence;
 }
 
-<<<<<<< HEAD
 void Mesh::GetLocalTetToPentTransformation(
-   IsoparametricTransformation &Transf, int i)
+   IsoparametricTransformation &Transf, int i) const
 {
    DenseMatrix &locpm = Transf.GetPointMat();
 
@@ -1019,16 +1008,13 @@
       locpm(2, j) = vert.z;
       locpm(3, j) = vert.t;
    }
-   Transf.FinalizeTransformation();
-}
-
-void Mesh::GetLocalFaceTransformation(
-   int face_type, int elem_type, IsoparametricTransformation &Transf, int info)
-=======
+   // MFEM_DEPRECATED
+   // Transf.FinalizeTransformation();
+}
+
 void Mesh::GetLocalFaceTransformation(int face_type, int elem_type,
                                       IsoparametricTransformation &Transf,
                                       int info) const
->>>>>>> c3eb769a
 {
    switch (face_type)
    {
@@ -1288,11 +1274,6 @@
 
 Mesh::FaceInformation Mesh::GetFaceInformation(int f) const
 {
-<<<<<<< HEAD
-   FaceElementTransformations *tr;
-   int fn;
-   if (Dim >= 3)
-=======
    FaceInformation face;
    int e1, e2;
    int inf1, inf2;
@@ -1387,7 +1368,6 @@
       }
    }
    else // Ghost face
->>>>>>> c3eb769a
    {
       if (e1==-1)
       {
@@ -1582,6 +1562,7 @@
       case 1: return Geometry::POINT;
       case 2: return Geometry::SEGMENT;
       case 3:
+      {
          if (Face < NumOfFaces) // local (non-ghost) face
          {
             return faces[Face]->GetGeometryType();
@@ -1591,6 +1572,10 @@
 
          MFEM_ASSERT(nc_face_id >= 0, "parent ghost faces are not supported");
          return faces[nc_faces_info[nc_face_id].MasterFace]->GetGeometryType();
+      }
+      // 2025 November Update
+      // only works for pentatopal meshes
+      case 4: return Geometry::TETRAHEDRON;
    }
    return Geometry::INVALID;
 }
@@ -1635,13 +1620,11 @@
 void Mesh::InitTables()
 {
    el_to_edge =
-<<<<<<< HEAD
-      el_to_face = el_to_el = bel_to_edge = face_edge = edge_vertex = el_to_planar =
-                                                                         planar_edge = face_planar =  bel_to_planar = NULL;
-=======
       el_to_face = el_to_el = bel_to_edge = face_edge = edge_vertex = NULL;
    face_to_elem = NULL;
->>>>>>> c3eb769a
+
+   // 4D
+   el_to_planar = planar_edge = face_planar =  bel_to_planar = NULL;
 }
 
 void Mesh::SetEmpty()
@@ -2014,7 +1997,6 @@
    }
 }
 
-<<<<<<< HEAD
 int Mesh::AddPent(const int *vi, int attr)
 {
    CheckEnlarge(elements, NumOfElements);
@@ -2060,10 +2042,7 @@
    }
 }
 
-int Mesh::AddElement(Element *elem)
-=======
 void Mesh::AddHexAsPyramids(const int *vi, int attr)
->>>>>>> c3eb769a
 {
    static const int hex_to_pyr[6][5] =
    {
@@ -3797,12 +3776,7 @@
 #endif
 }
 
-<<<<<<< HEAD
 void Mesh::FinalizeTesMesh(int generate_edges, int refine, bool fix_orientation)
-=======
-void Mesh::Make3D(int nx, int ny, int nz, Element::Type type,
-                  real_t sx, real_t sy, real_t sz, bool sfc_ordering)
->>>>>>> c3eb769a
 {
    CheckElementOrientation(fix_orientation);
 
@@ -3826,21 +3800,15 @@
    if (generate_edges)
    {
       el_to_edge = new Table;
-      NumOfEdges = GetElementToEdgeTable(*el_to_edge, be_to_edge);
+      NumOfEdges = GetElementToEdgeTable(*el_to_edge);
    }
    else
    {
       NumOfEdges = 0;
    }
-   else if (type == Element::PYRAMID)
-   {
-      NElem *= 6;
-      NVert += nx * ny * nz;
-   }
 
    SetAttributes();
 
-<<<<<<< HEAD
    meshgen = 2;
 }
 
@@ -3873,15 +3841,10 @@
    double coord[4];
    int ind[16];
    Array<int> spatial_ind;
-=======
-   real_t coord[3];
-   int ind[9];
->>>>>>> c3eb769a
 
    // Sets vertices and the corresponding coordinates
    for (t = 0; t<=nt; t++)
    {
-<<<<<<< HEAD
       coord[3] = ((double) t / nt) * st;
       for (v = 0; v < spatial_NV; v++)
       {
@@ -3889,42 +3852,9 @@
          for (d = 0; d < 3; d++)
             coord[d] = vert[d];
          AddVertex(coord);
-=======
-      coord[2] = ((real_t) z / nz) * sz;
-      for (y = 0; y <= ny; y++)
-      {
-         coord[1] = ((real_t) y / ny) * sy;
-         for (x = 0; x <= nx; x++)
-         {
-            coord[0] = ((real_t) x / nx) * sx;
-            AddVertex(coord);
-         }
->>>>>>> c3eb769a
-      }
-   }
-   if (type == Element::PYRAMID)
-   {
-      for (z = 0; z < nz; z++)
-      {
-         coord[2] = (((real_t) z + 0.5) / nz) * sz;
-         for (y = 0; y < ny; y++)
-         {
-            coord[1] = (((real_t) y + 0.5) / ny) * sy;
-            for (x = 0; x < nx; x++)
-            {
-               coord[0] = (((real_t) x + 0.5) / nx) * sx;
-               AddVertex(coord);
-            }
-         }
-      }
-   }
-
-<<<<<<< HEAD
-=======
-#define VTX(XC, YC, ZC) ((XC)+((YC)+(ZC)*(ny+1))*(nx+1))
-#define VTXP(XC, YC, ZC) ((nx+1)*(ny+1)*(nz+1)+(XC)+((YC)+(ZC)*ny)*nx)
-
->>>>>>> c3eb769a
+      }
+   }
+
    // Sets elements and the corresponding indices of vertices
    int attr;
    for (t = 0; t < nt; t++)
@@ -4301,7 +4231,7 @@
 }
 
 void Mesh::Make3D(int nx, int ny, int nz, Element::Type type,
-                  double sx, double sy, double sz, bool sfc_ordering)
+                  real_t sx, real_t sy, real_t sz, bool sfc_ordering)
 {
    int x, y, z;
 
@@ -4320,28 +4250,50 @@
       NElem *= 2;
       NBdrElem += 2*nx*ny;
    }
+   else if (type == Element::PYRAMID)
+   {
+      NElem *= 6;
+      NVert += nx * ny * nz;
+   }
 
    InitMesh(3, 3, NVert, NElem, NBdrElem);
 
-   double coord[3];
-   int ind[8];
+   real_t coord[3];
+   int ind[9];
 
    // Sets vertices and the corresponding coordinates
    for (z = 0; z <= nz; z++)
    {
-      coord[2] = ((double) z / nz) * sz;
+      coord[2] = ((real_t) z / nz) * sz;
       for (y = 0; y <= ny; y++)
       {
-         coord[1] = ((double) y / ny) * sy;
+         coord[1] = ((real_t) y / ny) * sy;
          for (x = 0; x <= nx; x++)
          {
-            coord[0] = ((double) x / nx) * sx;
+            coord[0] = ((real_t) x / nx) * sx;
             AddVertex(coord);
          }
       }
    }
+   if (type == Element::PYRAMID)
+   {
+      for (z = 0; z < nz; z++)
+      {
+         coord[2] = (((real_t) z + 0.5) / nz) * sz;
+         for (y = 0; y < ny; y++)
+         {
+            coord[1] = (((real_t) y + 0.5) / ny) * sy;
+            for (x = 0; x < nx; x++)
+            {
+               coord[0] = (((real_t) x + 0.5) / nx) * sx;
+               AddVertex(coord);
+            }
+         }
+      }
+   }
 
 #define VTX(XC, YC, ZC) ((XC)+((YC)+(ZC)*(ny+1))*(nx+1))
+#define VTXP(XC, YC, ZC) ((nx+1)*(ny+1)*(nz+1)+(XC)+((YC)+(ZC)*ny)*nx)
 
    // Sets elements and the corresponding indices of vertices
    if (sfc_ordering && type == Element::HEXAHEDRON)
@@ -5102,15 +5054,9 @@
    // Copy the boundary-to-edge Table, bel_to_edge (3D)
    bel_to_edge = (mesh.bel_to_edge) ? new Table(*mesh.bel_to_edge) : NULL;
 
-<<<<<<< HEAD
-   // Copy the boundary-to-edge Array, be_to_edge (2D)
-   mesh.be_to_edge.Copy(be_to_edge);
-
    el_to_planar = (mesh.el_to_planar) ? new Table(*mesh.el_to_planar) : NULL;
    bel_to_planar = (mesh.bel_to_planar) ? new Table(*mesh.bel_to_planar) : NULL;
 
-=======
->>>>>>> c3eb769a
    // Duplicate the faces and faces_info.
    faces.SetSize(mesh.faces.Size());
    for (int i = 0; i < faces.Size(); i++)
@@ -5138,12 +5084,12 @@
 
    // Do NOT copy the face-to-edge Table, face_edge
    face_edge = NULL;
-<<<<<<< HEAD
+
+   face_to_elem = NULL;
+
+   // 4D
    face_planar = NULL;
    planar_edge = NULL;
-=======
-   face_to_elem = NULL;
->>>>>>> c3eb769a
 
    // Copy the edge-to-vertex Table, edge_vertex
    edge_vertex = (mesh.edge_vertex) ? new Table(*mesh.edge_vertex) : NULL;
@@ -5407,11 +5353,8 @@
 #endif
       case Geometry::CUBE:      return (new Hexahedron);
       case Geometry::PRISM:     return (new Wedge);
-<<<<<<< HEAD
+      case Geometry::PYRAMID:   return (new Pyramid);
       case Geometry::PENTATOPE: return (new Pentatope);
-=======
-      case Geometry::PYRAMID:   return (new Pyramid);
->>>>>>> c3eb769a
       default:
          MFEM_ABORT("invalid Geometry::Type, geom = " << geom);
    }
@@ -7298,11 +7241,7 @@
 int Mesh::CheckElementOrientation(bool fix_it)
 {
    int i, j, k, wo = 0, fo = 0;
-<<<<<<< HEAD
-   double *v[5];
-=======
-   real_t *v[4];
->>>>>>> c3eb769a
+   real_t *v[5];
 
    if (Dim == 2 && spaceDim == 2)
    {
@@ -7439,19 +7378,7 @@
 
    if (Dim == 4)
    {
-<<<<<<< HEAD
       DenseMatrix J(4, 4);
-=======
-      mfem::out << "Elements with wrong orientation: " << wo << " / "
-                << NumOfElements << " (" << fixed_or_not[(wo == fo) ? 0 : 1]
-                << ")" << endl;
-   }
-#else
-   MFEM_CONTRACT_VAR(fo);
-#endif
-   return wo;
-}
->>>>>>> c3eb769a
 
       for (i = 0; i < NumOfElements; i++)
       {
@@ -7515,6 +7442,8 @@
                 << NumOfElements << " (" << fixed_or_not[(wo == fo) ? 0 : 1]
                 << ")" << endl;
    }
+#else
+   MFEM_CONTRACT_VAR(fo);
 #endif
    return wo;
 }
@@ -8242,9 +8171,12 @@
 
    face_planar->GetRow(i, pls);
 
-   int npv;
+   // Unused, so cancelled (2025 November)
+   // int npv;
    const int *v = faces[i]->GetVertices();
-   const int np = faces[i]->GetNFaces(npv);
+   // Unused, so cancelled (2025 November)
+   // const int np = faces[i]->GetNFaces(npv);
+   const int np = faces[i]->GetNFaces();
    o.SetSize(np);
    for (int j = 0; j < np; j++)
    {
@@ -8508,29 +8440,12 @@
    Array<int> nghb;
    for (auto f : elem_faces)
    {
-<<<<<<< HEAD
-      case Element::TRIANGLE:
-         *o = GetTriOrientation(fv, bv);
-         break;
-      case Element::QUADRILATERAL:
-         *o = GetQuadOrientation(fv, bv);
-         break;
-      case Element::TETRAHEDRON:
-         *o = GetTetOrientation(fv, bv);
-         break;
-      case Element::HEXAHEDRON:
-         *o = GetHexOrientation(fv, bv);
-         break;
-      default:
-         MFEM_ABORT("invalid geometry");
-=======
       Array<int> row;
       face_to_elem->GetRow(f, row);
       for (auto r : row)
       {
          nghb.Append(r);
       }
->>>>>>> c3eb769a
    }
 
    nghb.Sort();
@@ -8539,11 +8454,31 @@
    return nghb;
 }
 
-<<<<<<< HEAD
+void Mesh::GetBdrElementFace(int i, int *f, int *o) const
+{
+   *f = GetBdrElementFaceIndex(i);
+
+   const int *fv = (Dim > 1) ? faces[*f]->GetVertices() : NULL;
+   const int *bv = boundary[i]->GetVertices();
+
+   // find the orientation of the bdr. elem. w.r.t.
+   // the corresponding face element (that's the base)
+   switch (GetBdrElementGeometry(i))
+   {
+      case Geometry::POINT:       *o = 0; break;
+      case Geometry::SEGMENT:     *o = (fv[0] == bv[0]) ? 0 : 1; break;
+      case Geometry::TRIANGLE:    *o = GetTriOrientation(fv, bv); break;
+      case Geometry::SQUARE:      *o = GetQuadOrientation(fv, bv); break;
+      case Geometry::TETRAHEDRON: *o = GetTetOrientation(fv, bv); break;
+      case Geometry::CUBE:        *o = GetHexOrientation(fv, bv); break;
+      default: MFEM_ABORT("invalid geometry");
+   }
+}
+
 void Mesh::GetElementPlanars(int i, Array<int> &pls, Array<int> &cor)
 const
 {
-   int n, j;
+   int n;
 
    if (el_to_planar)
    {
@@ -8602,35 +8537,19 @@
    return Geometry::INVALID;
 }
 
-int Mesh::GetBdrElementEdgeIndex(int i) const
-=======
-void Mesh::GetBdrElementFace(int i, int *f, int *o) const
->>>>>>> c3eb769a
-{
-   *f = GetBdrElementFaceIndex(i);
-
-   const int *fv = (Dim > 1) ? faces[*f]->GetVertices() : NULL;
-   const int *bv = boundary[i]->GetVertices();
-
-   // find the orientation of the bdr. elem. w.r.t.
-   // the corresponding face element (that's the base)
-   switch (GetBdrElementGeometry(i))
-   {
-<<<<<<< HEAD
-      case 1: return boundary[i]->GetVertices()[0];
-      case 2: return be_to_edge[i];
-      case 3: return be_to_face[i];
-      case 4: return be_to_face[i];
-      default: MFEM_ABORT("invalid dimension!");
-=======
-      case Geometry::POINT:    *o = 0; break;
-      case Geometry::SEGMENT:  *o = (fv[0] == bv[0]) ? 0 : 1; break;
-      case Geometry::TRIANGLE: *o = GetTriOrientation(fv, bv); break;
-      case Geometry::SQUARE:   *o = GetQuadOrientation(fv, bv); break;
-      default: MFEM_ABORT("invalid geometry");
->>>>>>> c3eb769a
-   }
-}
+// Deleted in MFEM 47
+// int Mesh::GetBdrElementEdgeIndex(int i) const
+// {
+//    switch (Dim)
+//    {
+//       case 1: return boundary[i]->GetVertices()[0];
+//       case 2: return be_to_edge[i];
+//       case 3: return be_to_face[i];
+//       case 4: return be_to_face[i];
+//       default: MFEM_ABORT("invalid dimension!");
+//    }
+//    return -1;
+// }
 
 void Mesh::GetBdrElementAdjacentElement(int bdr_el, int &el, int &info) const
 {
@@ -9172,7 +9091,7 @@
       }
       else if (Dim == 4)
       {
-         ef = el_to_face->GetRow(i);
+         const int * const ef = el_to_face->GetRow(i);
          switch (GetElementType(i))
          {
             case Element::PENTATOPE:
@@ -9501,9 +9420,10 @@
    el_to_face->Finalize();
    NumOfFaces = faces_tbl->NumberOfElements();
    be_to_face.SetSize(NumOfBdrElements);
-   for (i = 0; i < NumOfBdrElements; i++)
-   {
-      v = boundary[i]->GetVertices();
+
+   for (int i = 0; i < NumOfBdrElements; i++)
+   {
+      boundary[i]->GetVertices(v);
       switch (GetBdrElementType(i))
       {
          case Element::TRIANGLE:
@@ -9561,10 +9481,9 @@
    NumOfFaces = faces_tbl->NumberOfElements();
 
    be_to_face.SetSize(NumOfBdrElements);
-
-   for (int i = 0; i < NumOfBdrElements; i++)
-   {
-      boundary[i]->GetVertices(v);
+   for (i = 0; i < NumOfBdrElements; i++)
+   {
+      v = boundary[i]->GetVertices();
       switch (GetBdrElementType(i))
       {
          case Element::TETRAHEDRON:
@@ -9747,10 +9666,10 @@
    for (int i = 0; i < NumOfBdrElements; i++)
    {
       int faceID = be_to_face[i];
-      int* vBnd = boundary[i]->GetVertices();
-      int* vFce = faces[faceID]->GetVertices();
-
-      int NVertices = boundary[i]->GetNVertices();
+      // int* vBnd = boundary[i]->GetVertices();
+      // int* vFce = faces[faceID]->GetVertices();
+
+      // int NVertices = boundary[i]->GetNVertices();
       swappedBdr[i] = swappedFaces[faceID];
 
 //          for(int k=0; k<NVertices; k++) cout << vBnd[k] << " "; cout << endl;
@@ -11982,7 +11901,7 @@
       ResetLazyData();
       if (el_to_edge != NULL)
       {
-         NumOfEdges = GetElementToEdgeTable(*el_to_edge, be_to_edge);
+         NumOfEdges = GetElementToEdgeTable(*el_to_edge);
       }
       if (el_to_face != NULL)
       {
@@ -12854,7 +12773,7 @@
 
       int coarse = FindCoarseElement(i);
       CoarseFineTr.embeddings[i].parent = coarse;
-      CoarseFineTr.embeddings.Append(Embedding(coarse));
+      CoarseFineTr.embeddings.Append(Embedding(coarse, Geometry::PENTATOPE));
 
       NumOfElements++;
    }
@@ -13094,7 +13013,7 @@
    CoarseFineTr.embeddings[i].parent = coarse;
    for (int j = 0; j < 15; j++)
    {
-      CoarseFineTr.embeddings.Append(Embedding(coarse));
+      CoarseFineTr.embeddings.Append(Embedding(coarse, Geometry::PENTATOPE));
    }
 
    // DenseMatrix J(4,4);
