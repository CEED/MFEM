// Copyright (c) 2010-2023, Lawrence Livermore National Security, LLC. Produced
// at the Lawrence Livermore National Laboratory. All Rights reserved. See files
// LICENSE and NOTICE for details. LLNL-CODE-806117.
//
// This file is part of the MFEM library. For more information and source code
// availability visit https://mfem.org.
//
// MFEM is free software; you can redistribute it and/or modify it under the
// terms of the BSD-3 license. We welcome feedback and contributions, see file
// CONTRIBUTING.md for details.

#include "../config/config.hpp"

#ifdef MFEM_USE_MPI

#include "mesh_headers.hpp"
#include "../fem/fem.hpp"
#include "../general/sets.hpp"
#include "../general/sort_pairs.hpp"
#include "../general/text.hpp"
#include "../general/globals.hpp"

#include <iostream>
#include <fstream>

using namespace std;

namespace mfem
{

ParMesh::ParMesh(const ParMesh &pmesh, bool copy_nodes)
   : Mesh(pmesh, false),
     group_svert(pmesh.group_svert),
     group_sedge(pmesh.group_sedge),
     group_stria(pmesh.group_stria),
     group_squad(pmesh.group_squad),
     face_nbr_el_to_face(NULL),
     glob_elem_offset(-1),
     glob_offset_sequence(-1),
     gtopo(pmesh.gtopo)
{
   MyComm = pmesh.MyComm;
   NRanks = pmesh.NRanks;
   MyRank = pmesh.MyRank;

   // Duplicate the shared_edges
   shared_edges.SetSize(pmesh.shared_edges.Size());
   for (int i = 0; i < shared_edges.Size(); i++)
   {
      shared_edges[i] = pmesh.shared_edges[i]->Duplicate(this);
   }

   shared_trias = pmesh.shared_trias;
   shared_quads = pmesh.shared_quads;

   // Copy the shared-to-local index Arrays
   pmesh.svert_lvert.Copy(svert_lvert);
   pmesh.sedge_ledge.Copy(sedge_ledge);
   sface_lface = pmesh.sface_lface;

   // Do not copy face-neighbor data (can be generated if needed)
   have_face_nbr_data = false;

   // If pmesh has a ParNURBSExtension, it was copied by the Mesh copy ctor, so
   // there is no need to do anything here.

   // Copy ParNCMesh, if present
   if (pmesh.pncmesh)
   {
      pncmesh = new ParNCMesh(*pmesh.pncmesh);
      pncmesh->OnMeshUpdated(this);
   }
   else
   {
      pncmesh = NULL;
   }
   ncmesh = pncmesh;

   // Copy the Nodes as a ParGridFunction, including the FiniteElementCollection
   // and the FiniteElementSpace (as a ParFiniteElementSpace)
   if (pmesh.Nodes && copy_nodes)
   {
      FiniteElementSpace *fes = pmesh.Nodes->FESpace();
      const FiniteElementCollection *fec = fes->FEColl();
      FiniteElementCollection *fec_copy =
         FiniteElementCollection::New(fec->Name());
      ParFiniteElementSpace *pfes_copy =
         new ParFiniteElementSpace(*fes, *this, fec_copy);
      Nodes = new ParGridFunction(pfes_copy);
      Nodes->MakeOwner(fec_copy);
      *Nodes = *pmesh.Nodes;
      own_nodes = 1;
   }
}

ParMesh::ParMesh(ParMesh &&mesh) : ParMesh()
{
   Swap(mesh);
}

ParMesh& ParMesh::operator=(ParMesh &&mesh)
{
   Swap(mesh);
   return *this;
}

ParMesh::ParMesh(MPI_Comm comm, Mesh &mesh, int *partitioning_,
                 int part_method)
   : face_nbr_el_to_face(NULL)
   , glob_elem_offset(-1)
   , glob_offset_sequence(-1)
   , gtopo(comm)
{
   int *partitioning = NULL;
   Array<bool> activeBdrElem;

   MyComm = comm;
   MPI_Comm_size(MyComm, &NRanks);
   MPI_Comm_rank(MyComm, &MyRank);

   if (mesh.Nonconforming())
   {
      if (partitioning_)
      {
         partitioning = partitioning_;
      }
      ncmesh = pncmesh = new ParNCMesh(comm, *mesh.ncmesh, partitioning);
      if (!partitioning)
      {
         partitioning = new int[mesh.GetNE()];
         for (int i = 0; i < mesh.GetNE(); i++)
         {
            partitioning[i] = pncmesh->InitialPartition(i);
         }
      }

      pncmesh->Prune();

      Mesh::InitFromNCMesh(*pncmesh);
      pncmesh->OnMeshUpdated(this);

      pncmesh->GetConformingSharedStructures(*this);

      // SetMeshGen(); // called by Mesh::InitFromNCMesh(...) above
      meshgen = mesh.meshgen; // copy the global 'meshgen'

      mesh.attributes.Copy(attributes);
      mesh.bdr_attributes.Copy(bdr_attributes);

      GenerateNCFaceInfo();
   }
   else // mesh.Conforming()
   {
      Dim = mesh.Dim;
      spaceDim = mesh.spaceDim;

      ncmesh = pncmesh = NULL;

      if (partitioning_)
      {
         partitioning = partitioning_;
      }
      else
      {
         partitioning = mesh.GeneratePartitioning(NRanks, part_method);
      }

      // re-enumerate the partitions to better map to actual processor
      // interconnect topology !?

      Array<int> vert_global_local;
      NumOfVertices = BuildLocalVertices(mesh, partitioning, vert_global_local);
      NumOfElements = BuildLocalElements(mesh, partitioning, vert_global_local);

      Table *edge_element = NULL;
      NumOfBdrElements = BuildLocalBoundary(mesh, partitioning,
                                            vert_global_local,
                                            activeBdrElem, edge_element);

      SetMeshGen();
      meshgen = mesh.meshgen; // copy the global 'meshgen'

      mesh.attributes.Copy(attributes);
      mesh.bdr_attributes.Copy(bdr_attributes);

      NumOfEdges = NumOfFaces = 0;

      if (Dim > 1)
      {
         el_to_edge = new Table;
         NumOfEdges = Mesh::GetElementToEdgeTable(*el_to_edge, be_to_edge);
      }

      STable3D *faces_tbl = NULL;
      if (Dim == 3)
      {
         faces_tbl = GetElementToFaceTable(1);
      }

      GenerateFaces();

      ListOfIntegerSets  groups;
      {
         // the first group is the local one
         IntegerSet group;
         group.Recreate(1, &MyRank);
         groups.Insert(group);
      }

      MFEM_ASSERT(mesh.GetNFaces() == 0 || Dim >= 3, "");

      Array<int> face_group(mesh.GetNFaces());
      Table *vert_element = mesh.GetVertexToElementTable(); // we must delete this

      FindSharedFaces(mesh, partitioning, face_group, groups);
      int nsedges = FindSharedEdges(mesh, partitioning, edge_element, groups);
      int nsvert = FindSharedVertices(partitioning, vert_element, groups);

      // build the group communication topology
      gtopo.Create(groups, 822);

      // fill out group_sface, group_sedge, group_svert
      int ngroups = groups.Size()-1, nstris, nsquads;
      BuildFaceGroup(ngroups, mesh, face_group, nstris, nsquads);
      BuildEdgeGroup(ngroups, *edge_element);
      BuildVertexGroup(ngroups, *vert_element);

      // build shared_faces and sface_lface mapping
      BuildSharedFaceElems(nstris, nsquads, mesh, partitioning, faces_tbl,
                           face_group, vert_global_local);
      delete faces_tbl;

      // build shared_edges and sedge_ledge mapping
      BuildSharedEdgeElems(nsedges, mesh, vert_global_local, edge_element);
      delete edge_element;

      // build svert_lvert mapping
      BuildSharedVertMapping(nsvert, vert_element, vert_global_local);
      delete vert_element;

      SetMeshGen();
      meshgen = mesh.meshgen; // copy the global 'meshgen'
   }

   if (mesh.NURBSext)
   {
      MFEM_ASSERT(mesh.GetNodes() &&
                  mesh.GetNodes()->FESpace()->GetNURBSext() == mesh.NURBSext,
                  "invalid NURBS mesh");
      NURBSext = new ParNURBSExtension(comm, mesh.NURBSext, partitioning,
                                       activeBdrElem);
   }

   if (mesh.GetNodes()) // curved mesh
   {
      if (!NURBSext)
      {
         Nodes = new ParGridFunction(this, mesh.GetNodes());
      }
      else
      {
         const FiniteElementSpace *glob_fes = mesh.GetNodes()->FESpace();
         FiniteElementCollection *nfec =
            FiniteElementCollection::New(glob_fes->FEColl()->Name());
         ParFiniteElementSpace *pfes =
            new ParFiniteElementSpace(this, nfec, glob_fes->GetVDim(),
                                      glob_fes->GetOrdering());
         Nodes = new ParGridFunction(pfes);
         Nodes->MakeOwner(nfec); // Nodes will own nfec and pfes
      }
      own_nodes = 1;

      Array<int> gvdofs, lvdofs;
      Vector lnodes;
      int element_counter = 0;
      for (int i = 0; i < mesh.GetNE(); i++)
      {
         if (partitioning[i] == MyRank)
         {
            Nodes->FESpace()->GetElementVDofs(element_counter, lvdofs);
            mesh.GetNodes()->FESpace()->GetElementVDofs(i, gvdofs);
            mesh.GetNodes()->GetSubVector(gvdofs, lnodes);
            Nodes->SetSubVector(lvdofs, lnodes);
            element_counter++;
         }
      }

      // set meaningful values to 'vertices' even though we have Nodes,
      // for compatibility (e.g., Mesh::GetVertex())
      SetVerticesFromNodes(Nodes);
   }

   if (partitioning != partitioning_)
   {
      delete [] partitioning;
   }

   have_face_nbr_data = false;
}


int ParMesh::BuildLocalVertices(const mfem::Mesh &mesh,
                                const int* partitioning,
                                Array<int> &vert_global_local)
{
   vert_global_local.SetSize(mesh.GetNV());
   vert_global_local = -1;

   int vert_counter = 0;
   for (int i = 0; i < mesh.GetNE(); i++)
   {
      if (partitioning[i] == MyRank)
      {
         Array<int> vert;
         mesh.GetElementVertices(i, vert);
         for (int j = 0; j < vert.Size(); j++)
         {
            if (vert_global_local[vert[j]] < 0)
            {
               vert_global_local[vert[j]] = vert_counter++;
            }
         }
      }
   }

   // re-enumerate the local vertices to preserve the global ordering
   vert_counter = 0;
   for (int i = 0; i < vert_global_local.Size(); i++)
   {
      if (vert_global_local[i] >= 0)
      {
         vert_global_local[i] = vert_counter++;
      }
   }

   vertices.SetSize(vert_counter);

   for (int i = 0; i < vert_global_local.Size(); i++)
   {
      if (vert_global_local[i] >= 0)
      {
         vertices[vert_global_local[i]].SetCoords(mesh.SpaceDimension(),
                                                  mesh.GetVertex(i));
      }
   }

   return vert_counter;
}

int ParMesh::BuildLocalElements(const Mesh& mesh, const int* partitioning,
                                const Array<int>& vert_global_local)
{
   int nelems = 0;
   for (int i = 0; i < mesh.GetNE(); i++)
   {
      if (partitioning[i] == MyRank) { nelems++; }
   }

   elements.SetSize(nelems);

   // Determine elements, enumerating the local elements to preserve the global
   // order. This is used, e.g. by the ParGridFunction ctor that takes a global
   // GridFunction as input parameter.
   int element_counter = 0;
   for (int i = 0; i < mesh.GetNE(); i++)
   {
      if (partitioning[i] == MyRank)
      {
         elements[element_counter] = mesh.GetElement(i)->Duplicate(this);
         int *v = elements[element_counter]->GetVertices();
         int nv = elements[element_counter]->GetNVertices();
         for (int j = 0; j < nv; j++)
         {
            v[j] = vert_global_local[v[j]];
         }
         element_counter++;
      }
   }

   return element_counter;
}

int ParMesh::BuildLocalBoundary(const Mesh& mesh, const int* partitioning,
                                const Array<int>& vert_global_local,
                                Array<bool>& activeBdrElem,
                                Table*& edge_element)
{
   int nbdry = 0;

   if (mesh.NURBSext)
   {
      activeBdrElem.SetSize(mesh.GetNBE());
      activeBdrElem = false;
   }
   // build boundary elements
   if (Dim == 3)
   {
      for (int i = 0; i < mesh.GetNBE(); i++)
      {
         int face, o, el1, el2;
         mesh.GetBdrElementFace(i, &face, &o);
         mesh.GetFaceElements(face, &el1, &el2);
         if (partitioning[(o % 2 == 0 || el2 < 0) ? el1 : el2] == MyRank)
         {
            nbdry++;
            if (mesh.NURBSext)
            {
               activeBdrElem[i] = true;
            }
         }
      }

      int bdrelem_counter = 0;
      boundary.SetSize(nbdry);
      for (int i = 0; i < mesh.GetNBE(); i++)
      {
         int face, o, el1, el2;
         mesh.GetBdrElementFace(i, &face, &o);
         mesh.GetFaceElements(face, &el1, &el2);
         if (partitioning[(o % 2 == 0 || el2 < 0) ? el1 : el2] == MyRank)
         {
            boundary[bdrelem_counter] = mesh.GetBdrElement(i)->Duplicate(this);
            int *v = boundary[bdrelem_counter]->GetVertices();
            int nv = boundary[bdrelem_counter]->GetNVertices();
            for (int j = 0; j < nv; j++)
            {
               v[j] = vert_global_local[v[j]];
            }
            bdrelem_counter++;
         }
      }
   }
   else if (Dim == 2)
   {
      edge_element = new Table;
      Transpose(mesh.ElementToEdgeTable(), *edge_element, mesh.GetNEdges());

      for (int i = 0; i < mesh.GetNBE(); i++)
      {
         int edge = mesh.GetBdrElementEdgeIndex(i);
         int el1 = edge_element->GetRow(edge)[0];
         if (partitioning[el1] == MyRank)
         {
            nbdry++;
            if (mesh.NURBSext)
            {
               activeBdrElem[i] = true;
            }
         }
      }

      int bdrelem_counter = 0;
      boundary.SetSize(nbdry);
      for (int i = 0; i < mesh.GetNBE(); i++)
      {
         int edge = mesh.GetBdrElementEdgeIndex(i);
         int el1 = edge_element->GetRow(edge)[0];
         if (partitioning[el1] == MyRank)
         {
            boundary[bdrelem_counter] = mesh.GetBdrElement(i)->Duplicate(this);
            int *v = boundary[bdrelem_counter]->GetVertices();
            int nv = boundary[bdrelem_counter]->GetNVertices();
            for (int j = 0; j < nv; j++)
            {
               v[j] = vert_global_local[v[j]];
            }
            bdrelem_counter++;
         }
      }
   }
   else if (Dim == 1)
   {
      for (int i = 0; i < mesh.GetNBE(); i++)
      {
         int vert = mesh.boundary[i]->GetVertices()[0];
         int el1, el2;
         mesh.GetFaceElements(vert, &el1, &el2);
         if (partitioning[el1] == MyRank)
         {
            nbdry++;
         }
      }

      int bdrelem_counter = 0;
      boundary.SetSize(nbdry);
      for (int i = 0; i < mesh.GetNBE(); i++)
      {
         int vert = mesh.boundary[i]->GetVertices()[0];
         int el1, el2;
         mesh.GetFaceElements(vert, &el1, &el2);
         if (partitioning[el1] == MyRank)
         {
            boundary[bdrelem_counter] = mesh.GetBdrElement(i)->Duplicate(this);
            int *v = boundary[bdrelem_counter]->GetVertices();
            v[0] = vert_global_local[v[0]];
            bdrelem_counter++;
         }
      }
   }

   return nbdry;
}

void ParMesh::FindSharedFaces(const Mesh &mesh, const int *partitioning,
                              Array<int> &face_group,
                              ListOfIntegerSets &groups)
{
   IntegerSet group;

   // determine shared faces
   face_group.SetSize(mesh.GetNFaces());
   for (int i = 0; i < face_group.Size(); i++)
   {
      int el[2];
      face_group[i] = -1;
      mesh.GetFaceElements(i, &el[0], &el[1]);
      if (el[1] >= 0)
      {
         el[0] = partitioning[el[0]];
         el[1] = partitioning[el[1]];
         if ((el[0] == MyRank && el[1] != MyRank) ||
             (el[0] != MyRank && el[1] == MyRank))
         {
            group.Recreate(2, el);
            face_group[i] = groups.Insert(group) - 1;
         }
      }
   }
}

int ParMesh::FindSharedEdges(const Mesh &mesh, const int *partitioning,
                             Table*& edge_element,
                             ListOfIntegerSets& groups)
{
   IntegerSet group;

   // determine shared edges
   int sedge_counter = 0;
   if (!edge_element)
   {
      edge_element = new Table;
      if (Dim == 1)
      {
         edge_element->SetDims(0,0);
      }
      else
      {
         Transpose(mesh.ElementToEdgeTable(), *edge_element, mesh.GetNEdges());
      }
   }

   for (int i = 0; i < edge_element->Size(); i++)
   {
      int me = 0, others = 0;
      for (int j = edge_element->GetI()[i]; j < edge_element->GetI()[i+1]; j++)
      {
         int k = edge_element->GetJ()[j];
         int rank = partitioning[k];
         edge_element->GetJ()[j] = rank;
         if (rank == MyRank)
         {
            me = 1;
         }
         else
         {
            others = 1;
         }
      }

      if (me && others)
      {
         sedge_counter++;
         group.Recreate(edge_element->RowSize(i), edge_element->GetRow(i));
         edge_element->GetRow(i)[0] = groups.Insert(group) - 1;
      }
      else
      {
         edge_element->GetRow(i)[0] = -1;
      }
   }

   return sedge_counter;
}

int ParMesh::FindSharedVertices(const int *partitioning, Table *vert_element,
                                ListOfIntegerSets &groups)
{
   IntegerSet group;

   // determine shared vertices
   int svert_counter = 0;
   for (int i = 0; i < vert_element->Size(); i++)
   {
      int me = 0, others = 0;
      for (int j = vert_element->GetI()[i]; j < vert_element->GetI()[i+1]; j++)
      {
         vert_element->GetJ()[j] = partitioning[vert_element->GetJ()[j]];
         if (vert_element->GetJ()[j] == MyRank)
         {
            me = 1;
         }
         else
         {
            others = 1;
         }
      }

      if (me && others)
      {
         svert_counter++;
         group.Recreate(vert_element->RowSize(i), vert_element->GetRow(i));
         vert_element->GetI()[i] = groups.Insert(group) - 1;
      }
      else
      {
         vert_element->GetI()[i] = -1;
      }
   }
   return svert_counter;
}

void ParMesh::BuildFaceGroup(int ngroups, const Mesh &mesh,
                             const Array<int> &face_group,
                             int &nstria, int &nsquad)
{
   // build group_stria and group_squad
   group_stria.MakeI(ngroups);
   group_squad.MakeI(ngroups);

   for (int i = 0; i < face_group.Size(); i++)
   {
      if (face_group[i] >= 0)
      {
         if (mesh.GetFace(i)->GetType() == Element::TRIANGLE)
         {
            group_stria.AddAColumnInRow(face_group[i]);
         }
         else
         {
            group_squad.AddAColumnInRow(face_group[i]);
         }
      }
   }

   group_stria.MakeJ();
   group_squad.MakeJ();

   nstria = nsquad = 0;
   for (int i = 0; i < face_group.Size(); i++)
   {
      if (face_group[i] >= 0)
      {
         if (mesh.GetFace(i)->GetType() == Element::TRIANGLE)
         {
            group_stria.AddConnection(face_group[i], nstria++);
         }
         else
         {
            group_squad.AddConnection(face_group[i], nsquad++);
         }
      }
   }

   group_stria.ShiftUpI();
   group_squad.ShiftUpI();
}

void ParMesh::BuildEdgeGroup(int ngroups, const Table &edge_element)
{
   group_sedge.MakeI(ngroups);

   for (int i = 0; i < edge_element.Size(); i++)
   {
      if (edge_element.GetRow(i)[0] >= 0)
      {
         group_sedge.AddAColumnInRow(edge_element.GetRow(i)[0]);
      }
   }

   group_sedge.MakeJ();

   int sedge_counter = 0;
   for (int i = 0; i < edge_element.Size(); i++)
   {
      if (edge_element.GetRow(i)[0] >= 0)
      {
         group_sedge.AddConnection(edge_element.GetRow(i)[0], sedge_counter++);
      }
   }

   group_sedge.ShiftUpI();
}

void ParMesh::BuildVertexGroup(int ngroups, const Table &vert_element)
{
   group_svert.MakeI(ngroups);

   for (int i = 0; i < vert_element.Size(); i++)
   {
      if (vert_element.GetI()[i] >= 0)
      {
         group_svert.AddAColumnInRow(vert_element.GetI()[i]);
      }
   }

   group_svert.MakeJ();

   int svert_counter = 0;
   for (int i = 0; i < vert_element.Size(); i++)
   {
      if (vert_element.GetI()[i] >= 0)
      {
         group_svert.AddConnection(vert_element.GetI()[i], svert_counter++);
      }
   }

   group_svert.ShiftUpI();
}

void ParMesh::BuildSharedFaceElems(int ntri_faces, int nquad_faces,
                                   const Mesh& mesh, int *partitioning,
                                   const STable3D *faces_tbl,
                                   const Array<int> &face_group,
                                   const Array<int> &vert_global_local)
{
   shared_trias.SetSize(ntri_faces);
   shared_quads.SetSize(nquad_faces);
   sface_lface. SetSize(ntri_faces + nquad_faces);

   if (Dim < 3) { return; }

   int stria_counter = 0;
   int squad_counter = 0;
   for (int i = 0; i < face_group.Size(); i++)
   {
      if (face_group[i] < 0) { continue; }

      const Element *face = mesh.GetFace(i);
      const int *fv = face->GetVertices();
      switch (face->GetType())
      {
         case Element::TRIANGLE:
         {
            shared_trias[stria_counter].Set(fv);
            int *v = shared_trias[stria_counter].v;
            for (int j = 0; j < 3; j++)
            {
               v[j] = vert_global_local[v[j]];
            }
            const int lface = (*faces_tbl)(v[0], v[1], v[2]);
            sface_lface[stria_counter] = lface;
            if (meshgen == 1) // Tet-only mesh
            {
               Tetrahedron *tet = dynamic_cast<Tetrahedron *>
                                  (elements[faces_info[lface].Elem1No]);
               // mark the shared face for refinement by reorienting
               // it according to the refinement flag in the tetrahedron
               // to which this shared face belongs to.
               if (tet->GetRefinementFlag())
               {
                  tet->GetMarkedFace(faces_info[lface].Elem1Inf/64, v);
                  // flip the shared face in the processor that owns the
                  // second element (in 'mesh')
                  int gl_el1, gl_el2;
                  mesh.GetFaceElements(i, &gl_el1, &gl_el2);
                  if (MyRank == partitioning[gl_el2])
                  {
                     std::swap(v[0], v[1]);
                  }
               }
            }
            stria_counter++;
            break;
         }

         case Element::QUADRILATERAL:
         {
            shared_quads[squad_counter].Set(fv);
            int *v = shared_quads[squad_counter].v;
            for (int j = 0; j < 4; j++)
            {
               v[j] = vert_global_local[v[j]];
            }
            sface_lface[shared_trias.Size() + squad_counter] =
               (*faces_tbl)(v[0], v[1], v[2], v[3]);
            squad_counter++;
            break;
         }

         default:
            MFEM_ABORT("unknown face type: " << face->GetType());
            break;
      }
   }
}

void ParMesh::BuildSharedEdgeElems(int nedges, Mesh& mesh,
                                   const Array<int>& vert_global_local,
                                   const Table* edge_element)
{
   // The passed in mesh is still the global mesh.  "this" mesh is the
   // local partitioned mesh.

   shared_edges.SetSize(nedges);
   sedge_ledge. SetSize(nedges);

   {
      DSTable v_to_v(NumOfVertices);
      GetVertexToVertexTable(v_to_v);

      int sedge_counter = 0;
      for (int i = 0; i < edge_element->Size(); i++)
      {
         if (edge_element->GetRow(i)[0] >= 0)
         {
            Array<int> vert;
            mesh.GetEdgeVertices(i, vert);

            shared_edges[sedge_counter] =
               new Segment(vert_global_local[vert[0]],
                           vert_global_local[vert[1]], 1);

            sedge_ledge[sedge_counter] = v_to_v(vert_global_local[vert[0]],
                                                vert_global_local[vert[1]]);

            MFEM_VERIFY(sedge_ledge[sedge_counter] >= 0, "Error in v_to_v.");

            sedge_counter++;
         }
      }
   }
}

void ParMesh::BuildSharedVertMapping(int nvert,
                                     const mfem::Table *vert_element,
                                     const Array<int> &vert_global_local)
{
   // build svert_lvert
   svert_lvert.SetSize(nvert);

   int svert_counter = 0;
   for (int i = 0; i < vert_element->Size(); i++)
   {
      if (vert_element->GetI()[i] >= 0)
      {
         svert_lvert[svert_counter++] = vert_global_local[i];
      }
   }
}


// protected method, used by Nonconforming(De)Refinement and Rebalance
ParMesh::ParMesh(const ParNCMesh &pncmesh)
   : MyComm(pncmesh.MyComm)
   , NRanks(pncmesh.NRanks)
   , MyRank(pncmesh.MyRank)
   , face_nbr_el_to_face(NULL)
   , glob_elem_offset(-1)
   , glob_offset_sequence(-1)
   , gtopo(MyComm)
   , pncmesh(NULL)
{
   Mesh::InitFromNCMesh(pncmesh);
   ReduceMeshGen();
   have_face_nbr_data = false;
}

void ParMesh::ComputeGlobalElementOffset() const
{
   if (glob_offset_sequence != sequence) // mesh has changed
   {
      long long local_elems = NumOfElements;
      MPI_Scan(&local_elems, &glob_elem_offset, 1, MPI_LONG_LONG, MPI_SUM,
               MyComm);
      glob_elem_offset -= local_elems;

      glob_offset_sequence = sequence; // don't recalculate until refinement etc.
   }
}

void ParMesh::ReduceMeshGen()
{
   int loc_meshgen = meshgen;
   MPI_Allreduce(&loc_meshgen, &meshgen, 1, MPI_INT, MPI_BOR, MyComm);
}

void ParMesh::FinalizeParTopo()
{
   // Determine sedge_ledge
   sedge_ledge.SetSize(shared_edges.Size());
   if (shared_edges.Size())
   {
      DSTable v_to_v(NumOfVertices);
      GetVertexToVertexTable(v_to_v);
      for (int se = 0; se < shared_edges.Size(); se++)
      {
         const int *v = shared_edges[se]->GetVertices();
         const int l_edge = v_to_v(v[0], v[1]);
         MFEM_ASSERT(l_edge >= 0, "invalid shared edge");
         sedge_ledge[se] = l_edge;
      }
   }

   // Determine sface_lface
   const int nst = shared_trias.Size();
   sface_lface.SetSize(nst + shared_quads.Size());
   if (sface_lface.Size())
   {
      STable3D *faces_tbl = GetFacesTable();
      for (int st = 0; st < nst; st++)
      {
         const int *v = shared_trias[st].v;
         sface_lface[st] = (*faces_tbl)(v[0], v[1], v[2]);
      }
      for (int sq = 0; sq < shared_quads.Size(); sq++)
      {
         const int *v = shared_quads[sq].v;
         sface_lface[nst+sq] = (*faces_tbl)(v[0], v[1], v[2], v[3]);
      }
      delete faces_tbl;
   }
}

ParMesh::ParMesh(MPI_Comm comm, istream &input, int generate_edges,
                 int refine, bool fix_orientation)
   : face_nbr_el_to_face(NULL)
   , glob_elem_offset(-1)
   , glob_offset_sequence(-1)
   , gtopo(comm)
   , pncmesh(NULL)
{
   MyComm = comm;
   MPI_Comm_size(MyComm, &NRanks);
   MPI_Comm_rank(MyComm, &MyRank);

<<<<<<< HEAD
   Load(input, generate_edges, refine, fix_orientation);

   have_face_nbr_data = false;
=======
   have_face_nbr_data = false;
   pncmesh = NULL;

   Load(input, generate_edges, refine, fix_orientation);
>>>>>>> 544cf931
}

void ParMesh::Load(istream &input, int generate_edges, int refine,
                   bool fix_orientation)
{
   ParMesh::Destroy();

   // Tell Loader() to read up to 'mfem_serial_mesh_end' instead of
   // 'mfem_mesh_end', as we have additional parallel mesh data to load in from
   // the stream.
   Loader(input, generate_edges, "mfem_serial_mesh_end");

   ReduceMeshGen(); // determine the global 'meshgen'

   if (Conforming())
   {
      LoadSharedEntities(input);
   }
   else
   {
      // the ParNCMesh instance was already constructed in 'Loader'
      pncmesh = dynamic_cast<ParNCMesh*>(ncmesh);
      MFEM_ASSERT(pncmesh, "internal error");

      // in the NC case we don't need to load extra data from the file,
      // as the shared entities can be constructed from the ghost layer
      pncmesh->GetConformingSharedStructures(*this);
   }

   Finalize(refine, fix_orientation);

   EnsureParNodes();

   // note: attributes and bdr_attributes are local lists

   // TODO: NURBS meshes?
}

void ParMesh::LoadSharedEntities(istream &input)
{
   string ident;
   skip_comment_lines(input, '#');

   // read the group topology
   input >> ident;
   MFEM_VERIFY(ident == "communication_groups",
               "input stream is not a parallel MFEM mesh");
   gtopo.Load(input);

   skip_comment_lines(input, '#');

   // read and set the sizes of svert_lvert, group_svert
   {
      int num_sverts;
      input >> ident >> num_sverts;
      MFEM_VERIFY(ident == "total_shared_vertices", "invalid mesh file");
      svert_lvert.SetSize(num_sverts);
      group_svert.SetDims(GetNGroups()-1, num_sverts);
   }
   // read and set the sizes of sedge_ledge, group_sedge
   if (Dim >= 2)
   {
      skip_comment_lines(input, '#');
      int num_sedges;
      input >> ident >> num_sedges;
      MFEM_VERIFY(ident == "total_shared_edges", "invalid mesh file");
      sedge_ledge.SetSize(num_sedges);
      shared_edges.SetSize(num_sedges);
      group_sedge.SetDims(GetNGroups()-1, num_sedges);
   }
   else
   {
      group_sedge.SetSize(GetNGroups()-1, 0);   // create empty group_sedge
   }
   // read and set the sizes of sface_lface, group_{stria,squad}
   if (Dim >= 3)
   {
      skip_comment_lines(input, '#');
      int num_sface;
      input >> ident >> num_sface;
      MFEM_VERIFY(ident == "total_shared_faces", "invalid mesh file");
      sface_lface.SetSize(num_sface);
      group_stria.MakeI(GetNGroups()-1);
      group_squad.MakeI(GetNGroups()-1);
   }
   else
   {
      group_stria.SetSize(GetNGroups()-1, 0);   // create empty group_stria
      group_squad.SetSize(GetNGroups()-1, 0);   // create empty group_squad
   }

   // read, group by group, the contents of group_svert, svert_lvert,
   // group_sedge, shared_edges, group_{stria,squad}, shared_{trias,quads}
   int svert_counter = 0, sedge_counter = 0;
   for (int gr = 1; gr < GetNGroups(); gr++)
   {
      skip_comment_lines(input, '#');
#if 0
      // implementation prior to prism-dev merge
      int g;
      input >> ident >> g; // group
      if (g != gr)
      {
         mfem::err << "ParMesh::ParMesh : expecting group " << gr
                   << ", read group " << g << endl;
         mfem_error();
      }
#endif
      {
         int nv;
         input >> ident >> nv; // shared_vertices (in this group)
         MFEM_VERIFY(ident == "shared_vertices", "invalid mesh file");
         nv += svert_counter;
         MFEM_VERIFY(nv <= group_svert.Size_of_connections(),
                     "incorrect number of total_shared_vertices");
         group_svert.GetI()[gr] = nv;
         for ( ; svert_counter < nv; svert_counter++)
         {
            group_svert.GetJ()[svert_counter] = svert_counter;
            input >> svert_lvert[svert_counter];
         }
      }
      if (Dim >= 2)
      {
         int ne, v[2];
         input >> ident >> ne; // shared_edges (in this group)
         MFEM_VERIFY(ident == "shared_edges", "invalid mesh file");
         ne += sedge_counter;
         MFEM_VERIFY(ne <= group_sedge.Size_of_connections(),
                     "incorrect number of total_shared_edges");
         group_sedge.GetI()[gr] = ne;
         for ( ; sedge_counter < ne; sedge_counter++)
         {
            group_sedge.GetJ()[sedge_counter] = sedge_counter;
            input >> v[0] >> v[1];
            shared_edges[sedge_counter] = new Segment(v[0], v[1], 1);
         }
      }
      if (Dim >= 3)
      {
         int nf, tstart = shared_trias.Size(), qstart = shared_quads.Size();
         input >> ident >> nf; // shared_faces (in this group)
         for (int i = 0; i < nf; i++)
         {
            int geom, *v;
            input >> geom;
            switch (geom)
            {
               case Geometry::TRIANGLE:
                  shared_trias.SetSize(shared_trias.Size()+1);
                  v = shared_trias.Last().v;
                  for (int ii = 0; ii < 3; ii++) { input >> v[ii]; }
                  break;
               case Geometry::SQUARE:
                  shared_quads.SetSize(shared_quads.Size()+1);
                  v = shared_quads.Last().v;
                  for (int ii = 0; ii < 4; ii++) { input >> v[ii]; }
                  break;
               default:
                  MFEM_ABORT("invalid shared face geometry: " << geom);
            }
         }
         group_stria.AddColumnsInRow(gr-1, shared_trias.Size()-tstart);
         group_squad.AddColumnsInRow(gr-1, shared_quads.Size()-qstart);
      }
   }
   if (Dim >= 3)
   {
      MFEM_VERIFY(shared_trias.Size() + shared_quads.Size()
                  == sface_lface.Size(),
                  "incorrect number of total_shared_faces");
      // Define the J arrays of group_stria and group_squad -- they just contain
      // consecutive numbers starting from 0 up to shared_trias.Size()-1 and
      // shared_quads.Size()-1, respectively.
      group_stria.MakeJ();
      for (int i = 0; i < shared_trias.Size(); i++)
      {
         group_stria.GetJ()[i] = i;
      }
      group_squad.MakeJ();
      for (int i = 0; i < shared_quads.Size(); i++)
      {
         group_squad.GetJ()[i] = i;
      }
   }
}

ParMesh::ParMesh(ParMesh *orig_mesh, int ref_factor, int ref_type)
{
   MakeRefined_(*orig_mesh, ref_factor, ref_type);
}

void ParMesh::MakeRefined_(ParMesh &orig_mesh, int ref_factor, int ref_type)
{
   MyComm = orig_mesh.GetComm();
   NRanks = orig_mesh.GetNRanks();
   MyRank = orig_mesh.GetMyRank();
   face_nbr_el_to_face = NULL;
   glob_elem_offset = -1;
   glob_offset_sequence = -1;
   gtopo = orig_mesh.gtopo;
   have_face_nbr_data = false;
   pncmesh = NULL;

   Array<int> ref_factors(orig_mesh.GetNE());
   ref_factors = ref_factor;
   Mesh::MakeRefined_(orig_mesh, ref_factors, ref_type);

   // Need to initialize:
   // - shared_edges, shared_{trias,quads}
   // - group_svert, group_sedge, group_{stria,squad}
   // - svert_lvert, sedge_ledge, sface_lface

   meshgen = orig_mesh.meshgen; // copy the global 'meshgen'

   H1_FECollection rfec(ref_factor, Dim, ref_type);
   ParFiniteElementSpace rfes(&orig_mesh, &rfec);

   // count the number of entries in each row of group_s{vert,edge,face}
   group_svert.MakeI(GetNGroups()-1); // exclude the local group 0
   group_sedge.MakeI(GetNGroups()-1);
   group_stria.MakeI(GetNGroups()-1);
   group_squad.MakeI(GetNGroups()-1);
   for (int gr = 1; gr < GetNGroups(); gr++)
   {
      // orig vertex -> vertex
      group_svert.AddColumnsInRow(gr-1, orig_mesh.GroupNVertices(gr));
      // orig edge -> (ref_factor-1) vertices and (ref_factor) edges
      const int orig_ne = orig_mesh.GroupNEdges(gr);
      group_svert.AddColumnsInRow(gr-1, (ref_factor-1)*orig_ne);
      group_sedge.AddColumnsInRow(gr-1, ref_factor*orig_ne);
      // orig face -> (?) vertices, (?) edges, and (?) faces
      const int orig_nt = orig_mesh.GroupNTriangles(gr);
      if (orig_nt > 0)
      {
         const Geometry::Type geom = Geometry::TRIANGLE;
         const int nvert = Geometry::NumVerts[geom];
         RefinedGeometry &RG =
            *GlobGeometryRefiner.Refine(geom, ref_factor, ref_factor);

         // count internal vertices
         group_svert.AddColumnsInRow(gr-1, orig_nt*rfec.DofForGeometry(geom));
         // count internal edges
         group_sedge.AddColumnsInRow(gr-1, orig_nt*(RG.RefEdges.Size()/2-
                                                    RG.NumBdrEdges));
         // count refined faces
         group_stria.AddColumnsInRow(gr-1, orig_nt*(RG.RefGeoms.Size()/nvert));
      }
      const int orig_nq = orig_mesh.GroupNQuadrilaterals(gr);
      if (orig_nq > 0)
      {
         const Geometry::Type geom = Geometry::SQUARE;
         const int nvert = Geometry::NumVerts[geom];
         RefinedGeometry &RG =
            *GlobGeometryRefiner.Refine(geom, ref_factor, ref_factor);

         // count internal vertices
         group_svert.AddColumnsInRow(gr-1, orig_nq*rfec.DofForGeometry(geom));
         // count internal edges
         group_sedge.AddColumnsInRow(gr-1, orig_nq*(RG.RefEdges.Size()/2-
                                                    RG.NumBdrEdges));
         // count refined faces
         group_squad.AddColumnsInRow(gr-1, orig_nq*(RG.RefGeoms.Size()/nvert));
      }
   }

   group_svert.MakeJ();
   svert_lvert.Reserve(group_svert.Size_of_connections());

   group_sedge.MakeJ();
   shared_edges.Reserve(group_sedge.Size_of_connections());
   sedge_ledge.SetSize(group_sedge.Size_of_connections());

   group_stria.MakeJ();
   group_squad.MakeJ();
   shared_trias.Reserve(group_stria.Size_of_connections());
   shared_quads.Reserve(group_squad.Size_of_connections());
   sface_lface.SetSize(shared_trias.Size() + shared_quads.Size());

   Array<int> rdofs;
   for (int gr = 1; gr < GetNGroups(); gr++)
   {
      // add shared vertices from original shared vertices
      const int orig_n_verts = orig_mesh.GroupNVertices(gr);
      for (int j = 0; j < orig_n_verts; j++)
      {
         rfes.GetVertexDofs(orig_mesh.GroupVertex(gr, j), rdofs);
         group_svert.AddConnection(gr-1, svert_lvert.Append(rdofs[0])-1);
      }

      // add refined shared edges; add shared vertices from refined shared edges
      const int orig_n_edges = orig_mesh.GroupNEdges(gr);
      if (orig_n_edges > 0)
      {
         const Geometry::Type geom = Geometry::SEGMENT;
         const int nvert = Geometry::NumVerts[geom];
         RefinedGeometry &RG = *GlobGeometryRefiner.Refine(geom, ref_factor);
         const int *c2h_map = rfec.GetDofMap(geom, ref_factor); // FIXME hp

         for (int e = 0; e < orig_n_edges; e++)
         {
            rfes.GetSharedEdgeDofs(gr, e, rdofs);
            MFEM_ASSERT(rdofs.Size() == RG.RefPts.Size(), "");
            // add the internal edge 'rdofs' as shared vertices
            for (int j = 2; j < rdofs.Size(); j++)
            {
               group_svert.AddConnection(gr-1, svert_lvert.Append(rdofs[j])-1);
            }
            for (int j = 0; j < RG.RefGeoms.Size(); j += nvert)
            {
               Element *elem = NewElement(geom);
               int *v = elem->GetVertices();
               for (int k = 0; k < nvert; k++)
               {
                  int cid = RG.RefGeoms[j+k]; // local Cartesian index
                  v[k] = rdofs[c2h_map[cid]];
               }
               group_sedge.AddConnection(gr-1, shared_edges.Append(elem)-1);
            }
         }
      }
      // add refined shared faces; add shared edges and shared vertices from
      // refined shared faces
      const int orig_nt = orig_mesh.GroupNTriangles(gr);
      if (orig_nt > 0)
      {
         const Geometry::Type geom = Geometry::TRIANGLE;
         const int nvert = Geometry::NumVerts[geom];
         RefinedGeometry &RG =
            *GlobGeometryRefiner.Refine(geom, ref_factor, ref_factor);
         const int num_int_verts = rfec.DofForGeometry(geom);
         const int *c2h_map = rfec.GetDofMap(geom, ref_factor); // FIXME hp

         for (int f = 0; f < orig_nt; f++)
         {
            rfes.GetSharedTriangleDofs(gr, f, rdofs);
            MFEM_ASSERT(rdofs.Size() == RG.RefPts.Size(), "");
            // add the internal face 'rdofs' as shared vertices
            for (int j = rdofs.Size()-num_int_verts; j < rdofs.Size(); j++)
            {
               group_svert.AddConnection(gr-1, svert_lvert.Append(rdofs[j])-1);
            }
            // add the internal (for the shared face) edges as shared edges
            for (int j = 2*RG.NumBdrEdges; j < RG.RefEdges.Size(); j += 2)
            {
               Element *elem = NewElement(Geometry::SEGMENT);
               int *v = elem->GetVertices();
               for (int k = 0; k < 2; k++)
               {
                  v[k] = rdofs[c2h_map[RG.RefEdges[j+k]]];
               }
               group_sedge.AddConnection(gr-1, shared_edges.Append(elem)-1);
            }
            // add refined shared faces
            for (int j = 0; j < RG.RefGeoms.Size(); j += nvert)
            {
               shared_trias.SetSize(shared_trias.Size()+1);
               int *v = shared_trias.Last().v;
               for (int k = 0; k < nvert; k++)
               {
                  int cid = RG.RefGeoms[j+k]; // local Cartesian index
                  v[k] = rdofs[c2h_map[cid]];
               }
               group_stria.AddConnection(gr-1, shared_trias.Size()-1);
            }
         }
      }
      const int orig_nq = orig_mesh.GroupNQuadrilaterals(gr);
      if (orig_nq > 0)
      {
         const Geometry::Type geom = Geometry::SQUARE;
         const int nvert = Geometry::NumVerts[geom];
         RefinedGeometry &RG =
            *GlobGeometryRefiner.Refine(geom, ref_factor, ref_factor);
         const int num_int_verts = rfec.DofForGeometry(geom);
         const int *c2h_map = rfec.GetDofMap(geom, ref_factor); // FIXME hp

         for (int f = 0; f < orig_nq; f++)
         {
            rfes.GetSharedQuadrilateralDofs(gr, f, rdofs);
            MFEM_ASSERT(rdofs.Size() == RG.RefPts.Size(), "");
            // add the internal face 'rdofs' as shared vertices
            for (int j = rdofs.Size()-num_int_verts; j < rdofs.Size(); j++)
            {
               group_svert.AddConnection(gr-1, svert_lvert.Append(rdofs[j])-1);
            }
            // add the internal (for the shared face) edges as shared edges
            for (int j = 2*RG.NumBdrEdges; j < RG.RefEdges.Size(); j += 2)
            {
               Element *elem = NewElement(Geometry::SEGMENT);
               int *v = elem->GetVertices();
               for (int k = 0; k < 2; k++)
               {
                  v[k] = rdofs[c2h_map[RG.RefEdges[j+k]]];
               }
               group_sedge.AddConnection(gr-1, shared_edges.Append(elem)-1);
            }
            // add refined shared faces
            for (int j = 0; j < RG.RefGeoms.Size(); j += nvert)
            {
               shared_quads.SetSize(shared_quads.Size()+1);
               int *v = shared_quads.Last().v;
               for (int k = 0; k < nvert; k++)
               {
                  int cid = RG.RefGeoms[j+k]; // local Cartesian index
                  v[k] = rdofs[c2h_map[cid]];
               }
               group_squad.AddConnection(gr-1, shared_quads.Size()-1);
            }
         }
      }
   }
   group_svert.ShiftUpI();
   group_sedge.ShiftUpI();
   group_stria.ShiftUpI();
   group_squad.ShiftUpI();

   FinalizeParTopo();

   if (Nodes != NULL)
   {
      // This call will turn the Nodes into a ParGridFunction
      SetCurvature(1, GetNodalFESpace()->IsDGSpace(), spaceDim,
                   GetNodalFESpace()->GetOrdering());
   }
}

ParMesh ParMesh::MakeRefined(ParMesh &orig_mesh, int ref_factor, int ref_type)
{
   ParMesh mesh;
   mesh.MakeRefined_(orig_mesh, ref_factor, ref_type);
   return mesh;
}

ParMesh ParMesh::MakeSimplicial(ParMesh &orig_mesh)
{
   ParMesh mesh;

   mesh.MyComm = orig_mesh.GetComm();
   mesh.NRanks = orig_mesh.GetNRanks();
   mesh.MyRank = orig_mesh.GetMyRank();
   mesh.glob_elem_offset = -1;
   mesh.glob_offset_sequence = -1;
   mesh.gtopo = orig_mesh.gtopo;
   mesh.have_face_nbr_data = false;
   mesh.pncmesh = NULL;
   mesh.meshgen = orig_mesh.meshgen;

   H1_FECollection fec(1, orig_mesh.Dimension());
   ParFiniteElementSpace fes(&orig_mesh, &fec);

   Array<int> vglobal(orig_mesh.GetNV());
   for (int iv=0; iv<orig_mesh.GetNV(); ++iv)
   {
      vglobal[iv] = fes.GetGlobalTDofNumber(iv);
   }
   mesh.MakeSimplicial_(orig_mesh, vglobal);

   // count the number of entries in each row of group_s{vert,edge,face}
   mesh.group_svert.MakeI(mesh.GetNGroups()-1); // exclude the local group 0
   mesh.group_sedge.MakeI(mesh.GetNGroups()-1);
   mesh.group_stria.MakeI(mesh.GetNGroups()-1);
   mesh.group_squad.MakeI(mesh.GetNGroups()-1);
   for (int gr = 1; gr < mesh.GetNGroups(); gr++)
   {
      mesh.group_svert.AddColumnsInRow(gr-1, orig_mesh.GroupNVertices(gr));
      mesh.group_sedge.AddColumnsInRow(gr-1, orig_mesh.GroupNEdges(gr));
      // Every quad gives an extra edge
      const int orig_nq = orig_mesh.GroupNQuadrilaterals(gr);
      mesh.group_sedge.AddColumnsInRow(gr-1, orig_nq);
      // Every quad is subdivided into two triangles
      mesh.group_stria.AddColumnsInRow(gr-1, 2*orig_nq);
      // Existing triangles remain unchanged
      const int orig_nt = orig_mesh.GroupNTriangles(gr);
      mesh.group_stria.AddColumnsInRow(gr-1, orig_nt);
   }
   mesh.group_svert.MakeJ();
   mesh.svert_lvert.Reserve(mesh.group_svert.Size_of_connections());

   mesh.group_sedge.MakeJ();
   mesh.shared_edges.Reserve(mesh.group_sedge.Size_of_connections());
   mesh.sedge_ledge.SetSize(mesh.group_sedge.Size_of_connections());

   mesh.group_stria.MakeJ();
   mesh.shared_trias.Reserve(mesh.group_stria.Size_of_connections());
   mesh.sface_lface.SetSize(mesh.shared_trias.Size());

   mesh.group_squad.MakeJ();

   constexpr int ntris = 2, nv_tri = 3, nv_quad = 4;

   Array<int> dofs;
   for (int gr = 1; gr < mesh.GetNGroups(); gr++)
   {
      // add shared vertices from original shared vertices
      const int orig_n_verts = orig_mesh.GroupNVertices(gr);
      for (int j = 0; j < orig_n_verts; j++)
      {
         fes.GetVertexDofs(orig_mesh.GroupVertex(gr, j), dofs);
         mesh.group_svert.AddConnection(gr-1, mesh.svert_lvert.Append(dofs[0])-1);
      }

      // add original shared edges
      const int orig_n_edges = orig_mesh.GroupNEdges(gr);
      for (int e = 0; e < orig_n_edges; e++)
      {
         int iedge, o;
         orig_mesh.GroupEdge(gr, e, iedge, o);
         Element *elem = mesh.NewElement(Geometry::SEGMENT);
         Array<int> edge_verts;
         orig_mesh.GetEdgeVertices(iedge, edge_verts);
         elem->SetVertices(edge_verts);
         mesh.group_sedge.AddConnection(gr-1, mesh.shared_edges.Append(elem)-1);
      }
      // add original shared triangles
      const int orig_nt = orig_mesh.GroupNTriangles(gr);
      for (int e = 0; e < orig_nt; e++)
      {
         int itri, o;
         orig_mesh.GroupTriangle(gr, e, itri, o);
         const int *v = orig_mesh.GetFace(itri)->GetVertices();
         mesh.shared_trias.SetSize(mesh.shared_trias.Size()+1);
         int *v2 = mesh.shared_trias.Last().v;
         for (int iv=0; iv<nv_tri; ++iv) { v2[iv] = v[iv]; }
         mesh.group_stria.AddConnection(gr-1, mesh.shared_trias.Size()-1);
      }
      // add triangles from split quads and add resulting diagonal edge
      const int orig_nq = orig_mesh.GroupNQuadrilaterals(gr);
      if (orig_nq > 0)
      {
         static const int trimap[12] =
         {
            0, 0, 0, 1,
            1, 2, 1, 2,
            2, 3, 3, 3
         };
         static const int diagmap[4] = { 0, 2, 1, 3 };
         for (int f = 0; f < orig_nq; ++f)
         {
            int iquad, o;
            orig_mesh.GroupQuadrilateral(gr, f, iquad, o);
            const int *v = orig_mesh.GetFace(iquad)->GetVertices();
            // Split quad according the smallest (global) vertex
            int vg[nv_quad];
            for (int iv=0; iv<nv_quad; ++iv) { vg[iv] = vglobal[v[iv]]; }
            int iv_min = std::min_element(vg, vg+nv_quad) - vg;
            int isplit = (iv_min == 0 || iv_min == 2) ? 0 : 1;
            // Add diagonal
            Element *diag = mesh.NewElement(Geometry::SEGMENT);
            int *v_diag = diag->GetVertices();
            v_diag[0] = v[diagmap[0 + isplit*2]];
            v_diag[1] = v[diagmap[1 + isplit*2]];
            mesh.group_sedge.AddConnection(gr-1, mesh.shared_edges.Append(diag)-1);
            // Add two new triangles
            for (int itri=0; itri<ntris; ++itri)
            {
               mesh.shared_trias.SetSize(mesh.shared_trias.Size()+1);
               int *v2 = mesh.shared_trias.Last().v;
               for (int iv=0; iv<nv_tri; ++iv)
               {
                  v2[iv] = v[trimap[itri + isplit*2 + iv*ntris*2]];
               }
               mesh.group_stria.AddConnection(gr-1, mesh.shared_trias.Size()-1);
            }
         }
      }
   }
   mesh.group_svert.ShiftUpI();
   mesh.group_sedge.ShiftUpI();
   mesh.group_stria.ShiftUpI();

   mesh.FinalizeParTopo();

   return mesh;
}

void ParMesh::Finalize(bool refine, bool fix_orientation)
{
   const int meshgen_save = meshgen; // Mesh::Finalize() may call SetMeshGen()

   Mesh::Finalize(refine, fix_orientation);

   meshgen = meshgen_save;
   // Note: if Mesh::Finalize() calls MarkTetMeshForRefinement() then the
   //       shared_trias have been rotated as necessary.

   // Setup secondary parallel mesh data: sedge_ledge, sface_lface
   FinalizeParTopo();
}

int ParMesh::GetLocalElementNum(long long global_element_num) const
{
   ComputeGlobalElementOffset();
   long long local = global_element_num - glob_elem_offset;
   if (local < 0 || local >= NumOfElements) { return -1; }
   return local;
}

long long ParMesh::GetGlobalElementNum(int local_element_num) const
{
   ComputeGlobalElementOffset();
   return glob_elem_offset + local_element_num;
}

void ParMesh::DistributeAttributes(Array<int> &attr)
{
   // Determine the largest attribute number across all processors
   int max_attr = attr.Size() ? attr.Max() : 1 /*allow empty ranks*/;
   int glb_max_attr = -1;
   MPI_Allreduce(&max_attr, &glb_max_attr, 1, MPI_INT, MPI_MAX, MyComm);

   // Create marker arrays to indicate which attributes are present
   // assuming attribute numbers are in the range [1,glb_max_attr].
   bool *attr_marker = new bool[glb_max_attr];
   bool *glb_attr_marker = new bool[glb_max_attr];
   for (int i = 0; i < glb_max_attr; i++)
   {
      attr_marker[i] = false;
   }
   for (int i = 0; i < attr.Size(); i++)
   {
      attr_marker[attr[i] - 1] = true;
   }
   MPI_Allreduce(attr_marker, glb_attr_marker, glb_max_attr,
                 MPI_C_BOOL, MPI_LOR, MyComm);
   delete [] attr_marker;

   // Translate from the marker array to a unique, sorted list of attributes
   attr.SetSize(0);
   attr.Reserve(glb_max_attr);
   for (int i = 0; i < glb_max_attr; i++)
   {
      if (glb_attr_marker[i])
      {
         attr.Append(i + 1);
      }
   }
   delete [] glb_attr_marker;
}

void ParMesh::SetAttributes()
{
   // Determine the attributes occurring in local interior and boundary elements
   Mesh::SetAttributes();

   DistributeAttributes(bdr_attributes);
   if (bdr_attributes.Size() > 0 && bdr_attributes[0] <= 0)
   {
      MFEM_WARNING("Non-positive boundary element attributes found!");
   }

   DistributeAttributes(attributes);
   if (attributes.Size() > 0 && attributes[0] <= 0)
   {
      MFEM_WARNING("Non-positive element attributes found!");
   }
}

bool ParMesh::HasBoundaryElements() const
{
   // maximum number of boundary elements over all ranks
   int maxNumOfBdrElements;
   MPI_Allreduce(&NumOfBdrElements, &maxNumOfBdrElements, 1,
                 MPI_INT, MPI_MAX, MyComm);
   return (maxNumOfBdrElements > 0);
}

void ParMesh::GroupEdge(int group, int i, int &edge, int &o) const
{
   int sedge = group_sedge.GetRow(group-1)[i];
   edge = sedge_ledge[sedge];
   int *v = shared_edges[sedge]->GetVertices();
   o = (v[0] < v[1]) ? (+1) : (-1);
}

void ParMesh::GroupTriangle(int group, int i, int &face, int &o) const
{
   int stria = group_stria.GetRow(group-1)[i];
   face = sface_lface[stria];
   // face gives the base orientation
   MFEM_ASSERT(faces[face]->GetType() == Element::TRIANGLE,
               "Expecting a triangular face.");

   o = GetTriOrientation(faces[face]->GetVertices(), shared_trias[stria].v);
}

void ParMesh::GroupQuadrilateral(int group, int i, int &face, int &o) const
{
   int squad = group_squad.GetRow(group-1)[i];
   face = sface_lface[shared_trias.Size()+squad];
   // face gives the base orientation
   MFEM_ASSERT(faces[face]->GetType() == Element::QUADRILATERAL,
               "Expecting a quadrilateral face.");

   o = GetQuadOrientation(faces[face]->GetVertices(), shared_quads[squad].v);
}

void ParMesh::GetSharedEdgeCommunicator(int ordering,
                                        GroupCommunicator& sedge_comm) const
{
   Table &gr_sedge = sedge_comm.GroupLDofTable();
   gr_sedge.SetDims(GetNGroups(), shared_edges.Size());
   gr_sedge.GetI()[0] = 0;
   for (int gr = 1; gr <= GetNGroups(); gr++)
   {
      gr_sedge.GetI()[gr] = group_sedge.GetI()[gr-1];
   }
   for (int k = 0; k < shared_edges.Size(); k++)
   {
      if (ordering == 1)
      {
         gr_sedge.GetJ()[k] =k;
      }
      else
      {
         gr_sedge.GetJ()[k] = group_sedge.GetJ()[k];
      }
   }
   sedge_comm.Finalize();
}

void ParMesh::GetSharedVertexCommunicator(int ordering,
                                          GroupCommunicator& svert_comm) const
{
   Table &gr_svert = svert_comm.GroupLDofTable();
   gr_svert.SetDims(GetNGroups(), svert_lvert.Size());
   gr_svert.GetI()[0] = 0;
   for (int gr = 1; gr <= GetNGroups(); gr++)
   {
      gr_svert.GetI()[gr] = group_svert.GetI()[gr-1];
   }
   for (int k = 0; k < svert_lvert.Size(); k++)
   {
      if (ordering == 1)
      {
         gr_svert.GetJ()[k] = k;
      }
      else
      {
         gr_svert.GetJ()[k] = group_svert.GetJ()[k];
      }
   }
   svert_comm.Finalize();
}

void ParMesh::GetSharedQuadCommunicator(int ordering,
                                        GroupCommunicator& squad_comm) const
{
   Table &gr_squad = squad_comm.GroupLDofTable();
   gr_squad.SetDims(GetNGroups(), shared_quads.Size());
   gr_squad.GetI()[0] = 0;
   for (int gr = 1; gr <= GetNGroups(); gr++)
   {
      gr_squad.GetI()[gr] = group_squad.GetI()[gr-1];
   }
   for (int k = 0; k < shared_quads.Size(); k++)
   {
      if (ordering == 1)
      {
         gr_squad.GetJ()[k] = k;
      }
      else
      {
         gr_squad.GetJ()[k] = group_squad.GetJ()[k];
      }
   }
   squad_comm.Finalize();
}

void ParMesh::GetSharedTriCommunicator(int ordering,
                                       GroupCommunicator& stria_comm) const
{
   Table &gr_stria = stria_comm.GroupLDofTable();
   gr_stria.SetDims(GetNGroups(), shared_trias.Size());
   gr_stria.GetI()[0] = 0;
   for (int gr = 1; gr <= GetNGroups(); gr++)
   {
      gr_stria.GetI()[gr] = group_stria.GetI()[gr-1];
   }
   for (int k = 0; k < shared_trias.Size(); k++)
   {
      if (ordering == 1)
      {
         gr_stria.GetJ()[k] = k;
      }
      else
      {
         gr_stria.GetJ()[k] = group_stria.GetJ()[k];
      }
   }
   stria_comm.Finalize();
}

void ParMesh::MarkTetMeshForRefinement(const DSTable &v_to_v)
{
   Array<int> order;
   GetEdgeOrdering(v_to_v, order); // local edge ordering

   // create a GroupCommunicator on the shared edges
   GroupCommunicator sedge_comm(gtopo);
   GetSharedEdgeCommunicator(0, sedge_comm);

   Array<int> sedge_ord(shared_edges.Size());
   Array<Pair<int,int> > sedge_ord_map(shared_edges.Size());
   for (int k = 0; k < shared_edges.Size(); k++)
   {
      // sedge_ledge may be undefined -- use shared_edges and v_to_v instead
      const int sedge = group_sedge.GetJ()[k];
      const int *v = shared_edges[sedge]->GetVertices();
      sedge_ord[k] = order[v_to_v(v[0], v[1])];
   }

   sedge_comm.Bcast<int>(sedge_ord, 1);

   for (int k = 0, gr = 1; gr < GetNGroups(); gr++)
   {
      const int n = group_sedge.RowSize(gr-1);
      if (n == 0) { continue; }
      sedge_ord_map.SetSize(n);
      for (int j = 0; j < n; j++)
      {
         sedge_ord_map[j].one = sedge_ord[k+j];
         sedge_ord_map[j].two = j;
      }
      SortPairs<int, int>(sedge_ord_map, n);
      for (int j = 0; j < n; j++)
      {
         const int sedge_from = group_sedge.GetJ()[k+j];
         const int *v = shared_edges[sedge_from]->GetVertices();
         sedge_ord[k+j] = order[v_to_v(v[0], v[1])];
      }
      std::sort(&sedge_ord[k], &sedge_ord[k] + n);
      for (int j = 0; j < n; j++)
      {
         const int sedge_to = group_sedge.GetJ()[k+sedge_ord_map[j].two];
         const int *v = shared_edges[sedge_to]->GetVertices();
         order[v_to_v(v[0], v[1])] = sedge_ord[k+j];
      }
      k += n;
   }

#ifdef MFEM_DEBUG
   {
      Array<Pair<int, double> > ilen_len(order.Size());

      for (int i = 0; i < NumOfVertices; i++)
      {
         for (DSTable::RowIterator it(v_to_v, i); !it; ++it)
         {
            int j = it.Index();
            ilen_len[j].one = order[j];
            ilen_len[j].two = GetLength(i, it.Column());
         }
      }

      SortPairs<int, double>(ilen_len, order.Size());

      double d_max = 0.;
      for (int i = 1; i < order.Size(); i++)
      {
         d_max = std::max(d_max, ilen_len[i-1].two-ilen_len[i].two);
      }

#if 0
      // Debug message from every MPI rank.
      mfem::out << "proc. " << MyRank << '/' << NRanks << ": d_max = " << d_max
                << endl;
#else
      // Debug message just from rank 0.
      double glob_d_max;
      MPI_Reduce(&d_max, &glob_d_max, 1, MPI_DOUBLE, MPI_MAX, 0, MyComm);
      if (MyRank == 0)
      {
         mfem::out << "glob_d_max = " << glob_d_max << endl;
      }
#endif
   }
#endif

   // use 'order' to mark the tets, the boundary triangles, and the shared
   // triangle faces
   for (int i = 0; i < NumOfElements; i++)
   {
      if (elements[i]->GetType() == Element::TETRAHEDRON)
      {
         elements[i]->MarkEdge(v_to_v, order);
      }
   }

   for (int i = 0; i < NumOfBdrElements; i++)
   {
      if (boundary[i]->GetType() == Element::TRIANGLE)
      {
         boundary[i]->MarkEdge(v_to_v, order);
      }
   }

   for (int i = 0; i < shared_trias.Size(); i++)
   {
      Triangle::MarkEdge(shared_trias[i].v, v_to_v, order);
   }
}

// For a line segment with vertices v[0] and v[1], return a number with
// the following meaning:
// 0 - the edge was not refined
// 1 - the edge e was refined once by splitting v[0],v[1]
int ParMesh::GetEdgeSplittings(Element *edge, const DSTable &v_to_v,
                               int *middle)
{
   int m, *v = edge->GetVertices();

   if ((m = v_to_v(v[0], v[1])) != -1 && middle[m] != -1)
   {
      return 1;
   }
   else
   {
      return 0;
   }
}

void ParMesh::GetFaceSplittings(const int *fv, const HashTable<Hashed2> &v_to_v,
                                Array<unsigned> &codes)
{
   typedef Triple<int,int,int> face_t;
   Array<face_t> face_stack;

   unsigned code = 0;
   face_stack.Append(face_t(fv[0], fv[1], fv[2]));
   for (unsigned bit = 0; face_stack.Size() > 0; bit++)
   {
      if (bit == 8*sizeof(unsigned))
      {
         codes.Append(code);
         code = bit = 0;
      }

      const face_t &f = face_stack.Last();
      int mid = v_to_v.FindId(f.one, f.two);
      if (mid == -1)
      {
         // leave a 0 at bit 'bit'
         face_stack.DeleteLast();
      }
      else
      {
         code += (1 << bit); // set bit 'bit' to 1
         mid += NumOfVertices;
         face_stack.Append(face_t(f.three, f.one, mid));
         face_t &r = face_stack[face_stack.Size()-2];
         r = face_t(r.two, r.three, mid);
      }
   }
   codes.Append(code);
}

bool ParMesh::DecodeFaceSplittings(HashTable<Hashed2> &v_to_v, const int *v,
                                   const Array<unsigned> &codes, int &pos)
{
   typedef Triple<int,int,int> face_t;
   Array<face_t> face_stack;

   bool need_refinement = 0;
   face_stack.Append(face_t(v[0], v[1], v[2]));
   for (unsigned bit = 0, code = codes[pos++]; face_stack.Size() > 0; bit++)
   {
      if (bit == 8*sizeof(unsigned))
      {
         code = codes[pos++];
         bit = 0;
      }

      if ((code & (1 << bit)) == 0) { face_stack.DeleteLast(); continue; }

      const face_t &f = face_stack.Last();
      int mid = v_to_v.FindId(f.one, f.two);
      if (mid == -1)
      {
         mid = v_to_v.GetId(f.one, f.two);
         int ind[2] = { f.one, f.two };
         vertices.Append(Vertex());
         AverageVertices(ind, 2, vertices.Size()-1);
         need_refinement = 1;
      }
      mid += NumOfVertices;
      face_stack.Append(face_t(f.three, f.one, mid));
      face_t &r = face_stack[face_stack.Size()-2];
      r = face_t(r.two, r.three, mid);
   }
   return need_refinement;
}

void ParMesh::GenerateOffsets(int N, HYPRE_BigInt loc_sizes[],
                              Array<HYPRE_BigInt> *offsets[]) const
{
   if (HYPRE_AssumedPartitionCheck())
   {
      Array<HYPRE_BigInt> temp(N);
      MPI_Scan(loc_sizes, temp.GetData(), N, HYPRE_MPI_BIG_INT, MPI_SUM, MyComm);
      for (int i = 0; i < N; i++)
      {
         offsets[i]->SetSize(3);
         (*offsets[i])[0] = temp[i] - loc_sizes[i];
         (*offsets[i])[1] = temp[i];
      }
      MPI_Bcast(temp.GetData(), N, HYPRE_MPI_BIG_INT, NRanks-1, MyComm);
      for (int i = 0; i < N; i++)
      {
         (*offsets[i])[2] = temp[i];
         // check for overflow
         MFEM_VERIFY((*offsets[i])[0] >= 0 && (*offsets[i])[1] >= 0,
                     "overflow in offsets");
      }
   }
   else
   {
      Array<HYPRE_BigInt> temp(N*NRanks);
      MPI_Allgather(loc_sizes, N, HYPRE_MPI_BIG_INT, temp.GetData(), N,
                    HYPRE_MPI_BIG_INT, MyComm);
      for (int i = 0; i < N; i++)
      {
         Array<HYPRE_BigInt> &offs = *offsets[i];
         offs.SetSize(NRanks+1);
         offs[0] = 0;
         for (int j = 0; j < NRanks; j++)
         {
            offs[j+1] = offs[j] + temp[i+N*j];
         }
         // Check for overflow
         MFEM_VERIFY(offs[MyRank] >= 0 && offs[MyRank+1] >= 0,
                     "overflow in offsets");
      }
   }
}

void ParMesh::GetFaceNbrElementTransformation(
   int i, IsoparametricTransformation *ElTr)
{
   DenseMatrix &pointmat = ElTr->GetPointMat();
   Element *elem = face_nbr_elements[i];

   ElTr->Attribute = elem->GetAttribute();
   ElTr->ElementNo = NumOfElements + i;
   ElTr->ElementType = ElementTransformation::ELEMENT;
   ElTr->mesh = this;
   ElTr->Reset();

   if (Nodes == NULL)
   {
      const int nv = elem->GetNVertices();
      const int *v = elem->GetVertices();

      pointmat.SetSize(spaceDim, nv);
      for (int k = 0; k < spaceDim; k++)
      {
         for (int j = 0; j < nv; j++)
         {
            pointmat(k, j) = face_nbr_vertices[v[j]](k);
         }
      }

      ElTr->SetFE(GetTransformationFEforElementType(elem->GetType()));
   }
   else
   {
      Array<int> vdofs;
      ParGridFunction *pNodes = dynamic_cast<ParGridFunction *>(Nodes);
      if (pNodes)
      {
         pNodes->ParFESpace()->GetFaceNbrElementVDofs(i, vdofs);
         int n = vdofs.Size()/spaceDim;
         pointmat.SetSize(spaceDim, n);
         for (int k = 0; k < spaceDim; k++)
         {
            for (int j = 0; j < n; j++)
            {
               pointmat(k,j) = (pNodes->FaceNbrData())(vdofs[n*k+j]);
            }
         }

         ElTr->SetFE(pNodes->ParFESpace()->GetFaceNbrFE(i));
      }
      else
      {
         MFEM_ABORT("Nodes are not ParGridFunction!");
      }
   }
}

double ParMesh::GetFaceNbrElementSize(int i, int type)
{
   return GetElementSize(GetFaceNbrElementTransformation(i), type);
}

void ParMesh::DeleteFaceNbrData()
{
   if (!have_face_nbr_data)
   {
      return;
   }

   have_face_nbr_data = false;
   face_nbr_group.DeleteAll();
   face_nbr_elements_offset.DeleteAll();
   face_nbr_vertices_offset.DeleteAll();
   for (int i = 0; i < face_nbr_elements.Size(); i++)
   {
      FreeElement(face_nbr_elements[i]);
   }
   face_nbr_elements.DeleteAll();
   face_nbr_vertices.DeleteAll();
   send_face_nbr_elements.Clear();
   send_face_nbr_vertices.Clear();
}

void ParMesh::SetCurvature(int order, bool discont, int space_dim, int ordering)
{
   DeleteFaceNbrData();
   space_dim = (space_dim == -1) ? spaceDim : space_dim;
   FiniteElementCollection* nfec;
   if (discont)
   {
      nfec = new L2_FECollection(order, Dim, BasisType::GaussLobatto);
   }
   else
   {
      nfec = new H1_FECollection(order, Dim);
   }
   ParFiniteElementSpace* nfes = new ParFiniteElementSpace(this, nfec, space_dim,
                                                           ordering);
   auto pnodes = new ParGridFunction(nfes);
   GetNodes(*pnodes);
   NewNodes(*pnodes, true);
   Nodes->MakeOwner(nfec);
}

void ParMesh::SetNodalFESpace(FiniteElementSpace *nfes)
{
   DeleteFaceNbrData();
   ParFiniteElementSpace *npfes = dynamic_cast<ParFiniteElementSpace*>(nfes);
   if (npfes)
   {
      SetNodalFESpace(npfes);
   }
   else
   {
      Mesh::SetNodalFESpace(nfes);
   }
}

void ParMesh::SetNodalFESpace(ParFiniteElementSpace *npfes)
{
   DeleteFaceNbrData();
   ParGridFunction *nodes = new ParGridFunction(npfes);
   SetNodalGridFunction(nodes, true);
}

void ParMesh::EnsureParNodes()
{
   if (Nodes && dynamic_cast<ParFiniteElementSpace*>(Nodes->FESpace()) == NULL)
   {
      DeleteFaceNbrData();
      ParFiniteElementSpace *pfes =
         new ParFiniteElementSpace(*Nodes->FESpace(), *this);
      ParGridFunction *new_nodes = new ParGridFunction(pfes);
      *new_nodes = *Nodes;
      if (Nodes->OwnFEC())
      {
         new_nodes->MakeOwner(Nodes->OwnFEC());
         Nodes->MakeOwner(NULL); // takes away ownership of 'fec' and 'fes'
         delete Nodes->FESpace();
      }
      delete Nodes;
      Nodes = new_nodes;
   }
}

void ParMesh::ExchangeFaceNbrData()
{
   if (have_face_nbr_data)
   {
      return;
   }

   if (Nonconforming())
   {
      // with ParNCMesh we can set up face neighbors without communication
      pncmesh->GetFaceNeighbors(*this);
      have_face_nbr_data = true;

      ExchangeFaceNbrNodes();
      return;
   }

   Table *gr_sface;
   int   *s2l_face;
   bool   del_tables = false;
   if (Dim == 1)
   {
      gr_sface = &group_svert;
      s2l_face = svert_lvert;
   }
   else if (Dim == 2)
   {
      gr_sface = &group_sedge;
      s2l_face = sedge_ledge;
   }
   else
   {
      s2l_face = sface_lface;
      if (shared_trias.Size() == sface_lface.Size())
      {
         // All shared faces are Triangular
         gr_sface = &group_stria;
      }
      else if (shared_quads.Size() == sface_lface.Size())
      {
         // All shared faced are Quadrilateral
         gr_sface = &group_squad;
      }
      else
      {
         // Shared faces contain a mixture of triangles and quads
         gr_sface = new Table;
         del_tables = true;

         // Merge the Tables group_stria and group_squad
         gr_sface->MakeI(group_stria.Size());
         for (int gr=0; gr<group_stria.Size(); gr++)
         {
            gr_sface->AddColumnsInRow(gr,
                                      group_stria.RowSize(gr) +
                                      group_squad.RowSize(gr));
         }
         gr_sface->MakeJ();
         const int nst = shared_trias.Size();
         for (int gr=0; gr<group_stria.Size(); gr++)
         {
            gr_sface->AddConnections(gr,
                                     group_stria.GetRow(gr),
                                     group_stria.RowSize(gr));
            for (int c=0; c<group_squad.RowSize(gr); c++)
            {
               gr_sface->AddConnection(gr,
                                       nst + group_squad.GetRow(gr)[c]);
            }
         }
         gr_sface->ShiftUpI();
      }
   }

   ExchangeFaceNbrData(gr_sface, s2l_face);

   if (Dim == 3)
   {
      GetFaceNbrElementToFaceTable();
   }

   if (del_tables) { delete gr_sface; }

   if ( have_face_nbr_data ) { return; }

   have_face_nbr_data = true;

   ExchangeFaceNbrNodes();
}

void ParMesh::ExchangeFaceNbrData(Table *gr_sface, int *s2l_face)
{
   int num_face_nbrs = 0;
   for (int g = 1; g < GetNGroups(); g++)
   {
      if (gr_sface->RowSize(g-1) > 0)
      {
         num_face_nbrs++;
      }
   }

   face_nbr_group.SetSize(num_face_nbrs);

   if (num_face_nbrs == 0)
   {
      have_face_nbr_data = true;
      return;
   }

   {
      // sort face-neighbors by processor rank
      Array<Pair<int, int> > rank_group(num_face_nbrs);

      for (int g = 1, counter = 0; g < GetNGroups(); g++)
      {
         if (gr_sface->RowSize(g-1) > 0)
         {
            MFEM_ASSERT(gtopo.GetGroupSize(g) == 2, "group size is not 2!");

            const int *nbs = gtopo.GetGroup(g);
            int lproc = (nbs[0]) ? nbs[0] : nbs[1];
            rank_group[counter].one = gtopo.GetNeighborRank(lproc);
            rank_group[counter].two = g;
            counter++;
         }
      }

      SortPairs<int, int>(rank_group, rank_group.Size());

      for (int fn = 0; fn < num_face_nbrs; fn++)
      {
         face_nbr_group[fn] = rank_group[fn].two;
      }
   }

   MPI_Request *requests = new MPI_Request[2*num_face_nbrs];
   MPI_Request *send_requests = requests;
   MPI_Request *recv_requests = requests + num_face_nbrs;
   MPI_Status  *statuses = new MPI_Status[num_face_nbrs];

   int *nbr_data = new int[6*num_face_nbrs];
   int *nbr_send_data = nbr_data;
   int *nbr_recv_data = nbr_data + 3*num_face_nbrs;

   Array<int> el_marker(GetNE());
   Array<int> vertex_marker(GetNV());
   el_marker = -1;
   vertex_marker = -1;

   Array<int> fcs, cor;

   Table send_face_nbr_elemdata, send_face_nbr_facedata;

   send_face_nbr_elements.MakeI(num_face_nbrs);
   send_face_nbr_vertices.MakeI(num_face_nbrs);
   send_face_nbr_elemdata.MakeI(num_face_nbrs);
   send_face_nbr_facedata.MakeI(num_face_nbrs);
   for (int fn = 0; fn < num_face_nbrs; fn++)
   {
      int nbr_group = face_nbr_group[fn];
      int  num_sfaces = gr_sface->RowSize(nbr_group-1);
      int *sface = gr_sface->GetRow(nbr_group-1);
      for (int i = 0; i < num_sfaces; i++)
      {
         int lface = s2l_face[sface[i]];
         int el = faces_info[lface].Elem1No;
         if (el_marker[el] != fn)
         {
            el_marker[el] = fn;
            send_face_nbr_elements.AddAColumnInRow(fn);

            const int nv = elements[el]->GetNVertices();
            const int *v = elements[el]->GetVertices();
            for (int j = 0; j < nv; j++)
               if (vertex_marker[v[j]] != fn)
               {
                  vertex_marker[v[j]] = fn;
                  send_face_nbr_vertices.AddAColumnInRow(fn);
               }

            const int nf = elements[el]->GetNFaces();

            send_face_nbr_elemdata.AddColumnsInRow(fn, nv + nf + 2);
         }
      }
      send_face_nbr_facedata.AddColumnsInRow(fn, 2*num_sfaces);

      nbr_send_data[3*fn  ] = send_face_nbr_elements.GetI()[fn];
      nbr_send_data[3*fn+1] = send_face_nbr_vertices.GetI()[fn];
      nbr_send_data[3*fn+2] = send_face_nbr_elemdata.GetI()[fn];

      int nbr_rank = GetFaceNbrRank(fn);
      int tag = 0;

      MPI_Isend(&nbr_send_data[3*fn], 3, MPI_INT, nbr_rank, tag, MyComm,
                &send_requests[fn]);
      MPI_Irecv(&nbr_recv_data[3*fn], 3, MPI_INT, nbr_rank, tag, MyComm,
                &recv_requests[fn]);
   }
   send_face_nbr_elements.MakeJ();
   send_face_nbr_vertices.MakeJ();
   send_face_nbr_elemdata.MakeJ();
   send_face_nbr_facedata.MakeJ();
   el_marker = -1;
   vertex_marker = -1;
   const int nst = shared_trias.Size();
   for (int fn = 0; fn < num_face_nbrs; fn++)
   {
      int nbr_group = face_nbr_group[fn];
      int  num_sfaces = gr_sface->RowSize(nbr_group-1);
      int *sface = gr_sface->GetRow(nbr_group-1);
      for (int i = 0; i < num_sfaces; i++)
      {
         const int sf = sface[i];
         int lface = s2l_face[sf];
         int el = faces_info[lface].Elem1No;
         if (el_marker[el] != fn)
         {
            el_marker[el] = fn;
            send_face_nbr_elements.AddConnection(fn, el);

            const int nv = elements[el]->GetNVertices();
            const int *v = elements[el]->GetVertices();
            for (int j = 0; j < nv; j++)
               if (vertex_marker[v[j]] != fn)
               {
                  vertex_marker[v[j]] = fn;
                  send_face_nbr_vertices.AddConnection(fn, v[j]);
               }

            send_face_nbr_elemdata.AddConnection(fn, GetAttribute(el));
            send_face_nbr_elemdata.AddConnection(
               fn, GetElementBaseGeometry(el));
            send_face_nbr_elemdata.AddConnections(fn, v, nv);

            if (Dim == 3)
            {
               const int nf = elements[el]->GetNFaces();
               GetElementFaces(el, fcs, cor);
               send_face_nbr_elemdata.AddConnections(fn, cor, nf);
            }
         }
         send_face_nbr_facedata.AddConnection(fn, el);
         int info = faces_info[lface].Elem1Inf;
         // change the orientation in info to be relative to the shared face
         //   in 1D and 2D keep the orientation equal to 0
         if (Dim == 3)
         {
            const int *lf_v = faces[lface]->GetVertices();
            if (sf < nst) // triangle shared face
            {
               info += GetTriOrientation(shared_trias[sf].v, lf_v);
            }
            else // quad shared face
            {
               info += GetQuadOrientation(shared_quads[sf-nst].v, lf_v);
            }
         }
         send_face_nbr_facedata.AddConnection(fn, info);
      }
   }
   send_face_nbr_elements.ShiftUpI();
   send_face_nbr_vertices.ShiftUpI();
   send_face_nbr_elemdata.ShiftUpI();
   send_face_nbr_facedata.ShiftUpI();

   // convert the vertex indices in send_face_nbr_elemdata
   // convert the element indices in send_face_nbr_facedata
   for (int fn = 0; fn < num_face_nbrs; fn++)
   {
      int  num_elems  = send_face_nbr_elements.RowSize(fn);
      int *elems      = send_face_nbr_elements.GetRow(fn);
      int  num_verts  = send_face_nbr_vertices.RowSize(fn);
      int *verts      = send_face_nbr_vertices.GetRow(fn);
      int *elemdata   = send_face_nbr_elemdata.GetRow(fn);
      int  num_sfaces = send_face_nbr_facedata.RowSize(fn)/2;
      int *facedata   = send_face_nbr_facedata.GetRow(fn);

      for (int i = 0; i < num_verts; i++)
      {
         vertex_marker[verts[i]] = i;
      }

      for (int el = 0; el < num_elems; el++)
      {
         const int nv = elements[elems[el]]->GetNVertices();
         const int nf = (Dim == 3) ? elements[elems[el]]->GetNFaces() : 0;
         elemdata += 2; // skip the attribute and the geometry type
         for (int j = 0; j < nv; j++)
         {
            elemdata[j] = vertex_marker[elemdata[j]];
         }
         elemdata += nv + nf;

         el_marker[elems[el]] = el;
      }

      for (int i = 0; i < num_sfaces; i++)
      {
         facedata[2*i] = el_marker[facedata[2*i]];
      }
   }

   MPI_Waitall(num_face_nbrs, recv_requests, statuses);

   Array<int> recv_face_nbr_facedata;
   Table recv_face_nbr_elemdata;

   // fill-in face_nbr_elements_offset, face_nbr_vertices_offset
   face_nbr_elements_offset.SetSize(num_face_nbrs + 1);
   face_nbr_vertices_offset.SetSize(num_face_nbrs + 1);
   recv_face_nbr_elemdata.MakeI(num_face_nbrs);
   face_nbr_elements_offset[0] = 0;
   face_nbr_vertices_offset[0] = 0;
   for (int fn = 0; fn < num_face_nbrs; fn++)
   {
      face_nbr_elements_offset[fn+1] =
         face_nbr_elements_offset[fn] + nbr_recv_data[3*fn];
      face_nbr_vertices_offset[fn+1] =
         face_nbr_vertices_offset[fn] + nbr_recv_data[3*fn+1];
      recv_face_nbr_elemdata.AddColumnsInRow(fn, nbr_recv_data[3*fn+2]);
   }
   recv_face_nbr_elemdata.MakeJ();

   MPI_Waitall(num_face_nbrs, send_requests, statuses);

   // send and receive the element data
   for (int fn = 0; fn < num_face_nbrs; fn++)
   {
      int nbr_rank = GetFaceNbrRank(fn);
      int tag = 0;

      MPI_Isend(send_face_nbr_elemdata.GetRow(fn),
                send_face_nbr_elemdata.RowSize(fn),
                MPI_INT, nbr_rank, tag, MyComm, &send_requests[fn]);

      MPI_Irecv(recv_face_nbr_elemdata.GetRow(fn),
                recv_face_nbr_elemdata.RowSize(fn),
                MPI_INT, nbr_rank, tag, MyComm, &recv_requests[fn]);
   }

   // convert the element data into face_nbr_elements
   face_nbr_elements.SetSize(face_nbr_elements_offset[num_face_nbrs]);
   face_nbr_el_ori.Clear();
   face_nbr_el_ori.SetSize(face_nbr_elements_offset[num_face_nbrs], 6);
   while (true)
   {
      int fn;
      MPI_Waitany(num_face_nbrs, recv_requests, &fn, statuses);

      if (fn == MPI_UNDEFINED)
      {
         break;
      }

      int  vert_off      = face_nbr_vertices_offset[fn];
      int  elem_off      = face_nbr_elements_offset[fn];
      int  num_elems     = face_nbr_elements_offset[fn+1] - elem_off;
      int *recv_elemdata = recv_face_nbr_elemdata.GetRow(fn);

      for (int i = 0; i < num_elems; i++)
      {
         Element *el = NewElement(recv_elemdata[1]);
         el->SetAttribute(recv_elemdata[0]);
         recv_elemdata += 2;
         int nv = el->GetNVertices();
         for (int j = 0; j < nv; j++)
         {
            recv_elemdata[j] += vert_off;
         }
         el->SetVertices(recv_elemdata);
         recv_elemdata += nv;
         if (Dim == 3)
         {
            int nf = el->GetNFaces();
            int * fn_ori = face_nbr_el_ori.GetRow(elem_off);
            for (int j = 0; j < nf; j++)
            {
               fn_ori[j] = recv_elemdata[j];
            }
            recv_elemdata += nf;
         }
         face_nbr_elements[elem_off++] = el;
      }
   }
   face_nbr_el_ori.Finalize();

   MPI_Waitall(num_face_nbrs, send_requests, statuses);

   // send and receive the face data
   recv_face_nbr_facedata.SetSize(
      send_face_nbr_facedata.Size_of_connections());
   for (int fn = 0; fn < num_face_nbrs; fn++)
   {
      int nbr_rank = GetFaceNbrRank(fn);
      int tag = 0;

      MPI_Isend(send_face_nbr_facedata.GetRow(fn),
                send_face_nbr_facedata.RowSize(fn),
                MPI_INT, nbr_rank, tag, MyComm, &send_requests[fn]);

      // the size of the send and receive face data is the same
      MPI_Irecv(&recv_face_nbr_facedata[send_face_nbr_facedata.GetI()[fn]],
                send_face_nbr_facedata.RowSize(fn),
                MPI_INT, nbr_rank, tag, MyComm, &recv_requests[fn]);
   }

   // transfer the received face data into faces_info
   while (true)
   {
      int fn;
      MPI_Waitany(num_face_nbrs, recv_requests, &fn, statuses);

      if (fn == MPI_UNDEFINED)
      {
         break;
      }

      int  elem_off   = face_nbr_elements_offset[fn];
      int  nbr_group  = face_nbr_group[fn];
      int  num_sfaces = gr_sface->RowSize(nbr_group-1);
      int *sface      = gr_sface->GetRow(nbr_group-1);
      int *facedata =
         &recv_face_nbr_facedata[send_face_nbr_facedata.GetI()[fn]];

      for (int i = 0; i < num_sfaces; i++)
      {
         const int sf = sface[i];
         int lface = s2l_face[sf];
         FaceInfo &face_info = faces_info[lface];
         face_info.Elem2No = -1 - (facedata[2*i] + elem_off);
         int info = facedata[2*i+1];
         // change the orientation in info to be relative to the local face
         if (Dim < 3)
         {
            info++; // orientation 0 --> orientation 1
         }
         else
         {
            int nbr_ori = info%64, nbr_v[4];
            const int *lf_v = faces[lface]->GetVertices();

            if (sf < nst) // triangle shared face
            {
               // apply the nbr_ori to sf_v to get nbr_v
               const int *perm = tri_t::Orient[nbr_ori];
               const int *sf_v = shared_trias[sf].v;
               for (int j = 0; j < 3; j++)
               {
                  nbr_v[perm[j]] = sf_v[j];
               }
               // get the orientation of nbr_v w.r.t. the local face
               nbr_ori = GetTriOrientation(lf_v, nbr_v);
            }
            else // quad shared face
            {
               // apply the nbr_ori to sf_v to get nbr_v
               const int *perm = quad_t::Orient[nbr_ori];
               const int *sf_v = shared_quads[sf-nst].v;
               for (int j = 0; j < 4; j++)
               {
                  nbr_v[perm[j]] = sf_v[j];
               }
               // get the orientation of nbr_v w.r.t. the local face
               nbr_ori = GetQuadOrientation(lf_v, nbr_v);
            }

            info = 64*(info/64) + nbr_ori;
         }
         face_info.Elem2Inf = info;
      }
   }

   MPI_Waitall(num_face_nbrs, send_requests, statuses);

   // allocate the face_nbr_vertices
   face_nbr_vertices.SetSize(face_nbr_vertices_offset[num_face_nbrs]);

   delete [] nbr_data;

   delete [] statuses;
   delete [] requests;
}

void ParMesh::ExchangeFaceNbrNodes()
{
   if (!have_face_nbr_data)
   {
      ExchangeFaceNbrData(); // calls this method at the end
   }
   else if (Nodes == NULL)
   {
      if (Nonconforming())
      {
         // with ParNCMesh we already have the vertices
         return;
      }

      int num_face_nbrs = GetNFaceNeighbors();

      if (!num_face_nbrs) { return; }

      MPI_Request *requests = new MPI_Request[2*num_face_nbrs];
      MPI_Request *send_requests = requests;
      MPI_Request *recv_requests = requests + num_face_nbrs;
      MPI_Status  *statuses = new MPI_Status[num_face_nbrs];

      // allocate buffer and copy the vertices to be sent
      Array<Vertex> send_vertices(send_face_nbr_vertices.Size_of_connections());
      for (int i = 0; i < send_vertices.Size(); i++)
      {
         send_vertices[i] = vertices[send_face_nbr_vertices.GetJ()[i]];
      }

      // send and receive the vertices
      for (int fn = 0; fn < num_face_nbrs; fn++)
      {
         int nbr_rank = GetFaceNbrRank(fn);
         int tag = 0;

         MPI_Isend(send_vertices[send_face_nbr_vertices.GetI()[fn]](),
                   3*send_face_nbr_vertices.RowSize(fn),
                   MPI_DOUBLE, nbr_rank, tag, MyComm, &send_requests[fn]);

         MPI_Irecv(face_nbr_vertices[face_nbr_vertices_offset[fn]](),
                   3*(face_nbr_vertices_offset[fn+1] -
                      face_nbr_vertices_offset[fn]),
                   MPI_DOUBLE, nbr_rank, tag, MyComm, &recv_requests[fn]);
      }

      MPI_Waitall(num_face_nbrs, recv_requests, statuses);
      MPI_Waitall(num_face_nbrs, send_requests, statuses);

      delete [] statuses;
      delete [] requests;
   }
   else
   {
      ParGridFunction *pNodes = dynamic_cast<ParGridFunction *>(Nodes);
      MFEM_VERIFY(pNodes != NULL, "Nodes are not ParGridFunction!");
      pNodes->ExchangeFaceNbrData();
   }
}

STable3D *ParMesh::GetSharedFacesTable()
{
   STable3D *sfaces_tbl = new STable3D(face_nbr_vertices.Size());
   for (int i = 0; i < face_nbr_elements.Size(); i++)
   {
      const int *v = face_nbr_elements[i]->GetVertices();
      switch (face_nbr_elements[i]->GetType())
      {
         case Element::TETRAHEDRON:
         {
            for (int j = 0; j < 4; j++)
            {
               const int *fv = tet_t::FaceVert[j];
               sfaces_tbl->Push(v[fv[0]], v[fv[1]], v[fv[2]]);
            }
            break;
         }
         case Element::WEDGE:
         {
            for (int j = 0; j < 2; j++)
            {
               const int *fv = pri_t::FaceVert[j];
               sfaces_tbl->Push(v[fv[0]], v[fv[1]], v[fv[2]]);
            }
            for (int j = 2; j < 5; j++)
            {
               const int *fv = pri_t::FaceVert[j];
               sfaces_tbl->Push4(v[fv[0]], v[fv[1]], v[fv[2]], v[fv[3]]);
            }
            break;
         }
         case Element::PYRAMID:
         {
            for (int j = 0; j < 1; j++)
            {
               const int *fv = pyr_t::FaceVert[j];
               sfaces_tbl->Push4(v[fv[0]], v[fv[1]], v[fv[2]], v[fv[3]]);
            }
            for (int j = 1; j < 5; j++)
            {
               const int *fv = pyr_t::FaceVert[j];
               sfaces_tbl->Push(v[fv[0]], v[fv[1]], v[fv[2]]);
            }
            break;
         }
         case Element::HEXAHEDRON:
         {
            // find the face by the vertices with the smallest 3 numbers
            // z = 0, y = 0, x = 1, y = 1, x = 0, z = 1
            for (int j = 0; j < 6; j++)
            {
               const int *fv = hex_t::FaceVert[j];
               sfaces_tbl->Push4(v[fv[0]], v[fv[1]], v[fv[2]], v[fv[3]]);
            }
            break;
         }
         default:
            MFEM_ABORT("Unexpected type of Element.");
      }
   }
   return sfaces_tbl;
}

STable3D *ParMesh::GetFaceNbrElementToFaceTable(int ret_ftbl)
{
   int i, *v;
   STable3D * faces_tbl = GetFacesTable();
   STable3D * sfaces_tbl = GetSharedFacesTable();

   if (face_nbr_el_to_face != NULL)
   {
      delete face_nbr_el_to_face;
   }
   face_nbr_el_to_face = new Table(face_nbr_elements.Size(), 6);
   for (i = 0; i < face_nbr_elements.Size(); i++)
   {
      v = face_nbr_elements[i]->GetVertices();
      switch (face_nbr_elements[i]->GetType())
      {
         case Element::TETRAHEDRON:
         {
            for (int j = 0; j < 4; j++)
            {
               const int *fv = tet_t::FaceVert[j];
               int lf = faces_tbl->Index(v[fv[0]], v[fv[1]], v[fv[2]]);
               if (lf < 0)
               {
                  lf = sfaces_tbl->Index(v[fv[0]], v[fv[1]], v[fv[2]]);
                  if (lf >= 0)
                  {
                     lf += NumOfFaces;
                  }
               }
               face_nbr_el_to_face->Push(i, lf);
            }
            break;
         }
         case Element::WEDGE:
         {
            for (int j = 0; j < 2; j++)
            {
               const int *fv = pri_t::FaceVert[j];
               int lf = faces_tbl->Index(v[fv[0]], v[fv[1]], v[fv[2]]);
               if (lf < 0)
               {
                  lf = sfaces_tbl->Index(v[fv[0]], v[fv[1]], v[fv[2]]);
                  if (lf >= 0)
                  {
                     lf += NumOfFaces;
                  }
               }
               face_nbr_el_to_face->Push(i, lf);
            }
            for (int j = 2; j < 5; j++)
            {
               const int *fv = pri_t::FaceVert[j];
               int k = 0;
               int max = v[fv[0]];

               if (max < v[fv[1]]) { max = v[fv[1]], k = 1; }
               if (max < v[fv[2]]) { max = v[fv[2]], k = 2; }
               if (max < v[fv[3]]) { k = 3; }

               int v0 = -1, v1 = -1, v2 = -1;
               switch (k)
               {
                  case 0:
                     v0 = v[fv[1]]; v1 = v[fv[2]]; v2 = v[fv[3]];
                     break;
                  case 1:
                     v0 = v[fv[0]]; v1 = v[fv[2]]; v2 = v[fv[3]];
                     break;
                  case 2:
                     v0 = v[fv[0]]; v1 = v[fv[1]]; v2 = v[fv[3]];
                     break;
                  case 3:
                     v0 = v[fv[0]]; v1 = v[fv[1]]; v2 = v[fv[2]];
                     break;
               }
               int lf = faces_tbl->Index(v0, v1, v2);
               if (lf < 0)
               {
                  lf = sfaces_tbl->Index(v0, v1, v2);
                  if (lf >= 0)
                  {
                     lf += NumOfFaces;
                  }
               }
               face_nbr_el_to_face->Push(i, lf);
            }
            break;
         }
         case Element::PYRAMID:
         {
            for (int j = 0; j < 1; j++)
            {
               const int *fv = pyr_t::FaceVert[j];
               int k = 0;
               int max = v[fv[0]];

               if (max < v[fv[1]]) { max = v[fv[1]], k = 1; }
               if (max < v[fv[2]]) { max = v[fv[2]], k = 2; }
               if (max < v[fv[3]]) { k = 3; }

               int v0 = -1, v1 = -1, v2 = -1;
               switch (k)
               {
                  case 0:
                     v0 = v[fv[1]]; v1 = v[fv[2]]; v2 = v[fv[3]];
                     break;
                  case 1:
                     v0 = v[fv[0]]; v1 = v[fv[2]]; v2 = v[fv[3]];
                     break;
                  case 2:
                     v0 = v[fv[0]]; v1 = v[fv[1]]; v2 = v[fv[3]];
                     break;
                  case 3:
                     v0 = v[fv[0]]; v1 = v[fv[1]]; v2 = v[fv[2]];
                     break;
               }
               int lf = faces_tbl->Index(v0, v1, v2);
               if (lf < 0)
               {
                  lf = sfaces_tbl->Index(v0, v1, v2);
                  if (lf >= 0)
                  {
                     lf += NumOfFaces;
                  }
               }
               face_nbr_el_to_face->Push(i, lf);
            }
            for (int j = 1; j < 5; j++)
            {
               const int *fv = pyr_t::FaceVert[j];
               int lf = faces_tbl->Index(v[fv[0]], v[fv[1]], v[fv[2]]);
               if (lf < 0)
               {
                  lf = sfaces_tbl->Index(v[fv[0]], v[fv[1]], v[fv[2]]);
                  if (lf >= 0)
                  {
                     lf += NumOfFaces;
                  }
               }
               face_nbr_el_to_face->Push(i, lf);
            }
            break;
         }
         case Element::HEXAHEDRON:
         {
            // find the face by the vertices with the smallest 3 numbers
            // z = 0, y = 0, x = 1, y = 1, x = 0, z = 1
            for (int j = 0; j < 6; j++)
            {
               const int *fv = hex_t::FaceVert[j];
               int k = 0;
               int max = v[fv[0]];

               if (max < v[fv[1]]) { max = v[fv[1]], k = 1; }
               if (max < v[fv[2]]) { max = v[fv[2]], k = 2; }
               if (max < v[fv[3]]) { k = 3; }

               int v0 = -1, v1 = -1, v2 = -1;
               switch (k)
               {
                  case 0:
                     v0 = v[fv[1]]; v1 = v[fv[2]]; v2 = v[fv[3]];
                     break;
                  case 1:
                     v0 = v[fv[0]]; v1 = v[fv[2]]; v2 = v[fv[3]];
                     break;
                  case 2:
                     v0 = v[fv[0]]; v1 = v[fv[1]]; v2 = v[fv[3]];
                     break;
                  case 3:
                     v0 = v[fv[0]]; v1 = v[fv[1]]; v2 = v[fv[2]];
                     break;
               }
               int lf = faces_tbl->Index(v0, v1, v2);
               if (lf < 0)
               {
                  lf = sfaces_tbl->Index(v0, v1, v2);
                  if (lf >= 0)
                  {
                     lf += NumOfFaces;
                  }
               }
               face_nbr_el_to_face->Push(i, lf);
            }
            break;
         }
         default:
            MFEM_ABORT("Unexpected type of Element.");
      }
   }
   face_nbr_el_to_face->Finalize();

   delete sfaces_tbl;
   if (ret_ftbl)
   {
      return faces_tbl;
   }
   delete faces_tbl;
   return NULL;
}

int ParMesh::GetFaceNbrRank(int fn) const
{
   if (Conforming())
   {
      int nbr_group = face_nbr_group[fn];
      const int *nbs = gtopo.GetGroup(nbr_group);
      int nbr_lproc = (nbs[0]) ? nbs[0] : nbs[1];
      int nbr_rank = gtopo.GetNeighborRank(nbr_lproc);
      return nbr_rank;
   }
   else
   {
      // NC: simplified handling of face neighbor ranks
      return face_nbr_group[fn];
   }
}

void
ParMesh::GetFaceNbrElementFaces(int i, Array<int> &fcs, Array<int> &cor) const
{
   int n, j;
   int el_nbr = i - GetNE();
   if (face_nbr_el_to_face)
   {
      face_nbr_el_to_face->GetRow(el_nbr, fcs);
   }
   else
   {
      MFEM_ABORT("ParMesh::GetFaceNbrElementFaces(...) : "
                 "face_nbr_el_to_face not generated.");
   }
   if (el_nbr < face_nbr_el_ori.Size())
   {
      const int * row = face_nbr_el_ori.GetRow(el_nbr);
      n = fcs.Size();
      cor.SetSize(n);
      for (j=0; j<n; j++)
      {
         cor[j] = row[j];
      }
   }
   else
   {
      MFEM_ABORT("ParMesh::GetFaceNbrElementFaces(...) : "
                 "face_nbr_el_to_face not generated.");
   }
}

Table *ParMesh::GetFaceToAllElementTable() const
{
   const Array<int> *s2l_face;
   if (Dim == 1)
   {
      s2l_face = &svert_lvert;
   }
   else if (Dim == 2)
   {
      s2l_face = &sedge_ledge;
   }
   else
   {
      s2l_face = &sface_lface;
   }

   Table *face_elem = new Table;

   face_elem->MakeI(faces_info.Size());

   for (int i = 0; i < faces_info.Size(); i++)
   {
      if (faces_info[i].Elem2No >= 0)
      {
         face_elem->AddColumnsInRow(i, 2);
      }
      else
      {
         face_elem->AddAColumnInRow(i);
      }
   }
   for (int i = 0; i < s2l_face->Size(); i++)
   {
      face_elem->AddAColumnInRow((*s2l_face)[i]);
   }

   face_elem->MakeJ();

   for (int i = 0; i < faces_info.Size(); i++)
   {
      face_elem->AddConnection(i, faces_info[i].Elem1No);
      if (faces_info[i].Elem2No >= 0)
      {
         face_elem->AddConnection(i, faces_info[i].Elem2No);
      }
   }
   for (int i = 0; i < s2l_face->Size(); i++)
   {
      int lface = (*s2l_face)[i];
      int nbr_elem_idx = -1 - faces_info[lface].Elem2No;
      face_elem->AddConnection(lface, NumOfElements + nbr_elem_idx);
   }

   face_elem->ShiftUpI();

   return face_elem;
}

void ParMesh::GetGhostFaceTransformation(
   FaceElementTransformations* FETr, Element::Type face_type,
   Geometry::Type face_geom)
{
   // calculate composition of FETr->Loc1 and FETr->Elem1
   DenseMatrix &face_pm = FETr->GetPointMat();
   FETr->Reset();
   if (Nodes == NULL)
   {
      FETr->Elem1->Transform(FETr->Loc1.Transf.GetPointMat(), face_pm);
      FETr->SetFE(GetTransformationFEforElementType(face_type));
   }
   else
   {
      const FiniteElement* face_el =
         Nodes->FESpace()->GetTraceElement(FETr->Elem1No, face_geom);
      MFEM_VERIFY(dynamic_cast<const NodalFiniteElement*>(face_el),
                  "Mesh requires nodal Finite Element.");

#if 0 // TODO: handle the case of non-interpolatory Nodes
      DenseMatrix I;
      face_el->Project(Transformation.GetFE(), FETr->Loc1.Transf, I);
      MultABt(Transformation.GetPointMat(), I, pm_face);
#else
      IntegrationRule eir(face_el->GetDof());
      FETr->Loc1.Transform(face_el->GetNodes(), eir);
      Nodes->GetVectorValues(*FETr->Elem1, eir, face_pm);
#endif
      FETr->SetFE(face_el);
   }
}

FaceElementTransformations *ParMesh::GetFaceElementTransformations(
   int FaceNo,
   int mask)
{
   if (FaceNo < GetNumFaces())
   {
      return Mesh::GetFaceElementTransformations(FaceNo, mask);
   }
   else
   {
      const bool fill2 = mask & 10; // Elem2 and/or Loc2
      return GetSharedFaceTransformationsByLocalIndex(FaceNo, fill2);
   }
}

FaceElementTransformations *ParMesh::
GetSharedFaceTransformations(int sf, bool fill2)
{
   int FaceNo = GetSharedFace(sf);

   return GetSharedFaceTransformationsByLocalIndex(FaceNo, fill2);
}

FaceElementTransformations *ParMesh::
GetSharedFaceTransformationsByLocalIndex(int FaceNo, bool fill2)
{
   FaceInfo &face_info = faces_info[FaceNo];
   MFEM_VERIFY(face_info.Elem2Inf >= 0, "The face must be shared.");

   bool is_slave = Nonconforming() && IsSlaveFace(face_info);
   bool is_ghost = Nonconforming() && FaceNo >= GetNumFaces();

   int mask = 0;
   FaceElemTr.SetConfigurationMask(0);
   FaceElemTr.Elem1 = NULL;
   FaceElemTr.Elem2 = NULL;

   NCFaceInfo* nc_info = NULL;
   if (is_slave) { nc_info = &nc_faces_info[face_info.NCFace]; }

   int local_face = is_ghost ? nc_info->MasterFace : FaceNo;
   Element::Type  face_type = GetFaceElementType(local_face);
   Geometry::Type face_geom = GetFaceGeometry(local_face);

   // setup the transformation for the first element
   FaceElemTr.Elem1No = face_info.Elem1No;
   GetElementTransformation(FaceElemTr.Elem1No, &Transformation);
   FaceElemTr.Elem1 = &Transformation;
   mask |= FaceElementTransformations::HAVE_ELEM1;

   // setup the transformation for the second (neighbor) element
   int Elem2NbrNo;
   if (fill2)
   {
      Elem2NbrNo = -1 - face_info.Elem2No;
      // Store the "shifted index" for element 2 in FaceElemTr.Elem2No.
      // `Elem2NbrNo` is the index of the face neighbor (starting from 0),
      // and `FaceElemTr.Elem2No` will be offset by the number of (local)
      // elements in the mesh.
      FaceElemTr.Elem2No = NumOfElements + Elem2NbrNo;
      GetFaceNbrElementTransformation(Elem2NbrNo, &Transformation2);
      FaceElemTr.Elem2 = &Transformation2;
      mask |= FaceElementTransformations::HAVE_ELEM2;
   }
   else
   {
      FaceElemTr.Elem2No = -1;
   }

   // setup the face transformation if the face is not a ghost
   if (!is_ghost)
   {
      GetFaceTransformation(FaceNo, &FaceElemTr);
      // NOTE: The above call overwrites FaceElemTr.Loc1
      mask |= FaceElementTransformations::HAVE_FACE;
   }
   else
   {
      FaceElemTr.SetGeometryType(face_geom);
   }

   // setup Loc1 & Loc2
   int elem_type = GetElementType(face_info.Elem1No);
   GetLocalFaceTransformation(face_type, elem_type, FaceElemTr.Loc1.Transf,
                              face_info.Elem1Inf);
   mask |= FaceElementTransformations::HAVE_LOC1;

   if (fill2)
   {
      elem_type = face_nbr_elements[Elem2NbrNo]->GetType();
      GetLocalFaceTransformation(face_type, elem_type, FaceElemTr.Loc2.Transf,
                                 face_info.Elem2Inf);
      mask |= FaceElementTransformations::HAVE_LOC2;
   }

   // adjust Loc1 or Loc2 of the master face if this is a slave face
   if (is_slave)
   {
      if (is_ghost || fill2)
      {
         // is_ghost -> modify side 1, otherwise -> modify side 2:
         ApplyLocalSlaveTransformation(FaceElemTr, face_info, is_ghost);
      }
   }

   // for ghost faces we need a special version of GetFaceTransformation
   if (is_ghost)
   {
      GetGhostFaceTransformation(&FaceElemTr, face_type, face_geom);
      mask |= FaceElementTransformations::HAVE_FACE;
   }

   FaceElemTr.SetConfigurationMask(mask);

   // This check can be useful for internal debugging, however it will fail on
   // periodic boundary faces, so we keep it disabled in general.
#if 0
#ifdef MFEM_DEBUG
   double dist = FaceElemTr.CheckConsistency();
   if (dist >= 1e-12)
   {
      mfem::out << "\nInternal error: face id = " << FaceNo
                << ", dist = " << dist << ", rank = " << MyRank << '\n';
      FaceElemTr.CheckConsistency(1); // print coordinates
      MFEM_ABORT("internal error");
   }
#endif
#endif

   return &FaceElemTr;
}

int ParMesh::GetNSharedFaces() const
{
   if (Conforming())
   {
      switch (Dim)
      {
         case 1:  return svert_lvert.Size();
         case 2:  return sedge_ledge.Size();
         default: return sface_lface.Size();
      }
   }
   else
   {
      MFEM_ASSERT(Dim > 1, "");
      const NCMesh::NCList &shared = pncmesh->GetSharedList(Dim-1);
      return shared.conforming.Size() + shared.slaves.Size();
   }
}

int ParMesh::GetSharedFace(int sface) const
{
   if (Conforming())
   {
      switch (Dim)
      {
         case 1:  return svert_lvert[sface];
         case 2:  return sedge_ledge[sface];
         default: return sface_lface[sface];
      }
   }
   else
   {
      MFEM_ASSERT(Dim > 1, "");
      const NCMesh::NCList &shared = pncmesh->GetSharedList(Dim-1);
      int csize = (int) shared.conforming.Size();
      return sface < csize
             ? shared.conforming[sface].index
             : shared.slaves[sface - csize].index;
   }
}

int ParMesh::GetNFbyType(FaceType type) const
{
   const_cast<ParMesh*>(this)->ExchangeFaceNbrData();
   return Mesh::GetNFbyType(type);
}

// shift cyclically 3 integers a, b, c, so that the smallest of
// order[a], order[b], order[c] is first
static inline
void Rotate3Indirect(int &a, int &b, int &c,
                     const Array<std::int64_t> &order)
{
   if (order[a] < order[b])
   {
      if (order[a] > order[c])
      {
         ShiftRight(a, b, c);
      }
   }
   else
   {
      if (order[b] < order[c])
      {
         ShiftRight(c, b, a);
      }
      else
      {
         ShiftRight(a, b, c);
      }
   }
}

void ParMesh::ReorientTetMesh()
{
   if (Dim != 3 || !(meshgen & 1))
   {
      return;
   }

   ResetLazyData();

   DSTable *old_v_to_v = NULL;
   Table *old_elem_vert = NULL;

   if (Nodes)
   {
      PrepareNodeReorder(&old_v_to_v, &old_elem_vert);
   }

   // create a GroupCommunicator over shared vertices
   GroupCommunicator svert_comm(gtopo);
   GetSharedVertexCommunicator(0, svert_comm);

   // communicate the local index of each shared vertex from the group master to
   // other ranks in the group
   Array<int> svert_master_rank(svert_lvert.Size());
   Array<int> svert_master_index(svert_lvert);
   for (int i = 0; i < group_svert.Size(); i++)
   {
      int rank = gtopo.GetGroupMasterRank(i+1);
      for (int j = 0; j < group_svert.RowSize(i); j++)
      {
         svert_master_rank[group_svert.GetRow(i)[j]] = rank;
      }
   }
   svert_comm.Bcast(svert_master_index);

   // the pairs (master rank, master local index) define a globally consistent
   // vertex ordering
   Array<std::int64_t> glob_vert_order(vertices.Size());
   {
      Array<int> lvert_svert(vertices.Size());
      lvert_svert = -1;
      for (int i = 0; i < svert_lvert.Size(); i++)
      {
         lvert_svert[svert_lvert[i]] = i;
      }

      for (int i = 0; i < vertices.Size(); i++)
      {
         int s = lvert_svert[i];
         if (s >= 0)
         {
            glob_vert_order[i] =
               (std::int64_t(svert_master_rank[s]) << 32) + svert_master_index[s];
         }
         else
         {
            glob_vert_order[i] = (std::int64_t(MyRank) << 32) + i;
         }
      }
   }

   // rotate tetrahedra so that vertex zero is the lowest (global) index vertex,
   // vertex 1 is the second lowest (global) index and vertices 2 and 3 preserve
   // positive orientation of the element
   for (int i = 0; i < NumOfElements; i++)
   {
      if (GetElementType(i) == Element::TETRAHEDRON)
      {
         int *v = elements[i]->GetVertices();

         Rotate3Indirect(v[0], v[1], v[2], glob_vert_order);

         if (glob_vert_order[v[0]] < glob_vert_order[v[3]])
         {
            Rotate3Indirect(v[1], v[2], v[3], glob_vert_order);
         }
         else
         {
            ShiftRight(v[0], v[1], v[3]);
         }
      }
   }

   // rotate also boundary triangles
   for (int i = 0; i < NumOfBdrElements; i++)
   {
      if (GetBdrElementType(i) == Element::TRIANGLE)
      {
         int *v = boundary[i]->GetVertices();

         Rotate3Indirect(v[0], v[1], v[2], glob_vert_order);
      }
   }

   const bool check_consistency = true;
   if (check_consistency)
   {
      // create a GroupCommunicator on the shared triangles
      GroupCommunicator stria_comm(gtopo);
      GetSharedTriCommunicator(0, stria_comm);

      Array<int> stria_flag(shared_trias.Size());
      for (int i = 0; i < stria_flag.Size(); i++)
      {
         const int *v = shared_trias[i].v;
         if (glob_vert_order[v[0]] < glob_vert_order[v[1]])
         {
            stria_flag[i] = (glob_vert_order[v[0]] < glob_vert_order[v[2]]) ? 0 : 2;
         }
         else // v[1] < v[0]
         {
            stria_flag[i] = (glob_vert_order[v[1]] < glob_vert_order[v[2]]) ? 1 : 2;
         }
      }

      Array<int> stria_master_flag(stria_flag);
      stria_comm.Bcast(stria_master_flag);
      for (int i = 0; i < stria_flag.Size(); i++)
      {
         const int *v = shared_trias[i].v;
         MFEM_VERIFY(stria_flag[i] == stria_master_flag[i],
                     "inconsistent vertex ordering found, shared triangle "
                     << i << ": ("
                     << v[0] << ", " << v[1] << ", " << v[2] << "), "
                     << "local flag: " << stria_flag[i]
                     << ", master flag: " << stria_master_flag[i]);
      }
   }

   // rotate shared triangle faces
   for (int i = 0; i < shared_trias.Size(); i++)
   {
      int *v = shared_trias[i].v;

      Rotate3Indirect(v[0], v[1], v[2], glob_vert_order);
   }

   // finalize
   if (!Nodes)
   {
      GetElementToFaceTable();
      GenerateFaces();
      if (el_to_edge)
      {
         NumOfEdges = GetElementToEdgeTable(*el_to_edge, be_to_edge);
      }
   }
   else
   {
      DoNodeReorder(old_v_to_v, old_elem_vert);
      delete old_elem_vert;
      delete old_v_to_v;
   }

   // the local edge and face numbering is changed therefore we need to
   // update sedge_ledge and sface_lface.
   FinalizeParTopo();
}

void ParMesh::LocalRefinement(const Array<int> &marked_el, int type)
{
   if (pncmesh)
   {
      MFEM_ABORT("Local and nonconforming refinements cannot be mixed.");
   }

   DeleteFaceNbrData();

   InitRefinementTransforms();

   if (Dim == 3)
   {
      int uniform_refinement = 0;
      if (type < 0)
      {
         type = -type;
         uniform_refinement = 1;
      }

      // 1. Hash table of vertex to vertex connections corresponding to refined
      //    edges.
      HashTable<Hashed2> v_to_v;

      // 2. Do the red refinement.
      switch (type)
      {
         case 1:
            for (int i = 0; i < marked_el.Size(); i++)
            {
               Bisection(marked_el[i], v_to_v);
            }
            break;
         case 2:
            for (int i = 0; i < marked_el.Size(); i++)
            {
               Bisection(marked_el[i], v_to_v);

               Bisection(NumOfElements - 1, v_to_v);
               Bisection(marked_el[i], v_to_v);
            }
            break;
         case 3:
            for (int i = 0; i < marked_el.Size(); i++)
            {
               Bisection(marked_el[i], v_to_v);

               int j = NumOfElements - 1;
               Bisection(j, v_to_v);
               Bisection(NumOfElements - 1, v_to_v);
               Bisection(j, v_to_v);

               Bisection(marked_el[i], v_to_v);
               Bisection(NumOfElements-1, v_to_v);
               Bisection(marked_el[i], v_to_v);
            }
            break;
      }

      // 3. Do the green refinement (to get conforming mesh).
      int need_refinement;
      int max_faces_in_group = 0;
      // face_splittings identify how the shared faces have been split
      Array<unsigned> *face_splittings = new Array<unsigned>[GetNGroups()-1];
      for (int i = 0; i < GetNGroups()-1; i++)
      {
         const int faces_in_group = GroupNTriangles(i+1);
         face_splittings[i].Reserve(faces_in_group);
         if (faces_in_group > max_faces_in_group)
         {
            max_faces_in_group = faces_in_group;
         }
      }
      int neighbor;
      Array<unsigned> iBuf(max_faces_in_group);

      MPI_Request *requests = new MPI_Request[GetNGroups()-1];
      MPI_Status  status;

#ifdef MFEM_DEBUG_PARMESH_LOCALREF
      int ref_loops_all = 0, ref_loops_par = 0;
#endif
      do
      {
         need_refinement = 0;
         for (int i = 0; i < NumOfElements; i++)
         {
            if (elements[i]->NeedRefinement(v_to_v))
            {
               need_refinement = 1;
               Bisection(i, v_to_v);
            }
         }
#ifdef MFEM_DEBUG_PARMESH_LOCALREF
         ref_loops_all++;
#endif

         if (uniform_refinement)
         {
            continue;
         }

         // if the mesh is locally conforming start making it globally
         // conforming
         if (need_refinement == 0)
         {
#ifdef MFEM_DEBUG_PARMESH_LOCALREF
            ref_loops_par++;
#endif
            // MPI_Barrier(MyComm);
            const int tag = 293;

            // (a) send the type of interface splitting
            int req_count = 0;
            for (int i = 0; i < GetNGroups()-1; i++)
            {
               const int *group_faces = group_stria.GetRow(i);
               const int faces_in_group = group_stria.RowSize(i);
               // it is enough to communicate through the faces
               if (faces_in_group == 0) { continue; }

               face_splittings[i].SetSize(0);
               for (int j = 0; j < faces_in_group; j++)
               {
                  GetFaceSplittings(shared_trias[group_faces[j]].v, v_to_v,
                                    face_splittings[i]);
               }
               const int *nbs = gtopo.GetGroup(i+1);
               neighbor = gtopo.GetNeighborRank(nbs[0] ? nbs[0] : nbs[1]);
               MPI_Isend(face_splittings[i], face_splittings[i].Size(),
                         MPI_UNSIGNED, neighbor, tag, MyComm,
                         &requests[req_count++]);
            }

            // (b) receive the type of interface splitting
            for (int i = 0; i < GetNGroups()-1; i++)
            {
               const int *group_faces = group_stria.GetRow(i);
               const int faces_in_group = group_stria.RowSize(i);
               if (faces_in_group == 0) { continue; }

               const int *nbs = gtopo.GetGroup(i+1);
               neighbor = gtopo.GetNeighborRank(nbs[0] ? nbs[0] : nbs[1]);
               MPI_Probe(neighbor, tag, MyComm, &status);
               int count;
               MPI_Get_count(&status, MPI_UNSIGNED, &count);
               iBuf.SetSize(count);
               MPI_Recv(iBuf, count, MPI_UNSIGNED, neighbor, tag, MyComm,
                        MPI_STATUS_IGNORE);

               for (int j = 0, pos = 0; j < faces_in_group; j++)
               {
                  const int *v = shared_trias[group_faces[j]].v;
                  need_refinement |= DecodeFaceSplittings(v_to_v, v, iBuf, pos);
               }
            }

            int nr = need_refinement;
            MPI_Allreduce(&nr, &need_refinement, 1, MPI_INT, MPI_LOR, MyComm);

            MPI_Waitall(req_count, requests, MPI_STATUSES_IGNORE);
         }
      }
      while (need_refinement == 1);

#ifdef MFEM_DEBUG_PARMESH_LOCALREF
      {
         int i = ref_loops_all;
         MPI_Reduce(&i, &ref_loops_all, 1, MPI_INT, MPI_MAX, 0, MyComm);
         if (MyRank == 0)
         {
            mfem::out << "\n\nParMesh::LocalRefinement : max. ref_loops_all = "
                      << ref_loops_all << ", ref_loops_par = " << ref_loops_par
                      << '\n' << endl;
         }
      }
#endif

      delete [] requests;
      iBuf.DeleteAll();
      delete [] face_splittings;

      // 4. Update the boundary elements.
      do
      {
         need_refinement = 0;
         for (int i = 0; i < NumOfBdrElements; i++)
         {
            if (boundary[i]->NeedRefinement(v_to_v))
            {
               need_refinement = 1;
               BdrBisection(i, v_to_v);
            }
         }
      }
      while (need_refinement == 1);

      if (NumOfBdrElements != boundary.Size())
      {
         mfem_error("ParMesh::LocalRefinement :"
                    " (NumOfBdrElements != boundary.Size())");
      }

      ResetLazyData();

      const int old_nv = NumOfVertices;
      NumOfVertices = vertices.Size();

      RefineGroups(old_nv, v_to_v);

      // 5. Update the groups after refinement.
      if (el_to_face != NULL)
      {
         GetElementToFaceTable();
         GenerateFaces();
      }

      // 6. Update element-to-edge relations.
      if (el_to_edge != NULL)
      {
         NumOfEdges = GetElementToEdgeTable(*el_to_edge, be_to_edge);
      }
   } //  'if (Dim == 3)'


   if (Dim == 2)
   {
      int uniform_refinement = 0;
      if (type < 0)
      {
         // type = -type; // not used
         uniform_refinement = 1;
      }

      // 1. Get table of vertex to vertex connections.
      DSTable v_to_v(NumOfVertices);
      GetVertexToVertexTable(v_to_v);

      // 2. Get edge to element connections in arrays edge1 and edge2
      int nedges  = v_to_v.NumberOfEntries();
      int *edge1  = new int[nedges];
      int *edge2  = new int[nedges];
      int *middle = new int[nedges];

      for (int i = 0; i < nedges; i++)
      {
         edge1[i] = edge2[i] = middle[i] = -1;
      }

      for (int i = 0; i < NumOfElements; i++)
      {
         int *v = elements[i]->GetVertices();
         for (int j = 0; j < 3; j++)
         {
            int ind = v_to_v(v[j], v[(j+1)%3]);
            (edge1[ind] == -1) ? (edge1[ind] = i) : (edge2[ind] = i);
         }
      }

      // 3. Do the red refinement.
      for (int i = 0; i < marked_el.Size(); i++)
      {
         RedRefinement(marked_el[i], v_to_v, edge1, edge2, middle);
      }

      // 4. Do the green refinement (to get conforming mesh).
      int need_refinement;
      int edges_in_group, max_edges_in_group = 0;
      // edge_splittings identify how the shared edges have been split
      int **edge_splittings = new int*[GetNGroups()-1];
      for (int i = 0; i < GetNGroups()-1; i++)
      {
         edges_in_group = GroupNEdges(i+1);
         edge_splittings[i] = new int[edges_in_group];
         if (edges_in_group > max_edges_in_group)
         {
            max_edges_in_group = edges_in_group;
         }
      }
      int neighbor, *iBuf = new int[max_edges_in_group];

      Array<int> group_edges;

      MPI_Request request;
      MPI_Status  status;
      Vertex V;
      V(2) = 0.0;

#ifdef MFEM_DEBUG_PARMESH_LOCALREF
      int ref_loops_all = 0, ref_loops_par = 0;
#endif
      do
      {
         need_refinement = 0;
         for (int i = 0; i < nedges; i++)
         {
            if (middle[i] != -1 && edge1[i] != -1)
            {
               need_refinement = 1;
               GreenRefinement(edge1[i], v_to_v, edge1, edge2, middle);
            }
         }
#ifdef MFEM_DEBUG_PARMESH_LOCALREF
         ref_loops_all++;
#endif

         if (uniform_refinement)
         {
            continue;
         }

         // if the mesh is locally conforming start making it globally
         // conforming
         if (need_refinement == 0)
         {
#ifdef MFEM_DEBUG_PARMESH_LOCALREF
            ref_loops_par++;
#endif
            // MPI_Barrier(MyComm);

            // (a) send the type of interface splitting
            for (int i = 0; i < GetNGroups()-1; i++)
            {
               group_sedge.GetRow(i, group_edges);
               edges_in_group = group_edges.Size();
               // it is enough to communicate through the edges
               if (edges_in_group != 0)
               {
                  for (int j = 0; j < edges_in_group; j++)
                  {
                     edge_splittings[i][j] =
                        GetEdgeSplittings(shared_edges[group_edges[j]], v_to_v,
                                          middle);
                  }
                  const int *nbs = gtopo.GetGroup(i+1);
                  if (nbs[0] == 0)
                  {
                     neighbor = gtopo.GetNeighborRank(nbs[1]);
                  }
                  else
                  {
                     neighbor = gtopo.GetNeighborRank(nbs[0]);
                  }
                  MPI_Isend(edge_splittings[i], edges_in_group, MPI_INT,
                            neighbor, 0, MyComm, &request);
               }
            }

            // (b) receive the type of interface splitting
            for (int i = 0; i < GetNGroups()-1; i++)
            {
               group_sedge.GetRow(i, group_edges);
               edges_in_group = group_edges.Size();
               if (edges_in_group != 0)
               {
                  const int *nbs = gtopo.GetGroup(i+1);
                  if (nbs[0] == 0)
                  {
                     neighbor = gtopo.GetNeighborRank(nbs[1]);
                  }
                  else
                  {
                     neighbor = gtopo.GetNeighborRank(nbs[0]);
                  }
                  MPI_Recv(iBuf, edges_in_group, MPI_INT, neighbor,
                           MPI_ANY_TAG, MyComm, &status);

                  for (int j = 0; j < edges_in_group; j++)
                  {
                     if (iBuf[j] == 1 && edge_splittings[i][j] == 0)
                     {
                        int *v = shared_edges[group_edges[j]]->GetVertices();
                        int ii = v_to_v(v[0], v[1]);
#ifdef MFEM_DEBUG_PARMESH_LOCALREF
                        if (middle[ii] != -1)
                        {
                           mfem_error("ParMesh::LocalRefinement (triangles) : "
                                      "Oops!");
                        }
#endif
                        need_refinement = 1;
                        middle[ii] = NumOfVertices++;
                        for (int c = 0; c < 2; c++)
                        {
                           V(c) = 0.5 * (vertices[v[0]](c) + vertices[v[1]](c));
                        }
                        vertices.Append(V);
                     }
                  }
               }
            }

            int nr = need_refinement;
            MPI_Allreduce(&nr, &need_refinement, 1, MPI_INT, MPI_LOR, MyComm);
         }
      }
      while (need_refinement == 1);

#ifdef MFEM_DEBUG_PARMESH_LOCALREF
      {
         int i = ref_loops_all;
         MPI_Reduce(&i, &ref_loops_all, 1, MPI_INT, MPI_MAX, 0, MyComm);
         if (MyRank == 0)
         {
            mfem::out << "\n\nParMesh::LocalRefinement : max. ref_loops_all = "
                      << ref_loops_all << ", ref_loops_par = " << ref_loops_par
                      << '\n' << endl;
         }
      }
#endif

      for (int i = 0; i < GetNGroups()-1; i++)
      {
         delete [] edge_splittings[i];
      }
      delete [] edge_splittings;

      delete [] iBuf;

      // 5. Update the boundary elements.
      int v1[2], v2[2], bisect, temp;
      temp = NumOfBdrElements;
      for (int i = 0; i < temp; i++)
      {
         int *v = boundary[i]->GetVertices();
         bisect = v_to_v(v[0], v[1]);
         if (middle[bisect] != -1)
         {
            // the element was refined (needs updating)
            if (boundary[i]->GetType() == Element::SEGMENT)
            {
               v1[0] =           v[0]; v1[1] = middle[bisect];
               v2[0] = middle[bisect]; v2[1] =           v[1];

               boundary[i]->SetVertices(v1);
               boundary.Append(new Segment(v2, boundary[i]->GetAttribute()));
            }
            else
            {
               mfem_error("Only bisection of segment is implemented for bdr"
                          " elem.");
            }
         }
      }
      NumOfBdrElements = boundary.Size();

      ResetLazyData();

      // 5a. Update the groups after refinement.
      RefineGroups(v_to_v, middle);

      // 6. Free the allocated memory.
      delete [] edge1;
      delete [] edge2;
      delete [] middle;

      if (el_to_edge != NULL)
      {
         NumOfEdges = GetElementToEdgeTable(*el_to_edge, be_to_edge);
         GenerateFaces();
      }
   } //  'if (Dim == 2)'

   if (Dim == 1) // --------------------------------------------------------
   {
      int cne = NumOfElements, cnv = NumOfVertices;
      NumOfVertices += marked_el.Size();
      NumOfElements += marked_el.Size();
      vertices.SetSize(NumOfVertices);
      elements.SetSize(NumOfElements);
      CoarseFineTr.embeddings.SetSize(NumOfElements);

      for (int j = 0; j < marked_el.Size(); j++)
      {
         int i = marked_el[j];
         Segment *c_seg = (Segment *)elements[i];
         int *vert = c_seg->GetVertices(), attr = c_seg->GetAttribute();
         int new_v = cnv + j, new_e = cne + j;
         AverageVertices(vert, 2, new_v);
         elements[new_e] = new Segment(new_v, vert[1], attr);
         vert[1] = new_v;

         CoarseFineTr.embeddings[i] = Embedding(i, Geometry::SEGMENT, 1);
         CoarseFineTr.embeddings[new_e] = Embedding(i, Geometry::SEGMENT, 2);
      }

      static double seg_children[3*2] = { 0.0,1.0, 0.0,0.5, 0.5,1.0 };
      CoarseFineTr.point_matrices[Geometry::SEGMENT].
      UseExternalData(seg_children, 1, 2, 3);

      GenerateFaces();
   } // end of 'if (Dim == 1)'

   last_operation = Mesh::REFINE;
   sequence++;

   UpdateNodes();

#ifdef MFEM_DEBUG
   CheckElementOrientation(false);
   CheckBdrElementOrientation(false);
#endif
}

void ParMesh::NonconformingRefinement(const Array<Refinement> &refinements,
                                      int nc_limit)
{
   if (NURBSext)
   {
      MFEM_ABORT("NURBS meshes are not supported. Please project the "
                 "NURBS to Nodes first with SetCurvature().");
   }

   if (!pncmesh)
   {
      MFEM_ABORT("Can't convert conforming ParMesh to nonconforming ParMesh "
                 "(you need to initialize the ParMesh from a nonconforming "
                 "serial Mesh)");
   }

   DeleteFaceNbrData();

   // NOTE: no check of !refinements.Size(), in parallel we would have to reduce

   // do the refinements
   pncmesh->MarkCoarseLevel();
   pncmesh->Refine(refinements);

   if (nc_limit > 0)
   {
      pncmesh->LimitNCLevel(nc_limit);
   }

   // create a second mesh containing the finest elements from 'pncmesh'
   ParMesh* pmesh2 = new ParMesh(*pncmesh);
   pncmesh->OnMeshUpdated(pmesh2);

   attributes.Copy(pmesh2->attributes);
   bdr_attributes.Copy(pmesh2->bdr_attributes);

   // now swap the meshes, the second mesh will become the old coarse mesh
   // and this mesh will be the new fine mesh
   Mesh::Swap(*pmesh2, false);

   delete pmesh2; // NOTE: old face neighbors destroyed here

   pncmesh->GetConformingSharedStructures(*this);

   GenerateNCFaceInfo();

   last_operation = Mesh::REFINE;
   sequence++;

   UpdateNodes();
}

bool ParMesh::NonconformingDerefinement(Array<double> &elem_error,
                                        double threshold, int nc_limit, int op)
{
   MFEM_VERIFY(pncmesh, "Only supported for non-conforming meshes.");
   MFEM_VERIFY(!NURBSext, "Derefinement of NURBS meshes is not supported. "
               "Project the NURBS to Nodes first.");

   const Table &dt = pncmesh->GetDerefinementTable();

   pncmesh->SynchronizeDerefinementData(elem_error, dt);

   Array<int> level_ok;
   if (nc_limit > 0)
   {
      pncmesh->CheckDerefinementNCLevel(dt, level_ok, nc_limit);
   }

   Array<int> derefs;
   for (int i = 0; i < dt.Size(); i++)
   {
      if (nc_limit > 0 && !level_ok[i]) { continue; }

      double error =
         AggregateError(elem_error, dt.GetRow(i), dt.RowSize(i), op);

      if (error < threshold) { derefs.Append(i); }
   }

   long long glob_size = ReduceInt(derefs.Size());
   if (!glob_size) { return false; }

   // Destroy face-neighbor data only when actually de-refining.
   DeleteFaceNbrData();

   pncmesh->Derefine(derefs);

   ParMesh* mesh2 = new ParMesh(*pncmesh);
   pncmesh->OnMeshUpdated(mesh2);

   attributes.Copy(mesh2->attributes);
   bdr_attributes.Copy(mesh2->bdr_attributes);

   Mesh::Swap(*mesh2, false);
   delete mesh2;

   pncmesh->GetConformingSharedStructures(*this);

   GenerateNCFaceInfo();

   last_operation = Mesh::DEREFINE;
   sequence++;

   UpdateNodes();

   return true;
}


void ParMesh::Rebalance()
{
   RebalanceImpl(NULL); // default SFC-based partition
}

void ParMesh::Rebalance(const Array<int> &partition)
{
   RebalanceImpl(&partition);
}

void ParMesh::RebalanceImpl(const Array<int> *partition)
{
   if (Conforming())
   {
      MFEM_ABORT("Load balancing is currently not supported for conforming"
                 " meshes.");
   }

   if (Nodes)
   {
      // check that Nodes use a parallel FE space, so we can call UpdateNodes()
      MFEM_VERIFY(dynamic_cast<ParFiniteElementSpace*>(Nodes->FESpace())
                  != NULL, "internal error");
   }

   DeleteFaceNbrData();

   pncmesh->Rebalance(partition);

   ParMesh* pmesh2 = new ParMesh(*pncmesh);
   pncmesh->OnMeshUpdated(pmesh2);

   attributes.Copy(pmesh2->attributes);
   bdr_attributes.Copy(pmesh2->bdr_attributes);

   Mesh::Swap(*pmesh2, false);
   delete pmesh2;

   pncmesh->GetConformingSharedStructures(*this);

   GenerateNCFaceInfo();

   last_operation = Mesh::REBALANCE;
   sequence++;

   UpdateNodes();
}

void ParMesh::RefineGroups(const DSTable &v_to_v, int *middle)
{
   // Refine groups after LocalRefinement in 2D (triangle meshes)

   MFEM_ASSERT(Dim == 2 && meshgen == 1, "internal error");

   Array<int> group_verts, group_edges;

   // To update the groups after a refinement, we observe that:
   // - every (new and old) vertex, edge and face belongs to exactly one group
   // - the refinement does not create new groups
   // - a new vertex appears only as the middle of a refined edge
   // - a face can be refined 2, 3 or 4 times producing new edges and faces

   int *I_group_svert, *J_group_svert;
   int *I_group_sedge, *J_group_sedge;

   I_group_svert = Memory<int>(GetNGroups()+1);
   I_group_sedge = Memory<int>(GetNGroups()+1);

   I_group_svert[0] = I_group_svert[1] = 0;
   I_group_sedge[0] = I_group_sedge[1] = 0;

   // overestimate the size of the J arrays
   J_group_svert = Memory<int>(group_svert.Size_of_connections() +
                               group_sedge.Size_of_connections());
   J_group_sedge = Memory<int>(2*group_sedge.Size_of_connections());

   for (int group = 0; group < GetNGroups()-1; group++)
   {
      // Get the group shared objects
      group_svert.GetRow(group, group_verts);
      group_sedge.GetRow(group, group_edges);

      // Check which edges have been refined
      for (int i = 0; i < group_sedge.RowSize(group); i++)
      {
         int *v = shared_edges[group_edges[i]]->GetVertices();
         const int ind = middle[v_to_v(v[0], v[1])];
         if (ind != -1)
         {
            // add a vertex
            group_verts.Append(svert_lvert.Append(ind)-1);
            // update the edges
            const int attr = shared_edges[group_edges[i]]->GetAttribute();
            shared_edges.Append(new Segment(v[1], ind, attr));
            group_edges.Append(sedge_ledge.Append(-1)-1);
            v[1] = ind;
         }
      }

      I_group_svert[group+1] = I_group_svert[group] + group_verts.Size();
      I_group_sedge[group+1] = I_group_sedge[group] + group_edges.Size();

      int *J;
      J = J_group_svert+I_group_svert[group];
      for (int i = 0; i < group_verts.Size(); i++)
      {
         J[i] = group_verts[i];
      }
      J = J_group_sedge+I_group_sedge[group];
      for (int i = 0; i < group_edges.Size(); i++)
      {
         J[i] = group_edges[i];
      }
   }

   FinalizeParTopo();

   group_svert.SetIJ(I_group_svert, J_group_svert);
   group_sedge.SetIJ(I_group_sedge, J_group_sedge);
}

void ParMesh::RefineGroups(int old_nv, const HashTable<Hashed2> &v_to_v)
{
   // Refine groups after LocalRefinement in 3D (tetrahedral meshes)

   MFEM_ASSERT(Dim == 3 && meshgen == 1, "internal error");

   Array<int> group_verts, group_edges, group_trias;

   // To update the groups after a refinement, we observe that:
   // - every (new and old) vertex, edge and face belongs to exactly one group
   // - the refinement does not create new groups
   // - a new vertex appears only as the middle of a refined edge
   // - a face can be refined multiple times producing new edges and faces

   Array<Segment *> sedge_stack;
   Array<Vert3> sface_stack;

   Array<int> I_group_svert, J_group_svert;
   Array<int> I_group_sedge, J_group_sedge;
   Array<int> I_group_stria, J_group_stria;

   I_group_svert.SetSize(GetNGroups());
   I_group_sedge.SetSize(GetNGroups());
   I_group_stria.SetSize(GetNGroups());

   I_group_svert[0] = 0;
   I_group_sedge[0] = 0;
   I_group_stria[0] = 0;

   for (int group = 0; group < GetNGroups()-1; group++)
   {
      // Get the group shared objects
      group_svert.GetRow(group, group_verts);
      group_sedge.GetRow(group, group_edges);
      group_stria.GetRow(group, group_trias);

      // Check which edges have been refined
      for (int i = 0; i < group_sedge.RowSize(group); i++)
      {
         int *v = shared_edges[group_edges[i]]->GetVertices();
         int ind = v_to_v.FindId(v[0], v[1]);
         if (ind == -1) { continue; }

         // This shared edge is refined: walk the whole refinement tree
         const int attr = shared_edges[group_edges[i]]->GetAttribute();
         do
         {
            ind += old_nv;
            // Add new shared vertex
            group_verts.Append(svert_lvert.Append(ind)-1);
            // Put the right sub-edge on top of the stack
            sedge_stack.Append(new Segment(ind, v[1], attr));
            // The left sub-edge replaces the original edge
            v[1] = ind;
            ind = v_to_v.FindId(v[0], ind);
         }
         while (ind != -1);
         // Process all edges in the edge stack
         do
         {
            Segment *se = sedge_stack.Last();
            v = se->GetVertices();
            ind = v_to_v.FindId(v[0], v[1]);
            if (ind == -1)
            {
               // The edge 'se' is not refined
               sedge_stack.DeleteLast();
               // Add new shared edge
               shared_edges.Append(se);
               group_edges.Append(sedge_ledge.Append(-1)-1);
            }
            else
            {
               // The edge 'se' is refined
               ind += old_nv;
               // Add new shared vertex
               group_verts.Append(svert_lvert.Append(ind)-1);
               // Put the left sub-edge on top of the stack
               sedge_stack.Append(new Segment(v[0], ind, attr));
               // The right sub-edge replaces the original edge
               v[0] = ind;
            }
         }
         while (sedge_stack.Size() > 0);
      }

      // Check which triangles have been refined
      for (int i = 0; i < group_stria.RowSize(group); i++)
      {
         int *v = shared_trias[group_trias[i]].v;
         int ind = v_to_v.FindId(v[0], v[1]);
         if (ind == -1) { continue; }

         // This shared face is refined: walk the whole refinement tree
         const int edge_attr = 1;
         do
         {
            ind += old_nv;
            // Add the refinement edge to the edge stack
            sedge_stack.Append(new Segment(v[2], ind, edge_attr));
            // Put the right sub-triangle on top of the face stack
            sface_stack.Append(Vert3(v[1], v[2], ind));
            // The left sub-triangle replaces the original one
            v[1] = v[0]; v[0] = v[2]; v[2] = ind;
            ind = v_to_v.FindId(v[0], v[1]);
         }
         while (ind != -1);
         // Process all faces (triangles) in the face stack
         do
         {
            Vert3 &st = sface_stack.Last();
            v = st.v;
            ind = v_to_v.FindId(v[0], v[1]);
            if (ind == -1)
            {
               // The triangle 'st' is not refined
               // Add new shared face
               shared_trias.Append(st);
               group_trias.Append(sface_lface.Append(-1)-1);
               sface_stack.DeleteLast();
            }
            else
            {
               // The triangle 'st' is refined
               ind += old_nv;
               // Add the refinement edge to the edge stack
               sedge_stack.Append(new Segment(v[2], ind, edge_attr));
               // Put the left sub-triangle on top of the face stack
               sface_stack.Append(Vert3(v[2], v[0], ind));
               // Note that the above Append() may invalidate 'v'
               v = sface_stack[sface_stack.Size()-2].v;
               // The right sub-triangle replaces the original one
               v[0] = v[1]; v[1] = v[2]; v[2] = ind;
            }
         }
         while (sface_stack.Size() > 0);
         // Process all edges in the edge stack (same code as above)
         do
         {
            Segment *se = sedge_stack.Last();
            v = se->GetVertices();
            ind = v_to_v.FindId(v[0], v[1]);
            if (ind == -1)
            {
               // The edge 'se' is not refined
               sedge_stack.DeleteLast();
               // Add new shared edge
               shared_edges.Append(se);
               group_edges.Append(sedge_ledge.Append(-1)-1);
            }
            else
            {
               // The edge 'se' is refined
               ind += old_nv;
               // Add new shared vertex
               group_verts.Append(svert_lvert.Append(ind)-1);
               // Put the left sub-edge on top of the stack
               sedge_stack.Append(new Segment(v[0], ind, edge_attr));
               // The right sub-edge replaces the original edge
               v[0] = ind;
            }
         }
         while (sedge_stack.Size() > 0);
      }

      I_group_svert[group+1] = I_group_svert[group] + group_verts.Size();
      I_group_sedge[group+1] = I_group_sedge[group] + group_edges.Size();
      I_group_stria[group+1] = I_group_stria[group] + group_trias.Size();

      J_group_svert.Append(group_verts);
      J_group_sedge.Append(group_edges);
      J_group_stria.Append(group_trias);
   }

   FinalizeParTopo();

   group_svert.SetIJ(I_group_svert, J_group_svert);
   group_sedge.SetIJ(I_group_sedge, J_group_sedge);
   group_stria.SetIJ(I_group_stria, J_group_stria);
   I_group_svert.LoseData(); J_group_svert.LoseData();
   I_group_sedge.LoseData(); J_group_sedge.LoseData();
   I_group_stria.LoseData(); J_group_stria.LoseData();
}

void ParMesh::UniformRefineGroups2D(int old_nv)
{
   Array<int> sverts, sedges;

   int *I_group_svert, *J_group_svert;
   int *I_group_sedge, *J_group_sedge;

   I_group_svert = Memory<int>(GetNGroups());
   I_group_sedge = Memory<int>(GetNGroups());

   I_group_svert[0] = 0;
   I_group_sedge[0] = 0;

   // compute the size of the J arrays
   J_group_svert = Memory<int>(group_svert.Size_of_connections() +
                               group_sedge.Size_of_connections());
   J_group_sedge = Memory<int>(2*group_sedge.Size_of_connections());

   for (int group = 0; group < GetNGroups()-1; group++)
   {
      // Get the group shared objects
      group_svert.GetRow(group, sverts);
      group_sedge.GetRow(group, sedges);

      // Process all the edges
      for (int i = 0; i < group_sedge.RowSize(group); i++)
      {
         int *v = shared_edges[sedges[i]]->GetVertices();
         const int ind = old_nv + sedge_ledge[sedges[i]];
         // add a vertex
         sverts.Append(svert_lvert.Append(ind)-1);
         // update the edges
         const int attr = shared_edges[sedges[i]]->GetAttribute();
         shared_edges.Append(new Segment(v[1], ind, attr));
         sedges.Append(sedge_ledge.Append(-1)-1);
         v[1] = ind;
      }

      I_group_svert[group+1] = I_group_svert[group] + sverts.Size();
      I_group_sedge[group+1] = I_group_sedge[group] + sedges.Size();

      sverts.CopyTo(J_group_svert + I_group_svert[group]);
      sedges.CopyTo(J_group_sedge + I_group_sedge[group]);
   }

   FinalizeParTopo();

   group_svert.SetIJ(I_group_svert, J_group_svert);
   group_sedge.SetIJ(I_group_sedge, J_group_sedge);
}

void ParMesh::UniformRefineGroups3D(int old_nv, int old_nedges,
                                    const DSTable &old_v_to_v,
                                    const STable3D &old_faces,
                                    Array<int> *f2qf)
{
   // f2qf can be NULL if all faces are quads or there are no quad faces

   Array<int> group_verts, group_edges, group_trias, group_quads;

   int *I_group_svert, *J_group_svert;
   int *I_group_sedge, *J_group_sedge;
   int *I_group_stria, *J_group_stria;
   int *I_group_squad, *J_group_squad;

   I_group_svert = Memory<int>(GetNGroups());
   I_group_sedge = Memory<int>(GetNGroups());
   I_group_stria = Memory<int>(GetNGroups());
   I_group_squad = Memory<int>(GetNGroups());

   I_group_svert[0] = 0;
   I_group_sedge[0] = 0;
   I_group_stria[0] = 0;
   I_group_squad[0] = 0;

   // compute the size of the J arrays
   J_group_svert = Memory<int>(group_svert.Size_of_connections() +
                               group_sedge.Size_of_connections() +
                               group_squad.Size_of_connections());
   J_group_sedge = Memory<int>(2*group_sedge.Size_of_connections() +
                               3*group_stria.Size_of_connections() +
                               4*group_squad.Size_of_connections());
   J_group_stria = Memory<int>(4*group_stria.Size_of_connections());
   J_group_squad = Memory<int>(4*group_squad.Size_of_connections());

   const int oface = old_nv + old_nedges;

   for (int group = 0; group < GetNGroups()-1; group++)
   {
      // Get the group shared objects
      group_svert.GetRow(group, group_verts);
      group_sedge.GetRow(group, group_edges);
      group_stria.GetRow(group, group_trias);
      group_squad.GetRow(group, group_quads);

      // Process the edges that have been refined
      for (int i = 0; i < group_sedge.RowSize(group); i++)
      {
         int *v = shared_edges[group_edges[i]]->GetVertices();
         const int ind = old_nv + old_v_to_v(v[0], v[1]);
         // add a vertex
         group_verts.Append(svert_lvert.Append(ind)-1);
         // update the edges
         const int attr = shared_edges[group_edges[i]]->GetAttribute();
         shared_edges.Append(new Segment(v[1], ind, attr));
         group_edges.Append(sedge_ledge.Append(-1)-1);
         v[1] = ind; // v[0] remains the same
      }

      // Process the triangles that have been refined
      for (int i = 0; i < group_stria.RowSize(group); i++)
      {
         int m[3];
         const int stria = group_trias[i];
         int *v = shared_trias[stria].v;
         // add the refinement edges
         m[0] = old_nv + old_v_to_v(v[0], v[1]);
         m[1] = old_nv + old_v_to_v(v[1], v[2]);
         m[2] = old_nv + old_v_to_v(v[2], v[0]);
         const int edge_attr = 1;
         shared_edges.Append(new Segment(m[0], m[1], edge_attr));
         group_edges.Append(sedge_ledge.Append(-1)-1);
         shared_edges.Append(new Segment(m[1], m[2], edge_attr));
         group_edges.Append(sedge_ledge.Append(-1)-1);
         shared_edges.Append(new Segment(m[0], m[2], edge_attr));
         group_edges.Append(sedge_ledge.Append(-1)-1);
         // update faces
         const int nst = shared_trias.Size();
         shared_trias.SetSize(nst+3);
         // The above SetSize() may invalidate 'v'
         v = shared_trias[stria].v;
         shared_trias[nst+0].Set(m[1],m[2],m[0]);
         shared_trias[nst+1].Set(m[0],v[1],m[1]);
         shared_trias[nst+2].Set(m[2],m[1],v[2]);
         v[1] = m[0]; v[2] = m[2]; // v[0] remains the same
         group_trias.Append(nst+0);
         group_trias.Append(nst+1);
         group_trias.Append(nst+2);
         // sface_lface is set later
      }

      // Process the quads that have been refined
      for (int i = 0; i < group_squad.RowSize(group); i++)
      {
         int m[5];
         const int squad = group_quads[i];
         int *v = shared_quads[squad].v;
         const int olf = old_faces(v[0], v[1], v[2], v[3]);
         // f2qf can be NULL if all faces are quads
         m[0] = oface + (f2qf ? (*f2qf)[olf] : olf);
         // add a vertex
         group_verts.Append(svert_lvert.Append(m[0])-1);
         // add the refinement edges
         m[1] = old_nv + old_v_to_v(v[0], v[1]);
         m[2] = old_nv + old_v_to_v(v[1], v[2]);
         m[3] = old_nv + old_v_to_v(v[2], v[3]);
         m[4] = old_nv + old_v_to_v(v[3], v[0]);
         const int edge_attr = 1;
         shared_edges.Append(new Segment(m[1], m[0], edge_attr));
         group_edges.Append(sedge_ledge.Append(-1)-1);
         shared_edges.Append(new Segment(m[2], m[0], edge_attr));
         group_edges.Append(sedge_ledge.Append(-1)-1);
         shared_edges.Append(new Segment(m[3], m[0], edge_attr));
         group_edges.Append(sedge_ledge.Append(-1)-1);
         shared_edges.Append(new Segment(m[4], m[0], edge_attr));
         group_edges.Append(sedge_ledge.Append(-1)-1);
         // update faces
         const int nsq = shared_quads.Size();
         shared_quads.SetSize(nsq+3);
         // The above SetSize() may invalidate 'v'
         v = shared_quads[squad].v;
         shared_quads[nsq+0].Set(m[1],v[1],m[2],m[0]);
         shared_quads[nsq+1].Set(m[0],m[2],v[2],m[3]);
         shared_quads[nsq+2].Set(m[4],m[0],m[3],v[3]);
         v[1] = m[1]; v[2] = m[0]; v[3] = m[4]; // v[0] remains the same
         group_quads.Append(nsq+0);
         group_quads.Append(nsq+1);
         group_quads.Append(nsq+2);
         // sface_lface is set later
      }

      I_group_svert[group+1] = I_group_svert[group] + group_verts.Size();
      I_group_sedge[group+1] = I_group_sedge[group] + group_edges.Size();
      I_group_stria[group+1] = I_group_stria[group] + group_trias.Size();
      I_group_squad[group+1] = I_group_squad[group] + group_quads.Size();

      group_verts.CopyTo(J_group_svert + I_group_svert[group]);
      group_edges.CopyTo(J_group_sedge + I_group_sedge[group]);
      group_trias.CopyTo(J_group_stria + I_group_stria[group]);
      group_quads.CopyTo(J_group_squad + I_group_squad[group]);
   }

   FinalizeParTopo();

   group_svert.SetIJ(I_group_svert, J_group_svert);
   group_sedge.SetIJ(I_group_sedge, J_group_sedge);
   group_stria.SetIJ(I_group_stria, J_group_stria);
   group_squad.SetIJ(I_group_squad, J_group_squad);
}

void ParMesh::UniformRefinement2D()
{
   DeleteFaceNbrData();

   const int old_nv = NumOfVertices;

   // call Mesh::UniformRefinement2D so that it won't update the nodes
   {
      const bool update_nodes = false;
      Mesh::UniformRefinement2D_base(update_nodes);
   }

   // update the groups
   UniformRefineGroups2D(old_nv);

   UpdateNodes();

#ifdef MFEM_DEBUG
   // If there are no Nodes, the orientation is checked in the call to
   // UniformRefinement2D_base() above.
   if (Nodes) { CheckElementOrientation(false); }
#endif
}

void ParMesh::UniformRefinement3D()
{
   DeleteFaceNbrData();

   const int old_nv = NumOfVertices;
   const int old_nedges = NumOfEdges;

   DSTable v_to_v(NumOfVertices);
   GetVertexToVertexTable(v_to_v);
   STable3D *faces_tbl = GetFacesTable();

   // call Mesh::UniformRefinement3D_base so that it won't update the nodes
   Array<int> f2qf;
   {
      const bool update_nodes = false;
      UniformRefinement3D_base(&f2qf, &v_to_v, update_nodes);
      // Note: for meshes that have triangular faces, v_to_v is modified by the
      //       above call to return different edge indices - this is used when
      //       updating the groups. This is needed by ReorientTetMesh().
   }

   // update the groups
   UniformRefineGroups3D(old_nv, old_nedges, v_to_v, *faces_tbl,
                         f2qf.Size() ? &f2qf : NULL);
   delete faces_tbl;

   UpdateNodes();
}

void ParMesh::NURBSUniformRefinement()
{
   if (MyRank == 0)
   {
      mfem::out << "\nParMesh::NURBSUniformRefinement : Not supported yet!\n";
   }
}

void ParMesh::PrintXG(std::ostream &os) const
{
   MFEM_ASSERT(Dim == spaceDim, "2D manifolds not supported");
   if (Dim == 3 && meshgen == 1)
   {
      int i, j, nv;
      const int *ind;

      os << "NETGEN_Neutral_Format\n";
      // print the vertices
      os << NumOfVertices << '\n';
      for (i = 0; i < NumOfVertices; i++)
      {
         for (j = 0; j < Dim; j++)
         {
            os << " " << vertices[i](j);
         }
         os << '\n';
      }

      // print the elements
      os << NumOfElements << '\n';
      for (i = 0; i < NumOfElements; i++)
      {
         nv = elements[i]->GetNVertices();
         ind = elements[i]->GetVertices();
         os << elements[i]->GetAttribute();
         for (j = 0; j < nv; j++)
         {
            os << " " << ind[j]+1;
         }
         os << '\n';
      }

      // print the boundary + shared faces information
      os << NumOfBdrElements + sface_lface.Size() << '\n';
      // boundary
      for (i = 0; i < NumOfBdrElements; i++)
      {
         nv = boundary[i]->GetNVertices();
         ind = boundary[i]->GetVertices();
         os << boundary[i]->GetAttribute();
         for (j = 0; j < nv; j++)
         {
            os << " " << ind[j]+1;
         }
         os << '\n';
      }
      // shared faces
      const int sf_attr =
         MyRank + 1 + (bdr_attributes.Size() > 0 ? bdr_attributes.Max() : 0);
      for (i = 0; i < shared_trias.Size(); i++)
      {
         ind = shared_trias[i].v;
         os << sf_attr;
         for (j = 0; j < 3; j++)
         {
            os << ' ' << ind[j]+1;
         }
         os << '\n';
      }
      // There are no quad shared faces
   }

   if (Dim == 3 && meshgen == 2)
   {
      int i, j, nv;
      const int *ind;

      os << "TrueGrid\n"
         << "1 " << NumOfVertices << " " << NumOfElements
         << " 0 0 0 0 0 0 0\n"
         << "0 0 0 1 0 0 0 0 0 0 0\n"
         << "0 0 " << NumOfBdrElements+sface_lface.Size()
         << " 0 0 0 0 0 0 0 0 0 0 0 0 0\n"
         << "0.0 0.0 0.0 0 0 0.0 0.0 0 0.0\n"
         << "0 0 0 0 0 0 0 0 0 0 0 0 0 0 0 0\n";

      // print the vertices
      for (i = 0; i < NumOfVertices; i++)
      {
         os << i+1 << " 0.0 " << vertices[i](0) << " " << vertices[i](1)
            << " " << vertices[i](2) << " 0.0\n";
      }

      // print the elements
      for (i = 0; i < NumOfElements; i++)
      {
         nv = elements[i]->GetNVertices();
         ind = elements[i]->GetVertices();
         os << i+1 << " " << elements[i]->GetAttribute();
         for (j = 0; j < nv; j++)
         {
            os << " " << ind[j]+1;
         }
         os << '\n';
      }

      // print the boundary information
      for (i = 0; i < NumOfBdrElements; i++)
      {
         nv = boundary[i]->GetNVertices();
         ind = boundary[i]->GetVertices();
         os << boundary[i]->GetAttribute();
         for (j = 0; j < nv; j++)
         {
            os << " " << ind[j]+1;
         }
         os << " 1.0 1.0 1.0 1.0\n";
      }

      // print the shared faces information
      const int sf_attr =
         MyRank + 1 + (bdr_attributes.Size() > 0 ? bdr_attributes.Max() : 0);
      // There are no shared triangle faces
      for (i = 0; i < shared_quads.Size(); i++)
      {
         ind = shared_quads[i].v;
         os << sf_attr;
         for (j = 0; j < 4; j++)
         {
            os << ' ' << ind[j]+1;
         }
         os << " 1.0 1.0 1.0 1.0\n";
      }
   }

   if (Dim == 2)
   {
      int i, j, attr;
      Array<int> v;

      os << "areamesh2\n\n";

      // print the boundary + shared edges information
      os << NumOfBdrElements + shared_edges.Size() << '\n';
      // boundary
      for (i = 0; i < NumOfBdrElements; i++)
      {
         attr = boundary[i]->GetAttribute();
         boundary[i]->GetVertices(v);
         os << attr << "     ";
         for (j = 0; j < v.Size(); j++)
         {
            os << v[j] + 1 << "   ";
         }
         os << '\n';
      }
      // shared edges
      for (i = 0; i < shared_edges.Size(); i++)
      {
         attr = shared_edges[i]->GetAttribute();
         shared_edges[i]->GetVertices(v);
         os << attr << "     ";
         for (j = 0; j < v.Size(); j++)
         {
            os << v[j] + 1 << "   ";
         }
         os << '\n';
      }

      // print the elements
      os << NumOfElements << '\n';
      for (i = 0; i < NumOfElements; i++)
      {
         attr = elements[i]->GetAttribute();
         elements[i]->GetVertices(v);

         os << attr << "   ";
         if ((j = GetElementType(i)) == Element::TRIANGLE)
         {
            os << 3 << "   ";
         }
         else if (j == Element::QUADRILATERAL)
         {
            os << 4 << "   ";
         }
         else if (j == Element::SEGMENT)
         {
            os << 2 << "   ";
         }
         for (j = 0; j < v.Size(); j++)
         {
            os << v[j] + 1 << "  ";
         }
         os << '\n';
      }

      // print the vertices
      os << NumOfVertices << '\n';
      for (i = 0; i < NumOfVertices; i++)
      {
         for (j = 0; j < Dim; j++)
         {
            os << vertices[i](j) << " ";
         }
         os << '\n';
      }
   }
   os.flush();
}

bool ParMesh::WantSkipSharedMaster(const NCMesh::Master &master) const
{
   // In 2D, this is a workaround for a CPU boundary rendering artifact. We need
   // to skip a shared master edge if one of its slaves has the same rank.

   const NCMesh::NCList &list = pncmesh->GetEdgeList();
   for (int i = master.slaves_begin; i < master.slaves_end; i++)
   {
      if (!pncmesh->IsGhost(1, list.slaves[i].index)) { return true; }
   }
   return false;
}

void ParMesh::Print(std::ostream &os) const
{
   int shared_bdr_attr;
   Array<int> nc_shared_faces;

   if (NURBSext)
   {
      Printer(os); // does not print shared boundary
      return;
   }

   const Array<int>* s2l_face;
   if (!pncmesh)
   {
      s2l_face = ((Dim == 1) ? &svert_lvert :
                  ((Dim == 2) ? &sedge_ledge : &sface_lface));
   }
   else
   {
      s2l_face = &nc_shared_faces;
      if (Dim >= 2)
      {
         // get a list of all shared non-ghost faces
         const NCMesh::NCList& sfaces =
            (Dim == 3) ? pncmesh->GetSharedFaces() : pncmesh->GetSharedEdges();
         const int nfaces = GetNumFaces();
         for (int i = 0; i < sfaces.conforming.Size(); i++)
         {
            int index = sfaces.conforming[i].index;
            if (index < nfaces) { nc_shared_faces.Append(index); }
         }
         for (int i = 0; i < sfaces.masters.Size(); i++)
         {
            if (Dim == 2 && WantSkipSharedMaster(sfaces.masters[i])) { continue; }
            int index = sfaces.masters[i].index;
            if (index < nfaces) { nc_shared_faces.Append(index); }
         }
         for (int i = 0; i < sfaces.slaves.Size(); i++)
         {
            int index = sfaces.slaves[i].index;
            if (index < nfaces) { nc_shared_faces.Append(index); }
         }
      }
   }

   os << "MFEM mesh v1.0\n";

   // optional
   os <<
      "\n#\n# MFEM Geometry Types (see mesh/geom.hpp):\n#\n"
      "# POINT       = 0\n"
      "# SEGMENT     = 1\n"
      "# TRIANGLE    = 2\n"
      "# SQUARE      = 3\n"
      "# TETRAHEDRON = 4\n"
      "# CUBE        = 5\n"
      "# PRISM       = 6\n"
      "#\n";

   os << "\ndimension\n" << Dim
      << "\n\nelements\n" << NumOfElements << '\n';
   for (int i = 0; i < NumOfElements; i++)
   {
      PrintElement(elements[i], os);
   }

   int num_bdr_elems = NumOfBdrElements;
   if (print_shared && Dim > 1)
   {
      num_bdr_elems += s2l_face->Size();
   }
   os << "\nboundary\n" << num_bdr_elems << '\n';
   for (int i = 0; i < NumOfBdrElements; i++)
   {
      PrintElement(boundary[i], os);
   }

   if (print_shared && Dim > 1)
   {
      if (bdr_attributes.Size())
      {
         shared_bdr_attr = bdr_attributes.Max() + MyRank + 1;
      }
      else
      {
         shared_bdr_attr = MyRank + 1;
      }
      for (int i = 0; i < s2l_face->Size(); i++)
      {
         // Modify the attributes of the faces (not used otherwise?)
         faces[(*s2l_face)[i]]->SetAttribute(shared_bdr_attr);
         PrintElement(faces[(*s2l_face)[i]], os);
      }
   }
   os << "\nvertices\n" << NumOfVertices << '\n';
   if (Nodes == NULL)
   {
      os << spaceDim << '\n';
      for (int i = 0; i < NumOfVertices; i++)
      {
         os << vertices[i](0);
         for (int j = 1; j < spaceDim; j++)
         {
            os << ' ' << vertices[i](j);
         }
         os << '\n';
      }
      os.flush();
   }
   else
   {
      os << "\nnodes\n";
      Nodes->Save(os);
   }
}

void ParMesh::Save(const std::string &fname, int precision) const
{
   ostringstream fname_with_suffix;
   fname_with_suffix << fname << "." << setfill('0') << setw(6) << MyRank;
   ofstream ofs(fname_with_suffix.str().c_str());
   ofs.precision(precision);
   Print(ofs);
}

#ifdef MFEM_USE_ADIOS2
void ParMesh::Print(adios2stream &os) const
{
   Mesh::Print(os);
}
#endif

static void dump_element(const Element* elem, Array<int> &data)
{
   data.Append(elem->GetGeometryType());

   int nv = elem->GetNVertices();
   const int *v = elem->GetVertices();
   for (int i = 0; i < nv; i++)
   {
      data.Append(v[i]);
   }
}

void ParMesh::PrintAsOne(std::ostream &os) const
{
   int i, j, k, p, nv_ne[2], &nv = nv_ne[0], &ne = nv_ne[1], vc;
   const int *v;
   MPI_Status status;
   Array<double> vert;
   Array<int> ints;

   if (MyRank == 0)
   {
      os << "MFEM mesh v1.0\n";

      // optional
      os <<
         "\n#\n# MFEM Geometry Types (see mesh/geom.hpp):\n#\n"
         "# POINT       = 0\n"
         "# SEGMENT     = 1\n"
         "# TRIANGLE    = 2\n"
         "# SQUARE      = 3\n"
         "# TETRAHEDRON = 4\n"
         "# CUBE        = 5\n"
         "# PRISM       = 6\n"
         "#\n";

      os << "\ndimension\n" << Dim;
   }

   nv = NumOfElements;
   MPI_Reduce(&nv, &ne, 1, MPI_INT, MPI_SUM, 0, MyComm);
   if (MyRank == 0)
   {
      os << "\n\nelements\n" << ne << '\n';
      for (i = 0; i < NumOfElements; i++)
      {
         // processor number + 1 as attribute and geometry type
         os << 1 << ' ' << elements[i]->GetGeometryType();
         // vertices
         nv = elements[i]->GetNVertices();
         v  = elements[i]->GetVertices();
         for (j = 0; j < nv; j++)
         {
            os << ' ' << v[j];
         }
         os << '\n';
      }
      vc = NumOfVertices;
      for (p = 1; p < NRanks; p++)
      {
         MPI_Recv(nv_ne, 2, MPI_INT, p, 444, MyComm, &status);
         ints.SetSize(ne);
         if (ne)
         {
            MPI_Recv(&ints[0], ne, MPI_INT, p, 445, MyComm, &status);
         }
         for (i = 0; i < ne; )
         {
            // processor number + 1 as attribute and geometry type
            os << p+1 << ' ' << ints[i];
            // vertices
            k = Geometries.GetVertices(ints[i++])->GetNPoints();
            for (j = 0; j < k; j++)
            {
               os << ' ' << vc + ints[i++];
            }
            os << '\n';
         }
         vc += nv;
      }
   }
   else
   {
      // for each element send its geometry type and its vertices
      ne = 0;
      for (i = 0; i < NumOfElements; i++)
      {
         ne += 1 + elements[i]->GetNVertices();
      }
      nv = NumOfVertices;
      MPI_Send(nv_ne, 2, MPI_INT, 0, 444, MyComm);

      ints.Reserve(ne);
      ints.SetSize(0);
      for (i = 0; i < NumOfElements; i++)
      {
         dump_element(elements[i], ints);
      }
      MFEM_ASSERT(ints.Size() == ne, "");
      if (ne)
      {
         MPI_Send(&ints[0], ne, MPI_INT, 0, 445, MyComm);
      }
   }

   // boundary + shared boundary
   ne = NumOfBdrElements;
   if (!pncmesh)
   {
      ne += GetNSharedFaces();
   }
   else if (Dim > 1)
   {
      const NCMesh::NCList &list = pncmesh->GetSharedList(Dim - 1);
      ne += list.conforming.Size() + list.masters.Size() + list.slaves.Size();
      // In addition to the number returned by GetNSharedFaces(), include the
      // the master shared faces as well.
   }
   ints.Reserve(ne * (1 + 2*(Dim-1))); // just an upper bound
   ints.SetSize(0);

   // for each boundary and shared boundary element send its geometry type
   // and its vertices
   ne = 0;
   for (i = j = 0; i < NumOfBdrElements; i++)
   {
      dump_element(boundary[i], ints); ne++;
   }
   if (!pncmesh)
   {
      switch (Dim)
      {
         case 1:
            for (i = 0; i < svert_lvert.Size(); i++)
            {
               ints.Append(Geometry::POINT);
               ints.Append(svert_lvert[i]);
               ne++;
            }
            break;

         case 2:
            for (i = 0; i < shared_edges.Size(); i++)
            {
               dump_element(shared_edges[i], ints); ne++;
            }
            break;

         case 3:
            for (i = 0; i < shared_trias.Size(); i++)
            {
               ints.Append(Geometry::TRIANGLE);
               ints.Append(shared_trias[i].v, 3);
               ne++;
            }
            for (i = 0; i < shared_quads.Size(); i++)
            {
               ints.Append(Geometry::SQUARE);
               ints.Append(shared_quads[i].v, 4);
               ne++;
            }
            break;

         default:
            MFEM_ABORT("invalid dimension: " << Dim);
      }
   }
   else if (Dim > 1)
   {
      const NCMesh::NCList &list = pncmesh->GetSharedList(Dim - 1);
      const int nfaces = GetNumFaces();
      for (i = 0; i < list.conforming.Size(); i++)
      {
         int index = list.conforming[i].index;
         if (index < nfaces) { dump_element(faces[index], ints); ne++; }
      }
      for (i = 0; i < list.masters.Size(); i++)
      {
         int index = list.masters[i].index;
         if (index < nfaces) { dump_element(faces[index], ints); ne++; }
      }
      for (i = 0; i < list.slaves.Size(); i++)
      {
         int index = list.slaves[i].index;
         if (index < nfaces) { dump_element(faces[index], ints); ne++; }
      }
   }

   MPI_Reduce(&ne, &k, 1, MPI_INT, MPI_SUM, 0, MyComm);
   if (MyRank == 0)
   {
      os << "\nboundary\n" << k << '\n';
      vc = 0;
      for (p = 0; p < NRanks; p++)
      {
         if (p)
         {
            MPI_Recv(nv_ne, 2, MPI_INT, p, 446, MyComm, &status);
            ints.SetSize(ne);
            if (ne)
            {
               MPI_Recv(ints.GetData(), ne, MPI_INT, p, 447, MyComm, &status);
            }
         }
         else
         {
            ne = ints.Size();
            nv = NumOfVertices;
         }
         for (i = 0; i < ne; )
         {
            // processor number + 1 as bdr. attr. and bdr. geometry type
            os << p+1 << ' ' << ints[i];
            k = Geometries.NumVerts[ints[i++]];
            // vertices
            for (j = 0; j < k; j++)
            {
               os << ' ' << vc + ints[i++];
            }
            os << '\n';
         }
         vc += nv;
      }
   }
   else
   {
      nv = NumOfVertices;
      ne = ints.Size();
      MPI_Send(nv_ne, 2, MPI_INT, 0, 446, MyComm);
      if (ne)
      {
         MPI_Send(ints.GetData(), ne, MPI_INT, 0, 447, MyComm);
      }
   }

   // vertices / nodes
   MPI_Reduce(&NumOfVertices, &nv, 1, MPI_INT, MPI_SUM, 0, MyComm);
   if (MyRank == 0)
   {
      os << "\nvertices\n" << nv << '\n';
   }
   if (Nodes == NULL)
   {
      if (MyRank == 0)
      {
         os << spaceDim << '\n';
         for (i = 0; i < NumOfVertices; i++)
         {
            os << vertices[i](0);
            for (j = 1; j < spaceDim; j++)
            {
               os << ' ' << vertices[i](j);
            }
            os << '\n';
         }
         for (p = 1; p < NRanks; p++)
         {
            MPI_Recv(&nv, 1, MPI_INT, p, 448, MyComm, &status);
            vert.SetSize(nv*spaceDim);
            if (nv)
            {
               MPI_Recv(&vert[0], nv*spaceDim, MPI_DOUBLE, p, 449, MyComm, &status);
            }
            for (i = 0; i < nv; i++)
            {
               os << vert[i*spaceDim];
               for (j = 1; j < spaceDim; j++)
               {
                  os << ' ' << vert[i*spaceDim+j];
               }
               os << '\n';
            }
         }
         os.flush();
      }
      else
      {
         MPI_Send(&NumOfVertices, 1, MPI_INT, 0, 448, MyComm);
         vert.SetSize(NumOfVertices*spaceDim);
         for (i = 0; i < NumOfVertices; i++)
         {
            for (j = 0; j < spaceDim; j++)
            {
               vert[i*spaceDim+j] = vertices[i](j);
            }
         }
         if (NumOfVertices)
         {
            MPI_Send(&vert[0], NumOfVertices*spaceDim, MPI_DOUBLE, 0, 449, MyComm);
         }
      }
   }
   else
   {
      if (MyRank == 0)
      {
         os << "\nnodes\n";
      }
      ParGridFunction *pnodes = dynamic_cast<ParGridFunction *>(Nodes);
      if (pnodes)
      {
         pnodes->SaveAsOne(os);
      }
      else
      {
         ParFiniteElementSpace *pfes =
            dynamic_cast<ParFiniteElementSpace *>(Nodes->FESpace());
         if (pfes)
         {
            // create a wrapper ParGridFunction
            ParGridFunction ParNodes(pfes, Nodes);
            ParNodes.SaveAsOne(os);
         }
         else
         {
            mfem_error("ParMesh::PrintAsOne : Nodes have no parallel info!");
         }
      }
   }
}

void ParMesh::PrintAsSerial(std::ostream &os) const
{
   int save_rank = 0;
   Mesh serialmesh = GetSerialMesh(save_rank);
   if (MyRank == save_rank)
   {
      serialmesh.Printer(os);
   }
   MPI_Barrier(MyComm);
}

Mesh ParMesh::GetSerialMesh(int save_rank) const
{
   if (pncmesh || NURBSext)
   {
      MFEM_ABORT("Nonconforming meshes and NURBS meshes are not yet supported.");
   }

   // Define linear H1 space for vertex numbering
   H1_FECollection fec_linear(1, Dim);
   ParMesh *pm = const_cast<ParMesh *>(this);
   ParFiniteElementSpace pfespace_linear(pm, &fec_linear);

   long long ne_glob_l = GetGlobalNE(); // needs to be called by all ranks
   MFEM_VERIFY(int(ne_glob_l) == ne_glob_l,
               "overflow in the number of elements!");
   int ne_glob = (save_rank == MyRank) ? int(ne_glob_l) : 0;

   long long nvertices = pfespace_linear.GetTrueVSize();
   long long nvertices_glob_l = 0;
   MPI_Reduce(&nvertices, &nvertices_glob_l, 1, MPI_LONG_LONG, MPI_SUM,
              save_rank, MyComm);
   int nvertices_glob = int(nvertices_glob_l);
   MFEM_VERIFY(nvertices_glob == nvertices_glob_l,
               "overflow in the number of vertices!");

   long long nbe = NumOfBdrElements;
   long long nbe_glob_l = 0;
   MPI_Reduce(&nbe, &nbe_glob_l, 1, MPI_LONG_LONG, MPI_SUM, save_rank, MyComm);
   int nbe_glob = int(nbe_glob_l);
   MFEM_VERIFY(nbe_glob == nbe_glob_l,
               "overflow in the number of boundary elements!");

   // On ranks other than save_rank, the *_glob variables are 0, so the serial
   // mesh is empty.
   Mesh serialmesh(Dim, nvertices_glob, ne_glob, nbe_glob, spaceDim);

   int n_send_recv;
   MPI_Status status;
   Array<double> vert;
   Array<int> ints, dofs;

   // First set the connectivity of serial mesh using the True Dofs from
   // the linear H1 space.
   if (MyRank == save_rank)
   {
      for (int e = 0; e < NumOfElements; e++)
      {
         const int attr = elements[e]->GetAttribute();
         const int geom_type = elements[e]->GetGeometryType();
         pfespace_linear.GetElementDofs(e, dofs);
         for (int j = 0; j < dofs.Size(); j++)
         {
            dofs[j] = pfespace_linear.GetGlobalTDofNumber(dofs[j]);
         }
         Element *elem = serialmesh.NewElement(geom_type);
         elem->SetAttribute(attr);
         elem->SetVertices(dofs);
         serialmesh.AddElement(elem);
      }

      for (int p = 0; p < NRanks; p++)
      {
         if (p == save_rank) { continue; }
         MPI_Recv(&n_send_recv, 1, MPI_INT, p, 444, MyComm, &status);
         ints.SetSize(n_send_recv);
         if (n_send_recv)
         {
            MPI_Recv(&ints[0], n_send_recv, MPI_INT, p, 445, MyComm, &status);
         }
         for (int i = 0; i < n_send_recv; )
         {
            int attr = ints[i++];
            int geom_type = ints[i++];
            Element *elem = serialmesh.NewElement(geom_type);
            elem->SetAttribute(attr);
            elem->SetVertices(&ints[i]); i += Geometry::NumVerts[geom_type];
            serialmesh.AddElement(elem);
         }
      }
   }
   else
   {
      n_send_recv = 0;
      for (int e = 0; e < NumOfElements; e++)
      {
         n_send_recv += 2 + elements[e]->GetNVertices();
      }
      MPI_Send(&n_send_recv, 1, MPI_INT, save_rank, 444, MyComm);
      ints.Reserve(n_send_recv);
      ints.SetSize(0);
      for (int e = 0; e < NumOfElements; e++)
      {
         const int attr = elements[e]->GetAttribute();
         const int geom_type = elements[e]->GetGeometryType();;
         ints.Append(attr);
         ints.Append(geom_type);
         pfespace_linear.GetElementDofs(e, dofs);
         for (int j = 0; j < dofs.Size(); j++)
         {
            ints.Append(pfespace_linear.GetGlobalTDofNumber(dofs[j]));
         }
      }
      if (n_send_recv)
      {
         MPI_Send(&ints[0], n_send_recv, MPI_INT, save_rank, 445, MyComm);
      }
   }

   // Write out boundary elements
   if (MyRank == save_rank)
   {
      for (int e = 0; e < NumOfBdrElements; e++)
      {
         const int attr = boundary[e]->GetAttribute();
         const int geom_type = boundary[e]->GetGeometryType();
         pfespace_linear.GetBdrElementDofs(e, dofs);
         for (int j = 0; j < dofs.Size(); j++)
         {
            dofs[j] = pfespace_linear.GetGlobalTDofNumber(dofs[j]);
         }
         Element *elem = serialmesh.NewElement(geom_type);
         elem->SetAttribute(attr);
         elem->SetVertices(dofs);
         serialmesh.AddBdrElement(elem);
      }

      for (int p = 0; p < NRanks; p++)
      {
         if (p == save_rank) { continue; }
         MPI_Recv(&n_send_recv, 1, MPI_INT, p, 446, MyComm, &status);
         ints.SetSize(n_send_recv);
         if (n_send_recv)
         {
            MPI_Recv(&ints[0], n_send_recv, MPI_INT, p, 447, MyComm, &status);
         }
         for (int i = 0; i < n_send_recv; )
         {
            int attr = ints[i++];
            int geom_type = ints[i++];
            Element *elem = serialmesh.NewElement(geom_type);
            elem->SetAttribute(attr);
            elem->SetVertices(&ints[i]); i += Geometry::NumVerts[geom_type];
            serialmesh.AddBdrElement(elem);
         }
      }
   } // MyRank == save_rank
   else
   {
      n_send_recv = 0;
      for (int e = 0; e < NumOfBdrElements; e++)
      {
         n_send_recv += 2 + GetBdrElement(e)->GetNVertices();
      }
      MPI_Send(&n_send_recv, 1, MPI_INT, save_rank, 446, MyComm);
      ints.Reserve(n_send_recv);
      ints.SetSize(0);
      for (int e = 0; e < NumOfBdrElements; e++)
      {
         const int attr = boundary[e]->GetAttribute();
         const int geom_type = boundary[e]->GetGeometryType();
         ints.Append(attr);
         ints.Append(geom_type);
         pfespace_linear.GetBdrElementDofs(e, dofs);
         for (int j = 0; j < dofs.Size(); j++)
         {
            ints.Append(pfespace_linear.GetGlobalTDofNumber(dofs[j]));
         }
      }
      if (n_send_recv)
      {
         MPI_Send(&ints[0], n_send_recv, MPI_INT, save_rank, 447, MyComm);
      }
   } // MyRank != save_rank

   if (MyRank == save_rank)
   {
      for (int v = 0; v < nvertices_glob; v++)
      {
         serialmesh.AddVertex(0.0); // all other coordinates are 0 by default
      }
      serialmesh.FinalizeTopology();
   }

   // From each processor, we send element-wise vertex/dof locations and
   // overwrite the vertex/dof locations of the serial mesh.
   if (MyRank == save_rank && Nodes)
   {
      FiniteElementSpace *fespace_serial = NULL;
      // Duplicate the FE collection to make sure the serial mesh is completely
      // independent of the parallel mesh:
      auto fec_serial = FiniteElementCollection::New(
                           GetNodalFESpace()->FEColl()->Name());
      fespace_serial = new FiniteElementSpace(&serialmesh,
                                              fec_serial,
                                              spaceDim,
                                              GetNodalFESpace()->GetOrdering());
      serialmesh.SetNodalFESpace(fespace_serial);
      serialmesh.GetNodes()->MakeOwner(fec_serial);
      // The serial mesh owns its Nodes and they, in turn, own fec_serial and
      // fespace_serial.
   }

   int elem_count = 0; // To keep track of element count in serial mesh
   if (MyRank == save_rank)
   {
      Vector nodeloc;
      Array<int> ints_serial;
      for (int e = 0; e < NumOfElements; e++)
      {
         if (Nodes)
         {
            Nodes->GetElementDofValues(e, nodeloc);
            serialmesh.GetNodalFESpace()->GetElementVDofs(elem_count++, dofs);
            serialmesh.GetNodes()->SetSubVector(dofs, nodeloc);
         }
         else
         {
            GetElementVertices(e, ints);
            serialmesh.GetElementVertices(elem_count++, ints_serial);
            for (int i = 0; i < ints.Size(); i++)
            {
               const double *vdata = GetVertex(ints[i]);
               double *vdata_serial = serialmesh.GetVertex(ints_serial[i]);
               for (int d = 0; d < spaceDim; d++)
               {
                  vdata_serial[d] = vdata[d];
               }
            }
         }
      }

      for (int p = 0; p < NRanks; p++)
      {
         if (p == save_rank) { continue; }
         MPI_Recv(&n_send_recv, 1, MPI_INT, p, 448, MyComm, &status);
         vert.SetSize(n_send_recv);
         if (n_send_recv)
         {
            MPI_Recv(&vert[0], n_send_recv, MPI_DOUBLE, p, 449, MyComm, &status);
         }
         for (int i = 0; i < n_send_recv; )
         {
            if (Nodes)
            {
               serialmesh.GetNodalFESpace()->GetElementVDofs(elem_count++, dofs);
               serialmesh.GetNodes()->SetSubVector(dofs, &vert[i]);
               i += dofs.Size();
            }
            else
            {
               serialmesh.GetElementVertices(elem_count++, ints_serial);
               for (int j = 0; j < ints_serial.Size(); j++)
               {
                  double *vdata_serial = serialmesh.GetVertex(ints_serial[j]);
                  for (int d = 0; d < spaceDim; d++)
                  {
                     vdata_serial[d] = vert[i++];
                  }
               }
            }
         }
      }
   } // MyRank == save_rank
   else
   {
      n_send_recv = 0;
      Vector nodeloc;
      for (int e = 0; e < NumOfElements; e++)
      {
         if (Nodes)
         {
            const FiniteElement *fe = Nodes->FESpace()->GetFE(e);
            n_send_recv += spaceDim*fe->GetDof();
         }
         else
         {
            n_send_recv += elements[e]->GetNVertices()*spaceDim;
         }
      }
      MPI_Send(&n_send_recv, 1, MPI_INT, save_rank, 448, MyComm);
      vert.Reserve(n_send_recv);
      vert.SetSize(0);
      for (int e = 0; e < NumOfElements; e++)
      {
         if (Nodes)
         {
            Nodes->GetElementDofValues(e, nodeloc);
            for (int j = 0; j < nodeloc.Size(); j++)
            {
               vert.Append(nodeloc(j));
            }
         }
         else
         {
            GetElementVertices(e, ints);
            for (int i = 0; i < ints.Size(); i++)
            {
               const double *vdata = GetVertex(ints[i]);
               for (int d = 0; d < spaceDim; d++)
               {
                  vert.Append(vdata[d]);
               }
            }
         }
      }
      if (n_send_recv)
      {
         MPI_Send(&vert[0], n_send_recv, MPI_DOUBLE, save_rank, 449, MyComm);
      }
   }

   MPI_Barrier(MyComm);
   return serialmesh;
}

void ParMesh::SaveAsOne(const std::string &fname, int precision) const
{
   ofstream ofs;
   if (MyRank == 0)
   {
      ofs.open(fname);
      ofs.precision(precision);
   }
   PrintAsOne(ofs);
}

void ParMesh::PrintAsOneXG(std::ostream &os)
{
   MFEM_ASSERT(Dim == spaceDim, "2D Manifolds not supported.");
   if (Dim == 3 && meshgen == 1)
   {
      int i, j, k, nv, ne, p;
      const int *ind, *v;
      MPI_Status status;
      Array<double> vert;
      Array<int> ints;

      if (MyRank == 0)
      {
         os << "NETGEN_Neutral_Format\n";
         // print the vertices
         ne = NumOfVertices;
         MPI_Reduce(&ne, &nv, 1, MPI_INT, MPI_SUM, 0, MyComm);
         os << nv << '\n';
         for (i = 0; i < NumOfVertices; i++)
         {
            for (j = 0; j < Dim; j++)
            {
               os << " " << vertices[i](j);
            }
            os << '\n';
         }
         for (p = 1; p < NRanks; p++)
         {
            MPI_Recv(&nv, 1, MPI_INT, p, 444, MyComm, &status);
            vert.SetSize(Dim*nv);
            MPI_Recv(&vert[0], Dim*nv, MPI_DOUBLE, p, 445, MyComm, &status);
            for (i = 0; i < nv; i++)
            {
               for (j = 0; j < Dim; j++)
               {
                  os << " " << vert[Dim*i+j];
               }
               os << '\n';
            }
         }

         // print the elements
         nv = NumOfElements;
         MPI_Reduce(&nv, &ne, 1, MPI_INT, MPI_SUM, 0, MyComm);
         os << ne << '\n';
         for (i = 0; i < NumOfElements; i++)
         {
            nv = elements[i]->GetNVertices();
            ind = elements[i]->GetVertices();
            os << 1;
            for (j = 0; j < nv; j++)
            {
               os << " " << ind[j]+1;
            }
            os << '\n';
         }
         k = NumOfVertices;
         for (p = 1; p < NRanks; p++)
         {
            MPI_Recv(&nv, 1, MPI_INT, p, 444, MyComm, &status);
            MPI_Recv(&ne, 1, MPI_INT, p, 446, MyComm, &status);
            ints.SetSize(4*ne);
            MPI_Recv(&ints[0], 4*ne, MPI_INT, p, 447, MyComm, &status);
            for (i = 0; i < ne; i++)
            {
               os << p+1;
               for (j = 0; j < 4; j++)
               {
                  os << " " << k+ints[i*4+j]+1;
               }
               os << '\n';
            }
            k += nv;
         }
         // print the boundary + shared faces information
         nv = NumOfBdrElements + sface_lface.Size();
         MPI_Reduce(&nv, &ne, 1, MPI_INT, MPI_SUM, 0, MyComm);
         os << ne << '\n';
         // boundary
         for (i = 0; i < NumOfBdrElements; i++)
         {
            nv = boundary[i]->GetNVertices();
            ind = boundary[i]->GetVertices();
            os << 1;
            for (j = 0; j < nv; j++)
            {
               os << " " << ind[j]+1;
            }
            os << '\n';
         }
         // shared faces
         const int sf_attr =
            MyRank + 1 + (bdr_attributes.Size() > 0 ? bdr_attributes.Max() : 0);
         for (i = 0; i < shared_trias.Size(); i++)
         {
            ind = shared_trias[i].v;
            os << sf_attr;
            for (j = 0; j < 3; j++)
            {
               os << ' ' << ind[j]+1;
            }
            os << '\n';
         }
         // There are no quad shared faces
         k = NumOfVertices;
         for (p = 1; p < NRanks; p++)
         {
            MPI_Recv(&nv, 1, MPI_INT, p, 444, MyComm, &status);
            MPI_Recv(&ne, 1, MPI_INT, p, 446, MyComm, &status);
            ints.SetSize(3*ne);
            MPI_Recv(&ints[0], 3*ne, MPI_INT, p, 447, MyComm, &status);
            for (i = 0; i < ne; i++)
            {
               os << p+1;
               for (j = 0; j < 3; j++)
               {
                  os << ' ' << k+ints[i*3+j]+1;
               }
               os << '\n';
            }
            k += nv;
         }
      }
      else
      {
         ne = NumOfVertices;
         MPI_Reduce(&ne, &nv, 1, MPI_INT, MPI_SUM, 0, MyComm);
         MPI_Send(&NumOfVertices, 1, MPI_INT, 0, 444, MyComm);
         vert.SetSize(Dim*NumOfVertices);
         for (i = 0; i < NumOfVertices; i++)
            for (j = 0; j < Dim; j++)
            {
               vert[Dim*i+j] = vertices[i](j);
            }
         MPI_Send(&vert[0], Dim*NumOfVertices, MPI_DOUBLE,
                  0, 445, MyComm);
         // elements
         ne = NumOfElements;
         MPI_Reduce(&ne, &nv, 1, MPI_INT, MPI_SUM, 0, MyComm);
         MPI_Send(&NumOfVertices, 1, MPI_INT, 0, 444, MyComm);
         MPI_Send(&NumOfElements, 1, MPI_INT, 0, 446, MyComm);
         ints.SetSize(NumOfElements*4);
         for (i = 0; i < NumOfElements; i++)
         {
            v = elements[i]->GetVertices();
            for (j = 0; j < 4; j++)
            {
               ints[4*i+j] = v[j];
            }
         }
         MPI_Send(&ints[0], 4*NumOfElements, MPI_INT, 0, 447, MyComm);
         // boundary + shared faces
         nv = NumOfBdrElements + sface_lface.Size();
         MPI_Reduce(&nv, &ne, 1, MPI_INT, MPI_SUM, 0, MyComm);
         MPI_Send(&NumOfVertices, 1, MPI_INT, 0, 444, MyComm);
         ne = NumOfBdrElements + sface_lface.Size();
         MPI_Send(&ne, 1, MPI_INT, 0, 446, MyComm);
         ints.SetSize(3*ne);
         for (i = 0; i < NumOfBdrElements; i++)
         {
            v = boundary[i]->GetVertices();
            for (j = 0; j < 3; j++)
            {
               ints[3*i+j] = v[j];
            }
         }
         for ( ; i < ne; i++)
         {
            v = shared_trias[i-NumOfBdrElements].v; // tet mesh
            for (j = 0; j < 3; j++)
            {
               ints[3*i+j] = v[j];
            }
         }
         MPI_Send(&ints[0], 3*ne, MPI_INT, 0, 447, MyComm);
      }
   }

   if (Dim == 3 && meshgen == 2)
   {
      int i, j, k, nv, ne, p;
      const int *ind, *v;
      MPI_Status status;
      Array<double> vert;
      Array<int> ints;

      int TG_nv, TG_ne, TG_nbe;

      if (MyRank == 0)
      {
         MPI_Reduce(&NumOfVertices, &TG_nv, 1, MPI_INT, MPI_SUM, 0, MyComm);
         MPI_Reduce(&NumOfElements, &TG_ne, 1, MPI_INT, MPI_SUM, 0, MyComm);
         nv = NumOfBdrElements + sface_lface.Size();
         MPI_Reduce(&nv, &TG_nbe, 1, MPI_INT, MPI_SUM, 0, MyComm);

         os << "TrueGrid\n"
            << "1 " << TG_nv << " " << TG_ne << " 0 0 0 0 0 0 0\n"
            << "0 0 0 1 0 0 0 0 0 0 0\n"
            << "0 0 " << TG_nbe << " 0 0 0 0 0 0 0 0 0 0 0 0 0\n"
            << "0.0 0.0 0.0 0 0 0.0 0.0 0 0.0\n"
            << "0 0 0 0 0 0 0 0 0 0 0 0 0 0 0 0\n";

         // print the vertices
         nv = TG_nv;
         for (i = 0; i < NumOfVertices; i++)
         {
            os << i+1 << " 0.0 " << vertices[i](0) << " " << vertices[i](1)
               << " " << vertices[i](2) << " 0.0\n";
         }
         for (p = 1; p < NRanks; p++)
         {
            MPI_Recv(&nv, 1, MPI_INT, p, 444, MyComm, &status);
            vert.SetSize(Dim*nv);
            MPI_Recv(&vert[0], Dim*nv, MPI_DOUBLE, p, 445, MyComm, &status);
            for (i = 0; i < nv; i++)
            {
               os << i+1 << " 0.0 " << vert[Dim*i] << " " << vert[Dim*i+1]
                  << " " << vert[Dim*i+2] << " 0.0\n";
            }
         }

         // print the elements
         ne = TG_ne;
         for (i = 0; i < NumOfElements; i++)
         {
            nv = elements[i]->GetNVertices();
            ind = elements[i]->GetVertices();
            os << i+1 << " " << 1;
            for (j = 0; j < nv; j++)
            {
               os << " " << ind[j]+1;
            }
            os << '\n';
         }
         k = NumOfVertices;
         for (p = 1; p < NRanks; p++)
         {
            MPI_Recv(&nv, 1, MPI_INT, p, 444, MyComm, &status);
            MPI_Recv(&ne, 1, MPI_INT, p, 446, MyComm, &status);
            ints.SetSize(8*ne);
            MPI_Recv(&ints[0], 8*ne, MPI_INT, p, 447, MyComm, &status);
            for (i = 0; i < ne; i++)
            {
               os << i+1 << " " << p+1;
               for (j = 0; j < 8; j++)
               {
                  os << " " << k+ints[i*8+j]+1;
               }
               os << '\n';
            }
            k += nv;
         }

         // print the boundary + shared faces information
         ne = TG_nbe;
         // boundary
         for (i = 0; i < NumOfBdrElements; i++)
         {
            nv = boundary[i]->GetNVertices();
            ind = boundary[i]->GetVertices();
            os << 1;
            for (j = 0; j < nv; j++)
            {
               os << " " << ind[j]+1;
            }
            os << " 1.0 1.0 1.0 1.0\n";
         }
         // shared faces
         const int sf_attr =
            MyRank + 1 + (bdr_attributes.Size() > 0 ? bdr_attributes.Max() : 0);
         // There are no shared triangle faces
         for (i = 0; i < shared_quads.Size(); i++)
         {
            ind = shared_quads[i].v;
            os << sf_attr;
            for (j = 0; j < 4; j++)
            {
               os << ' ' << ind[j]+1;
            }
            os << " 1.0 1.0 1.0 1.0\n";
         }
         k = NumOfVertices;
         for (p = 1; p < NRanks; p++)
         {
            MPI_Recv(&nv, 1, MPI_INT, p, 444, MyComm, &status);
            MPI_Recv(&ne, 1, MPI_INT, p, 446, MyComm, &status);
            ints.SetSize(4*ne);
            MPI_Recv(&ints[0], 4*ne, MPI_INT, p, 447, MyComm, &status);
            for (i = 0; i < ne; i++)
            {
               os << p+1;
               for (j = 0; j < 4; j++)
               {
                  os << " " << k+ints[i*4+j]+1;
               }
               os << " 1.0 1.0 1.0 1.0\n";
            }
            k += nv;
         }
      }
      else
      {
         MPI_Reduce(&NumOfVertices, &TG_nv, 1, MPI_INT, MPI_SUM, 0, MyComm);
         MPI_Reduce(&NumOfElements, &TG_ne, 1, MPI_INT, MPI_SUM, 0, MyComm);
         nv = NumOfBdrElements + sface_lface.Size();
         MPI_Reduce(&nv, &TG_nbe, 1, MPI_INT, MPI_SUM, 0, MyComm);

         MPI_Send(&NumOfVertices, 1, MPI_INT, 0, 444, MyComm);
         vert.SetSize(Dim*NumOfVertices);
         for (i = 0; i < NumOfVertices; i++)
            for (j = 0; j < Dim; j++)
            {
               vert[Dim*i+j] = vertices[i](j);
            }
         MPI_Send(&vert[0], Dim*NumOfVertices, MPI_DOUBLE, 0, 445, MyComm);
         // elements
         MPI_Send(&NumOfVertices, 1, MPI_INT, 0, 444, MyComm);
         MPI_Send(&NumOfElements, 1, MPI_INT, 0, 446, MyComm);
         ints.SetSize(NumOfElements*8);
         for (i = 0; i < NumOfElements; i++)
         {
            v = elements[i]->GetVertices();
            for (j = 0; j < 8; j++)
            {
               ints[8*i+j] = v[j];
            }
         }
         MPI_Send(&ints[0], 8*NumOfElements, MPI_INT, 0, 447, MyComm);
         // boundary + shared faces
         MPI_Send(&NumOfVertices, 1, MPI_INT, 0, 444, MyComm);
         ne = NumOfBdrElements + sface_lface.Size();
         MPI_Send(&ne, 1, MPI_INT, 0, 446, MyComm);
         ints.SetSize(4*ne);
         for (i = 0; i < NumOfBdrElements; i++)
         {
            v = boundary[i]->GetVertices();
            for (j = 0; j < 4; j++)
            {
               ints[4*i+j] = v[j];
            }
         }
         for ( ; i < ne; i++)
         {
            v = shared_quads[i-NumOfBdrElements].v; // hex mesh
            for (j = 0; j < 4; j++)
            {
               ints[4*i+j] = v[j];
            }
         }
         MPI_Send(&ints[0], 4*ne, MPI_INT, 0, 447, MyComm);
      }
   }

   if (Dim == 2)
   {
      int i, j, k, attr, nv, ne, p;
      Array<int> v;
      MPI_Status status;
      Array<double> vert;
      Array<int> ints;

      if (MyRank == 0)
      {
         os << "areamesh2\n\n";

         // print the boundary + shared edges information
         nv = NumOfBdrElements + shared_edges.Size();
         MPI_Reduce(&nv, &ne, 1, MPI_INT, MPI_SUM, 0, MyComm);
         os << ne << '\n';
         // boundary
         for (i = 0; i < NumOfBdrElements; i++)
         {
            attr = boundary[i]->GetAttribute();
            boundary[i]->GetVertices(v);
            os << attr << "     ";
            for (j = 0; j < v.Size(); j++)
            {
               os << v[j] + 1 << "   ";
            }
            os << '\n';
         }
         // shared edges
         for (i = 0; i < shared_edges.Size(); i++)
         {
            attr = shared_edges[i]->GetAttribute();
            shared_edges[i]->GetVertices(v);
            os << attr << "     ";
            for (j = 0; j < v.Size(); j++)
            {
               os << v[j] + 1 << "   ";
            }
            os << '\n';
         }
         k = NumOfVertices;
         for (p = 1; p < NRanks; p++)
         {
            MPI_Recv(&nv, 1, MPI_INT, p, 444, MyComm, &status);
            MPI_Recv(&ne, 1, MPI_INT, p, 446, MyComm, &status);
            ints.SetSize(2*ne);
            MPI_Recv(&ints[0], 2*ne, MPI_INT, p, 447, MyComm, &status);
            for (i = 0; i < ne; i++)
            {
               os << p+1;
               for (j = 0; j < 2; j++)
               {
                  os << " " << k+ints[i*2+j]+1;
               }
               os << '\n';
            }
            k += nv;
         }

         // print the elements
         nv = NumOfElements;
         MPI_Reduce(&nv, &ne, 1, MPI_INT, MPI_SUM, 0, MyComm);
         os << ne << '\n';
         for (i = 0; i < NumOfElements; i++)
         {
            // attr = elements[i]->GetAttribute(); // not used
            elements[i]->GetVertices(v);
            os << 1 << "   " << 3 << "   ";
            for (j = 0; j < v.Size(); j++)
            {
               os << v[j] + 1 << "  ";
            }
            os << '\n';
         }
         k = NumOfVertices;
         for (p = 1; p < NRanks; p++)
         {
            MPI_Recv(&nv, 1, MPI_INT, p, 444, MyComm, &status);
            MPI_Recv(&ne, 1, MPI_INT, p, 446, MyComm, &status);
            ints.SetSize(3*ne);
            MPI_Recv(&ints[0], 3*ne, MPI_INT, p, 447, MyComm, &status);
            for (i = 0; i < ne; i++)
            {
               os << p+1 << " " << 3;
               for (j = 0; j < 3; j++)
               {
                  os << " " << k+ints[i*3+j]+1;
               }
               os << '\n';
            }
            k += nv;
         }

         // print the vertices
         ne = NumOfVertices;
         MPI_Reduce(&ne, &nv, 1, MPI_INT, MPI_SUM, 0, MyComm);
         os << nv << '\n';
         for (i = 0; i < NumOfVertices; i++)
         {
            for (j = 0; j < Dim; j++)
            {
               os << vertices[i](j) << " ";
            }
            os << '\n';
         }
         for (p = 1; p < NRanks; p++)
         {
            MPI_Recv(&nv, 1, MPI_INT, p, 444, MyComm, &status);
            vert.SetSize(Dim*nv);
            MPI_Recv(&vert[0], Dim*nv, MPI_DOUBLE, p, 445, MyComm, &status);
            for (i = 0; i < nv; i++)
            {
               for (j = 0; j < Dim; j++)
               {
                  os << " " << vert[Dim*i+j];
               }
               os << '\n';
            }
         }
      }
      else
      {
         // boundary + shared faces
         nv = NumOfBdrElements + shared_edges.Size();
         MPI_Reduce(&nv, &ne, 1, MPI_INT, MPI_SUM, 0, MyComm);
         MPI_Send(&NumOfVertices, 1, MPI_INT, 0, 444, MyComm);
         ne = NumOfBdrElements + shared_edges.Size();
         MPI_Send(&ne, 1, MPI_INT, 0, 446, MyComm);
         ints.SetSize(2*ne);
         for (i = 0; i < NumOfBdrElements; i++)
         {
            boundary[i]->GetVertices(v);
            for (j = 0; j < 2; j++)
            {
               ints[2*i+j] = v[j];
            }
         }
         for ( ; i < ne; i++)
         {
            shared_edges[i-NumOfBdrElements]->GetVertices(v);
            for (j = 0; j < 2; j++)
            {
               ints[2*i+j] = v[j];
            }
         }
         MPI_Send(&ints[0], 2*ne, MPI_INT, 0, 447, MyComm);
         // elements
         ne = NumOfElements;
         MPI_Reduce(&ne, &nv, 1, MPI_INT, MPI_SUM, 0, MyComm);
         MPI_Send(&NumOfVertices, 1, MPI_INT, 0, 444, MyComm);
         MPI_Send(&NumOfElements, 1, MPI_INT, 0, 446, MyComm);
         ints.SetSize(NumOfElements*3);
         for (i = 0; i < NumOfElements; i++)
         {
            elements[i]->GetVertices(v);
            for (j = 0; j < 3; j++)
            {
               ints[3*i+j] = v[j];
            }
         }
         MPI_Send(&ints[0], 3*NumOfElements, MPI_INT, 0, 447, MyComm);
         // vertices
         ne = NumOfVertices;
         MPI_Reduce(&ne, &nv, 1, MPI_INT, MPI_SUM, 0, MyComm);
         MPI_Send(&NumOfVertices, 1, MPI_INT, 0, 444, MyComm);
         vert.SetSize(Dim*NumOfVertices);
         for (i = 0; i < NumOfVertices; i++)
            for (j = 0; j < Dim; j++)
            {
               vert[Dim*i+j] = vertices[i](j);
            }
         MPI_Send(&vert[0], Dim*NumOfVertices, MPI_DOUBLE,
                  0, 445, MyComm);
      }
   }
}

void ParMesh::GetBoundingBox(Vector &gp_min, Vector &gp_max, int ref)
{
   int sdim;
   Vector p_min, p_max;

   this->Mesh::GetBoundingBox(p_min, p_max, ref);

   sdim = SpaceDimension();

   gp_min.SetSize(sdim);
   gp_max.SetSize(sdim);

   MPI_Allreduce(p_min.GetData(), gp_min.GetData(), sdim, MPI_DOUBLE,
                 MPI_MIN, MyComm);
   MPI_Allreduce(p_max.GetData(), gp_max.GetData(), sdim, MPI_DOUBLE,
                 MPI_MAX, MyComm);
}

void ParMesh::GetCharacteristics(double &gh_min, double &gh_max,
                                 double &gk_min, double &gk_max)
{
   double h_min, h_max, kappa_min, kappa_max;

   this->Mesh::GetCharacteristics(h_min, h_max, kappa_min, kappa_max);

   MPI_Allreduce(&h_min, &gh_min, 1, MPI_DOUBLE, MPI_MIN, MyComm);
   MPI_Allreduce(&h_max, &gh_max, 1, MPI_DOUBLE, MPI_MAX, MyComm);
   MPI_Allreduce(&kappa_min, &gk_min, 1, MPI_DOUBLE, MPI_MIN, MyComm);
   MPI_Allreduce(&kappa_max, &gk_max, 1, MPI_DOUBLE, MPI_MAX, MyComm);
}

void ParMesh::PrintInfo(std::ostream &os)
{
   int i;
   DenseMatrix J(Dim);
   double h_min, h_max, kappa_min, kappa_max, h, kappa;

   if (MyRank == 0)
   {
      os << "Parallel Mesh Stats:" << '\n';
   }

   for (i = 0; i < NumOfElements; i++)
   {
      GetElementJacobian(i, J);
      h = pow(fabs(J.Weight()), 1.0/double(Dim));
      kappa = (Dim == spaceDim) ?
              J.CalcSingularvalue(0) / J.CalcSingularvalue(Dim-1) : -1.0;
      if (i == 0)
      {
         h_min = h_max = h;
         kappa_min = kappa_max = kappa;
      }
      else
      {
         if (h < h_min) { h_min = h; }
         if (h > h_max) { h_max = h; }
         if (kappa < kappa_min) { kappa_min = kappa; }
         if (kappa > kappa_max) { kappa_max = kappa; }
      }
   }

   double gh_min, gh_max, gk_min, gk_max;
   MPI_Reduce(&h_min, &gh_min, 1, MPI_DOUBLE, MPI_MIN, 0, MyComm);
   MPI_Reduce(&h_max, &gh_max, 1, MPI_DOUBLE, MPI_MAX, 0, MyComm);
   MPI_Reduce(&kappa_min, &gk_min, 1, MPI_DOUBLE, MPI_MIN, 0, MyComm);
   MPI_Reduce(&kappa_max, &gk_max, 1, MPI_DOUBLE, MPI_MAX, 0, MyComm);

   // TODO: collect and print stats by geometry

   long long ldata[5]; // vert, edge, face, elem, neighbors;
   long long mindata[5], maxdata[5], sumdata[5];

   // count locally owned vertices, edges, and faces
   ldata[0] = GetNV();
   ldata[1] = GetNEdges();
   ldata[2] = GetNFaces();
   ldata[3] = GetNE();
   ldata[4] = gtopo.GetNumNeighbors()-1;
   for (int gr = 1; gr < GetNGroups(); gr++)
   {
      if (!gtopo.IAmMaster(gr)) // we are not the master
      {
         ldata[0] -= group_svert.RowSize(gr-1);
         ldata[1] -= group_sedge.RowSize(gr-1);
         ldata[2] -= group_stria.RowSize(gr-1);
         ldata[2] -= group_squad.RowSize(gr-1);
      }
   }

   MPI_Reduce(ldata, mindata, 5, MPI_LONG_LONG, MPI_MIN, 0, MyComm);
   MPI_Reduce(ldata, sumdata, 5, MPI_LONG_LONG, MPI_SUM, 0, MyComm);
   MPI_Reduce(ldata, maxdata, 5, MPI_LONG_LONG, MPI_MAX, 0, MyComm);

   if (MyRank == 0)
   {
      os << '\n'
         << "           "
         << setw(12) << "minimum"
         << setw(12) << "average"
         << setw(12) << "maximum"
         << setw(12) << "total" << '\n';
      os << " vertices  "
         << setw(12) << mindata[0]
         << setw(12) << sumdata[0]/NRanks
         << setw(12) << maxdata[0]
         << setw(12) << sumdata[0] << '\n';
      os << " edges     "
         << setw(12) << mindata[1]
         << setw(12) << sumdata[1]/NRanks
         << setw(12) << maxdata[1]
         << setw(12) << sumdata[1] << '\n';
      if (Dim == 3)
      {
         os << " faces     "
            << setw(12) << mindata[2]
            << setw(12) << sumdata[2]/NRanks
            << setw(12) << maxdata[2]
            << setw(12) << sumdata[2] << '\n';
      }
      os << " elements  "
         << setw(12) << mindata[3]
         << setw(12) << sumdata[3]/NRanks
         << setw(12) << maxdata[3]
         << setw(12) << sumdata[3] << '\n';
      os << " neighbors "
         << setw(12) << mindata[4]
         << setw(12) << sumdata[4]/NRanks
         << setw(12) << maxdata[4] << '\n';
      os << '\n'
         << "       "
         << setw(12) << "minimum"
         << setw(12) << "maximum" << '\n';
      os << " h     "
         << setw(12) << gh_min
         << setw(12) << gh_max << '\n';
      os << " kappa "
         << setw(12) << gk_min
         << setw(12) << gk_max << '\n';
      os << std::flush;
   }
}

long long ParMesh::ReduceInt(int value) const
{
   long long local = value, global;
   MPI_Allreduce(&local, &global, 1, MPI_LONG_LONG, MPI_SUM, MyComm);
   return global;
}

void ParMesh::ParPrint(ostream &os) const
{
   if (NURBSext)
   {
      // TODO: NURBS meshes.
      Print(os); // use the serial MFEM v1.0 format for now
      return;
   }

   if (Nonconforming())
   {
      // the NC mesh format works both in serial and in parallel
      Printer(os);
      return;
   }

   // Write out serial mesh.  Tell serial mesh to deliniate the end of it's
   // output with 'mfem_serial_mesh_end' instead of 'mfem_mesh_end', as we will
   // be adding additional parallel mesh information.
   Printer(os, "mfem_serial_mesh_end");

   // write out group topology info.
   gtopo.Save(os);

   os << "\ntotal_shared_vertices " << svert_lvert.Size() << '\n';
   if (Dim >= 2)
   {
      os << "total_shared_edges " << shared_edges.Size() << '\n';
   }
   if (Dim >= 3)
   {
      os << "total_shared_faces " << sface_lface.Size() << '\n';
   }
   for (int gr = 1; gr < GetNGroups(); gr++)
   {
      {
         const int  nv = group_svert.RowSize(gr-1);
         const int *sv = group_svert.GetRow(gr-1);
         os << "\n# group " << gr << "\nshared_vertices " << nv << '\n';
         for (int i = 0; i < nv; i++)
         {
            os << svert_lvert[sv[i]] << '\n';
         }
      }
      if (Dim >= 2)
      {
         const int  ne = group_sedge.RowSize(gr-1);
         const int *se = group_sedge.GetRow(gr-1);
         os << "\nshared_edges " << ne << '\n';
         for (int i = 0; i < ne; i++)
         {
            const int *v = shared_edges[se[i]]->GetVertices();
            os << v[0] << ' ' << v[1] << '\n';
         }
      }
      if (Dim >= 3)
      {
         const int  nt = group_stria.RowSize(gr-1);
         const int *st = group_stria.GetRow(gr-1);
         const int  nq = group_squad.RowSize(gr-1);
         const int *sq = group_squad.GetRow(gr-1);
         os << "\nshared_faces " << nt+nq << '\n';
         for (int i = 0; i < nt; i++)
         {
            os << Geometry::TRIANGLE;
            const int *v = shared_trias[st[i]].v;
            for (int j = 0; j < 3; j++) { os << ' ' << v[j]; }
            os << '\n';
         }
         for (int i = 0; i < nq; i++)
         {
            os << Geometry::SQUARE;
            const int *v = shared_quads[sq[i]].v;
            for (int j = 0; j < 4; j++) { os << ' ' << v[j]; }
            os << '\n';
         }
      }
   }

   // Write out section end tag for mesh.
   os << "\nmfem_mesh_end" << endl;
}

void ParMesh::PrintVTU(std::string pathname,
                       VTKFormat format,
                       bool high_order_output,
                       int compression_level,
                       bool bdr)
{
   int pad_digits_rank = 6;
   DataCollection::create_directory(pathname, this, MyRank);

   std::string::size_type pos = pathname.find_last_of('/');
   std::string fname
      = (pos == std::string::npos) ? pathname : pathname.substr(pos+1);

   if (MyRank == 0)
   {
      std::string pvtu_name = pathname + "/" + fname + ".pvtu";
      std::ofstream os(pvtu_name);

      std::string data_type = (format == VTKFormat::BINARY32) ? "Float32" : "Float64";
      std::string data_format = (format == VTKFormat::ASCII) ? "ascii" : "binary";

      os << "<?xml version=\"1.0\"?>\n";
      os << "<VTKFile type=\"PUnstructuredGrid\"";
      os << " version =\"0.1\" byte_order=\"" << VTKByteOrder() << "\">\n";
      os << "<PUnstructuredGrid GhostLevel=\"0\">\n";

      os << "<PPoints>\n";
      os << "\t<PDataArray type=\"" << data_type << "\" ";
      os << " Name=\"Points\" NumberOfComponents=\"3\""
         << " format=\"" << data_format << "\"/>\n";
      os << "</PPoints>\n";

      os << "<PCells>\n";
      os << "\t<PDataArray type=\"Int32\" ";
      os << " Name=\"connectivity\" NumberOfComponents=\"1\""
         << " format=\"" << data_format << "\"/>\n";
      os << "\t<PDataArray type=\"Int32\" ";
      os << " Name=\"offsets\"      NumberOfComponents=\"1\""
         << " format=\"" << data_format << "\"/>\n";
      os << "\t<PDataArray type=\"UInt8\" ";
      os << " Name=\"types\"        NumberOfComponents=\"1\""
         << " format=\"" << data_format << "\"/>\n";
      os << "</PCells>\n";

      os << "<PCellData>\n";
      os << "\t<PDataArray type=\"Int32\" Name=\"" << "attribute"
         << "\" NumberOfComponents=\"1\""
         << " format=\"" << data_format << "\"/>\n";
      os << "</PCellData>\n";

      for (int ii=0; ii<NRanks; ii++)
      {
         std::string piece = fname + ".proc"
                             + to_padded_string(ii, pad_digits_rank) + ".vtu";
         os << "<Piece Source=\"" << piece << "\"/>\n";
      }

      os << "</PUnstructuredGrid>\n";
      os << "</VTKFile>\n";
      os.close();
   }

   std::string vtu_fname = pathname + "/" + fname + ".proc"
                           + to_padded_string(MyRank, pad_digits_rank);
   Mesh::PrintVTU(vtu_fname, format, high_order_output, compression_level, bdr);
}

int ParMesh::FindPoints(DenseMatrix& point_mat, Array<int>& elem_id,
                        Array<IntegrationPoint>& ip, bool warn,
                        InverseElementTransformation *inv_trans)
{
   const int npts = point_mat.Width();
   if (npts == 0) { return 0; }

   const bool no_warn = false;
   Mesh::FindPoints(point_mat, elem_id, ip, no_warn, inv_trans);

   // If multiple processors find the same point, we need to choose only one of
   // the processors to mark that point as found.
   // Here, we choose the processor with the minimal rank.

   Array<int> my_point_rank(npts), glob_point_rank(npts);
   for (int k = 0; k < npts; k++)
   {
      my_point_rank[k] = (elem_id[k] == -1) ? NRanks : MyRank;
   }

   MPI_Allreduce(my_point_rank.GetData(), glob_point_rank.GetData(), npts,
                 MPI_INT, MPI_MIN, MyComm);

   int pts_found = 0;
   for (int k = 0; k < npts; k++)
   {
      if (glob_point_rank[k] == NRanks) { elem_id[k] = -1; }
      else
      {
         pts_found++;
         if (glob_point_rank[k] != MyRank) { elem_id[k] = -2; }
      }
   }
   if (warn && pts_found != npts && MyRank == 0)
   {
      MFEM_WARNING((npts-pts_found) << " points were not found");
   }
   return pts_found;
}

static void PrintVertex(const Vertex &v, int space_dim, ostream &os)
{
   os << v(0);
   for (int d = 1; d < space_dim; d++)
   {
      os << ' ' << v(d);
   }
}

void ParMesh::PrintSharedEntities(const std::string &fname_prefix) const
{
   stringstream out_name;
   out_name << fname_prefix << '_' << setw(5) << setfill('0') << MyRank
            << ".shared_entities";
   ofstream os(out_name.str().c_str());
   os.precision(16);

   gtopo.Save(out);

   os << "\ntotal_shared_vertices " << svert_lvert.Size() << '\n';
   if (Dim >= 2)
   {
      os << "total_shared_edges " << shared_edges.Size() << '\n';
   }
   if (Dim >= 3)
   {
      os << "total_shared_faces " << sface_lface.Size() << '\n';
   }
   for (int gr = 1; gr < GetNGroups(); gr++)
   {
      {
         const int  nv = group_svert.RowSize(gr-1);
         const int *sv = group_svert.GetRow(gr-1);
         os << "\n# group " << gr << "\n\nshared_vertices " << nv << '\n';
         for (int i = 0; i < nv; i++)
         {
            const int lvi = svert_lvert[sv[i]];
            // os << lvi << '\n';
            PrintVertex(vertices[lvi], spaceDim, os);
            os << '\n';
         }
      }
      if (Dim >= 2)
      {
         const int  ne = group_sedge.RowSize(gr-1);
         const int *se = group_sedge.GetRow(gr-1);
         os << "\nshared_edges " << ne << '\n';
         for (int i = 0; i < ne; i++)
         {
            const int *v = shared_edges[se[i]]->GetVertices();
            // os << v[0] << ' ' << v[1] << '\n';
            PrintVertex(vertices[v[0]], spaceDim, os);
            os << " | ";
            PrintVertex(vertices[v[1]], spaceDim, os);
            os << '\n';
         }
      }
      if (Dim >= 3)
      {
         const int  nt = group_stria.RowSize(gr-1);
         const int *st = group_stria.GetRow(gr-1);
         const int  nq = group_squad.RowSize(gr-1);
         const int *sq = group_squad.GetRow(gr-1);
         os << "\nshared_faces " << nt+nq << '\n';
         for (int i = 0; i < nt; i++)
         {
            const int *v = shared_trias[st[i]].v;
#if 0
            os << Geometry::TRIANGLE;
            for (int j = 0; j < 3; j++) { os << ' ' << v[j]; }
            os << '\n';
#endif
            for (int j = 0; j < 3; j++)
            {
               PrintVertex(vertices[v[j]], spaceDim, os);
               (j < 2) ? os << " | " : os << '\n';
            }
         }
         for (int i = 0; i < nq; i++)
         {
            const int *v = shared_quads[sq[i]].v;
#if 0
            os << Geometry::SQUARE;
            for (int j = 0; j < 4; j++) { os << ' ' << v[j]; }
            os << '\n';
#endif
            for (int j = 0; j < 4; j++)
            {
               PrintVertex(vertices[v[j]], spaceDim, os);
               (j < 3) ? os << " | " : os << '\n';
            }
         }
      }
   }
}

void ParMesh::GetGlobalVertexIndices(Array<HYPRE_BigInt> &gi) const
{
   H1_FECollection fec(1, Dim); // Order 1, mesh dimension (not spatial dimension).
   ParMesh *pm = const_cast<ParMesh *>(this);
   ParFiniteElementSpace fespace(pm, &fec);

   gi.SetSize(GetNV());

   Array<int> dofs;
   for (int i=0; i<GetNV(); ++i)
   {
      fespace.GetVertexDofs(i, dofs);
      gi[i] = fespace.GetGlobalTDofNumber(dofs[0]);
   }
}

void ParMesh::GetGlobalEdgeIndices(Array<HYPRE_BigInt> &gi) const
{
   if (Dim == 1)
   {
      GetGlobalVertexIndices(gi);
      return;
   }

   ND_FECollection fec(1, Dim); // Order 1, mesh dimension (not spatial dimension).
   ParMesh *pm = const_cast<ParMesh *>(this);
   ParFiniteElementSpace fespace(pm, &fec);

   gi.SetSize(GetNEdges());

   Array<int> dofs;
   for (int i=0; i<GetNEdges(); ++i)
   {
      fespace.GetEdgeDofs(i, dofs);
      const int ldof = (dofs[0] >= 0) ? dofs[0] : -1 - dofs[0];
      gi[i] = fespace.GetGlobalTDofNumber(ldof);
   }
}

void ParMesh::GetGlobalFaceIndices(Array<HYPRE_BigInt> &gi) const
{
   if (Dim == 2)
   {
      GetGlobalEdgeIndices(gi);
      return;
   }
   else if (Dim == 1)
   {
      GetGlobalVertexIndices(gi);
      return;
   }

   RT_FECollection fec(0, Dim); // Order 0, mesh dimension (not spatial dimension).
   ParMesh *pm = const_cast<ParMesh *>(this);
   ParFiniteElementSpace fespace(pm, &fec);

   gi.SetSize(GetNFaces());

   Array<int> dofs;
   for (int i=0; i<GetNFaces(); ++i)
   {
      fespace.GetFaceDofs(i, dofs);
      const int ldof = (dofs[0] >= 0) ? dofs[0] : -1 - dofs[0];
      gi[i] = fespace.GetGlobalTDofNumber(ldof);
   }
}

void ParMesh::GetGlobalElementIndices(Array<HYPRE_BigInt> &gi) const
{
   ComputeGlobalElementOffset();

   // Cast from long long to HYPRE_BigInt
   const HYPRE_BigInt offset = glob_elem_offset;

   gi.SetSize(GetNE());
   for (int i=0; i<GetNE(); ++i)
   {
      gi[i] = offset + i;
   }
}

void ParMesh::Swap(ParMesh &other)
{
   Mesh::Swap(other, true);

   mfem::Swap(MyComm, other.MyComm);
   mfem::Swap(NRanks, other.NRanks);
   mfem::Swap(MyRank, other.MyRank);

   mfem::Swap(glob_elem_offset, other.glob_elem_offset);
   mfem::Swap(glob_offset_sequence, other.glob_offset_sequence);

   gtopo.Swap(other.gtopo);

   group_svert.Swap(other.group_svert);
   group_sedge.Swap(other.group_sedge);
   group_stria.Swap(other.group_stria);
   group_squad.Swap(other.group_squad);

   mfem::Swap(shared_edges, other.shared_edges);
   mfem::Swap(shared_trias, other.shared_trias);
   mfem::Swap(shared_quads, other.shared_quads);
   mfem::Swap(svert_lvert, other.svert_lvert);
   mfem::Swap(sedge_ledge, other.sedge_ledge);
   mfem::Swap(sface_lface, other.sface_lface);

   // Swap face-neighbor data
   mfem::Swap(have_face_nbr_data, other.have_face_nbr_data);
   mfem::Swap(face_nbr_group, other.face_nbr_group);
   mfem::Swap(face_nbr_elements_offset, other.face_nbr_elements_offset);
   mfem::Swap(face_nbr_vertices_offset, other.face_nbr_vertices_offset);
   mfem::Swap(face_nbr_elements, other.face_nbr_elements);
   mfem::Swap(face_nbr_vertices, other.face_nbr_vertices);
   mfem::Swap(send_face_nbr_elements, other.send_face_nbr_elements);
   mfem::Swap(send_face_nbr_vertices, other.send_face_nbr_vertices);

   // Nodes, NCMesh, and NURBSExtension are taken care of by Mesh::Swap
   mfem::Swap(pncmesh, other.pncmesh);

   print_shared = other.print_shared;
}

void ParMesh::Destroy()
{
   delete pncmesh;
   ncmesh = pncmesh = NULL;

   DeleteFaceNbrData();

   for (int i = 0; i < shared_edges.Size(); i++)
   {
      FreeElement(shared_edges[i]);
   }
   shared_edges.DeleteAll();

   delete face_nbr_el_to_face;
   face_nbr_el_to_face = NULL;
}

ParMesh::~ParMesh()
{
   ParMesh::Destroy();

   // The Mesh destructor is called automatically
}

}

#endif<|MERGE_RESOLUTION|>--- conflicted
+++ resolved
@@ -927,22 +927,15 @@
    , glob_elem_offset(-1)
    , glob_offset_sequence(-1)
    , gtopo(comm)
-   , pncmesh(NULL)
 {
    MyComm = comm;
    MPI_Comm_size(MyComm, &NRanks);
    MPI_Comm_rank(MyComm, &MyRank);
 
-<<<<<<< HEAD
-   Load(input, generate_edges, refine, fix_orientation);
-
-   have_face_nbr_data = false;
-=======
    have_face_nbr_data = false;
    pncmesh = NULL;
 
    Load(input, generate_edges, refine, fix_orientation);
->>>>>>> 544cf931
 }
 
 void ParMesh::Load(istream &input, int generate_edges, int refine,
