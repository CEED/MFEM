// Copyright (c) 2010-2024, Lawrence Livermore National Security, LLC. Produced
// at the Lawrence Livermore National Laboratory. All Rights reserved. See files
// LICENSE and NOTICE for details. LLNL-CODE-806117.
//
// This file is part of the MFEM library. For more information and source code
// availability visit https://mfem.org.
//
// MFEM is free software; you can redistribute it and/or modify it under the
// terms of the BSD-3 license. We welcome feedback and contributions, see file
// CONTRIBUTING.md for details.

#include "../config/config.hpp"

#ifdef MFEM_USE_MPI

#include "mesh_headers.hpp"
#include "../fem/fem.hpp"
#include "../general/sets.hpp"
#include "../general/sort_pairs.hpp"
#include "../general/text.hpp"
#include "../general/globals.hpp"

#include <iostream>
#include <fstream>

using namespace std;

namespace mfem
{

ParMesh::ParMesh(const ParMesh &pmesh, bool copy_nodes)
   : Mesh(pmesh, false),
     group_svert(pmesh.group_svert),
     group_sedge(pmesh.group_sedge),
     group_stria(pmesh.group_stria),
     group_squad(pmesh.group_squad),
     group_stetr(pmesh.group_stetr),
     glob_elem_offset(-1),
     glob_offset_sequence(-1),
     gtopo(pmesh.gtopo)
{
   MyComm = pmesh.MyComm;
   NRanks = pmesh.NRanks;
   MyRank = pmesh.MyRank;

   // Duplicate the shared_edges
   shared_edges.SetSize(pmesh.shared_edges.Size());
   for (int i = 0; i < shared_edges.Size(); i++)
   {
      shared_edges[i] = pmesh.shared_edges[i]->Duplicate(this);
   }

   shared_trias = pmesh.shared_trias;
   shared_quads = pmesh.shared_quads;
   shared_tetra = pmesh.shared_tetra;

   // Copy the shared-to-local index Arrays
   pmesh.svert_lvert.Copy(svert_lvert);
   pmesh.sedge_ledge.Copy(sedge_ledge);
   sface_lface = pmesh.sface_lface;
   pmesh.splan_lplan.Copy(splan_lplan);

   // Do not copy face-neighbor data (can be generated if needed)
   have_face_nbr_data = false;

   // If pmesh has a ParNURBSExtension, it was copied by the Mesh copy ctor, so
   // there is no need to do anything here.

   // Copy ParNCMesh, if present
   if (pmesh.pncmesh)
   {
      pncmesh = new ParNCMesh(*pmesh.pncmesh);
      pncmesh->OnMeshUpdated(this);
   }
   else
   {
      pncmesh = NULL;
   }
   ncmesh = pncmesh;

   // Copy the Nodes as a ParGridFunction, including the FiniteElementCollection
   // and the FiniteElementSpace (as a ParFiniteElementSpace)
   if (pmesh.Nodes && copy_nodes)
   {
      FiniteElementSpace *fes = pmesh.Nodes->FESpace();
      const FiniteElementCollection *fec = fes->FEColl();
      FiniteElementCollection *fec_copy =
         FiniteElementCollection::New(fec->Name());
      ParFiniteElementSpace *pfes_copy =
         new ParFiniteElementSpace(*fes, *this, fec_copy);
      Nodes = new ParGridFunction(pfes_copy);
      Nodes->MakeOwner(fec_copy);
      *Nodes = *pmesh.Nodes;
      own_nodes = 1;
   }
}

ParMesh::ParMesh(ParMesh &&mesh) : ParMesh()
{
   Swap(mesh);
}

ParMesh& ParMesh::operator=(ParMesh &&mesh)
{
   Swap(mesh);
   return *this;
}

ParMesh::ParMesh(MPI_Comm comm, Mesh &mesh, int *partitioning_,
                 int part_method)
   : glob_elem_offset(-1)
   , glob_offset_sequence(-1)
   , gtopo(comm)
{
   int *partitioning = NULL;
   Array<bool> activeBdrElem;

   MyComm = comm;
   MPI_Comm_size(MyComm, &NRanks);
   MPI_Comm_rank(MyComm, &MyRank);

   if (mesh.Nonconforming())
   {
      if (partitioning_)
      {
         partitioning = partitioning_;
      }
      ncmesh = pncmesh = new ParNCMesh(comm, *mesh.ncmesh, partitioning);
      if (!partitioning)
      {
         partitioning = new int[mesh.GetNE()];
         for (int i = 0; i < mesh.GetNE(); i++)
         {
            partitioning[i] = pncmesh->InitialPartition(i);
         }
      }

      pncmesh->Prune();

      Mesh::InitFromNCMesh(*pncmesh);
      pncmesh->OnMeshUpdated(this);

      pncmesh->GetConformingSharedStructures(*this);

      // SetMeshGen(); // called by Mesh::InitFromNCMesh(...) above
      meshgen = mesh.meshgen; // copy the global 'meshgen'

      mesh.attributes.Copy(attributes);
      mesh.bdr_attributes.Copy(bdr_attributes);

      // Copy attribute and bdr_attribute names
      mesh.attribute_sets.Copy(attribute_sets);
      mesh.bdr_attribute_sets.Copy(bdr_attribute_sets);

      GenerateNCFaceInfo();
   }
   else // mesh.Conforming()
   {
      Dim = mesh.Dim;
      spaceDim = mesh.spaceDim;

      ncmesh = pncmesh = NULL;

      if (partitioning_)
      {
         partitioning = partitioning_;
      }
      else
      {
         partitioning = mesh.GeneratePartitioning(NRanks, part_method);
      }

      std::map<int, char> vert2type;
      if(mesh.Dim == 4)
      {
          int ref;
          if ((ref = mesh.sequence))
          {
              MFEM_ASSERT(ref <= 4, "");
              Array<int> pv;
              mesh.GetElement(0)->GetVertices(pv);
              do
              {
                 vert2type[pv[ref]] = (ref + 2) % 3;
              }while(--ref);
          }
          int num_of_shifts = 0;
          Array<int> lock(mesh.GetNE()); lock = 0;
          for (int i = 0; i < mesh.NumOfFaces; ++i)
          {
              int el1, el2, el1f, el2f;
              mesh.GetFaceElements(i, &el1, &el2);
              if (el2 != -1 && partitioning[el1] != partitioning[el2])
              {
                  mesh.GetFaceInfos(i, &el1f, &el2f);

                  if (el1f/64 != el2f/64 || el1f/64 == 0 || el1f/64 == 4)
                  {
                      if (!lock[el2])
                      {
                          partitioning[el2] = partitioning[el1];
                          lock[el2]++;
                      }
                      else if (!lock[el1])
                      {    partitioning[el1] = partitioning[el2];lock[el1]++;
                      }
                      else
                      {
                          continue;
                      }
                      num_of_shifts++;
                  }
              }
          }
          if (MyRank == 0)
              mfem::out << "num_of_shifts = " << num_of_shifts << endl;
      }
      // re-enumerate the partitions to better map to actual processor
      // interconnect topology !?

      Array<int> vert_global_local;
      NumOfVertices = BuildLocalVertices(mesh, partitioning, vert_global_local);
      NumOfElements = BuildLocalElements(mesh, partitioning, vert_global_local);

      Table *edge_element = NULL;
      NumOfBdrElements = BuildLocalBoundary(mesh, partitioning,
                                            vert_global_local,
                                            activeBdrElem, edge_element);

      SetMeshGen();
      meshgen = mesh.meshgen; // copy the global 'meshgen'

      mesh.attributes.Copy(attributes);
      mesh.bdr_attributes.Copy(bdr_attributes);

      // Copy attribute and bdr_attribute names
      mesh.attribute_sets.Copy(attribute_sets);
      mesh.bdr_attribute_sets.Copy(bdr_attribute_sets);

      NumOfEdges = NumOfFaces = 0;

      if (Dim > 1)
      {
         el_to_edge = new Table;
         NumOfEdges = Mesh::GetElementToEdgeTable(*el_to_edge);
      }

      STable3D *faces_tbl = NULL;
      STable4D *faces4d_tbl = NULL;
      if (Dim == 3)
      {
         faces_tbl = GetElementToFaceTable(1);
      }
      else if (Dim == 4)
      {
         faces4d_tbl = GetElementToFaceTable4D(1);
      }

      GenerateFaces();

<<<<<<< HEAD
      STable3D *planar_tbl = NULL;
      if (Dim == 4)
      {
         planar_tbl = GetElementToPlanarTable(1);
         GeneratePlanars();
=======
      // Make sure the be_to_face array is initialized.
      // In 2D, it will be set in the above call to Mesh::GetElementToEdgeTable.
      // In 3D, it will be set in GetElementToFaceTable.
      // In 1D, we need to set it manually.
      if (Dim == 1)
      {
         be_to_face.SetSize(NumOfBdrElements);
         for (int i = 0; i < NumOfBdrElements; ++i)
         {
            be_to_face[i] = boundary[i]->GetVertices()[0];
         }
>>>>>>> c3eb769a
      }

      ListOfIntegerSets  groups;
      {
         // the first group is the local one
         IntegerSet group;
         group.Recreate(1, &MyRank);
         groups.Insert(group);
      }

      MFEM_ASSERT(mesh.GetNFaces() == 0 || Dim >= 3, "");

      Array<int> face_group(mesh.GetNFaces());
      Table *vert_element = mesh.GetVertexToElementTable(); // we must delete this
      Table *plan_element = NULL;

      FindSharedFaces(mesh, partitioning, face_group, groups);
      int nsplanars = FindSharedPlanars(mesh, partitioning, plan_element, groups);
      int nsedges = FindSharedEdges(mesh, partitioning, edge_element, groups);
      int nsvert = FindSharedVertices(partitioning, vert_element, groups);

      // build the group communication topology
      gtopo.Create(groups, 822);

      // fill out group_sface, group_sedge, group_svert
      int ngroups = groups.Size()-1, nstris, nsquads, nstets, nshexs;
      if (Dim > 3)
      {
         BuildPlanarGroup(ngroups, mesh, *plan_element, nstris, nsquads);
      }
      else
      {
         BuildFaceGroup(ngroups, mesh, face_group, nstris, nsquads);
      }
      BuildFaceGroup4D(ngroups, mesh, face_group, nstets, nshexs);

      BuildEdgeGroup(ngroups, *edge_element);
      BuildVertexGroup(ngroups, *vert_element);

      // build shared_faces and sface_lface mapping
      if (Dim <= 3)
      {
         BuildSharedFaceElems(nstris, nsquads, mesh, partitioning, faces_tbl,
                              face_group, vert_global_local);
         delete faces_tbl;
      }
      else
      {
         BuildSharedFaceElems4D(nstets, nshexs, mesh, partitioning, faces4d_tbl,
                                face_group, vert_global_local, vert2type);
         delete faces4d_tbl;

         BuildSharedPlanarElems(nstris, nsquads, mesh, vert_global_local, planar_tbl,
                                plan_element);
         delete planar_tbl;
         delete plan_element;
      }

      // build shared_edges and sedge_ledge mapping
      BuildSharedEdgeElems(nsedges, mesh, vert_global_local, edge_element);
      delete edge_element;

      // build svert_lvert mapping
      BuildSharedVertMapping(nsvert, vert_element, vert_global_local);
      delete vert_element;
   }

   if (mesh.NURBSext)
   {
      MFEM_ASSERT(mesh.GetNodes() &&
                  mesh.GetNodes()->FESpace()->GetNURBSext() == mesh.NURBSext,
                  "invalid NURBS mesh");
      NURBSext = new ParNURBSExtension(comm, mesh.NURBSext, partitioning,
                                       activeBdrElem);
   }

   if (mesh.GetNodes()) // curved mesh
   {
      if (!NURBSext)
      {
         Nodes = new ParGridFunction(this, mesh.GetNodes());
      }
      else
      {
         const FiniteElementSpace *glob_fes = mesh.GetNodes()->FESpace();
         FiniteElementCollection *nfec =
            FiniteElementCollection::New(glob_fes->FEColl()->Name());
         ParFiniteElementSpace *pfes =
            new ParFiniteElementSpace(this, nfec, glob_fes->GetVDim(),
                                      glob_fes->GetOrdering());
         Nodes = new ParGridFunction(pfes);
         Nodes->MakeOwner(nfec); // Nodes will own nfec and pfes
      }
      own_nodes = 1;

      Array<int> gvdofs, lvdofs;
      Vector lnodes;
      int element_counter = 0;
      for (int i = 0; i < mesh.GetNE(); i++)
      {
         if (partitioning[i] == MyRank)
         {
            Nodes->FESpace()->GetElementVDofs(element_counter, lvdofs);
            mesh.GetNodes()->FESpace()->GetElementVDofs(i, gvdofs);
            mesh.GetNodes()->GetSubVector(gvdofs, lnodes);
            Nodes->SetSubVector(lvdofs, lnodes);
            element_counter++;
         }
      }

      // set meaningful values to 'vertices' even though we have Nodes,
      // for compatibility (e.g., Mesh::GetVertex())
      SetVerticesFromNodes(Nodes);
   }

   if (partitioning != partitioning_)
   {
      delete [] partitioning;
   }

   have_face_nbr_data = false;
}


int ParMesh::BuildLocalVertices(const mfem::Mesh &mesh,
                                const int* partitioning,
                                Array<int> &vert_global_local)
{
   vert_global_local.SetSize(mesh.GetNV());
   vert_global_local = -1;

   int vert_counter = 0;
   for (int i = 0; i < mesh.GetNE(); i++)
   {
      if (partitioning[i] == MyRank)
      {
         Array<int> vert;
         mesh.GetElementVertices(i, vert);
         for (int j = 0; j < vert.Size(); j++)
         {
            if (vert_global_local[vert[j]] < 0)
            {
               vert_global_local[vert[j]] = vert_counter++;
            }
         }
      }
   }

   // re-enumerate the local vertices to preserve the global ordering
   vert_counter = 0;
   for (int i = 0; i < vert_global_local.Size(); i++)
   {
      if (vert_global_local[i] >= 0)
      {
         vert_global_local[i] = vert_counter++;
      }
   }

   vertices.SetSize(vert_counter);

   for (int i = 0; i < vert_global_local.Size(); i++)
   {
      if (vert_global_local[i] >= 0)
      {
         vertices[vert_global_local[i]].SetCoords(mesh.SpaceDimension(),
                                                  mesh.GetVertex(i));
      }
   }

   return vert_counter;
}

int ParMesh::BuildLocalElements(const Mesh& mesh, const int* partitioning,
                                const Array<int>& vert_global_local)
{
   const int nelems = std::count_if(partitioning,
   partitioning + mesh.GetNE(), [this](int i) { return i == MyRank;});

   elements.SetSize(nelems);

   // Determine elements, enumerating the local elements to preserve the global
   // order. This is used, e.g. by the ParGridFunction ctor that takes a global
   // GridFunction as input parameter.
   int element_counter = 0;
   for (int i = 0; i < mesh.GetNE(); i++)
   {
      if (partitioning[i] == MyRank)
      {
         elements[element_counter] = mesh.GetElement(i)->Duplicate(this);
         int *v = elements[element_counter]->GetVertices();
         int nv = elements[element_counter]->GetNVertices();
         for (int j = 0; j < nv; j++)
         {
            v[j] = vert_global_local[v[j]];
         }
         ++element_counter;
      }
   }

   return element_counter;
}

int ParMesh::BuildLocalBoundary(const Mesh& mesh, const int* partitioning,
                                const Array<int>& vert_global_local,
                                Array<bool>& activeBdrElem,
                                Table*& edge_element)
{
   int nbdry = 0;
   if (mesh.NURBSext)
   {
      activeBdrElem.SetSize(mesh.GetNBE());
      activeBdrElem = false;
   }
   // build boundary elements
   if (Dim >= 3)
   {
      for (int i = 0; i < mesh.GetNBE(); i++)
      {
         int face, o, el1, el2;
         mesh.GetBdrElementFace(i, &face, &o);
         mesh.GetFaceElements(face, &el1, &el2);
         if (partitioning[(o % 2 == 0 || el2 < 0) ? el1 : el2] == MyRank)
         {
            nbdry++;
            if (mesh.NURBSext)
            {
               activeBdrElem[i] = true;
            }
         }
      }

      int bdrelem_counter = 0;
      boundary.SetSize(nbdry);
      swappedBdr.SetSize(nbdry);
      for (int i = 0; i < mesh.GetNBE(); i++)
      {
         int face, o, el1, el2;
         mesh.GetBdrElementFace(i, &face, &o);
         mesh.GetFaceElements(face, &el1, &el2);
         if (partitioning[(o % 2 == 0 || el2 < 0) ? el1 : el2] == MyRank)
         {
            boundary[bdrelem_counter] = mesh.GetBdrElement(i)->Duplicate(this);
            if (Dim == 4) {swappedBdr[bdrelem_counter] = mesh.getSwappedBdrElementInfo(i);}
            int *v = boundary[bdrelem_counter]->GetVertices();
            int nv = boundary[bdrelem_counter]->GetNVertices();
            for (int j = 0; j < nv; j++)
            {
               v[j] = vert_global_local[v[j]];
            }
            bdrelem_counter++;
         }
      }
   }
   else if (Dim == 2)
   {
      edge_element = new Table;
      Transpose(mesh.ElementToEdgeTable(), *edge_element, mesh.GetNEdges());

      for (int i = 0; i < mesh.GetNBE(); i++)
      {
         int edge = mesh.GetBdrElementFaceIndex(i);
         int el1 = edge_element->GetRow(edge)[0];
         if (partitioning[el1] == MyRank)
         {
            nbdry++;
            if (mesh.NURBSext)
            {
               activeBdrElem[i] = true;
            }
         }
      }

      int bdrelem_counter = 0;
      boundary.SetSize(nbdry);
      for (int i = 0; i < mesh.GetNBE(); i++)
      {
         int edge = mesh.GetBdrElementFaceIndex(i);
         int el1 = edge_element->GetRow(edge)[0];
         if (partitioning[el1] == MyRank)
         {
            boundary[bdrelem_counter] = mesh.GetBdrElement(i)->Duplicate(this);
            int *v = boundary[bdrelem_counter]->GetVertices();
            int nv = boundary[bdrelem_counter]->GetNVertices();
            for (int j = 0; j < nv; j++)
            {
               v[j] = vert_global_local[v[j]];
            }
            bdrelem_counter++;
         }
      }
   }
   else if (Dim == 1)
   {
      for (int i = 0; i < mesh.GetNBE(); i++)
      {
         int vert = mesh.boundary[i]->GetVertices()[0];
         int el1, el2;
         mesh.GetFaceElements(vert, &el1, &el2);
         if (partitioning[el1] == MyRank)
         {
            nbdry++;
         }
      }

      int bdrelem_counter = 0;
      boundary.SetSize(nbdry);
      for (int i = 0; i < mesh.GetNBE(); i++)
      {
         int vert = mesh.boundary[i]->GetVertices()[0];
         int el1, el2;
         mesh.GetFaceElements(vert, &el1, &el2);
         if (partitioning[el1] == MyRank)
         {
            boundary[bdrelem_counter] = mesh.GetBdrElement(i)->Duplicate(this);
            int *v = boundary[bdrelem_counter]->GetVertices();
            v[0] = vert_global_local[v[0]];
            bdrelem_counter++;
         }
      }
   }

   return nbdry;
}

void ParMesh::FindSharedFaces(const Mesh &mesh, const int *partitioning,
                              Array<int> &face_group,
                              ListOfIntegerSets &groups)
{
   IntegerSet group;

   // determine shared faces
   face_group.SetSize(mesh.GetNFaces());
   for (int i = 0; i < face_group.Size(); i++)
   {
      int el[2];
      face_group[i] = -1;
      mesh.GetFaceElements(i, &el[0], &el[1]);
      if (el[1] >= 0)
      {
         el[0] = partitioning[el[0]];
         el[1] = partitioning[el[1]];
         if ((el[0] == MyRank && el[1] != MyRank) ||
             (el[0] != MyRank && el[1] == MyRank))
         {
            group.Recreate(2, el);
            face_group[i] = groups.Insert(group) - 1;
         }
      }
   }
}

int ParMesh::FindSharedPlanars(const Mesh &mesh, const int *partitioning,
                               Table* &plan_element, ListOfIntegerSets& groups)
{
   IntegerSet group;

   // determine shared planars
   int splan_counter = 0;
   if (Dim == 4)
   {
      if (!plan_element)
      {
         plan_element = new Table;
         Transpose(mesh.ElementToPlanTable(), *plan_element, mesh.GetNPlanars());
      }

      for (int i = 0; i < plan_element->Size(); i++)
      {
         int me = 0, others = 0;
         for (int j = plan_element->GetI()[i]; j < plan_element->GetI()[i+1]; j++)
         {
            plan_element->GetJ()[j] = partitioning[plan_element->GetJ()[j]];
            if (plan_element->GetJ()[j] == MyRank)
            {
               me = 1;
            }
            else
            {
               others = 1;
            }
         }

         if (me && others)
         {
            splan_counter++;
            group.Recreate(plan_element->RowSize(i), plan_element->GetRow(i));
            plan_element->GetRow(i)[0] = groups.Insert(group) - 1;
         }
         else
         {
            plan_element->GetRow(i)[0] = -1;
         }
      }
   }
//      cout << "shared planars: " << splan_counter << endl;
   return splan_counter;
}

int ParMesh::FindSharedEdges(const Mesh &mesh, const int *partitioning,
                             Table*& edge_element,
                             ListOfIntegerSets& groups)
{
   IntegerSet group;

   // determine shared edges
   int sedge_counter = 0;
   if (!edge_element)
   {
      edge_element = new Table;
      if (Dim == 1)
      {
         edge_element->SetDims(0,0);
      }
      else
      {
         Transpose(mesh.ElementToEdgeTable(), *edge_element, mesh.GetNEdges());
      }
   }

   for (int i = 0; i < edge_element->Size(); i++)
   {
      int me = 0, others = 0;
      for (int j = edge_element->GetI()[i]; j < edge_element->GetI()[i+1]; j++)
      {
         int k = edge_element->GetJ()[j];
         int rank = partitioning[k];
         edge_element->GetJ()[j] = rank;
         if (rank == MyRank)
         {
            me = 1;
         }
         else
         {
            others = 1;
         }
      }

      if (me && others)
      {
         sedge_counter++;
         group.Recreate(edge_element->RowSize(i), edge_element->GetRow(i));
         edge_element->GetRow(i)[0] = groups.Insert(group) - 1;
      }
      else
      {
         edge_element->GetRow(i)[0] = -1;
      }
   }

   return sedge_counter;
}

int ParMesh::FindSharedVertices(const int *partitioning, Table *vert_element,
                                ListOfIntegerSets &groups)
{
   IntegerSet group;

   // determine shared vertices
   int svert_counter = 0;
   for (int i = 0; i < vert_element->Size(); i++)
   {
      int me = 0, others = 0;
      for (int j = vert_element->GetI()[i]; j < vert_element->GetI()[i+1]; j++)
      {
         vert_element->GetJ()[j] = partitioning[vert_element->GetJ()[j]];
         if (vert_element->GetJ()[j] == MyRank)
         {
            me = 1;
         }
         else
         {
            others = 1;
         }
      }

      if (me && others)
      {
         svert_counter++;
         group.Recreate(vert_element->RowSize(i), vert_element->GetRow(i));
         vert_element->GetI()[i] = groups.Insert(group) - 1;
      }
      else
      {
         vert_element->GetI()[i] = -1;
      }
   }
   return svert_counter;
}

void ParMesh::BuildFaceGroup(int ngroups, const Mesh &mesh,
                             const Array<int> &face_group,
                             int &nstria, int &nsquad)
{
   // build group_stria and group_squad
   group_stria.MakeI(ngroups);
   group_squad.MakeI(ngroups);

   for (int i = 0; i < face_group.Size(); i++)
   {
      if (face_group[i] >= 0)
      {
         if (mesh.GetFace(i)->GetType() == Element::TRIANGLE)
         {
            group_stria.AddAColumnInRow(face_group[i]);
         }
         else if ( mesh.GetFace(i)->GetType() == Element::QUADRILATERAL )
         {
            group_squad.AddAColumnInRow(face_group[i]);
         }
      }
   }

   group_stria.MakeJ();
   group_squad.MakeJ();

   nstria = nsquad = 0;
   for (int i = 0; i < face_group.Size(); i++)
   {
      if (face_group[i] >= 0)
      {
         if (mesh.GetFace(i)->GetType() == Element::TRIANGLE)
         {
            group_stria.AddConnection(face_group[i], nstria++);
         }
         else if ( mesh.GetFace(i)->GetType() == Element::QUADRILATERAL )
         {
            group_squad.AddConnection(face_group[i], nsquad++);
         }
      }
   }

   group_stria.ShiftUpI();
   group_squad.ShiftUpI();
}

void ParMesh::BuildFaceGroup4D(int ngroups, const Mesh &mesh,
                               const Array<int> &face_group,
                               int &nstetr, int &nshexa)
{
   // build group_stetr
   group_stetr.MakeI(ngroups);

   for (int i = 0; i < face_group.Size(); i++)
   {
      if (face_group[i] >= 0)
      {
         if (mesh.GetFace(i)->GetType() == Element::TETRAHEDRON)
         {
            group_stetr.AddAColumnInRow(face_group[i]);
         }
      }
   }

   group_stetr.MakeJ();

   nstetr = nshexa = 0;
   for (int i = 0; i < face_group.Size(); i++)
   {
      if (face_group[i] >= 0)
      {
         if (mesh.GetFace(i)->GetType() == Element::TETRAHEDRON)
         {
            group_stetr.AddConnection(face_group[i], nstetr++);
         }
      }
   }

   group_stetr.ShiftUpI();
}

void ParMesh::BuildPlanarGroup(int ngroups, const Mesh &mesh,
                               const Table& plan_element,
                               int &nstria, int &nsquad)
{
   // build group_stria and group_squad
   group_stria.MakeI(ngroups);
   group_squad.MakeI(ngroups);

   for (int i = 0; i < plan_element.Size(); i++)
   {
      if (plan_element.GetRow(i)[0] >= 0)
      {
         if (mesh.GetPlanar(i)->GetType() == Element::TRIANGLE)
         {
            group_stria.AddAColumnInRow(plan_element.GetRow(i)[0]);
         } // TODO Tesseracts
      }
   }

   group_stria.MakeJ();
   group_squad.MakeJ();

   nstria = nsquad = 0;
   for (int i = 0; i < plan_element.Size(); i++)
   {
      if (plan_element.GetRow(i)[0] >= 0)
      {
         if (mesh.GetPlanar(i)->GetType() == Element::TRIANGLE)
         {
            group_stria.AddConnection(plan_element.GetRow(i)[0],
                                      nstria++);
         } // TODO Tesseracts
      }
   }

   group_stria.ShiftUpI();
   group_squad.ShiftUpI();
}

void ParMesh::BuildEdgeGroup(int ngroups, const Table &edge_element)
{
   group_sedge.MakeI(ngroups);

   for (int i = 0; i < edge_element.Size(); i++)
   {
      if (edge_element.GetRow(i)[0] >= 0)
      {
         group_sedge.AddAColumnInRow(edge_element.GetRow(i)[0]);
      }
   }

   group_sedge.MakeJ();

   int sedge_counter = 0;
   for (int i = 0; i < edge_element.Size(); i++)
   {
      if (edge_element.GetRow(i)[0] >= 0)
      {
         group_sedge.AddConnection(edge_element.GetRow(i)[0], sedge_counter++);
      }
   }

   group_sedge.ShiftUpI();
}

void ParMesh::BuildVertexGroup(int ngroups, const Table &vert_element)
{
   group_svert.MakeI(ngroups);

   for (int i = 0; i < vert_element.Size(); i++)
   {
      if (vert_element.GetI()[i] >= 0)
      {
         group_svert.AddAColumnInRow(vert_element.GetI()[i]);
      }
   }

   group_svert.MakeJ();

   int svert_counter = 0;
   for (int i = 0; i < vert_element.Size(); i++)
   {
      if (vert_element.GetI()[i] >= 0)
      {
         group_svert.AddConnection(vert_element.GetI()[i], svert_counter++);
      }
   }

   group_svert.ShiftUpI();
}

void ParMesh::BuildSharedFaceElems(int ntri_faces, int nquad_faces,
                                   const Mesh& mesh, int *partitioning,
                                   const STable3D *faces_tbl,
                                   const Array<int> &face_group,
                                   const Array<int> &vert_global_local)
{
   shared_trias.SetSize(ntri_faces);
   shared_quads.SetSize(nquad_faces);
   sface_lface. SetSize(ntri_faces + nquad_faces);

   if (Dim < 3) { return; }

   int stria_counter = 0;
   int squad_counter = 0;
   for (int i = 0; i < face_group.Size(); i++)
   {
      if (face_group[i] < 0) { continue; }

      const Element *face = mesh.GetFace(i);
      const int *fv = face->GetVertices();
      switch (face->GetType())
      {
         case Element::TRIANGLE:
         {
            shared_trias[stria_counter].Set(fv);
            int *v = shared_trias[stria_counter].v;
            for (int j = 0; j < 3; j++)
            {
               v[j] = vert_global_local[v[j]];
            }
            const int lface = (*faces_tbl)(v[0], v[1], v[2]);
            sface_lface[stria_counter] = lface;
            if (meshgen == 1) // Tet-only mesh
            {
               Tetrahedron *tet = dynamic_cast<Tetrahedron *>
                                  (elements[faces_info[lface].Elem1No]);
               // mark the shared face for refinement by reorienting
               // it according to the refinement flag in the tetrahedron
               // to which this shared face belongs to.
               if (tet->GetRefinementFlag())
               {
                  tet->GetMarkedFace(faces_info[lface].Elem1Inf/64, v);
                  // flip the shared face in the processor that owns the
                  // second element (in 'mesh')
                  int gl_el1, gl_el2;
                  mesh.GetFaceElements(i, &gl_el1, &gl_el2);
                  if (MyRank == partitioning[gl_el2])
                  {
                     std::swap(v[0], v[1]);
                  }
               }
            }
            stria_counter++;
            break;
         }

         case Element::QUADRILATERAL:
         {
            shared_quads[squad_counter].Set(fv);
            int *v = shared_quads[squad_counter].v;
            for (int j = 0; j < 4; j++)
            {
               v[j] = vert_global_local[v[j]];
            }
            sface_lface[shared_trias.Size() + squad_counter] =
               (*faces_tbl)(v[0], v[1], v[2], v[3]);
            squad_counter++;
            break;
         }

         default:
            MFEM_ABORT("unknown face type: " << face->GetType());
            break;
      }
   }
}

void ParMesh::BuildSharedFaceElems4D(int ntet_faces, int nhex_faces,
                                     const Mesh &mesh, int *partitioning,
                                     const STable4D *faces_tbl_4d,
                                     const Array<int> &face_group,
                                     const Array<int> &vert_global_local,
                                     const std::map<int,char> &vert_to_type)
{
   shared_tetra.SetSize(ntet_faces);
   sface_lface. SetSize(ntet_faces);

   int stetr_counter = 0;
   for (int i = 0; i < face_group.Size(); i++)
   {
      if (face_group[i] < 0) { continue; }

      const Element *face = mesh.GetFace(i);
      const int *fv = face->GetVertices();
      switch (face->GetType())
      {
         case Element::TETRAHEDRON:
         {
            char init_tag = 2;
            for (auto v2t : vert_to_type)
            {
                if (fv[0] >= v2t.first || fv[1] >= v2t.first || fv[2] >= v2t.first || fv[3] >= v2t.first)
                    init_tag = v2t.second;
            }
            shared_tetra[stetr_counter].Set(fv, init_tag);
            int *v = shared_tetra[stetr_counter].v;
            for (int j = 0; j <4 ; j++) { v[j] = vert_global_local[v[j]]; }
            sface_lface[stetr_counter] =
               (*faces_tbl_4d)(v[0], v[1], v[2], v[3]);
            int lface = sface_lface[stetr_counter];
            // flip the shared face info in the processor that owns the
            // second element (in 'mesh')
            {
                Pentatope *pent = dynamic_cast<Pentatope *>
                                   (elements[faces_info[lface].Elem1No]);
                // mark the shared face for refinement by reorienting
                // it according to the refinement flag in the tetrahedron
                // to which this shared face belongs to.
//                if (tet->GetRefinementFlag())
                {
//                    printf("shared face %d: i=%d, local=%d\n", stetr_counter, i, lface);
//                   printf("v={{%d,%d,% d,%d}, %d}\n", v[0],v[1],v[2],v[3], shared_tetra[stetr_counter].tag);
                   pent->GetFace(faces_info[lface].Elem1Inf/64, v);
//                   printf("v={{%d,%d,%d,%d}, %d}\n", v[0],v[1],v[2],v[3], shared_tetra[stetr_counter].tag);


                   int lf = faces_info[lface].Elem1Inf / 64;
//                   if (mesh.faces_info[i].Elem1Inf/64 == 4)
//                       shared_tetra[stetr_counter].tag = 2;
                   char t; bool sw;
                   int tmp;
                   pent->ParseFlag(t, sw);
//                   if (!sw)
//                   {
                       if (lf % 2 == 1)
                           std::swap(v[1], v[2]);
//                   }
//                   else
//                   {
//                       switch(lf)
//                       {
//                       case 0:
//                           tmp = v[0]; v[0] = v[1]; v[1] = v[2]; v[2] = v[3]; v[3] = tmp;
//                           break;
//                       case 1:
//                       case 3:
//                           std::swap(v[0], v[3]); std::swap(v[1], v[2]);
//                           break;
//                       case 2:
//                           std::swap(v[0], v[3]);
//                           break;
//                       case 4:
//                           tmp = v[3]; v[3] = v[2]; v[2] = v[1]; v[1] = v[0]; v[0] = tmp;
//                           break;
//                       }
//                   }
//                   int *pentv=mesh.elements[mesh.faces_info[i].Elem1No]->GetVertices();
//                   ((Pentatope*)mesh.elements[mesh.faces_info[i].Elem1No])->ParseFlag(t, sw);
//                   printf("face %d of global%selement %d (%d,%d,%d,%d,%d) of type %d\n", mesh.faces_info[i].Elem1Inf/64, (sw) ? " swapped " : " ", mesh.faces_info[i].Elem1No,pentv[0], pentv[1],pentv[2],pentv[3],pentv[4],   (int)t);
//                   pentv=mesh.elements[mesh.faces_info[i].Elem2No]->GetVertices();
//                   ((Pentatope*)mesh.elements[mesh.faces_info[i].Elem2No])->ParseFlag(t, sw);
//                   printf("face %d of global%selement %d (%d,%d,%d,%d,%d) of type %d\n", mesh.faces_info[i].Elem2Inf/64, (sw) ? " swapped " : " ", mesh.faces_info[i].Elem2No,pentv[0], pentv[1],pentv[2],pentv[3],pentv[4],   (int)t);
//                   pentv=pent->GetVertices();
//                   pent->ParseFlag(t, sw);
//                   printf("face %d of local%selement %d (%d,%d,%d,%d,%d) of type %d\n", faces_info[lface].Elem1Inf/64, (sw) ? " swapped " : " ",faces_info[lface].Elem1No,pentv[0], pentv[1],pentv[2],pentv[3],pentv[4],   (int)t);

                   // flip the shared face in the processor that owns the
                   // second element (in 'mesh')
                   int gl_el1, gl_el2;
                   mesh.GetFaceElements(i, &gl_el1, &gl_el2);
                   if (MyRank == partitioning[gl_el2])
                   {
                      if (init_tag > 0)
                      {
                          std::swap(v[0], v[3]);
                      }
                      else
                      {
                          std::swap(v[0], v[3]); std::swap(v[1], v[2]);
                      }
                   }
//                   if (mesh.faces_info[i].Elem2Inf/64 != mesh.faces_info[i].Elem1Inf/64)
//                       printf("\e[7mv={%d,%d,%d,%d}, lf1=%d, m.lf1=%d, m.lf2=%d\e[0m\n", v[0],v[1],v[2],v[3],faces_info[lface].Elem1Inf/64, mesh.faces_info[i].Elem1Inf/64, mesh.faces_info[i].Elem2Inf/64);
//                   else
//                       printf("v={%d,%d,%d,%d}, lf1=%d, m.lf1=%d, m.lf2=%d\n",v[0],v[1],v[2],v[3],faces_info[lface].Elem1Inf/64, mesh.faces_info[i].Elem1Inf/64, mesh.faces_info[i].Elem2Inf/64);
                }
            }

            stetr_counter++;
            break;
         }

         default:
            MFEM_ABORT("unknown face type: " << face->GetType());
            break;
      }
   }
}

void ParMesh::BuildSharedPlanarElems(int ntri_planars, int nquad_planars,
                                     const Mesh &mesh, const Array<int>& vert_global_local,
                                     const STable3D *planar_tbl, const Table* plan_element)
{
   shared_trias.SetSize(ntri_planars);
   splan_lplan.SetSize(ntri_planars);

   Array<int> vert;
   int stria_counter = 0;
   for (int i = 0; i < plan_element->Size(); i++)
   {
      if (plan_element->GetRow(i)[0] >= 0)
      {
         mesh.GetPlanVertices(i, vert);

         shared_trias[stria_counter].Set(vert.GetData());
         splan_lplan[stria_counter] = (*planar_tbl)(vert_global_local[vert[0]],
                                                    vert_global_local[vert[1]], vert_global_local[vert[2]]);
         int *v = shared_trias[stria_counter].v;
         for (int j = 0; j < 3; j++)
         {
            v[j] = vert_global_local[v[j]];
         }

         stria_counter++;
      }
   }
}

void ParMesh::BuildSharedEdgeElems(int nedges, Mesh& mesh,
                                   const Array<int>& vert_global_local,
                                   const Table* edge_element)
{
   // The passed in mesh is still the global mesh.  "this" mesh is the
   // local partitioned mesh.

   shared_edges.SetSize(nedges);
   sedge_ledge. SetSize(nedges);

   {
      DSTable v_to_v(NumOfVertices);
      GetVertexToVertexTable(v_to_v);

      int sedge_counter = 0;
      for (int i = 0; i < edge_element->Size(); i++)
      {
         if (edge_element->GetRow(i)[0] >= 0)
         {
            Array<int> vert;
            mesh.GetEdgeVertices(i, vert);

            shared_edges[sedge_counter] =
               new Segment(vert_global_local[vert[0]],
                           vert_global_local[vert[1]], 1);

            sedge_ledge[sedge_counter] = v_to_v(vert_global_local[vert[0]],
                                                vert_global_local[vert[1]]);

            MFEM_VERIFY(sedge_ledge[sedge_counter] >= 0, "Error in v_to_v.");

            sedge_counter++;
         }
      }
   }
}

void ParMesh::BuildSharedVertMapping(int nvert,
                                     const mfem::Table *vert_element,
                                     const Array<int> &vert_global_local)
{
   // build svert_lvert
   svert_lvert.SetSize(nvert);

   int svert_counter = 0;
   for (int i = 0; i < vert_element->Size(); i++)
   {
      if (vert_element->GetI()[i] >= 0)
      {
         svert_lvert[svert_counter++] = vert_global_local[i];
      }
   }
}


// protected method, used by Nonconforming(De)Refinement and Rebalance
ParMesh::ParMesh(const ParNCMesh &pncmesh)
   : MyComm(pncmesh.MyComm)
   , NRanks(pncmesh.NRanks)
   , MyRank(pncmesh.MyRank)
   , glob_elem_offset(-1)
   , glob_offset_sequence(-1)
   , gtopo(MyComm)
   , pncmesh(NULL)
{
   Mesh::InitFromNCMesh(pncmesh);
   ReduceMeshGen();
   have_face_nbr_data = false;
}

void ParMesh::ComputeGlobalElementOffset() const
{
   if (glob_offset_sequence != sequence) // mesh has changed
   {
      long long local_elems = NumOfElements;
      MPI_Scan(&local_elems, &glob_elem_offset, 1, MPI_LONG_LONG, MPI_SUM,
               MyComm);
      glob_elem_offset -= local_elems;

      glob_offset_sequence = sequence; // don't recalculate until refinement etc.
   }
}

void ParMesh::ReduceMeshGen()
{
   int loc_meshgen = meshgen;
   MPI_Allreduce(&loc_meshgen, &meshgen, 1, MPI_INT, MPI_BOR, MyComm);
}

void ParMesh::FinalizeParTopo()
{
   // Determine sedge_ledge
   sedge_ledge.SetSize(shared_edges.Size());
   if (shared_edges.Size())
   {
      DSTable v_to_v(NumOfVertices);
      GetVertexToVertexTable(v_to_v);
      for (int se = 0; se < shared_edges.Size(); se++)
      {
         const int *v = shared_edges[se]->GetVertices();
         const int l_edge = v_to_v(v[0], v[1]);
         MFEM_ASSERT(l_edge >= 0, "invalid shared edge");
/*         if (!(l_edge >= 0))
            MFEM_WARNING("invalid shared edge"
                  << " (" << v[0] << ", " << v[1] << ")");*/
         sedge_ledge[se] = l_edge;
      }
   }
   if (Dim < 4)
   {
<<<<<<< HEAD
      // Determine sface_lface
      const int nst = shared_trias.Size();
      sface_lface.SetSize(nst + shared_quads.Size());
      if (sface_lface.Size())
=======
      auto faces_tbl = std::unique_ptr<STable3D>(GetFacesTable());
      for (int st = 0; st < nst; st++)
>>>>>>> c3eb769a
      {
         STable3D *faces_tbl = GetFacesTable();
         for (int st = 0; st < nst; st++)
         {
            const int *v = shared_trias[st].v;
            sface_lface[st] = (*faces_tbl)(v[0], v[1], v[2]);
         }
         for (int sq = 0; sq < shared_quads.Size(); sq++)
         {
            const int *v = shared_quads[sq].v;
            sface_lface[nst+sq] = (*faces_tbl)(v[0], v[1], v[2], v[3]);
         }
         delete faces_tbl;
      }
   }
   else
   {
      STable4D *faces_tbl = GetElementToFaceTable4D(1);
      for (int st = 0; st < shared_tetra.Size(); st++)
      {
         const int *v = shared_tetra[st].v;
         sface_lface[st] = (*faces_tbl)(v[0], v[1], v[2], v[3]);
      }
<<<<<<< HEAD
      delete faces_tbl;

      STable3D *plan_tbl = GetElementToPlanarTable(1);
      for (int st = 0; st < shared_trias.Size(); st++)
      {
         const int *v = shared_trias[st].v;
         splan_lplan[st] = (*plan_tbl)(v[0], v[1], v[2]);
      }
      delete plan_tbl;
=======
>>>>>>> c3eb769a
   }
}

ParMesh::ParMesh(MPI_Comm comm, istream &input, bool refine, int generate_edges,
                 bool fix_orientation)
   : glob_elem_offset(-1)
   , glob_offset_sequence(-1)
   , gtopo(comm)
{
   MyComm = comm;
   MPI_Comm_size(MyComm, &NRanks);
   MPI_Comm_rank(MyComm, &MyRank);

   have_face_nbr_data = false;
   pncmesh = NULL;

   Load(input, generate_edges, refine, fix_orientation);
}

void ParMesh::Load(istream &input, int generate_edges, int refine,
                   bool fix_orientation)
{
   ParMesh::Destroy();

   // Tell Loader() to read up to 'mfem_serial_mesh_end' instead of
   // 'mfem_mesh_end', as we have additional parallel mesh data to load in from
   // the stream.
   Loader(input, generate_edges, "mfem_serial_mesh_end");

   ReduceMeshGen(); // determine the global 'meshgen'

   if (Conforming())
   {
      LoadSharedEntities(input);
   }
   else
   {
      // the ParNCMesh instance was already constructed in 'Loader'
      pncmesh = dynamic_cast<ParNCMesh*>(ncmesh);
      MFEM_ASSERT(pncmesh, "internal error");

      // in the NC case we don't need to load extra data from the file,
      // as the shared entities can be constructed from the ghost layer
      pncmesh->GetConformingSharedStructures(*this);
   }

   Finalize(refine, fix_orientation);

   EnsureParNodes();

   // note: attributes and bdr_attributes are local lists

   // TODO: NURBS meshes?
}

void ParMesh::LoadSharedEntities(istream &input)
{
   string ident;
   skip_comment_lines(input, '#');

   // read the group topology
   input >> ident;
   MFEM_VERIFY(ident == "communication_groups",
               "input stream is not a parallel MFEM mesh");
   gtopo.Load(input);

   skip_comment_lines(input, '#');

   // read and set the sizes of svert_lvert, group_svert
   {
      int num_sverts;
      input >> ident >> num_sverts;
      MFEM_VERIFY(ident == "total_shared_vertices", "invalid mesh file");
      svert_lvert.SetSize(num_sverts);
      group_svert.SetDims(GetNGroups()-1, num_sverts);
   }
   // read and set the sizes of sedge_ledge, group_sedge
   if (Dim >= 2)
   {
      skip_comment_lines(input, '#');
      int num_sedges;
      input >> ident >> num_sedges;
      MFEM_VERIFY(ident == "total_shared_edges", "invalid mesh file");
      sedge_ledge.SetSize(num_sedges);
      shared_edges.SetSize(num_sedges);
      group_sedge.SetDims(GetNGroups()-1, num_sedges);
   }
   else
   {
      group_sedge.SetSize(GetNGroups()-1, 0);   // create empty group_sedge
   }
   // read and set the sizes of sface_lface, group_{stria,squad}
   if (Dim >= 3)
   {
      skip_comment_lines(input, '#');
      int num_sface;
      input >> ident >> num_sface;
      MFEM_VERIFY(ident == "total_shared_faces", "invalid mesh file");
      sface_lface.SetSize(num_sface);
      group_stria.MakeI(GetNGroups()-1);
      group_squad.MakeI(GetNGroups()-1);
   }
   else
   {
      group_stria.SetSize(GetNGroups()-1, 0);   // create empty group_stria
      group_squad.SetSize(GetNGroups()-1, 0);   // create empty group_squad
   }

   // read, group by group, the contents of group_svert, svert_lvert,
   // group_sedge, shared_edges, group_{stria,squad}, shared_{trias,quads}
   int svert_counter = 0, sedge_counter = 0;
   for (int gr = 1; gr < GetNGroups(); gr++)
   {
      skip_comment_lines(input, '#');
#if 0
      // implementation prior to prism-dev merge
      int g;
      input >> ident >> g; // group
      if (g != gr)
      {
         mfem::err << "ParMesh::ParMesh : expecting group " << gr
                   << ", read group " << g << endl;
         mfem_error();
      }
#endif
      {
         int nv;
         input >> ident >> nv; // shared_vertices (in this group)
         MFEM_VERIFY(ident == "shared_vertices", "invalid mesh file");
         nv += svert_counter;
         MFEM_VERIFY(nv <= group_svert.Size_of_connections(),
                     "incorrect number of total_shared_vertices");
         group_svert.GetI()[gr] = nv;
         for ( ; svert_counter < nv; svert_counter++)
         {
            group_svert.GetJ()[svert_counter] = svert_counter;
            input >> svert_lvert[svert_counter];
         }
      }
      if (Dim >= 2)
      {
         int ne, v[2];
         input >> ident >> ne; // shared_edges (in this group)
         MFEM_VERIFY(ident == "shared_edges", "invalid mesh file");
         ne += sedge_counter;
         MFEM_VERIFY(ne <= group_sedge.Size_of_connections(),
                     "incorrect number of total_shared_edges");
         group_sedge.GetI()[gr] = ne;
         for ( ; sedge_counter < ne; sedge_counter++)
         {
            group_sedge.GetJ()[sedge_counter] = sedge_counter;
            input >> v[0] >> v[1];
            shared_edges[sedge_counter] = new Segment(v[0], v[1], 1);
         }
      }
      if (Dim >= 3)
      {
         int nf, tstart = shared_trias.Size(), qstart = shared_quads.Size();
         input >> ident >> nf; // shared_faces (in this group)
         for (int i = 0; i < nf; i++)
         {
            int geom, *v;
            input >> geom;
            switch (geom)
            {
               case Geometry::TRIANGLE:
                  shared_trias.SetSize(shared_trias.Size()+1);
                  v = shared_trias.Last().v;
                  for (int ii = 0; ii < 3; ii++) { input >> v[ii]; }
                  break;
               case Geometry::SQUARE:
                  shared_quads.SetSize(shared_quads.Size()+1);
                  v = shared_quads.Last().v;
                  for (int ii = 0; ii < 4; ii++) { input >> v[ii]; }
                  break;
               default:
                  MFEM_ABORT("invalid shared face geometry: " << geom);
            }
         }
         group_stria.AddColumnsInRow(gr-1, shared_trias.Size()-tstart);
         group_squad.AddColumnsInRow(gr-1, shared_quads.Size()-qstart);
      }
   }
   if (Dim >= 3)
   {
      MFEM_VERIFY(shared_trias.Size() + shared_quads.Size()
                  == sface_lface.Size(),
                  "incorrect number of total_shared_faces");
      // Define the J arrays of group_stria and group_squad -- they just contain
      // consecutive numbers starting from 0 up to shared_trias.Size()-1 and
      // shared_quads.Size()-1, respectively.
      group_stria.MakeJ();
      for (int i = 0; i < shared_trias.Size(); i++)
      {
         group_stria.GetJ()[i] = i;
      }
      group_squad.MakeJ();
      for (int i = 0; i < shared_quads.Size(); i++)
      {
         group_squad.GetJ()[i] = i;
      }
   }
}

ParMesh::ParMesh(ParMesh *orig_mesh, int ref_factor, int ref_type)
{
   MakeRefined_(*orig_mesh, ref_factor, ref_type);
}

void ParMesh::MakeRefined_(ParMesh &orig_mesh, int ref_factor, int ref_type)
{
   MyComm = orig_mesh.GetComm();
   NRanks = orig_mesh.GetNRanks();
   MyRank = orig_mesh.GetMyRank();
   face_nbr_el_to_face = nullptr;
   glob_elem_offset = -1;
   glob_offset_sequence = -1;
   gtopo = orig_mesh.gtopo;
   have_face_nbr_data = false;
   pncmesh = NULL;

   Array<int> ref_factors(orig_mesh.GetNE());
   ref_factors = ref_factor;
   Mesh::MakeRefined_(orig_mesh, ref_factors, ref_type);

   // Need to initialize:
   // - shared_edges, shared_{trias,quads}
   // - group_svert, group_sedge, group_{stria,squad}
   // - svert_lvert, sedge_ledge, sface_lface

   meshgen = orig_mesh.meshgen; // copy the global 'meshgen'

   H1_FECollection rfec(ref_factor, Dim, ref_type);
   ParFiniteElementSpace rfes(&orig_mesh, &rfec);

   // count the number of entries in each row of group_s{vert,edge,face}
   group_svert.MakeI(GetNGroups()-1); // exclude the local group 0
   group_sedge.MakeI(GetNGroups()-1);
   group_stria.MakeI(GetNGroups()-1);
   group_squad.MakeI(GetNGroups()-1);
   for (int gr = 1; gr < GetNGroups(); gr++)
   {
      // orig vertex -> vertex
      group_svert.AddColumnsInRow(gr-1, orig_mesh.GroupNVertices(gr));
      // orig edge -> (ref_factor-1) vertices and (ref_factor) edges
      const int orig_ne = orig_mesh.GroupNEdges(gr);
      group_svert.AddColumnsInRow(gr-1, (ref_factor-1)*orig_ne);
      group_sedge.AddColumnsInRow(gr-1, ref_factor*orig_ne);
      // orig face -> (?) vertices, (?) edges, and (?) faces
      const int orig_nt = orig_mesh.GroupNTriangles(gr);
      if (orig_nt > 0)
      {
         const Geometry::Type geom = Geometry::TRIANGLE;
         const int nvert = Geometry::NumVerts[geom];
         RefinedGeometry &RG =
            *GlobGeometryRefiner.Refine(geom, ref_factor, ref_factor);

         // count internal vertices
         group_svert.AddColumnsInRow(gr-1, orig_nt*rfec.DofForGeometry(geom));
         // count internal edges
         group_sedge.AddColumnsInRow(gr-1, orig_nt*(RG.RefEdges.Size()/2-
                                                    RG.NumBdrEdges));
         // count refined faces
         group_stria.AddColumnsInRow(gr-1, orig_nt*(RG.RefGeoms.Size()/nvert));
      }
      const int orig_nq = orig_mesh.GroupNQuadrilaterals(gr);
      if (orig_nq > 0)
      {
         const Geometry::Type geom = Geometry::SQUARE;
         const int nvert = Geometry::NumVerts[geom];
         RefinedGeometry &RG =
            *GlobGeometryRefiner.Refine(geom, ref_factor, ref_factor);

         // count internal vertices
         group_svert.AddColumnsInRow(gr-1, orig_nq*rfec.DofForGeometry(geom));
         // count internal edges
         group_sedge.AddColumnsInRow(gr-1, orig_nq*(RG.RefEdges.Size()/2-
                                                    RG.NumBdrEdges));
         // count refined faces
         group_squad.AddColumnsInRow(gr-1, orig_nq*(RG.RefGeoms.Size()/nvert));
      }
   }

   group_svert.MakeJ();
   svert_lvert.Reserve(group_svert.Size_of_connections());

   group_sedge.MakeJ();
   shared_edges.Reserve(group_sedge.Size_of_connections());
   sedge_ledge.SetSize(group_sedge.Size_of_connections());

   group_stria.MakeJ();
   group_squad.MakeJ();
   shared_trias.Reserve(group_stria.Size_of_connections());
   shared_quads.Reserve(group_squad.Size_of_connections());
   sface_lface.SetSize(shared_trias.Size() + shared_quads.Size());

   Array<int> rdofs;
   for (int gr = 1; gr < GetNGroups(); gr++)
   {
      // add shared vertices from original shared vertices
      const int orig_n_verts = orig_mesh.GroupNVertices(gr);
      for (int j = 0; j < orig_n_verts; j++)
      {
         rfes.GetVertexDofs(orig_mesh.GroupVertex(gr, j), rdofs);
         group_svert.AddConnection(gr-1, svert_lvert.Append(rdofs[0])-1);
      }

      // add refined shared edges; add shared vertices from refined shared edges
      const int orig_n_edges = orig_mesh.GroupNEdges(gr);
      if (orig_n_edges > 0)
      {
         const Geometry::Type geom = Geometry::SEGMENT;
         const int nvert = Geometry::NumVerts[geom];
         RefinedGeometry &RG = *GlobGeometryRefiner.Refine(geom, ref_factor);
         const int *c2h_map = rfec.GetDofMap(geom, ref_factor); // FIXME hp

         for (int e = 0; e < orig_n_edges; e++)
         {
            rfes.GetSharedEdgeDofs(gr, e, rdofs);
            MFEM_ASSERT(rdofs.Size() == RG.RefPts.Size(), "");
            // add the internal edge 'rdofs' as shared vertices
            for (int j = 2; j < rdofs.Size(); j++)
            {
               group_svert.AddConnection(gr-1, svert_lvert.Append(rdofs[j])-1);
            }
            for (int j = 0; j < RG.RefGeoms.Size(); j += nvert)
            {
               Element *elem = NewElement(geom);
               int *v = elem->GetVertices();
               for (int k = 0; k < nvert; k++)
               {
                  int cid = RG.RefGeoms[j+k]; // local Cartesian index
                  v[k] = rdofs[c2h_map[cid]];
               }
               group_sedge.AddConnection(gr-1, shared_edges.Append(elem)-1);
            }
         }
      }
      // add refined shared faces; add shared edges and shared vertices from
      // refined shared faces
      const int orig_nt = orig_mesh.GroupNTriangles(gr);
      if (orig_nt > 0)
      {
         const Geometry::Type geom = Geometry::TRIANGLE;
         const int nvert = Geometry::NumVerts[geom];
         RefinedGeometry &RG =
            *GlobGeometryRefiner.Refine(geom, ref_factor, ref_factor);
         const int num_int_verts = rfec.DofForGeometry(geom);
         const int *c2h_map = rfec.GetDofMap(geom, ref_factor); // FIXME hp

         for (int f = 0; f < orig_nt; f++)
         {
            rfes.GetSharedTriangleDofs(gr, f, rdofs);
            MFEM_ASSERT(rdofs.Size() == RG.RefPts.Size(), "");
            // add the internal face 'rdofs' as shared vertices
            for (int j = rdofs.Size()-num_int_verts; j < rdofs.Size(); j++)
            {
               group_svert.AddConnection(gr-1, svert_lvert.Append(rdofs[j])-1);
            }
            // add the internal (for the shared face) edges as shared edges
            for (int j = 2*RG.NumBdrEdges; j < RG.RefEdges.Size(); j += 2)
            {
               Element *elem = NewElement(Geometry::SEGMENT);
               int *v = elem->GetVertices();
               for (int k = 0; k < 2; k++)
               {
                  v[k] = rdofs[c2h_map[RG.RefEdges[j+k]]];
               }
               group_sedge.AddConnection(gr-1, shared_edges.Append(elem)-1);
            }
            // add refined shared faces
            for (int j = 0; j < RG.RefGeoms.Size(); j += nvert)
            {
               shared_trias.SetSize(shared_trias.Size()+1);
               int *v = shared_trias.Last().v;
               for (int k = 0; k < nvert; k++)
               {
                  int cid = RG.RefGeoms[j+k]; // local Cartesian index
                  v[k] = rdofs[c2h_map[cid]];
               }
               group_stria.AddConnection(gr-1, shared_trias.Size()-1);
            }
         }
      }
      const int orig_nq = orig_mesh.GroupNQuadrilaterals(gr);
      if (orig_nq > 0)
      {
         const Geometry::Type geom = Geometry::SQUARE;
         const int nvert = Geometry::NumVerts[geom];
         RefinedGeometry &RG =
            *GlobGeometryRefiner.Refine(geom, ref_factor, ref_factor);
         const int num_int_verts = rfec.DofForGeometry(geom);
         const int *c2h_map = rfec.GetDofMap(geom, ref_factor); // FIXME hp

         for (int f = 0; f < orig_nq; f++)
         {
            rfes.GetSharedQuadrilateralDofs(gr, f, rdofs);
            MFEM_ASSERT(rdofs.Size() == RG.RefPts.Size(), "");
            // add the internal face 'rdofs' as shared vertices
            for (int j = rdofs.Size()-num_int_verts; j < rdofs.Size(); j++)
            {
               group_svert.AddConnection(gr-1, svert_lvert.Append(rdofs[j])-1);
            }
            // add the internal (for the shared face) edges as shared edges
            for (int j = 2*RG.NumBdrEdges; j < RG.RefEdges.Size(); j += 2)
            {
               Element *elem = NewElement(Geometry::SEGMENT);
               int *v = elem->GetVertices();
               for (int k = 0; k < 2; k++)
               {
                  v[k] = rdofs[c2h_map[RG.RefEdges[j+k]]];
               }
               group_sedge.AddConnection(gr-1, shared_edges.Append(elem)-1);
            }
            // add refined shared faces
            for (int j = 0; j < RG.RefGeoms.Size(); j += nvert)
            {
               shared_quads.SetSize(shared_quads.Size()+1);
               int *v = shared_quads.Last().v;
               for (int k = 0; k < nvert; k++)
               {
                  int cid = RG.RefGeoms[j+k]; // local Cartesian index
                  v[k] = rdofs[c2h_map[cid]];
               }
               group_squad.AddConnection(gr-1, shared_quads.Size()-1);
            }
         }
      }
   }
   group_svert.ShiftUpI();
   group_sedge.ShiftUpI();
   group_stria.ShiftUpI();
   group_squad.ShiftUpI();

   FinalizeParTopo();

   if (Nodes != NULL)
   {
      // This call will turn the Nodes into a ParGridFunction
      SetCurvature(1, GetNodalFESpace()->IsDGSpace(), spaceDim,
                   GetNodalFESpace()->GetOrdering());
   }
}

ParMesh ParMesh::MakeRefined(ParMesh &orig_mesh, int ref_factor, int ref_type)
{
   ParMesh mesh;
   mesh.MakeRefined_(orig_mesh, ref_factor, ref_type);
   return mesh;
}

ParMesh ParMesh::MakeSimplicial(ParMesh &orig_mesh)
{
   ParMesh mesh;

   mesh.MyComm = orig_mesh.GetComm();
   mesh.NRanks = orig_mesh.GetNRanks();
   mesh.MyRank = orig_mesh.GetMyRank();
   mesh.glob_elem_offset = -1;
   mesh.glob_offset_sequence = -1;
   mesh.gtopo = orig_mesh.gtopo;
   mesh.have_face_nbr_data = false;
   mesh.pncmesh = NULL;
   mesh.meshgen = orig_mesh.meshgen;

   H1_FECollection fec(1, orig_mesh.Dimension());
   ParFiniteElementSpace fes(&orig_mesh, &fec);

   Array<int> vglobal(orig_mesh.GetNV());
   for (int iv=0; iv<orig_mesh.GetNV(); ++iv)
   {
      vglobal[iv] = fes.GetGlobalTDofNumber(iv);
   }
   mesh.MakeSimplicial_(orig_mesh, vglobal);

   // count the number of entries in each row of group_s{vert,edge,face}
   mesh.group_svert.MakeI(mesh.GetNGroups()-1); // exclude the local group 0
   mesh.group_sedge.MakeI(mesh.GetNGroups()-1);
   mesh.group_stria.MakeI(mesh.GetNGroups()-1);
   mesh.group_squad.MakeI(mesh.GetNGroups()-1);
   for (int gr = 1; gr < mesh.GetNGroups(); gr++)
   {
      mesh.group_svert.AddColumnsInRow(gr-1, orig_mesh.GroupNVertices(gr));
      mesh.group_sedge.AddColumnsInRow(gr-1, orig_mesh.GroupNEdges(gr));
      // Every quad gives an extra edge
      const int orig_nq = orig_mesh.GroupNQuadrilaterals(gr);
      mesh.group_sedge.AddColumnsInRow(gr-1, orig_nq);
      // Every quad is subdivided into two triangles
      mesh.group_stria.AddColumnsInRow(gr-1, 2*orig_nq);
      // Existing triangles remain unchanged
      const int orig_nt = orig_mesh.GroupNTriangles(gr);
      mesh.group_stria.AddColumnsInRow(gr-1, orig_nt);
   }
   mesh.group_svert.MakeJ();
   mesh.svert_lvert.Reserve(mesh.group_svert.Size_of_connections());

   mesh.group_sedge.MakeJ();
   mesh.shared_edges.Reserve(mesh.group_sedge.Size_of_connections());
   mesh.sedge_ledge.SetSize(mesh.group_sedge.Size_of_connections());

   mesh.group_stria.MakeJ();
   mesh.shared_trias.Reserve(mesh.group_stria.Size_of_connections());
   mesh.sface_lface.SetSize(mesh.shared_trias.Size());

   mesh.group_squad.MakeJ();

   constexpr int ntris = 2, nv_tri = 3, nv_quad = 4;

   Array<int> dofs;
   for (int gr = 1; gr < mesh.GetNGroups(); gr++)
   {
      // add shared vertices from original shared vertices
      const int orig_n_verts = orig_mesh.GroupNVertices(gr);
      for (int j = 0; j < orig_n_verts; j++)
      {
         fes.GetVertexDofs(orig_mesh.GroupVertex(gr, j), dofs);
         mesh.group_svert.AddConnection(gr-1, mesh.svert_lvert.Append(dofs[0])-1);
      }

      // add original shared edges
      const int orig_n_edges = orig_mesh.GroupNEdges(gr);
      for (int e = 0; e < orig_n_edges; e++)
      {
         int iedge, o;
         orig_mesh.GroupEdge(gr, e, iedge, o);
         Element *elem = mesh.NewElement(Geometry::SEGMENT);
         Array<int> edge_verts;
         orig_mesh.GetEdgeVertices(iedge, edge_verts);
         elem->SetVertices(edge_verts);
         mesh.group_sedge.AddConnection(gr-1, mesh.shared_edges.Append(elem)-1);
      }
      // add original shared triangles
      const int orig_nt = orig_mesh.GroupNTriangles(gr);
      for (int e = 0; e < orig_nt; e++)
      {
         int itri, o;
         orig_mesh.GroupTriangle(gr, e, itri, o);
         const int *v = orig_mesh.GetFace(itri)->GetVertices();
         mesh.shared_trias.SetSize(mesh.shared_trias.Size()+1);
         int *v2 = mesh.shared_trias.Last().v;
         for (int iv=0; iv<nv_tri; ++iv) { v2[iv] = v[iv]; }
         mesh.group_stria.AddConnection(gr-1, mesh.shared_trias.Size()-1);
      }
      // add triangles from split quads and add resulting diagonal edge
      const int orig_nq = orig_mesh.GroupNQuadrilaterals(gr);
      if (orig_nq > 0)
      {
         static const int trimap[12] =
         {
            0, 0, 0, 1,
            1, 2, 1, 2,
            2, 3, 3, 3
         };
         static const int diagmap[4] = { 0, 2, 1, 3 };
         for (int f = 0; f < orig_nq; ++f)
         {
            int iquad, o;
            orig_mesh.GroupQuadrilateral(gr, f, iquad, o);
            const int *v = orig_mesh.GetFace(iquad)->GetVertices();
            // Split quad according the smallest (global) vertex
            int vg[nv_quad];
            for (int iv=0; iv<nv_quad; ++iv) { vg[iv] = vglobal[v[iv]]; }
            int iv_min = std::min_element(vg, vg+nv_quad) - vg;
            int isplit = (iv_min == 0 || iv_min == 2) ? 0 : 1;
            // Add diagonal
            Element *diag = mesh.NewElement(Geometry::SEGMENT);
            int *v_diag = diag->GetVertices();
            v_diag[0] = v[diagmap[0 + isplit*2]];
            v_diag[1] = v[diagmap[1 + isplit*2]];
            mesh.group_sedge.AddConnection(gr-1, mesh.shared_edges.Append(diag)-1);
            // Add two new triangles
            for (int itri=0; itri<ntris; ++itri)
            {
               mesh.shared_trias.SetSize(mesh.shared_trias.Size()+1);
               int *v2 = mesh.shared_trias.Last().v;
               for (int iv=0; iv<nv_tri; ++iv)
               {
                  v2[iv] = v[trimap[itri + isplit*2 + iv*ntris*2]];
               }
               mesh.group_stria.AddConnection(gr-1, mesh.shared_trias.Size()-1);
            }
         }
      }
   }
   mesh.group_svert.ShiftUpI();
   mesh.group_sedge.ShiftUpI();
   mesh.group_stria.ShiftUpI();

   mesh.FinalizeParTopo();

   return mesh;
}

void ParMesh::Finalize(bool refine, bool fix_orientation)
{
   const int meshgen_save = meshgen; // Mesh::Finalize() may call SetMeshGen()
   // 'mesh_geoms' is local, so there's no need to save and restore it.

   Mesh::Finalize(refine, fix_orientation);

   meshgen = meshgen_save;
   // Note: if Mesh::Finalize() calls MarkTetMeshForRefinement() then the
   //       shared_trias have been rotated as necessary.

   // Setup secondary parallel mesh data: sedge_ledge, sface_lface
   FinalizeParTopo();
}

int ParMesh::GetLocalElementNum(long long global_element_num) const
{
   ComputeGlobalElementOffset();
   long long local = global_element_num - glob_elem_offset;
   if (local < 0 || local >= NumOfElements) { return -1; }
   return local;
}

long long ParMesh::GetGlobalElementNum(int local_element_num) const
{
   ComputeGlobalElementOffset();
   return glob_elem_offset + local_element_num;
}

void ParMesh::DistributeAttributes(Array<int> &attr)
{
   // Determine the largest attribute number across all processors
   int max_attr = attr.Size() ? attr.Max() : 1 /*allow empty ranks*/;
   int glb_max_attr = -1;
   MPI_Allreduce(&max_attr, &glb_max_attr, 1, MPI_INT, MPI_MAX, MyComm);

   // Create marker arrays to indicate which attributes are present
   // assuming attribute numbers are in the range [1,glb_max_attr].
   bool *attr_marker = new bool[glb_max_attr];
   bool *glb_attr_marker = new bool[glb_max_attr];
   for (int i = 0; i < glb_max_attr; i++)
   {
      attr_marker[i] = false;
   }
   for (int i = 0; i < attr.Size(); i++)
   {
      attr_marker[attr[i] - 1] = true;
   }
   MPI_Allreduce(attr_marker, glb_attr_marker, glb_max_attr,
                 MPI_C_BOOL, MPI_LOR, MyComm);
   delete [] attr_marker;

   // Translate from the marker array to a unique, sorted list of attributes
   attr.SetSize(0);
   attr.Reserve(glb_max_attr);
   for (int i = 0; i < glb_max_attr; i++)
   {
      if (glb_attr_marker[i])
      {
         attr.Append(i + 1);
      }
   }
   delete [] glb_attr_marker;
}

void ParMesh::SetAttributes()
{
   // Determine the attributes occurring in local interior and boundary elements
   Mesh::SetAttributes();

   DistributeAttributes(bdr_attributes);
   if (bdr_attributes.Size() > 0 && bdr_attributes[0] <= 0)
   {
      MFEM_WARNING("Non-positive boundary element attributes found!");
   }

   DistributeAttributes(attributes);
   if (attributes.Size() > 0 && attributes[0] <= 0)
   {
      MFEM_WARNING("Non-positive element attributes found!");
   }
}

bool ParMesh::HasBoundaryElements() const
{
   // maximum number of boundary elements over all ranks
   int maxNumOfBdrElements;
   MPI_Allreduce(&NumOfBdrElements, &maxNumOfBdrElements, 1,
                 MPI_INT, MPI_MAX, MyComm);
   return (maxNumOfBdrElements > 0);
}

void ParMesh::GroupEdge(int group, int i, int &edge, int &o) const
{
   int sedge = group_sedge.GetRow(group-1)[i];
   edge = sedge_ledge[sedge];
   int *v = shared_edges[sedge]->GetVertices();
   o = (v[0] < v[1]) ? (+1) : (-1);
}

void ParMesh::GroupTriangle(int group, int i, int &face, int &o) const
{
   int stria = group_stria.GetRow(group-1)[i];
   if (Dim < 4)
   {
      face = sface_lface[stria];
      // face gives the base orientation
      MFEM_ASSERT(faces[face]->GetType() == Element::TRIANGLE,
                  "Expecting a triangular face.");
      o = GetTriOrientation(faces[face]->GetVertices(), shared_trias[stria].v);
   }
   else
   {
      face = splan_lplan[stria];
      // face gives the base orientation
      MFEM_ASSERT(planars[face]->GetType() == Element::TRIANGLE,
                  "Expecting a triangular planar.");
      o = GetTriOrientation(planars[face]->GetVertices(), shared_trias[stria].v);
   }

}

void ParMesh::GroupQuadrilateral(int group, int i, int &face, int &o) const
{
   int squad = group_squad.GetRow(group-1)[i];
   face = sface_lface[shared_trias.Size()+squad];
   // face gives the base orientation
   MFEM_ASSERT(faces[face]->GetType() == Element::QUADRILATERAL,
               "Expecting a quadrilateral face.");

   o = GetQuadOrientation(faces[face]->GetVertices(), shared_quads[squad].v);
}

<<<<<<< HEAD
void ParMesh::GroupTetrahedron(int group, int i, int &face, int &o)
{
   int stetr = group_stetr.GetRow(group-1)[i];
   face = sface_lface[stetr];
   // face gives the base orientation
   MFEM_ASSERT(faces[face]->GetType() == Element::TETRAHEDRON,
               "Expecting a tetrahedral face.");

   o = GetTetOrientation(faces[face]->GetVertices(), shared_tetra[stetr].v);
}

void ParMesh::MarkTetMeshForRefinement(DSTable &v_to_v)
=======
void ParMesh::GetSharedEdgeCommunicator(int ordering,
                                        GroupCommunicator& sedge_comm) const
>>>>>>> c3eb769a
{
   Table &gr_sedge = sedge_comm.GroupLDofTable();
   gr_sedge.SetDims(GetNGroups(), shared_edges.Size());
   gr_sedge.GetI()[0] = 0;
   for (int gr = 1; gr <= GetNGroups(); gr++)
   {
      gr_sedge.GetI()[gr] = group_sedge.GetI()[gr-1];
   }
   for (int k = 0; k < shared_edges.Size(); k++)
   {
      if (ordering == 1)
      {
         gr_sedge.GetJ()[k] =k;
      }
      else
      {
         gr_sedge.GetJ()[k] = group_sedge.GetJ()[k];
      }
   }
   sedge_comm.Finalize();
}

void ParMesh::GetSharedVertexCommunicator(int ordering,
                                          GroupCommunicator& svert_comm) const
{
   Table &gr_svert = svert_comm.GroupLDofTable();
   gr_svert.SetDims(GetNGroups(), svert_lvert.Size());
   gr_svert.GetI()[0] = 0;
   for (int gr = 1; gr <= GetNGroups(); gr++)
   {
      gr_svert.GetI()[gr] = group_svert.GetI()[gr-1];
   }
   for (int k = 0; k < svert_lvert.Size(); k++)
   {
      if (ordering == 1)
      {
         gr_svert.GetJ()[k] = k;
      }
      else
      {
         gr_svert.GetJ()[k] = group_svert.GetJ()[k];
      }
   }
   svert_comm.Finalize();
}

void ParMesh::GetSharedQuadCommunicator(int ordering,
                                        GroupCommunicator& squad_comm) const
{
   Table &gr_squad = squad_comm.GroupLDofTable();
   gr_squad.SetDims(GetNGroups(), shared_quads.Size());
   gr_squad.GetI()[0] = 0;
   for (int gr = 1; gr <= GetNGroups(); gr++)
   {
      gr_squad.GetI()[gr] = group_squad.GetI()[gr-1];
   }
   for (int k = 0; k < shared_quads.Size(); k++)
   {
      if (ordering == 1)
      {
         gr_squad.GetJ()[k] = k;
      }
      else
      {
         gr_squad.GetJ()[k] = group_squad.GetJ()[k];
      }
   }
   squad_comm.Finalize();
}

void ParMesh::GetSharedTriCommunicator(int ordering,
                                       GroupCommunicator& stria_comm) const
{
   Table &gr_stria = stria_comm.GroupLDofTable();
   gr_stria.SetDims(GetNGroups(), shared_trias.Size());
   gr_stria.GetI()[0] = 0;
   for (int gr = 1; gr <= GetNGroups(); gr++)
   {
      gr_stria.GetI()[gr] = group_stria.GetI()[gr-1];
   }
   for (int k = 0; k < shared_trias.Size(); k++)
   {
      if (ordering == 1)
      {
         gr_stria.GetJ()[k] = k;
      }
      else
      {
         gr_stria.GetJ()[k] = group_stria.GetJ()[k];
      }
   }
   stria_comm.Finalize();
}

void ParMesh::MarkTetMeshForRefinement(const DSTable &v_to_v)
{
   Array<int> order;
   GetEdgeOrdering(v_to_v, order); // local edge ordering

   // create a GroupCommunicator on the shared edges
   GroupCommunicator sedge_comm(gtopo);
   GetSharedEdgeCommunicator(0, sedge_comm);

   Array<int> sedge_ord(shared_edges.Size());
   Array<Pair<int,int> > sedge_ord_map(shared_edges.Size());
   for (int k = 0; k < shared_edges.Size(); k++)
   {
      // sedge_ledge may be undefined -- use shared_edges and v_to_v instead
      const int sedge = group_sedge.GetJ()[k];
      const int *v = shared_edges[sedge]->GetVertices();
      sedge_ord[k] = order[v_to_v(v[0], v[1])];
   }

   sedge_comm.Bcast<int>(sedge_ord, 1);

   for (int k = 0, gr = 1; gr < GetNGroups(); gr++)
   {
      const int n = group_sedge.RowSize(gr-1);
      if (n == 0) { continue; }
      sedge_ord_map.SetSize(n);
      for (int j = 0; j < n; j++)
      {
         sedge_ord_map[j].one = sedge_ord[k+j];
         sedge_ord_map[j].two = j;
      }
      SortPairs<int, int>(sedge_ord_map, n);
      for (int j = 0; j < n; j++)
      {
         const int sedge_from = group_sedge.GetJ()[k+j];
         const int *v = shared_edges[sedge_from]->GetVertices();
         sedge_ord[k+j] = order[v_to_v(v[0], v[1])];
      }
      std::sort(&sedge_ord[k], &sedge_ord[k] + n);
      for (int j = 0; j < n; j++)
      {
         const int sedge_to = group_sedge.GetJ()[k+sedge_ord_map[j].two];
         const int *v = shared_edges[sedge_to]->GetVertices();
         order[v_to_v(v[0], v[1])] = sedge_ord[k+j];
      }
      k += n;
   }

#ifdef MFEM_DEBUG
   {
      Array<Pair<int, real_t> > ilen_len(order.Size());

      for (int i = 0; i < NumOfVertices; i++)
      {
         for (DSTable::RowIterator it(v_to_v, i); !it; ++it)
         {
            int j = it.Index();
            ilen_len[j].one = order[j];
            ilen_len[j].two = GetLength(i, it.Column());
         }
      }

      SortPairs<int, real_t>(ilen_len, order.Size());

      real_t d_max = 0.;
      for (int i = 1; i < order.Size(); i++)
      {
         d_max = std::max(d_max, ilen_len[i-1].two-ilen_len[i].two);
      }

#if 0
      // Debug message from every MPI rank.
      mfem::out << "proc. " << MyRank << '/' << NRanks << ": d_max = " << d_max
                << endl;
#else
      // Debug message just from rank 0.
      real_t glob_d_max;
      MPI_Reduce(&d_max, &glob_d_max, 1, MPITypeMap<real_t>::mpi_type, MPI_MAX, 0,
                 MyComm);
      if (MyRank == 0)
      {
         mfem::out << "glob_d_max = " << glob_d_max << endl;
      }
#endif
   }
#endif

   // use 'order' to mark the tets, the boundary triangles, and the shared
   // triangle faces
   for (int i = 0; i < NumOfElements; i++)
   {
      if (elements[i]->GetType() == Element::TETRAHEDRON)
      {
         elements[i]->MarkEdge(v_to_v, order);
      }
   }

   for (int i = 0; i < NumOfBdrElements; i++)
   {
      if (boundary[i]->GetType() == Element::TRIANGLE)
      {
         boundary[i]->MarkEdge(v_to_v, order);
      }
   }

   for (int i = 0; i < shared_trias.Size(); i++)
   {
      Triangle::MarkEdge(shared_trias[i].v, v_to_v, order);
   }
}

// For a line segment with vertices v[0] and v[1], return a number with
// the following meaning:
// 0 - the edge was not refined
// 1 - the edge e was refined once by splitting v[0],v[1]
int ParMesh::GetEdgeSplittings(Element *edge, const DSTable &v_to_v,
                               int *middle)
{
   int m, *v = edge->GetVertices();

   if ((m = v_to_v(v[0], v[1])) != -1 && middle[m] != -1)
   {
      return 1;
   }
   else
   {
      return 0;
   }
}

void ParMesh::GetFaceSplittings(const int *fv, const HashTable<Hashed2> &v_to_v,
                                Array<unsigned> &codes)
{
   typedef Triple<int,int,int> face_t;
   Array<face_t> face_stack;

   unsigned code = 0;
   face_stack.Append(face_t(fv[0], fv[1], fv[2]));
   for (unsigned bit = 0; face_stack.Size() > 0; bit++)
   {
      if (bit == 8*sizeof(unsigned))
      {
         codes.Append(code);
         code = bit = 0;
      }

      const face_t &f = face_stack.Last();
      int mid = v_to_v.FindId(f.one, f.two);
      if (mid == -1)
      {
         // leave a 0 at bit 'bit'
         face_stack.DeleteLast();
      }
      else
      {
         code += (1 << bit); // set bit 'bit' to 1
         mid += NumOfVertices;
         face_stack.Append(face_t(f.three, f.one, mid));
         face_t &r = face_stack[face_stack.Size()-2];
         r = face_t(r.two, r.three, mid);
      }
   }
   codes.Append(code);
}

void ParMesh::GetFaceSplittings4D(const Vert4 &_f, const HashTable<Hashed2> &v_to_v,
                                  const DSTable &edges, Array<unsigned> &codes)
{
   Array<Vert4> face_stack;

   unsigned code = 0;
   face_stack.Append(Vert4(_f.v[0], _f.v[1], _f.v[2], _f.v[3], _f.tag));
   for (unsigned bit = 0; face_stack.Size() > 0; bit++)
   {
         code = bit = 0;

      Vert4 &f = face_stack.Last();
      char tag = f.tag;
      int ind = -1, tmp;
      int mid[6] = {v_to_v.FindId(f.v[0], f.v[3]), v_to_v.FindId(f.v[3], f.v[2]),
                    v_to_v.FindId(f.v[2], f.v[1]), v_to_v.FindId(f.v[1], f.v[0]),
                    v_to_v.FindId(f.v[1], f.v[3]), v_to_v.FindId(f.v[0], f.v[2])};
      if (mid[0] != -1 && ((edges(mid[0] + NumOfVertices, f.v[1]) != -1) || (v_to_v.FindId(mid[0] + NumOfVertices, f.v[1]) != -1)))
      {
          ind = mid[0]; bit = 0;
      }
      else if (mid[1] != -1 && ((edges(mid[1] + NumOfVertices, f.v[0]) != -1) || (v_to_v.FindId(mid[1] + NumOfVertices, f.v[0]) != -1)))
      {
          mfem_warning("This is horrible (1).");
//          ind = mid[1]; bit = 1;
//          tmp = f.v[3]; f.v[3] = f.v[2]; f.v[2] = f.v[0]; f.v[0] = tmp;
      }
      else if (mid[2] != -1 && ((edges(mid[2] + NumOfVertices, f.v[3]) != -1) || (v_to_v.FindId(mid[2] + NumOfVertices, f.v[3]) != -1)))
      {
          mfem_warning("This is horrible (2).");
//          ind = mid[2]; bit = 2;
//          tmp = f.v[3]; f.v[3] = f.v[1]; f.v[1] = tmp; tmp = f.v[0]; f.v[0] = f.v[2]; f.v[2] = tmp;
      }
      else if (mid[3] != -1 && ((edges(mid[3] + NumOfVertices, f.v[2]) != -1) || (v_to_v.FindId(mid[3] + NumOfVertices, f.v[2]) != -1)))
      {
          mfem_warning("This is horrible (3).");
//          ind = mid[3]; bit = 3;
//          tmp = f.v[3]; f.v[3] = f.v[2]; f.v[2] = f.v[1]; f.v[1] = f.v[0]; f.v[0] = tmp;
      }
      else if (mid[4] != -1 && ((edges(mid[4] + NumOfVertices, f.v[2]) != -1) || (v_to_v.FindId(mid[4] + NumOfVertices, f.v[2]) != -1)))
      {
          mfem_warning("This is horrible (4).");
//          ind = mid[4]; bit = 4;
//          tmp = f.v[2]; f.v[2] = f.v[0]; f.v[0] = f.v[1]; f.v[1] = tmp;
      }
      else if (mid[5] != -1 && ((edges(mid[5] + NumOfVertices, f.v[3]) != -1) || (v_to_v.FindId(mid[5] + NumOfVertices, f.v[3]) != -1)))
      {
          mfem_warning("This is horrible (5).");
//          ind = mid[5]; bit = 5;
//          tmp = f.v[3]; f.v[3] = f.v[2]; f.v[2] = tmp;
      }

      if (ind == -1)
      {
         // leave a 0 at bit 'bit'
         face_stack.DeleteLast();
      }
      else
      {
         code += (1 << bit); // set bit 'bit' to 1
         ind += NumOfVertices;
         char new_tag = (tag+1) % 3;
         if (tag > 0)
         {
            face_stack.Append(Vert4(f.v[3], ind, f.v[1], f.v[2], new_tag));
         }
         else
         {
            face_stack.Append(Vert4(f.v[3], ind, f.v[2], f.v[1], new_tag));
         }
         Vert4 &r = face_stack[face_stack.Size()-2];
         r.tag = new_tag;
         r.v[3] = r.v[2]; r.v[2] = r.v[1]; r.v[1] = ind; // r.v[0] = r.v[0]
      }
      codes.Append(code);
   }
}

void ParMesh::GetFaceSplittings4D_old(const Vert4 &_f, const HashTable<Hashed2> &v_to_v,
                                Array<unsigned> &codes)
{
   Array<Vert4> face_stack;

   unsigned code = 0;
   face_stack.Append(Vert4(_f.v[0], _f.v[1], _f.v[2], _f.v[3], _f.tag));
   for (unsigned bit = 0; face_stack.Size() > 0; bit++)
   {
      if (bit == 8*sizeof(unsigned))
      {
         codes.Append(code);
         code = bit = 0;
      }

      const Vert4 &f = face_stack.Last();
      char tag = f.tag;
      int mid = v_to_v.FindId(f.v[0], f.v[3]);
      if (mid == -1)
      {
         // leave a 0 at bit 'bit'
         face_stack.DeleteLast();
      }
      else
      {
         code += (1 << bit); // set bit 'bit' to 1
         mid += NumOfVertices;
         char new_tag = (tag+1) % 3;
         if (tag > 0)
         {
            face_stack.Append(Vert4(f.v[3], mid, f.v[1], f.v[2], new_tag));
         }
         else
         {
            face_stack.Append(Vert4(f.v[3], mid, f.v[2], f.v[1], new_tag));
         }
         Vert4 &r = face_stack[face_stack.Size()-2];
         r.tag = new_tag;
         r.v[3] = r.v[2]; r.v[2] = r.v[1]; r.v[1] = mid; // r.v[0] = r.v[0]
      }
   }
   codes.Append(code);
}

bool ParMesh::DecodeFaceSplittings(HashTable<Hashed2> &v_to_v, const int *v,
                                   const Array<unsigned> &codes, int &pos)
{
   typedef Triple<int,int,int> face_t;
   Array<face_t> face_stack;

   bool need_refinement = 0;
   face_stack.Append(face_t(v[0], v[1], v[2]));
   for (unsigned bit = 0, code = codes[pos++]; face_stack.Size() > 0; bit++)
   {
      if (bit == 8*sizeof(unsigned))
      {
         code = codes[pos++];
         bit = 0;
      }

      if ((code & (1 << bit)) == 0) { face_stack.DeleteLast(); continue; }

      const face_t &f = face_stack.Last();
      int mid = v_to_v.FindId(f.one, f.two);
      if (mid == -1)
      {
         mid = v_to_v.GetId(f.one, f.two);
         int ind[2] = { f.one, f.two };
         vertices.Append(Vertex());
         AverageVertices(ind, 2, vertices.Size()-1);
         need_refinement = 1;
      }
      mid += NumOfVertices;
      face_stack.Append(face_t(f.three, f.one, mid));
      face_t &r = face_stack[face_stack.Size()-2];
      r = face_t(r.two, r.three, mid);
   }
   return need_refinement;
}

<<<<<<< HEAD
bool ParMesh::DecodeFaceSplittings4D(HashTable<Hashed2> &v_to_v, const Vert4 &v,
                                     const Array<unsigned> &codes, int &pos)
{
   Array<Vert4> face_stack;

   bool need_refinement = 0;
   face_stack.Append(Vert4(v.v[0], v.v[1], v.v[2], v.v[3], v.tag));
   for (unsigned bit = 0, code; face_stack.Size() > 0; )
   {
//      if (bit == 8*sizeof(unsigned))
//      {
//         code = codes[pos++];
//         bit = 0;
//      }
       code = codes[pos++];
      int rv[4];

      if ((code & (1 << 0)) != 0)      { rv[0] = 0; rv[1] = 1; rv[2] = 2; rv[3] = 3; }
      else if ((code & (1 << 1)) != 0) { rv[0] = 3; rv[1] = 0; rv[2] = 1; rv[3] = 2; }
      else if ((code & (1 << 2)) != 0) { rv[0] = 2; rv[1] = 3; rv[2] = 0; rv[3] = 1; }
      else if ((code & (1 << 3)) != 0) { rv[0] = 1; rv[1] = 2; rv[2] = 3; rv[3] = 0; }
      else if ((code & (1 << 4)) != 0) { rv[0] = 1; rv[1] = 2; rv[2] = 0; rv[3] = 3; }
      else if ((code & (1 << 5)) != 0) { rv[0] = 0; rv[1] = 3; rv[2] = 1; rv[3] = 2; }
      else { face_stack.DeleteLast(); continue; }

      const Vert4 &f = face_stack.Last();
      int mid = v_to_v.FindId(f.v[rv[0]], f.v[rv[3]]);
      char tag = f.tag;
      if (mid == -1)
=======
void ParMesh::GenerateOffsets(int N, HYPRE_BigInt loc_sizes[],
                              Array<HYPRE_BigInt> *offsets[]) const
{
   if (HYPRE_AssumedPartitionCheck())
   {
      Array<HYPRE_BigInt> temp(N);
      MPI_Scan(loc_sizes, temp.GetData(), N, HYPRE_MPI_BIG_INT, MPI_SUM, MyComm);
      for (int i = 0; i < N; i++)
>>>>>>> c3eb769a
      {
         mid = v_to_v.GetId(f.v[rv[0]], f.v[rv[3]]);
         int ind[2] = { f.v[rv[0]], f.v[rv[3]] };
         vertices.Append(Vertex());
         AverageVertices(ind, 2, vertices.Size()-1);
         need_refinement = 1;
      }
<<<<<<< HEAD
      mid += NumOfVertices;
      char new_tag = (tag + 1) % 3;
      if (tag > 0)
=======
      MPI_Bcast(temp.GetData(), N, HYPRE_MPI_BIG_INT, NRanks-1, MyComm);
      for (int i = 0; i < N; i++)
>>>>>>> c3eb769a
      {
         face_stack.Append(Vert4(f.v[rv[3]], mid, f.v[rv[1]], f.v[rv[2]], new_tag));
      }
      else
      {
         face_stack.Append(Vert4(f.v[rv[3]], mid, f.v[rv[2]], f.v[rv[1]], new_tag));
      }
      Vert4 &r = face_stack[face_stack.Size()-2];
      r.tag = new_tag;
      r.v[rv[3]] = r.v[rv[2]]; r.v[rv[2]] = r.v[rv[1]]; r.v[rv[1]] = mid; // r.v[rv[0]] = r.v[rv[0]]
   }
   return need_refinement;
}

bool ParMesh::DecodeFaceSplittings4D_old(HashTable<Hashed2> &v_to_v, const Vert4 &v,
                                     const Array<unsigned> &codes, int &pos)
{
   Array<Vert4> face_stack;

   bool need_refinement = 0;
   face_stack.Append(Vert4(v.v[0], v.v[1], v.v[2], v.v[3], v.tag));
   for (unsigned bit = 0, code = codes[pos++]; face_stack.Size() > 0; bit++)
   {
      if (bit == 8*sizeof(unsigned))
      {
         code = codes[pos++];
         bit = 0;
      }

      if ((code & (1 << bit)) == 0) { face_stack.DeleteLast(); continue; }

      const Vert4 &f = face_stack.Last();
      int mid = v_to_v.FindId(f.v[0], f.v[3]);
      char tag = f.tag;
      if (mid == -1)
      {
         mid = v_to_v.GetId(f.v[0], f.v[3]);
         int ind[2] = { f.v[0], f.v[3] };
         vertices.Append(Vertex());
         AverageVertices(ind, 2, vertices.Size()-1);
         need_refinement = 1;
      }
      mid += NumOfVertices;
      char new_tag = (tag + 1) % 3;
      if (tag > 0)
      {
         face_stack.Append(Vert4(f.v[3], mid, f.v[1], f.v[2], new_tag));
      }
      else
      {
         face_stack.Append(Vert4(f.v[3], mid, f.v[2], f.v[1], new_tag));
      }
      Vert4 &r = face_stack[face_stack.Size()-2];
      r.tag = new_tag;
      r.v[3] = r.v[2]; r.v[2] = r.v[1]; r.v[1] = mid; // r.v[0] = r.v[0]
   }
   return need_refinement;
}

void ParMesh::GenerateOffsets(int N, HYPRE_Int loc_sizes[],
                              Array<HYPRE_Int> *offsets[]) const
{
   if (HYPRE_AssumedPartitionCheck())
   {
      Array<HYPRE_Int> temp(N);
      MPI_Scan(loc_sizes, temp.GetData(), N, HYPRE_MPI_INT, MPI_SUM, MyComm);
      for (int i = 0; i < N; i++)
      {
         offsets[i]->SetSize(3);
         (*offsets[i])[0] = temp[i] - loc_sizes[i];
         (*offsets[i])[1] = temp[i];
      }
      MPI_Bcast(temp.GetData(), N, HYPRE_MPI_INT, NRanks-1, MyComm);
      for (int i = 0; i < N; i++)
      {
         (*offsets[i])[2] = temp[i];
         // check for overflow
         MFEM_VERIFY((*offsets[i])[0] >= 0 && (*offsets[i])[1] >= 0,
                     "overflow in offsets");
      }
   }
   else
   {
      Array<HYPRE_BigInt> temp(N*NRanks);
      MPI_Allgather(loc_sizes, N, HYPRE_MPI_BIG_INT, temp.GetData(), N,
                    HYPRE_MPI_BIG_INT, MyComm);
      for (int i = 0; i < N; i++)
      {
         Array<HYPRE_BigInt> &offs = *offsets[i];
         offs.SetSize(NRanks+1);
         offs[0] = 0;
         for (int j = 0; j < NRanks; j++)
         {
            offs[j+1] = offs[j] + temp[i+N*j];
         }
         // Check for overflow
         MFEM_VERIFY(offs[MyRank] >= 0 && offs[MyRank+1] >= 0,
                     "overflow in offsets");
      }
   }
}

void ParMesh::DeleteFaceNbrData()
{
   if (!have_face_nbr_data)
   {
      return;
   }

   have_face_nbr_data = false;
   face_nbr_group.DeleteAll();
   face_nbr_elements_offset.DeleteAll();
   face_nbr_vertices_offset.DeleteAll();
   for (int i = 0; i < face_nbr_elements.Size(); i++)
   {
      FreeElement(face_nbr_elements[i]);
   }
   face_nbr_elements.DeleteAll();
   face_nbr_vertices.DeleteAll();
   send_face_nbr_elements.Clear();
   send_face_nbr_vertices.Clear();
}

void ParMesh::SetCurvature(int order, bool discont, int space_dim, int ordering)
{
   DeleteFaceNbrData();
   space_dim = (space_dim == -1) ? spaceDim : space_dim;
   FiniteElementCollection* nfec;
   if (discont)
   {
      nfec = new L2_FECollection(order, Dim, BasisType::GaussLobatto);
   }
   else
   {
      nfec = new H1_FECollection(order, Dim);
   }
   ParFiniteElementSpace* nfes = new ParFiniteElementSpace(this, nfec, space_dim,
                                                           ordering);
   auto pnodes = new ParGridFunction(nfes);
   GetNodes(*pnodes);
   NewNodes(*pnodes, true);
   Nodes->MakeOwner(nfec);
}

void ParMesh::SetNodalFESpace(FiniteElementSpace *nfes)
{
   DeleteFaceNbrData();
   ParFiniteElementSpace *npfes = dynamic_cast<ParFiniteElementSpace*>(nfes);
   if (npfes)
   {
      SetNodalFESpace(npfes);
   }
   else
   {
      Mesh::SetNodalFESpace(nfes);
   }
}

void ParMesh::SetNodalFESpace(ParFiniteElementSpace *npfes)
{
   DeleteFaceNbrData();
   ParGridFunction *nodes = new ParGridFunction(npfes);
   SetNodalGridFunction(nodes, true);
}

void ParMesh::EnsureParNodes()
{
   if (Nodes && dynamic_cast<ParFiniteElementSpace*>(Nodes->FESpace()) == NULL)
   {
      DeleteFaceNbrData();
      ParFiniteElementSpace *pfes =
         new ParFiniteElementSpace(*Nodes->FESpace(), *this);
      ParGridFunction *new_nodes = new ParGridFunction(pfes);
      *new_nodes = *Nodes;
      if (Nodes->OwnFEC())
      {
         new_nodes->MakeOwner(Nodes->OwnFEC());
         Nodes->MakeOwner(NULL); // takes away ownership of 'fec' and 'fes'
         delete Nodes->FESpace();
      }
      delete Nodes;
      Nodes = new_nodes;
   }
}

void ParMesh::ExchangeFaceNbrData()
{
   if (have_face_nbr_data)
   {
      return;
   }

   if (Nonconforming())
   {
      // With ParNCMesh we can set up face neighbors mostly without communication.
      pncmesh->GetFaceNeighbors(*this);
      have_face_nbr_data = true;

      ExchangeFaceNbrNodes();
      return;
   }

   Table *gr_sface;
   int   *s2l_face;
   bool   del_tables = false;
   if (Dim == 1)
   {
      gr_sface = &group_svert;
      s2l_face = svert_lvert;
   }
   else if (Dim == 2)
   {
      gr_sface = &group_sedge;
      s2l_face = sedge_ledge;
   }
   else if (Dim == 3)
   {
      s2l_face = sface_lface;
      if (shared_trias.Size() == sface_lface.Size())
      {
         // All shared faces are Triangular
         gr_sface = &group_stria;
      }
      else if (shared_quads.Size() == sface_lface.Size())
      {
         // All shared faced are Quadrilateral
         gr_sface = &group_squad;
      }
      else
      {
         // Shared faces contain a mixture of triangles and quads
         gr_sface = new Table;
         del_tables = true;

         // Merge the Tables group_stria and group_squad
         gr_sface->MakeI(group_stria.Size());
         for (int gr=0; gr<group_stria.Size(); gr++)
         {
            gr_sface->AddColumnsInRow(gr,
                                      group_stria.RowSize(gr) +
                                      group_squad.RowSize(gr));
         }
         gr_sface->MakeJ();
         const int nst = shared_trias.Size();
         for (int gr=0; gr<group_stria.Size(); gr++)
         {
            gr_sface->AddConnections(gr,
                                     group_stria.GetRow(gr),
                                     group_stria.RowSize(gr));
            for (int c=0; c<group_squad.RowSize(gr); c++)
            {
               gr_sface->AddConnection(gr,
                                       nst + group_squad.GetRow(gr)[c]);
            }
         }
         gr_sface->ShiftUpI();
      }
   }
   else
   {
      s2l_face = sface_lface;
      if (shared_tetra.Size() == sface_lface.Size())
      {
         // All shared faces are Tetrahedral
         gr_sface = &group_stetr;
      }
      else
      {
         MFEM_ABORT("Mixed/Tesseract 4D meshes not supported.");
      }
   }

   ExchangeFaceNbrData(gr_sface, s2l_face);

   if (Dim == 3)
   {
      BuildFaceNbrElementToFaceTable();
   }

   if (del_tables) { delete gr_sface; }

   if ( have_face_nbr_data ) { return; }

   have_face_nbr_data = true;

   ExchangeFaceNbrNodes();
}

void ParMesh::ExchangeFaceNbrData(Table *gr_sface, int *s2l_face)
{
   int num_face_nbrs = 0;
   for (int g = 1; g < GetNGroups(); g++)
   {
      if (gr_sface->RowSize(g-1) > 0)
      {
         num_face_nbrs++;
      }
   }

   face_nbr_group.SetSize(num_face_nbrs);

   if (num_face_nbrs == 0)
   {
      have_face_nbr_data = true;
      return;
   }

   {
      // sort face-neighbors by processor rank
      Array<Pair<int, int> > rank_group(num_face_nbrs);

      for (int g = 1, counter = 0; g < GetNGroups(); g++)
      {
         if (gr_sface->RowSize(g-1) > 0)
         {
            MFEM_ASSERT(gtopo.GetGroupSize(g) == 2, "group size is not 2!");

            const int *nbs = gtopo.GetGroup(g);
            int lproc = (nbs[0]) ? nbs[0] : nbs[1];
            rank_group[counter].one = gtopo.GetNeighborRank(lproc);
            rank_group[counter].two = g;
            counter++;
         }
      }

      SortPairs<int, int>(rank_group, rank_group.Size());

      for (int fn = 0; fn < num_face_nbrs; fn++)
      {
         face_nbr_group[fn] = rank_group[fn].two;
      }
   }

   MPI_Request *requests = new MPI_Request[2*num_face_nbrs];
   MPI_Request *send_requests = requests;
   MPI_Request *recv_requests = requests + num_face_nbrs;
   MPI_Status  *statuses = new MPI_Status[num_face_nbrs];

   int *nbr_data = new int[6*num_face_nbrs];
   int *nbr_send_data = nbr_data;
   int *nbr_recv_data = nbr_data + 3*num_face_nbrs;

   Array<int> el_marker(GetNE());
   Array<int> vertex_marker(GetNV());
   el_marker = -1;
   vertex_marker = -1;

   Array<int> fcs, cor;

   Table send_face_nbr_elemdata, send_face_nbr_facedata;

   send_face_nbr_elements.MakeI(num_face_nbrs);
   send_face_nbr_vertices.MakeI(num_face_nbrs);
   send_face_nbr_elemdata.MakeI(num_face_nbrs);
   send_face_nbr_facedata.MakeI(num_face_nbrs);
   for (int fn = 0; fn < num_face_nbrs; fn++)
   {
      int nbr_group = face_nbr_group[fn];
      int  num_sfaces = gr_sface->RowSize(nbr_group-1);
      int *sface = gr_sface->GetRow(nbr_group-1);
      for (int i = 0; i < num_sfaces; i++)
      {
         int lface = s2l_face[sface[i]];
         int el = faces_info[lface].Elem1No;
         if (el_marker[el] != fn)
         {
            el_marker[el] = fn;
            send_face_nbr_elements.AddAColumnInRow(fn);

            const int nv = elements[el]->GetNVertices();
            const int *v = elements[el]->GetVertices();
            for (int j = 0; j < nv; j++)
               if (vertex_marker[v[j]] != fn)
               {
                  vertex_marker[v[j]] = fn;
                  send_face_nbr_vertices.AddAColumnInRow(fn);
               }

            const int nf = elements[el]->GetNFaces();

            send_face_nbr_elemdata.AddColumnsInRow(fn, nv + nf + 2);
         }
      }
      send_face_nbr_facedata.AddColumnsInRow(fn, 2*num_sfaces);

      nbr_send_data[3*fn  ] = send_face_nbr_elements.GetI()[fn];
      nbr_send_data[3*fn+1] = send_face_nbr_vertices.GetI()[fn];
      nbr_send_data[3*fn+2] = send_face_nbr_elemdata.GetI()[fn];

      int nbr_rank = GetFaceNbrRank(fn);
      int tag = 0;

      MPI_Isend(&nbr_send_data[3*fn], 3, MPI_INT, nbr_rank, tag, MyComm,
                &send_requests[fn]);
      MPI_Irecv(&nbr_recv_data[3*fn], 3, MPI_INT, nbr_rank, tag, MyComm,
                &recv_requests[fn]);
   }
   send_face_nbr_elements.MakeJ();
   send_face_nbr_vertices.MakeJ();
   send_face_nbr_elemdata.MakeJ();
   send_face_nbr_facedata.MakeJ();
   el_marker = -1;
   vertex_marker = -1;
   const int nst = shared_trias.Size();
   const int nste = shared_tetra.Size();
   for (int fn = 0; fn < num_face_nbrs; fn++)
   {
      int nbr_group = face_nbr_group[fn];
      int  num_sfaces = gr_sface->RowSize(nbr_group-1);
      int *sface = gr_sface->GetRow(nbr_group-1);
      for (int i = 0; i < num_sfaces; i++)
      {
         const int sf = sface[i];
         int lface = s2l_face[sf];
         int el = faces_info[lface].Elem1No;
         if (el_marker[el] != fn)
         {
            el_marker[el] = fn;
            send_face_nbr_elements.AddConnection(fn, el);

            const int nv = elements[el]->GetNVertices();
            const int *v = elements[el]->GetVertices();
            for (int j = 0; j < nv; j++)
               if (vertex_marker[v[j]] != fn)
               {
                  vertex_marker[v[j]] = fn;
                  send_face_nbr_vertices.AddConnection(fn, v[j]);
               }

            send_face_nbr_elemdata.AddConnection(fn, GetAttribute(el));
            send_face_nbr_elemdata.AddConnection(
               fn, GetElementBaseGeometry(el));
            send_face_nbr_elemdata.AddConnections(fn, v, nv);

            if (Dim == 3)
            {
               const int nf = elements[el]->GetNFaces();
               GetElementFaces(el, fcs, cor);
               send_face_nbr_elemdata.AddConnections(fn, cor, nf);
            }
         }
         send_face_nbr_facedata.AddConnection(fn, el);
         int info = faces_info[lface].Elem1Inf;
         // change the orientation in info to be relative to the shared face
         //   in 1D and 2D keep the orientation equal to 0
         if (Dim == 3)
         {
            const int *lf_v = faces[lface]->GetVertices();
            if (sf < nst) // triangle shared face
            {
               info += GetTriOrientation(shared_trias[sf].v, lf_v);
            }
            else // quad shared face
            {
               info += GetQuadOrientation(shared_quads[sf-nst].v, lf_v);
            }
         }
         else if (Dim == 4)
         {
            const int *lf_v = faces[lface]->GetVertices();
            if (sf < nste) // triangle shared face
            {
               info += GetTetOrientation(shared_tetra[sf].v, lf_v);
            }
         }
         send_face_nbr_facedata.AddConnection(fn, info);
      }
   }
   send_face_nbr_elements.ShiftUpI();
   send_face_nbr_vertices.ShiftUpI();
   send_face_nbr_elemdata.ShiftUpI();
   send_face_nbr_facedata.ShiftUpI();

   // convert the vertex indices in send_face_nbr_elemdata
   // convert the element indices in send_face_nbr_facedata
   for (int fn = 0; fn < num_face_nbrs; fn++)
   {
      int  num_elems  = send_face_nbr_elements.RowSize(fn);
      int *elems      = send_face_nbr_elements.GetRow(fn);
      int  num_verts  = send_face_nbr_vertices.RowSize(fn);
      int *verts      = send_face_nbr_vertices.GetRow(fn);
      int *elemdata   = send_face_nbr_elemdata.GetRow(fn);
      int  num_sfaces = send_face_nbr_facedata.RowSize(fn)/2;
      int *facedata   = send_face_nbr_facedata.GetRow(fn);

      for (int i = 0; i < num_verts; i++)
      {
         vertex_marker[verts[i]] = i;
      }

      for (int el = 0; el < num_elems; el++)
      {
         const int nv = elements[elems[el]]->GetNVertices();
         const int nf = (Dim == 3) ? elements[elems[el]]->GetNFaces() : 0;
         elemdata += 2; // skip the attribute and the geometry type
         for (int j = 0; j < nv; j++)
         {
            elemdata[j] = vertex_marker[elemdata[j]];
         }
         elemdata += nv + nf;

         el_marker[elems[el]] = el;
      }

      for (int i = 0; i < num_sfaces; i++)
      {
         facedata[2*i] = el_marker[facedata[2*i]];
      }
   }

   MPI_Waitall(num_face_nbrs, recv_requests, statuses);

   Array<int> recv_face_nbr_facedata;
   Table recv_face_nbr_elemdata;

   // fill-in face_nbr_elements_offset, face_nbr_vertices_offset
   face_nbr_elements_offset.SetSize(num_face_nbrs + 1);
   face_nbr_vertices_offset.SetSize(num_face_nbrs + 1);
   recv_face_nbr_elemdata.MakeI(num_face_nbrs);
   face_nbr_elements_offset[0] = 0;
   face_nbr_vertices_offset[0] = 0;
   for (int fn = 0; fn < num_face_nbrs; fn++)
   {
      face_nbr_elements_offset[fn+1] =
         face_nbr_elements_offset[fn] + nbr_recv_data[3*fn];
      face_nbr_vertices_offset[fn+1] =
         face_nbr_vertices_offset[fn] + nbr_recv_data[3*fn+1];
      recv_face_nbr_elemdata.AddColumnsInRow(fn, nbr_recv_data[3*fn+2]);
   }
   recv_face_nbr_elemdata.MakeJ();

   MPI_Waitall(num_face_nbrs, send_requests, statuses);

   // send and receive the element data
   for (int fn = 0; fn < num_face_nbrs; fn++)
   {
      int nbr_rank = GetFaceNbrRank(fn);
      int tag = 0;

      MPI_Isend(send_face_nbr_elemdata.GetRow(fn),
                send_face_nbr_elemdata.RowSize(fn),
                MPI_INT, nbr_rank, tag, MyComm, &send_requests[fn]);

      MPI_Irecv(recv_face_nbr_elemdata.GetRow(fn),
                recv_face_nbr_elemdata.RowSize(fn),
                MPI_INT, nbr_rank, tag, MyComm, &recv_requests[fn]);
   }

   // convert the element data into face_nbr_elements
   face_nbr_elements.SetSize(face_nbr_elements_offset[num_face_nbrs]);
   face_nbr_el_ori.reset(new Table(face_nbr_elements_offset[num_face_nbrs], 6));
   while (true)
   {
      int fn;
      MPI_Waitany(num_face_nbrs, recv_requests, &fn, statuses);

      if (fn == MPI_UNDEFINED)
      {
         break;
      }

      int  vert_off      = face_nbr_vertices_offset[fn];
      int  elem_off      = face_nbr_elements_offset[fn];
      int  num_elems     = face_nbr_elements_offset[fn+1] - elem_off;
      int *recv_elemdata = recv_face_nbr_elemdata.GetRow(fn);

      for (int i = 0; i < num_elems; i++)
      {
         Element *el = NewElement(recv_elemdata[1]);
         el->SetAttribute(recv_elemdata[0]);
         recv_elemdata += 2;
         int nv = el->GetNVertices();
         for (int j = 0; j < nv; j++)
         {
            recv_elemdata[j] += vert_off;
         }
         el->SetVertices(recv_elemdata);
         recv_elemdata += nv;
         if (Dim == 3)
         {
            int nf = el->GetNFaces();
            int * fn_ori = face_nbr_el_ori->GetRow(elem_off);
            for (int j = 0; j < nf; j++)
            {
               fn_ori[j] = recv_elemdata[j];
            }
            recv_elemdata += nf;
         }
         face_nbr_elements[elem_off++] = el;
      }
   }
   face_nbr_el_ori->Finalize();

   MPI_Waitall(num_face_nbrs, send_requests, statuses);

   // send and receive the face data
   recv_face_nbr_facedata.SetSize(
      send_face_nbr_facedata.Size_of_connections());
   for (int fn = 0; fn < num_face_nbrs; fn++)
   {
      int nbr_rank = GetFaceNbrRank(fn);
      int tag = 0;

      MPI_Isend(send_face_nbr_facedata.GetRow(fn),
                send_face_nbr_facedata.RowSize(fn),
                MPI_INT, nbr_rank, tag, MyComm, &send_requests[fn]);

      // the size of the send and receive face data is the same
      MPI_Irecv(&recv_face_nbr_facedata[send_face_nbr_facedata.GetI()[fn]],
                send_face_nbr_facedata.RowSize(fn),
                MPI_INT, nbr_rank, tag, MyComm, &recv_requests[fn]);
   }

   // transfer the received face data into faces_info
   while (true)
   {
      int fn;
      MPI_Waitany(num_face_nbrs, recv_requests, &fn, statuses);

      if (fn == MPI_UNDEFINED)
      {
         break;
      }

      int  elem_off   = face_nbr_elements_offset[fn];
      int  nbr_group  = face_nbr_group[fn];
      int  num_sfaces = gr_sface->RowSize(nbr_group-1);
      int *sface      = gr_sface->GetRow(nbr_group-1);
      int *facedata =
         &recv_face_nbr_facedata[send_face_nbr_facedata.GetI()[fn]];

      for (int i = 0; i < num_sfaces; i++)
      {
         const int sf = sface[i];
         int lface = s2l_face[sf];
         FaceInfo &face_info = faces_info[lface];
         face_info.Elem2No = -1 - (facedata[2*i] + elem_off);
         int info = facedata[2*i+1];
         // change the orientation in info to be relative to the local face
         if (Dim < 3)
         {
            info++; // orientation 0 --> orientation 1
         }
         else if (Dim < 4)
         {
            int nbr_ori = info%64, nbr_v[4];
            const int *lf_v = faces[lface]->GetVertices();

            if (sf < nst) // triangle shared face
            {
               // apply the nbr_ori to sf_v to get nbr_v
               const int *perm = tri_t::Orient[nbr_ori];
               const int *sf_v = shared_trias[sf].v;
               for (int j = 0; j < 3; j++)
               {
                  nbr_v[perm[j]] = sf_v[j];
               }
               // get the orientation of nbr_v w.r.t. the local face
               nbr_ori = GetTriOrientation(lf_v, nbr_v);
            }
            else // quad shared face
            {
               // apply the nbr_ori to sf_v to get nbr_v
               const int *perm = quad_t::Orient[nbr_ori];
               const int *sf_v = shared_quads[sf-nst].v;
               for (int j = 0; j < 4; j++)
               {
                  nbr_v[perm[j]] = sf_v[j];
               }
               // get the orientation of nbr_v w.r.t. the local face
               nbr_ori = GetQuadOrientation(lf_v, nbr_v);
            }

            info = 64*(info/64) + nbr_ori;
         }
         else
         {
            int nbr_ori = info%64, nbr_v[4];
            const int *lf_v = faces[lface]->GetVertices();

            if (sf < nste) // tetrahedra shared face
            {
               // apply the nbr_ori to sf_v to get nbr_v
               const int *perm = tet_t::Orient[nbr_ori];
               const int *sf_v = shared_tetra[sf].v;
               for (int j = 0; j < 4; j++)
               {
                  nbr_v[perm[j]] = sf_v[j];
               }
               // get the orientation of nbr_v w.r.t. the local face
               nbr_ori = GetTetOrientation(lf_v, nbr_v);
            }
            else // hex shared face
            {
               MFEM_ABORT("Not implemented for 4D.");
               // apply the nbr_ori to sf_v to get nbr_v
               // const int *perm = hex_t::Orient[nbr_ori];
               // const int *sf_v = shared_hexas[sf-nst].v;
               // for (int j = 0; j < 8; j++)
               // {
               //    nbr_v[perm[j]] = sf_v[j];
               // }
               // // get the orientation of nbr_v w.r.t. the local face
               // nbr_ori = GetHexOrientation(lf_v, nbr_v);
            }

            info = 64*(info/64) + nbr_ori;
         }
         face_info.Elem2Inf = info;
      }
   }

   MPI_Waitall(num_face_nbrs, send_requests, statuses);

   // allocate the face_nbr_vertices
   face_nbr_vertices.SetSize(face_nbr_vertices_offset[num_face_nbrs]);

   delete [] nbr_data;

   delete [] statuses;
   delete [] requests;
}

void ParMesh::ExchangeFaceNbrNodes()
{
   if (!have_face_nbr_data)
   {
      ExchangeFaceNbrData(); // calls this method at the end
   }
   else if (Nodes == NULL)
   {
      if (Nonconforming())
      {
         // with ParNCMesh we already have the vertices
         return;
      }

      int num_face_nbrs = GetNFaceNeighbors();

      if (!num_face_nbrs) { return; }

      MPI_Request *requests = new MPI_Request[2*num_face_nbrs];
      MPI_Request *send_requests = requests;
      MPI_Request *recv_requests = requests + num_face_nbrs;
      MPI_Status  *statuses = new MPI_Status[num_face_nbrs];

      // allocate buffer and copy the vertices to be sent
      Array<Vertex> send_vertices(send_face_nbr_vertices.Size_of_connections());
      for (int i = 0; i < send_vertices.Size(); i++)
      {
         send_vertices[i] = vertices[send_face_nbr_vertices.GetJ()[i]];
      }

      // send and receive the vertices
      for (int fn = 0; fn < num_face_nbrs; fn++)
      {
         int nbr_rank = GetFaceNbrRank(fn);
         int tag = 0;

         MPI_Isend(send_vertices[send_face_nbr_vertices.GetI()[fn]](),
<<<<<<< HEAD
                   4*send_face_nbr_vertices.RowSize(fn),
                   MPI_DOUBLE, nbr_rank, tag, MyComm, &send_requests[fn]);
=======
                   3*send_face_nbr_vertices.RowSize(fn),
                   MPITypeMap<real_t>::mpi_type, nbr_rank, tag, MyComm, &send_requests[fn]);
>>>>>>> c3eb769a

         MPI_Irecv(face_nbr_vertices[face_nbr_vertices_offset[fn]](),
                   4*(face_nbr_vertices_offset[fn+1] -
                      face_nbr_vertices_offset[fn]),
                   MPITypeMap<real_t>::mpi_type, nbr_rank, tag, MyComm, &recv_requests[fn]);
      }

      MPI_Waitall(num_face_nbrs, recv_requests, statuses);
      MPI_Waitall(num_face_nbrs, send_requests, statuses);

      delete [] statuses;
      delete [] requests;
   }
   else
   {
      ParGridFunction *pNodes = dynamic_cast<ParGridFunction *>(Nodes);
      MFEM_VERIFY(pNodes != NULL, "Nodes are not ParGridFunction!");
      pNodes->ExchangeFaceNbrData();
   }
}

STable3D *ParMesh::GetSharedFacesTable()
{
   STable3D *sfaces_tbl = new STable3D(face_nbr_vertices.Size());
   for (int i = 0; i < face_nbr_elements.Size(); i++)
   {
      const int *v = face_nbr_elements[i]->GetVertices();
      switch (face_nbr_elements[i]->GetType())
      {
         case Element::TETRAHEDRON:
         {
            for (int j = 0; j < 4; j++)
            {
               const int *fv = tet_t::FaceVert[j];
               sfaces_tbl->Push(v[fv[0]], v[fv[1]], v[fv[2]]);
            }
            break;
         }
         case Element::WEDGE:
         {
            for (int j = 0; j < 2; j++)
            {
               const int *fv = pri_t::FaceVert[j];
               sfaces_tbl->Push(v[fv[0]], v[fv[1]], v[fv[2]]);
            }
            for (int j = 2; j < 5; j++)
            {
               const int *fv = pri_t::FaceVert[j];
               sfaces_tbl->Push4(v[fv[0]], v[fv[1]], v[fv[2]], v[fv[3]]);
            }
            break;
         }
         case Element::PYRAMID:
         {
            for (int j = 0; j < 1; j++)
            {
               const int *fv = pyr_t::FaceVert[j];
               sfaces_tbl->Push4(v[fv[0]], v[fv[1]], v[fv[2]], v[fv[3]]);
            }
            for (int j = 1; j < 5; j++)
            {
               const int *fv = pyr_t::FaceVert[j];
               sfaces_tbl->Push(v[fv[0]], v[fv[1]], v[fv[2]]);
            }
            break;
         }
         case Element::HEXAHEDRON:
         {
            // find the face by the vertices with the smallest 3 numbers
            // z = 0, y = 0, x = 1, y = 1, x = 0, z = 1
            for (int j = 0; j < 6; j++)
            {
               const int *fv = hex_t::FaceVert[j];
               sfaces_tbl->Push4(v[fv[0]], v[fv[1]], v[fv[2]], v[fv[3]]);
            }
            break;
         }
         default:
            MFEM_ABORT("Unexpected type of Element.");
      }
   }
   return sfaces_tbl;
}

template <int N>
void
ParMesh::AddTriFaces(const Array<int> &elem_vertices,
                     const std::unique_ptr<STable3D> &faces,
                     const std::unique_ptr<STable3D> &shared_faces,
                     int elem, int start, int end, const int fverts[][N])
{
   for (int i = start; i < end; ++i)
   {
      // Reference face vertices.
      const auto fv = fverts[i];
      // Element specific face vertices.
      const Vert3 elem_fv(elem_vertices[fv[0]], elem_vertices[fv[1]],
                          elem_vertices[fv[2]]);

      // Check amongst the faces of elements local to this rank for this set of vertices
      const int lf = faces->Index(elem_fv.v[0], elem_fv.v[1], elem_fv.v[2]);

      // If the face wasn't found amonst processor local elements, search the
      // ghosts for this set of vertices.
      const int sf = lf < 0 ? shared_faces->Index(elem_fv.v[0], elem_fv.v[1],
                                                  elem_fv.v[2]) : -1;
      // If find local face -> use that
      //    else if find shared face -> shift and use that
      //       else no face found -> set to -1
      const int face_to_add = lf < 0 ? (sf >= 0 ? sf + NumOfFaces : -1) : lf;

      MFEM_ASSERT(sf >= 0 ||
                  lf >= 0, "Face must be from a local or a face neighbor element");

      // Add this discovered face to the list of faces of this face neighbor element
      face_nbr_el_to_face->Push(elem, face_to_add);
   }
}

void ParMesh::BuildFaceNbrElementToFaceTable()
{
   const auto faces = std::unique_ptr<STable3D>(GetFacesTable());
   const auto shared_faces = std::unique_ptr<STable3D>(GetSharedFacesTable());

   face_nbr_el_to_face.reset(new Table(face_nbr_elements.Size(), 6));

   Array<int> v;

   // Helper for adding quadrilateral faces.
   auto add_quad_faces = [&faces, &shared_faces, &v, this]
                         (int elem, int start, int end, const int fverts[][4])
   {
      for (int i = start; i < end; ++i)
      {
         const int * const fv = fverts[i];
         int k = 0;
         int max = v[fv[0]];

         if (max < v[fv[1]]) { max = v[fv[1]], k = 1; }
         if (max < v[fv[2]]) { max = v[fv[2]], k = 2; }
         if (max < v[fv[3]]) { k = 3; }

         int v0 = -1, v1 = -1, v2 = -1;
         switch (k)
         {
            case 0:
               v0 = v[fv[1]]; v1 = v[fv[2]]; v2 = v[fv[3]];
               break;
            case 1:
               v0 = v[fv[0]]; v1 = v[fv[2]]; v2 = v[fv[3]];
               break;
            case 2:
               v0 = v[fv[0]]; v1 = v[fv[1]]; v2 = v[fv[3]];
               break;
            case 3:
               v0 = v[fv[0]]; v1 = v[fv[1]]; v2 = v[fv[2]];
               break;
         }
         int lf = faces->Index(v0, v1, v2);
         if (lf < 0)
         {
            lf = shared_faces->Index(v0, v1, v2);
            if (lf >= 0)
            {
               lf += NumOfFaces;
            }
         }
         face_nbr_el_to_face->Push(elem, lf);
      }
   };

   for (int i = 0; i < face_nbr_elements.Size(); i++)
   {
      face_nbr_elements[i]->GetVertices(v);
      switch (face_nbr_elements[i]->GetType())
      {
         case Element::TETRAHEDRON:
         {
            AddTriFaces(v, faces, shared_faces, i, 0, 4, tet_t::FaceVert);
            break;
         }
         case Element::WEDGE:
         {
            AddTriFaces(v, faces, shared_faces, i, 0, 2, pri_t::FaceVert);
            add_quad_faces(i, 2, 5, pri_t::FaceVert);
            break;
         }
         case Element::PYRAMID:
         {
            add_quad_faces(i, 0, 1, pyr_t::FaceVert);
            AddTriFaces(v, faces, shared_faces, i, 1, 5, pyr_t::FaceVert);
            break;
         }
         case Element::HEXAHEDRON:
         {
            add_quad_faces(i, 0, 6, hex_t::FaceVert);
            break;
         }
         default:
            MFEM_ABORT("Unexpected type of Element.");
      }
   }
   face_nbr_el_to_face->Finalize();
}

int ParMesh::GetFaceNbrRank(int fn) const
{
   if (Conforming())
   {
      int nbr_group = face_nbr_group[fn];
      const int *nbs = gtopo.GetGroup(nbr_group);
      int nbr_lproc = (nbs[0]) ? nbs[0] : nbs[1];
      int nbr_rank = gtopo.GetNeighborRank(nbr_lproc);
      return nbr_rank;
   }
   else
   {
      // NC: simplified handling of face neighbor ranks
      return face_nbr_group[fn];
   }
}

void
ParMesh::GetFaceNbrElementFaces(int i, Array<int> &faces,
                                Array<int> &orientations) const
{
   int el_nbr = i - GetNE();
   if (face_nbr_el_to_face != nullptr && el_nbr < face_nbr_el_to_face->Size())
   {
      face_nbr_el_to_face->GetRow(el_nbr, faces);
   }
   else
   {
      MFEM_ABORT("ParMesh::GetFaceNbrElementFaces(...) : "
                 "face_nbr_el_to_face not generated correctly.");
   }

   if (face_nbr_el_ori != nullptr && el_nbr < face_nbr_el_ori->Size())
   {
      face_nbr_el_ori->GetRow(el_nbr, orientations);
   }
   else
   {
      MFEM_ABORT("ParMesh::GetFaceNbrElementFaces(...) : "
                 "face_nbr_el_ori not generated correctly.");
   }
}

Table *ParMesh::GetFaceToAllElementTable() const
{
   const Array<int> *s2l_face;
   if (Dim == 1)
   {
      s2l_face = &svert_lvert;
   }
   else if (Dim == 2)
   {
      s2l_face = &sedge_ledge;
   }
   else
   {
      s2l_face = &sface_lface;
   }

   Table *face_elem = new Table;

   face_elem->MakeI(faces_info.Size());

   for (int i = 0; i < faces_info.Size(); i++)
   {
      if (faces_info[i].Elem2No >= 0)
      {
         face_elem->AddColumnsInRow(i, 2);
      }
      else
      {
         face_elem->AddAColumnInRow(i);
      }
   }
   for (int i = 0; i < s2l_face->Size(); i++)
   {
      face_elem->AddAColumnInRow((*s2l_face)[i]);
   }

   face_elem->MakeJ();

   for (int i = 0; i < faces_info.Size(); i++)
   {
      face_elem->AddConnection(i, faces_info[i].Elem1No);
      if (faces_info[i].Elem2No >= 0)
      {
         face_elem->AddConnection(i, faces_info[i].Elem2No);
      }
   }
   for (int i = 0; i < s2l_face->Size(); i++)
   {
      int lface = (*s2l_face)[i];
      int nbr_elem_idx = -1 - faces_info[lface].Elem2No;
      face_elem->AddConnection(lface, NumOfElements + nbr_elem_idx);
   }

   face_elem->ShiftUpI();

   return face_elem;
}

FaceElementTransformations *ParMesh::GetFaceElementTransformations(int FaceNo,
                                                                   int mask)
{
   GetFaceElementTransformations(FaceNo, FaceElemTr, Transformation,
                                 Transformation2, mask);
   return &FaceElemTr;
}

void ParMesh::GetFaceElementTransformations(int FaceNo,
                                            FaceElementTransformations &FElTr,
                                            IsoparametricTransformation &ElTr1,
                                            IsoparametricTransformation &ElTr2,
                                            int mask) const
{
   if (FaceNo < GetNumFaces())
   {
      Mesh::GetFaceElementTransformations(FaceNo, FElTr, ElTr1, ElTr2, mask);
   }
   else
   {
      const bool fill2 = mask & 10; // Elem2 and/or Loc2
      GetSharedFaceTransformationsByLocalIndex(FaceNo, FElTr, ElTr1, ElTr2,
                                               fill2);
   }
}

FaceElementTransformations *ParMesh::GetSharedFaceTransformations(int sf,
                                                                  bool fill2)
{
   GetSharedFaceTransformations(sf, FaceElemTr, Transformation,
                                Transformation2, fill2);
   return &FaceElemTr;
}

void ParMesh::GetSharedFaceTransformations(int sf,
                                           FaceElementTransformations &FElTr,
                                           IsoparametricTransformation &ElTr1,
                                           IsoparametricTransformation &ElTr2,
                                           bool fill2) const
{
   int FaceNo = GetSharedFace(sf);
   GetSharedFaceTransformationsByLocalIndex(FaceNo, FElTr, ElTr1, ElTr2, fill2);
}

FaceElementTransformations *
ParMesh::GetSharedFaceTransformationsByLocalIndex(int FaceNo, bool fill2)
{
   GetSharedFaceTransformationsByLocalIndex(FaceNo, FaceElemTr, Transformation,
                                            Transformation2, fill2);
   return &FaceElemTr;
}

void ParMesh::GetSharedFaceTransformationsByLocalIndex(
   int FaceNo, FaceElementTransformations &FElTr,
   IsoparametricTransformation &ElTr1, IsoparametricTransformation &ElTr2,
   bool fill2) const
{
   const FaceInfo &face_info = faces_info[FaceNo];
   MFEM_VERIFY(face_info.Elem2Inf >= 0, "The face must be shared.");

   bool is_slave = Nonconforming() && IsSlaveFace(face_info);
   bool is_ghost = Nonconforming() && FaceNo >= GetNumFaces();

   int mask = 0;
   FElTr.SetConfigurationMask(0);
   FElTr.Elem1 = NULL;
   FElTr.Elem2 = NULL;

   int local_face =
      is_ghost ? nc_faces_info[face_info.NCFace].MasterFace : FaceNo;
   Element::Type  face_type = GetFaceElementType(local_face);
   Geometry::Type face_geom = GetFaceGeometry(local_face);

   // setup the transformation for the first element
   FElTr.Elem1No = face_info.Elem1No;
   GetElementTransformation(FElTr.Elem1No, &ElTr1);
   FElTr.Elem1 = &ElTr1;
   mask |= FaceElementTransformations::HAVE_ELEM1;

   // setup the transformation for the second (neighbor) element
   int Elem2NbrNo;
   if (fill2)
   {
      Elem2NbrNo = -1 - face_info.Elem2No;
      // Store the "shifted index" for element 2 in FElTr.Elem2No.
      // `Elem2NbrNo` is the index of the face neighbor (starting from 0),
      // and `FElTr.Elem2No` will be offset by the number of (local)
      // elements in the mesh.
      FElTr.Elem2No = NumOfElements + Elem2NbrNo;
      GetFaceNbrElementTransformation(Elem2NbrNo, ElTr2);
      FElTr.Elem2 = &ElTr2;
      mask |= FaceElementTransformations::HAVE_ELEM2;
   }
   else
   {
      FElTr.Elem2No = -1;
   }

   // setup the face transformation if the face is not a ghost
   if (!is_ghost)
   {
      GetFaceTransformation(FaceNo, &FElTr);
      // NOTE: The above call overwrites FElTr.Loc1
      mask |= FaceElementTransformations::HAVE_FACE;
   }
   else
   {
      FElTr.SetGeometryType(face_geom);
   }

   // setup Loc1 & Loc2
   int elem_type = GetElementType(face_info.Elem1No);
   GetLocalFaceTransformation(face_type, elem_type, FElTr.Loc1.Transf,
                              face_info.Elem1Inf);
   mask |= FaceElementTransformations::HAVE_LOC1;

   if (fill2)
   {
      elem_type = face_nbr_elements[Elem2NbrNo]->GetType();
      GetLocalFaceTransformation(face_type, elem_type, FElTr.Loc2.Transf,
                                 face_info.Elem2Inf);
      mask |= FaceElementTransformations::HAVE_LOC2;
   }

   // adjust Loc1 or Loc2 of the master face if this is a slave face
   if (is_slave)
   {
      if (is_ghost || fill2)
      {
         // is_ghost -> modify side 1, otherwise -> modify side 2:
         ApplyLocalSlaveTransformation(FElTr, face_info, is_ghost);
      }
   }

   // for ghost faces we need a special version of GetFaceTransformation
   if (is_ghost)
   {
      GetGhostFaceTransformation(FElTr, face_type, face_geom);
      mask |= FaceElementTransformations::HAVE_FACE;
   }

   FElTr.SetConfigurationMask(mask);

   // This check can be useful for internal debugging, however it will fail on
   // periodic boundary faces, so we keep it disabled in general.
#if 0
#ifdef MFEM_DEBUG
   real_t dist = FElTr.CheckConsistency();
   if (dist >= 1e-12)
   {
      mfem::out << "\nInternal error: face id = " << FaceNo
                << ", dist = " << dist << ", rank = " << MyRank << '\n';
      FElTr.CheckConsistency(1); // print coordinates
      MFEM_ABORT("internal error");
   }
#endif
#endif
}

void ParMesh::GetGhostFaceTransformation(
   FaceElementTransformations &FElTr, Element::Type face_type,
   Geometry::Type face_geom) const
{
   // calculate composition of FElTr.Loc1 and FElTr.Elem1
   DenseMatrix &face_pm = FElTr.GetPointMat();
   FElTr.Reset();
   if (Nodes == NULL)
   {
      FElTr.Elem1->Transform(FElTr.Loc1.Transf.GetPointMat(), face_pm);
      FElTr.SetFE(GetTransformationFEforElementType(face_type));
   }
   else
   {
      const FiniteElement* face_el =
         Nodes->FESpace()->GetTraceElement(FElTr.Elem1No, face_geom);
      MFEM_VERIFY(dynamic_cast<const NodalFiniteElement*>(face_el),
                  "Mesh requires nodal Finite Element.");

#if 0 // TODO: handle the case of non-interpolatory Nodes
      DenseMatrix I;
      face_el->Project(Transformation.GetFE(), FElTr.Loc1.Transf, I);
      MultABt(Transformation.GetPointMat(), I, pm_face);
#else
      IntegrationRule eir(face_el->GetDof());
      FElTr.Loc1.Transform(face_el->GetNodes(), eir);
      Nodes->GetVectorValues(*FElTr.Elem1, eir, face_pm);
#endif
      FElTr.SetFE(face_el);
   }
}

ElementTransformation *ParMesh::GetFaceNbrElementTransformation(int FaceNo)
{
   GetFaceNbrElementTransformation(FaceNo, Transformation);
   return &Transformation;
}

void ParMesh::GetFaceNbrElementTransformation(
   int FaceNo, IsoparametricTransformation &ElTr) const
{
   DenseMatrix &pointmat = ElTr.GetPointMat();
   Element *elem = face_nbr_elements[FaceNo];

   ElTr.Attribute = elem->GetAttribute();
   ElTr.ElementNo = NumOfElements + FaceNo;
   ElTr.ElementType = ElementTransformation::ELEMENT;
   ElTr.mesh = this;
   ElTr.Reset();

   if (Nodes == NULL)
   {
      const int nv = elem->GetNVertices();
      const int *v = elem->GetVertices();

      pointmat.SetSize(spaceDim, nv);
      for (int k = 0; k < spaceDim; k++)
      {
         for (int j = 0; j < nv; j++)
         {
            pointmat(k, j) = face_nbr_vertices[v[j]](k);
         }
      }

      ElTr.SetFE(GetTransformationFEforElementType(elem->GetType()));
   }
   else
   {
      Array<int> vdofs;
      ParGridFunction *pNodes = dynamic_cast<ParGridFunction *>(Nodes);
      if (pNodes)
      {
         pNodes->ParFESpace()->GetFaceNbrElementVDofs(FaceNo, vdofs);
         int n = vdofs.Size()/spaceDim;
         pointmat.SetSize(spaceDim, n);
         for (int k = 0; k < spaceDim; k++)
         {
            for (int j = 0; j < n; j++)
            {
               pointmat(k,j) = (pNodes->FaceNbrData())(vdofs[n*k+j]);
            }
         }

         ElTr.SetFE(pNodes->ParFESpace()->GetFaceNbrFE(FaceNo));
      }
      else
      {
         MFEM_ABORT("Nodes are not ParGridFunction!");
      }
   }
}

real_t ParMesh::GetFaceNbrElementSize(int i, int type)
{
   return GetElementSize(GetFaceNbrElementTransformation(i), type);
}

int ParMesh::GetNSharedFaces() const
{
   if (Conforming())
   {
      switch (Dim)
      {
         case 1:  return svert_lvert.Size();
         case 2:  return sedge_ledge.Size();
         default: return sface_lface.Size();
      }
   }
   else
   {
      MFEM_ASSERT(Dim > 1, "");
      const NCMesh::NCList &shared = pncmesh->GetSharedList(Dim-1);
      return shared.conforming.Size() + shared.slaves.Size();
   }
}

int ParMesh::GetSharedFace(int sface) const
{
   if (Conforming())
   {
      switch (Dim)
      {
         case 1:  return svert_lvert[sface];
         case 2:  return sedge_ledge[sface];
         default: return sface_lface[sface];
      }
   }
   else
   {
      MFEM_ASSERT(Dim > 1, "");
      const NCMesh::NCList &shared = pncmesh->GetSharedList(Dim-1);
      int csize = shared.conforming.Size();
      return sface < csize
             ? shared.conforming[sface].index
             : shared.slaves[sface - csize].index;
   }
}

int ParMesh::GetNFbyType(FaceType type) const
{
   const_cast<ParMesh*>(this)->ExchangeFaceNbrData();
   return Mesh::GetNFbyType(type);
}

// shift cyclically 3 integers a, b, c, so that the smallest of
// order[a], order[b], order[c] is first
static inline
void Rotate3Indirect(int &a, int &b, int &c,
                     const Array<std::int64_t> &order)
{
   if (order[a] < order[b])
   {
      if (order[a] > order[c])
      {
         ShiftRight(a, b, c);
      }
   }
   else
   {
      if (order[b] < order[c])
      {
         ShiftRight(c, b, a);
      }
      else
      {
         ShiftRight(a, b, c);
      }
   }
}

void ParMesh::ReorientTetMesh()
{
   if (Dim != 3 || !(meshgen & 1))
   {
      return;
   }

   ResetLazyData();

   DSTable *old_v_to_v = NULL;
   Table *old_elem_vert = NULL;

   if (Nodes)
   {
      PrepareNodeReorder(&old_v_to_v, &old_elem_vert);
   }

   // create a GroupCommunicator over shared vertices
   GroupCommunicator svert_comm(gtopo);
   GetSharedVertexCommunicator(0, svert_comm);

   // communicate the local index of each shared vertex from the group master to
   // other ranks in the group
   Array<int> svert_master_rank(svert_lvert.Size());
   Array<int> svert_master_index(svert_lvert);
   for (int i = 0; i < group_svert.Size(); i++)
   {
      int rank = gtopo.GetGroupMasterRank(i+1);
      for (int j = 0; j < group_svert.RowSize(i); j++)
      {
         svert_master_rank[group_svert.GetRow(i)[j]] = rank;
      }
   }
   svert_comm.Bcast(svert_master_index);

   // the pairs (master rank, master local index) define a globally consistent
   // vertex ordering
   Array<std::int64_t> glob_vert_order(vertices.Size());
   {
      Array<int> lvert_svert(vertices.Size());
      lvert_svert = -1;
      for (int i = 0; i < svert_lvert.Size(); i++)
      {
         lvert_svert[svert_lvert[i]] = i;
      }

      for (int i = 0; i < vertices.Size(); i++)
      {
         int s = lvert_svert[i];
         if (s >= 0)
         {
            glob_vert_order[i] =
               (std::int64_t(svert_master_rank[s]) << 32) + svert_master_index[s];
         }
         else
         {
            glob_vert_order[i] = (std::int64_t(MyRank) << 32) + i;
         }
      }
   }

   // rotate tetrahedra so that vertex zero is the lowest (global) index vertex,
   // vertex 1 is the second lowest (global) index and vertices 2 and 3 preserve
   // positive orientation of the element
   for (int i = 0; i < NumOfElements; i++)
   {
      if (GetElementType(i) == Element::TETRAHEDRON)
      {
         int *v = elements[i]->GetVertices();

         Rotate3Indirect(v[0], v[1], v[2], glob_vert_order);

         if (glob_vert_order[v[0]] < glob_vert_order[v[3]])
         {
            Rotate3Indirect(v[1], v[2], v[3], glob_vert_order);
         }
         else
         {
            ShiftRight(v[0], v[1], v[3]);
         }
      }
   }

   // rotate also boundary triangles
   for (int i = 0; i < NumOfBdrElements; i++)
   {
      if (GetBdrElementType(i) == Element::TRIANGLE)
      {
         int *v = boundary[i]->GetVertices();

         Rotate3Indirect(v[0], v[1], v[2], glob_vert_order);
      }
   }

   const bool check_consistency = true;
   if (check_consistency)
   {
      // create a GroupCommunicator on the shared triangles
      GroupCommunicator stria_comm(gtopo);
      GetSharedTriCommunicator(0, stria_comm);

      Array<int> stria_flag(shared_trias.Size());
      for (int i = 0; i < stria_flag.Size(); i++)
      {
         const int *v = shared_trias[i].v;
         if (glob_vert_order[v[0]] < glob_vert_order[v[1]])
         {
            stria_flag[i] = (glob_vert_order[v[0]] < glob_vert_order[v[2]]) ? 0 : 2;
         }
         else // v[1] < v[0]
         {
            stria_flag[i] = (glob_vert_order[v[1]] < glob_vert_order[v[2]]) ? 1 : 2;
         }
      }

      Array<int> stria_master_flag(stria_flag);
      stria_comm.Bcast(stria_master_flag);
      for (int i = 0; i < stria_flag.Size(); i++)
      {
         const int *v = shared_trias[i].v;
         MFEM_VERIFY(stria_flag[i] == stria_master_flag[i],
                     "inconsistent vertex ordering found, shared triangle "
                     << i << ": ("
                     << v[0] << ", " << v[1] << ", " << v[2] << "), "
                     << "local flag: " << stria_flag[i]
                     << ", master flag: " << stria_master_flag[i]);
      }
   }

   // rotate shared triangle faces
   for (int i = 0; i < shared_trias.Size(); i++)
   {
      int *v = shared_trias[i].v;

      Rotate3Indirect(v[0], v[1], v[2], glob_vert_order);
   }

   // finalize
   if (!Nodes)
   {
      GetElementToFaceTable();
      GenerateFaces();
      if (el_to_edge)
      {
         NumOfEdges = GetElementToEdgeTable(*el_to_edge);
      }
   }
   else
   {
      DoNodeReorder(old_v_to_v, old_elem_vert);
      delete old_elem_vert;
      delete old_v_to_v;
   }

   // the local edge and face numbering is changed therefore we need to
   // update sedge_ledge and sface_lface.
   FinalizeParTopo();
}

#define MFEM_DEBUG_PARMESH_LOCALREF

void ParMesh::LocalRefinement(const Array<int> &marked_el, int type)
{
   if (pncmesh)
   {
      MFEM_ABORT("Local and nonconforming refinements cannot be mixed.");
   }

   DeleteFaceNbrData();

   InitRefinementTransforms();

   if (Dim == 4)
   {
      int uniform_refinement = 0;
      if (type < 0)
      {
         type = -type;
         uniform_refinement = 1;
      }

      // 1. Hash table of vertex to vertex connections corresponding to refined
      //    edges.
      HashTable<Hashed2> v_to_v;

      // 2. Do the red refinement.
      for (int i = 0; i < marked_el.Size(); i++)
      {
         Bisection(marked_el[i], v_to_v);
      }

      ResetLazyData();

      // 3. Do the green refinement (to get conforming mesh).
      int need_refinement;
      int max_faces_in_group = 0;
      // face_splittings identify how the shared faces have been split
      Array<unsigned> *face_splittings = new Array<unsigned>[GetNGroups()-1];
      for (int i = 0; i < GetNGroups()-1; i++)
      {
         const int faces_in_group = GroupNTetrahedra(i+1);
         face_splittings[i].Reserve(faces_in_group);
         if (faces_in_group > max_faces_in_group)
         {
            max_faces_in_group = faces_in_group;
         }
      }

      int neighbor;
      Array<unsigned> iBuf(max_faces_in_group);

      MPI_Request *requests = new MPI_Request[GetNGroups()-1];
      MPI_Status  status;

#ifdef MFEM_DEBUG_PARMESH_LOCALREF
      int ref_loops_all = 0, ref_loops_par = 0;
#endif
      do
      {
         need_refinement = 0;
         for (int i = 0; i < NumOfElements; i++)
         {
            if (elements[i]->NeedRefinement(v_to_v))
            {
               need_refinement = 1;
               Bisection(i, v_to_v);
            }
         }
#ifdef MFEM_DEBUG_PARMESH_LOCALREF
         ref_loops_all++;
#endif

         if (uniform_refinement)
         {
            continue;
         }

         // if the mesh is locally conforming start making it globally
         // conforming
         if (need_refinement == 0)
         {
#ifdef MFEM_DEBUG_PARMESH_LOCALREF
            ref_loops_par++;
#endif
            // MPI_Barrier(MyComm);
            const int tag = 293;
#define OLD 1
#if !OLD
            DSTable edges(vertices.Size());
            GetVertexToVertexTable(edges);
#endif
            // (a) send the type of interface splitting
            int req_count = 0;
            for (int i = 0; i < GetNGroups()-1; i++)
            {
               const int *group_faces = group_stetr.GetRow(i);
               const int faces_in_group = group_stetr.RowSize(i);
               // it is enough to communicate through the faces
               if (faces_in_group == 0) { continue; }

               face_splittings[i].SetSize(0);
               for (int j = 0; j < faces_in_group; j++)
               {
#if !OLD
                  GetFaceSplittings4D(shared_tetra[group_faces[j]], v_to_v,
                                      edges, face_splittings[i]);
#else
                  GetFaceSplittings4D_old(shared_tetra[group_faces[j]], v_to_v,
                                          face_splittings[i]);
#endif
               }
               const int *nbs = gtopo.GetGroup(i+1);
               neighbor = gtopo.GetNeighborRank(nbs[0] ? nbs[0] : nbs[1]);
               MPI_Isend(face_splittings[i], face_splittings[i].Size(),
                         MPI_UNSIGNED, neighbor, tag, MyComm,
                         &requests[req_count++]);
            }

            // (b) receive the type of interface splitting
            for (int i = 0; i < GetNGroups()-1; i++)
            {
               const int *group_faces = group_stetr.GetRow(i);
               const int faces_in_group = group_stetr.RowSize(i);
               if (faces_in_group == 0) { continue; }

               const int *nbs = gtopo.GetGroup(i+1);
               neighbor = gtopo.GetNeighborRank(nbs[0] ? nbs[0] : nbs[1]);
               MPI_Probe(neighbor, tag, MyComm, &status);
               int count;
               MPI_Get_count(&status, MPI_UNSIGNED, &count);
               iBuf.SetSize(count);
               MPI_Recv(iBuf, count, MPI_UNSIGNED, neighbor, tag, MyComm,
                        MPI_STATUS_IGNORE);
               for (int j = 0, pos = 0; j < faces_in_group; j++)
               {
                  const Vert4 &v = shared_tetra[group_faces[j]];
#if !OLD
                  need_refinement |= DecodeFaceSplittings4D(v_to_v, v, iBuf, pos);
#else
                  need_refinement |= DecodeFaceSplittings4D_old(v_to_v, v, iBuf, pos);
#endif
               }
            }

            int nr = need_refinement;
            MPI_Allreduce(&nr, &need_refinement, 1, MPI_INT, MPI_LOR, MyComm);

            MPI_Waitall(req_count, requests, MPI_STATUSES_IGNORE);
         }
      }
      while (need_refinement == 1);

#ifdef MFEM_DEBUG_PARMESH_LOCALREF
      {
         int i = ref_loops_all;
         MPI_Reduce(&i, &ref_loops_all, 1, MPI_INT, MPI_MAX, 0, MyComm);
         if (MyRank == 0)
         {
            mfem::out << "\n\nParMesh::LocalRefinement : max. ref_loops_all = "
                      << ref_loops_all << ", ref_loops_par = " << ref_loops_par
                      << '\n' << endl;
         }
      }
#endif

      delete [] requests;
      iBuf.DeleteAll();
      delete [] face_splittings;

      // 4. Update the boundary elements.
      do
      {
         need_refinement = 0;
         for (int i = 0; i < NumOfBdrElements; i++)
         {
            if (boundary[i]->NeedRefinement(v_to_v))
            {
               need_refinement = 1;
               BdrBisection(i, v_to_v);
            }
         }
      }
      while (need_refinement == 1);

      if (NumOfBdrElements != boundary.Size())
      {
         mfem_error("ParMesh::LocalRefinement :"
                    " (NumOfBdrElements != boundary.Size())");
      }

      const int old_nv = NumOfVertices;
      NumOfVertices = vertices.Size();

      RefineGroups4D(old_nv, v_to_v); // FIXME

      // 5. Update the groups after refinement.
      if (el_to_face != NULL)
      {
         GetElementToFaceTable4D();
         GenerateFaces();

         GetElementToPlanarTable();
         GeneratePlanars();
      }

      // 6. Update element-to-edge relations.
      if (el_to_edge != NULL)
      {
         NumOfEdges = GetElementToEdgeTable(*el_to_edge, be_to_edge);
      }
#if 0 // Freudenthal
      // 1. Get table of vertex to vertex connections.
      HashTable<Hashed2> v_to_v;

      // 3. Do the red refinement.
      for (int i = 0; i < marked_el.Size(); i++)
      {
         RedRefinementPentatope(marked_el[i], v_to_v);
      }

      // 5. Update the boundary elements.
      for (int i = 0; i < NumOfBdrElements; i++)
         if (boundary[i]->NeedRefinement(v_to_v))
         {
            RedRefinementBoundaryTet(i, v_to_v);
         }
      int old_nv = NumOfVertices;
      NumOfVertices = vertices.Size();
      NumOfBdrElements = boundary.Size();

      DeleteLazyTables();
      // 5a. Update the groups after refinement.
      if (el_to_face != NULL)
      {
         UniformRefineGroups4D_Freudenthal(old_nv, v_to_v);
         //         GetElementToFaceTable4D(); // Called by RefineGroups
         GenerateFaces();

         //         Update4DFaceFlipInfo();

         //         GetElementToPlanarTable(); // Called by RefineGroups
         GeneratePlanars();

      }

      // 7. Free the allocated memory.
      if (el_to_edge != NULL)
      {
         NumOfEdges = GetElementToEdgeTable(*el_to_edge, be_to_edge);
      }

#endif
   } //  'if (Dim == 4)'
   else if (Dim == 3)
   {
      int uniform_refinement = 0;
      if (type < 0)
      {
         type = -type;
         uniform_refinement = 1;
      }

      // 1. Hash table of vertex to vertex connections corresponding to refined
      //    edges.
      HashTable<Hashed2> v_to_v;

      // 2. Do the red refinement.
      switch (type)
      {
         case 1:
            for (int i = 0; i < marked_el.Size(); i++)
            {
               Bisection(marked_el[i], v_to_v);
            }
            break;
         case 2:
            for (int i = 0; i < marked_el.Size(); i++)
            {
               Bisection(marked_el[i], v_to_v);

               Bisection(NumOfElements - 1, v_to_v);
               Bisection(marked_el[i], v_to_v);
            }
            break;
         case 3:
            for (int i = 0; i < marked_el.Size(); i++)
            {
               Bisection(marked_el[i], v_to_v);

               int j = NumOfElements - 1;
               Bisection(j, v_to_v);
               Bisection(NumOfElements - 1, v_to_v);
               Bisection(j, v_to_v);

               Bisection(marked_el[i], v_to_v);
               Bisection(NumOfElements-1, v_to_v);
               Bisection(marked_el[i], v_to_v);
            }
            break;
      }

      // 3. Do the green refinement (to get conforming mesh).
      int need_refinement;
      int max_faces_in_group = 0;
      // face_splittings identify how the shared faces have been split
      Array<unsigned> *face_splittings = new Array<unsigned>[GetNGroups()-1];
      for (int i = 0; i < GetNGroups()-1; i++)
      {
         const int faces_in_group = GroupNTriangles(i+1);
         face_splittings[i].Reserve(faces_in_group);
         if (faces_in_group > max_faces_in_group)
         {
            max_faces_in_group = faces_in_group;
         }
      }
      int neighbor;
      Array<unsigned> iBuf(max_faces_in_group);

      MPI_Request *requests = new MPI_Request[GetNGroups()-1];
      MPI_Status  status;

#ifdef MFEM_DEBUG_PARMESH_LOCALREF
      int ref_loops_all = 0, ref_loops_par = 0;
#endif
      do
      {
         need_refinement = 0;
         for (int i = 0; i < NumOfElements; i++)
         {
            if (elements[i]->NeedRefinement(v_to_v))
            {
               need_refinement = 1;
               Bisection(i, v_to_v);
            }
         }
#ifdef MFEM_DEBUG_PARMESH_LOCALREF
         ref_loops_all++;
#endif

         if (uniform_refinement)
         {
            continue;
         }

         // if the mesh is locally conforming start making it globally
         // conforming
         if (need_refinement == 0)
         {
#ifdef MFEM_DEBUG_PARMESH_LOCALREF
            ref_loops_par++;
#endif
            // MPI_Barrier(MyComm);
            const int tag = 293;

            // (a) send the type of interface splitting
            int req_count = 0;
            for (int i = 0; i < GetNGroups()-1; i++)
            {
               const int *group_faces = group_stria.GetRow(i);
               const int faces_in_group = group_stria.RowSize(i);
               // it is enough to communicate through the faces
               if (faces_in_group == 0) { continue; }

               face_splittings[i].SetSize(0);
               for (int j = 0; j < faces_in_group; j++)
               {
                  GetFaceSplittings(shared_trias[group_faces[j]].v, v_to_v,
                                    face_splittings[i]);
               }
               const int *nbs = gtopo.GetGroup(i+1);
               neighbor = gtopo.GetNeighborRank(nbs[0] ? nbs[0] : nbs[1]);
               MPI_Isend(face_splittings[i], face_splittings[i].Size(),
                         MPI_UNSIGNED, neighbor, tag, MyComm,
                         &requests[req_count++]);
            }

            // (b) receive the type of interface splitting
            for (int i = 0; i < GetNGroups()-1; i++)
            {
               const int *group_faces = group_stria.GetRow(i);
               const int faces_in_group = group_stria.RowSize(i);
               if (faces_in_group == 0) { continue; }

               const int *nbs = gtopo.GetGroup(i+1);
               neighbor = gtopo.GetNeighborRank(nbs[0] ? nbs[0] : nbs[1]);
               MPI_Probe(neighbor, tag, MyComm, &status);
               int count;
               MPI_Get_count(&status, MPI_UNSIGNED, &count);
               iBuf.SetSize(count);
               MPI_Recv(iBuf, count, MPI_UNSIGNED, neighbor, tag, MyComm,
                        MPI_STATUS_IGNORE);

               for (int j = 0, pos = 0; j < faces_in_group; j++)
               {
                  const int *v = shared_trias[group_faces[j]].v;
                  need_refinement |= DecodeFaceSplittings(v_to_v, v, iBuf, pos);
               }
            }

            int nr = need_refinement;
            MPI_Allreduce(&nr, &need_refinement, 1, MPI_INT, MPI_LOR, MyComm);

            MPI_Waitall(req_count, requests, MPI_STATUSES_IGNORE);
         }
      }
      while (need_refinement == 1);

#ifdef MFEM_DEBUG_PARMESH_LOCALREF
      {
         int i = ref_loops_all;
         MPI_Reduce(&i, &ref_loops_all, 1, MPI_INT, MPI_MAX, 0, MyComm);
         if (MyRank == 0)
         {
            mfem::out << "\n\nParMesh::LocalRefinement : max. ref_loops_all = "
                      << ref_loops_all << ", ref_loops_par = " << ref_loops_par
                      << '\n' << endl;
         }
      }
#endif

      delete [] requests;
      iBuf.DeleteAll();
      delete [] face_splittings;

      // 4. Update the boundary elements.
      do
      {
         need_refinement = 0;
         for (int i = 0; i < NumOfBdrElements; i++)
         {
            if (boundary[i]->NeedRefinement(v_to_v))
            {
               need_refinement = 1;
               BdrBisection(i, v_to_v);
            }
         }
      }
      while (need_refinement == 1);

      if (NumOfBdrElements != boundary.Size())
      {
         mfem_error("ParMesh::LocalRefinement :"
                    " (NumOfBdrElements != boundary.Size())");
      }

      ResetLazyData();

      const int old_nv = NumOfVertices;
      NumOfVertices = vertices.Size();

      RefineGroups(old_nv, v_to_v);

      // 5. Update the groups after refinement.
      if (el_to_face != NULL)
      {
         GetElementToFaceTable();
         GenerateFaces();
      }

      // 6. Update element-to-edge relations.
      if (el_to_edge != NULL)
      {
         NumOfEdges = GetElementToEdgeTable(*el_to_edge);
      }
   } //  'if (Dim == 3)'


   if (Dim == 2)
   {
      int uniform_refinement = 0;
      if (type < 0)
      {
         // type = -type; // not used
         uniform_refinement = 1;
      }

      // 1. Get table of vertex to vertex connections.
      DSTable v_to_v(NumOfVertices);
      GetVertexToVertexTable(v_to_v);

      // 2. Get edge to element connections in arrays edge1 and edge2
      int nedges  = v_to_v.NumberOfEntries();
      int *edge1  = new int[nedges];
      int *edge2  = new int[nedges];
      int *middle = new int[nedges];

      for (int i = 0; i < nedges; i++)
      {
         edge1[i] = edge2[i] = middle[i] = -1;
      }

      for (int i = 0; i < NumOfElements; i++)
      {
         int *v = elements[i]->GetVertices();
         for (int j = 0; j < 3; j++)
         {
            int ind = v_to_v(v[j], v[(j+1)%3]);
            (edge1[ind] == -1) ? (edge1[ind] = i) : (edge2[ind] = i);
         }
      }

      // 3. Do the red refinement.
      for (int i = 0; i < marked_el.Size(); i++)
      {
         RedRefinement(marked_el[i], v_to_v, edge1, edge2, middle);
      }

      // 4. Do the green refinement (to get conforming mesh).
      int need_refinement;
      int edges_in_group, max_edges_in_group = 0;
      // edge_splittings identify how the shared edges have been split
      int **edge_splittings = new int*[GetNGroups()-1];
      for (int i = 0; i < GetNGroups()-1; i++)
      {
         edges_in_group = GroupNEdges(i+1);
         edge_splittings[i] = new int[edges_in_group];
         if (edges_in_group > max_edges_in_group)
         {
            max_edges_in_group = edges_in_group;
         }
      }
      int neighbor, *iBuf = new int[max_edges_in_group];

      Array<int> group_edges;

      MPI_Request request;
      MPI_Status  status;
      Vertex V;
      V(2) = 0.0;

#ifdef MFEM_DEBUG_PARMESH_LOCALREF
      int ref_loops_all = 0, ref_loops_par = 0;
#endif
      do
      {
         need_refinement = 0;
         for (int i = 0; i < nedges; i++)
         {
            if (middle[i] != -1 && edge1[i] != -1)
            {
               need_refinement = 1;
               GreenRefinement(edge1[i], v_to_v, edge1, edge2, middle);
            }
         }
#ifdef MFEM_DEBUG_PARMESH_LOCALREF
         ref_loops_all++;
#endif

         if (uniform_refinement)
         {
            continue;
         }

         // if the mesh is locally conforming start making it globally
         // conforming
         if (need_refinement == 0)
         {
#ifdef MFEM_DEBUG_PARMESH_LOCALREF
            ref_loops_par++;
#endif
            // MPI_Barrier(MyComm);

            // (a) send the type of interface splitting
            for (int i = 0; i < GetNGroups()-1; i++)
            {
               group_sedge.GetRow(i, group_edges);
               edges_in_group = group_edges.Size();
               // it is enough to communicate through the edges
               if (edges_in_group != 0)
               {
                  for (int j = 0; j < edges_in_group; j++)
                  {
                     edge_splittings[i][j] =
                        GetEdgeSplittings(shared_edges[group_edges[j]], v_to_v,
                                          middle);
                  }
                  const int *nbs = gtopo.GetGroup(i+1);
                  if (nbs[0] == 0)
                  {
                     neighbor = gtopo.GetNeighborRank(nbs[1]);
                  }
                  else
                  {
                     neighbor = gtopo.GetNeighborRank(nbs[0]);
                  }
                  MPI_Isend(edge_splittings[i], edges_in_group, MPI_INT,
                            neighbor, 0, MyComm, &request);
               }
            }

            // (b) receive the type of interface splitting
            for (int i = 0; i < GetNGroups()-1; i++)
            {
               group_sedge.GetRow(i, group_edges);
               edges_in_group = group_edges.Size();
               if (edges_in_group != 0)
               {
                  const int *nbs = gtopo.GetGroup(i+1);
                  if (nbs[0] == 0)
                  {
                     neighbor = gtopo.GetNeighborRank(nbs[1]);
                  }
                  else
                  {
                     neighbor = gtopo.GetNeighborRank(nbs[0]);
                  }
                  MPI_Recv(iBuf, edges_in_group, MPI_INT, neighbor,
                           MPI_ANY_TAG, MyComm, &status);

                  for (int j = 0; j < edges_in_group; j++)
                  {
                     if (iBuf[j] == 1 && edge_splittings[i][j] == 0)
                     {
                        int *v = shared_edges[group_edges[j]]->GetVertices();
                        int ii = v_to_v(v[0], v[1]);
#ifdef MFEM_DEBUG_PARMESH_LOCALREF
                        if (middle[ii] != -1)
                        {
                           mfem_error("ParMesh::LocalRefinement (triangles) : "
                                      "Oops!");
                        }
#endif
                        need_refinement = 1;
                        middle[ii] = NumOfVertices++;
                        for (int c = 0; c < 2; c++)
                        {
                           V(c) = 0.5 * (vertices[v[0]](c) + vertices[v[1]](c));
                        }
                        vertices.Append(V);
                     }
                  }
               }
            }

            int nr = need_refinement;
            MPI_Allreduce(&nr, &need_refinement, 1, MPI_INT, MPI_LOR, MyComm);
         }
      }
      while (need_refinement == 1);

#ifdef MFEM_DEBUG_PARMESH_LOCALREF
      {
         int i = ref_loops_all;
         MPI_Reduce(&i, &ref_loops_all, 1, MPI_INT, MPI_MAX, 0, MyComm);
         if (MyRank == 0)
         {
            mfem::out << "\n\nParMesh::LocalRefinement : max. ref_loops_all = "
                      << ref_loops_all << ", ref_loops_par = " << ref_loops_par
                      << '\n' << endl;
         }
      }
#endif

      for (int i = 0; i < GetNGroups()-1; i++)
      {
         delete [] edge_splittings[i];
      }
      delete [] edge_splittings;

      delete [] iBuf;

      // 5. Update the boundary elements.
      int v1[2], v2[2], bisect, temp;
      temp = NumOfBdrElements;
      for (int i = 0; i < temp; i++)
      {
         int *v = boundary[i]->GetVertices();
         bisect = v_to_v(v[0], v[1]);
         if (middle[bisect] != -1)
         {
            // the element was refined (needs updating)
            if (boundary[i]->GetType() == Element::SEGMENT)
            {
               v1[0] =           v[0]; v1[1] = middle[bisect];
               v2[0] = middle[bisect]; v2[1] =           v[1];

               boundary[i]->SetVertices(v1);
               boundary.Append(new Segment(v2, boundary[i]->GetAttribute()));
            }
            else
            {
               mfem_error("Only bisection of segment is implemented for bdr"
                          " elem.");
            }
         }
      }
      NumOfBdrElements = boundary.Size();

      ResetLazyData();

      // 5a. Update the groups after refinement.
      RefineGroups(v_to_v, middle);

      // 6. Free the allocated memory.
      delete [] edge1;
      delete [] edge2;
      delete [] middle;

      if (el_to_edge != NULL)
      {
         NumOfEdges = GetElementToEdgeTable(*el_to_edge);
         GenerateFaces();
      }
   } //  'if (Dim == 2)'

   if (Dim == 1) // --------------------------------------------------------
   {
      int cne = NumOfElements, cnv = NumOfVertices;
      NumOfVertices += marked_el.Size();
      NumOfElements += marked_el.Size();
      vertices.SetSize(NumOfVertices);
      elements.SetSize(NumOfElements);
      CoarseFineTr.embeddings.SetSize(NumOfElements);

      for (int j = 0; j < marked_el.Size(); j++)
      {
         int i = marked_el[j];
         Segment *c_seg = (Segment *)elements[i];
         int *vert = c_seg->GetVertices(), attr = c_seg->GetAttribute();
         int new_v = cnv + j, new_e = cne + j;
         AverageVertices(vert, 2, new_v);
         elements[new_e] = new Segment(new_v, vert[1], attr);
         vert[1] = new_v;

         CoarseFineTr.embeddings[i] = Embedding(i, Geometry::SEGMENT, 1);
         CoarseFineTr.embeddings[new_e] = Embedding(i, Geometry::SEGMENT, 2);
      }

      static real_t seg_children[3*2] = { 0.0,1.0, 0.0,0.5, 0.5,1.0 };
      CoarseFineTr.point_matrices[Geometry::SEGMENT].
      UseExternalData(seg_children, 1, 2, 3);

      GenerateFaces();
   } // end of 'if (Dim == 1)'

   last_operation = Mesh::REFINE;
   sequence++;

   UpdateNodes();

#ifdef MFEM_DEBUG
   CheckElementOrientation(false);
   CheckBdrElementOrientation(false);
#endif
}

void ParMesh::NonconformingRefinement(const Array<Refinement> &refinements,
                                      int nc_limit)
{
   if (NURBSext)
   {
      MFEM_ABORT("NURBS meshes are not supported. Please project the "
                 "NURBS to Nodes first with SetCurvature().");
   }

   if (!pncmesh)
   {
      MFEM_ABORT("Can't convert conforming ParMesh to nonconforming ParMesh "
                 "(you need to initialize the ParMesh from a nonconforming "
                 "serial Mesh)");
   }

   ResetLazyData();

   DeleteFaceNbrData();

   // NOTE: no check of !refinements.Size(), in parallel we would have to reduce

   // do the refinements
   pncmesh->MarkCoarseLevel();
   pncmesh->Refine(refinements);

   if (nc_limit > 0)
   {
      pncmesh->LimitNCLevel(nc_limit);
   }

   // create a second mesh containing the finest elements from 'pncmesh'
   ParMesh* pmesh2 = new ParMesh(*pncmesh);
   pncmesh->OnMeshUpdated(pmesh2);

   attributes.Copy(pmesh2->attributes);
   bdr_attributes.Copy(pmesh2->bdr_attributes);

   // Copy attribute and bdr_attribute names
   attribute_sets.Copy(pmesh2->attribute_sets);
   bdr_attribute_sets.Copy(pmesh2->bdr_attribute_sets);

   // now swap the meshes, the second mesh will become the old coarse mesh
   // and this mesh will be the new fine mesh
   Mesh::Swap(*pmesh2, false);

   delete pmesh2; // NOTE: old face neighbors destroyed here

   pncmesh->GetConformingSharedStructures(*this);

   GenerateNCFaceInfo();

   last_operation = Mesh::REFINE;
   sequence++;

   UpdateNodes();
}

bool ParMesh::NonconformingDerefinement(Array<real_t> &elem_error,
                                        real_t threshold, int nc_limit, int op)
{
   MFEM_VERIFY(pncmesh, "Only supported for non-conforming meshes.");
   MFEM_VERIFY(!NURBSext, "Derefinement of NURBS meshes is not supported. "
               "Project the NURBS to Nodes first.");

   const Table &dt = pncmesh->GetDerefinementTable();

   pncmesh->SynchronizeDerefinementData(elem_error, dt);

   Array<int> level_ok;
   if (nc_limit > 0)
   {
      pncmesh->CheckDerefinementNCLevel(dt, level_ok, nc_limit);
   }

   Array<int> derefs;
   for (int i = 0; i < dt.Size(); i++)
   {
      if (nc_limit > 0 && !level_ok[i]) { continue; }

      real_t error =
         AggregateError(elem_error, dt.GetRow(i), dt.RowSize(i), op);

      if (error < threshold) { derefs.Append(i); }
   }

   long long glob_size = ReduceInt(derefs.Size());
   if (!glob_size) { return false; }

   // Destroy face-neighbor data only when actually de-refining.
   DeleteFaceNbrData();

   pncmesh->Derefine(derefs);

   ParMesh* mesh2 = new ParMesh(*pncmesh);
   pncmesh->OnMeshUpdated(mesh2);

   attributes.Copy(mesh2->attributes);
   bdr_attributes.Copy(mesh2->bdr_attributes);

   // Copy attribute and bdr_attribute names
   attribute_sets.Copy(mesh2->attribute_sets);
   bdr_attribute_sets.Copy(mesh2->bdr_attribute_sets);

   Mesh::Swap(*mesh2, false);
   delete mesh2;

   pncmesh->GetConformingSharedStructures(*this);

   GenerateNCFaceInfo();

   last_operation = Mesh::DEREFINE;
   sequence++;

   UpdateNodes();

   return true;
}


void ParMesh::Rebalance()
{
   RebalanceImpl(NULL); // default SFC-based partition
}

void ParMesh::Rebalance(const Array<int> &partition)
{
   RebalanceImpl(&partition);
}

void ParMesh::RebalanceImpl(const Array<int> *partition)
{
   if (Conforming())
   {
      MFEM_ABORT("Load balancing is currently not supported for conforming"
                 " meshes.");
   }

   if (Nodes)
   {
      // check that Nodes use a parallel FE space, so we can call UpdateNodes()
      MFEM_VERIFY(dynamic_cast<ParFiniteElementSpace*>(Nodes->FESpace())
                  != NULL, "internal error");
   }

   DeleteFaceNbrData();

   pncmesh->Rebalance(partition);

   ParMesh* pmesh2 = new ParMesh(*pncmesh);
   pncmesh->OnMeshUpdated(pmesh2);

   attributes.Copy(pmesh2->attributes);
   bdr_attributes.Copy(pmesh2->bdr_attributes);

   // Copy attribute and bdr_attribute names
   attribute_sets.Copy(pmesh2->attribute_sets);
   bdr_attribute_sets.Copy(pmesh2->bdr_attribute_sets);

   Mesh::Swap(*pmesh2, false);
   delete pmesh2;

   pncmesh->GetConformingSharedStructures(*this);

   GenerateNCFaceInfo();

   last_operation = Mesh::REBALANCE;
   sequence++;

   UpdateNodes();
}

void ParMesh::RefineGroups(const DSTable &v_to_v, int *middle)
{
   // Refine groups after LocalRefinement in 2D (triangle meshes)

   MFEM_ASSERT(Dim == 2 && meshgen == 1, "internal error");

   Array<int> group_verts, group_edges;

   // To update the groups after a refinement, we observe that:
   // - every (new and old) vertex, edge and face belongs to exactly one group
   // - the refinement does not create new groups
   // - a new vertex appears only as the middle of a refined edge
   // - a face can be refined 2, 3 or 4 times producing new edges and faces

   int *I_group_svert, *J_group_svert;
   int *I_group_sedge, *J_group_sedge;

   I_group_svert = Memory<int>(GetNGroups()+1);
   I_group_sedge = Memory<int>(GetNGroups()+1);

   I_group_svert[0] = I_group_svert[1] = 0;
   I_group_sedge[0] = I_group_sedge[1] = 0;

   // overestimate the size of the J arrays
   J_group_svert = Memory<int>(group_svert.Size_of_connections() +
                               group_sedge.Size_of_connections());
   J_group_sedge = Memory<int>(2*group_sedge.Size_of_connections());

   for (int group = 0; group < GetNGroups()-1; group++)
   {
      // Get the group shared objects
      group_svert.GetRow(group, group_verts);
      group_sedge.GetRow(group, group_edges);

      // Check which edges have been refined
      for (int i = 0; i < group_sedge.RowSize(group); i++)
      {
         int *v = shared_edges[group_edges[i]]->GetVertices();
         const int ind = middle[v_to_v(v[0], v[1])];
         if (ind != -1)
         {
            // add a vertex
            group_verts.Append(svert_lvert.Append(ind)-1);
            // update the edges
            const int attr = shared_edges[group_edges[i]]->GetAttribute();
            shared_edges.Append(new Segment(v[1], ind, attr));
            group_edges.Append(sedge_ledge.Append(-1)-1);
            v[1] = ind;
         }
      }

      I_group_svert[group+1] = I_group_svert[group] + group_verts.Size();
      I_group_sedge[group+1] = I_group_sedge[group] + group_edges.Size();

      int *J;
      J = J_group_svert+I_group_svert[group];
      for (int i = 0; i < group_verts.Size(); i++)
      {
         J[i] = group_verts[i];
      }
      J = J_group_sedge+I_group_sedge[group];
      for (int i = 0; i < group_edges.Size(); i++)
      {
         J[i] = group_edges[i];
      }
   }

   FinalizeParTopo();

   group_svert.SetIJ(I_group_svert, J_group_svert);
   group_sedge.SetIJ(I_group_sedge, J_group_sedge);
}

void ParMesh::UniformRefineGroups4D_Freudenthal(int old_nv,
                             const HashTable<Hashed2> &v_to_v)
{
   MFEM_ASSERT(Dim == 4 && meshgen == 1, "internal error");

   Array<int> group_verts, group_edges, group_planars, group_faces;

   // To update the groups after a refinement, we observe that:
   // - every (new and old) vertex, edge and face belongs to exactly one group
   // - the refinement does not create new groups
   // - a new vertex appears only as the middle of a refined edge

   Array<int> I_group_svert, J_group_svert;
   Array<int> I_group_sedge, J_group_sedge;
   Array<int> I_group_stria, J_group_stria;
   Array<int> I_group_stetr, J_group_stetr;

   I_group_svert.SetSize(GetNGroups());
   I_group_sedge.SetSize(GetNGroups());
   I_group_stria.SetSize(GetNGroups());
   I_group_stetr.SetSize(GetNGroups());

   I_group_svert[0] = 0;
   I_group_sedge[0] = 0;
   I_group_stria[0] = 0;
   I_group_stetr[0] = 0;

   for (int group = 0; group < GetNGroups()-1; group++)
   {
      // Get the group shared objects
      group_svert.GetRow(group, group_verts);
      group_sedge.GetRow(group, group_edges);
      group_stria.GetRow(group, group_planars);
      group_stetr.GetRow(group, group_faces);

      // Check which edges have been refined
      for (int i = 0; i < group_sedge.RowSize(group); i++)
      {
         int *v = shared_edges[group_edges[i]]->GetVertices();
         // This shared edge is refined
         const int ind = old_nv + v_to_v.FindId(v[0], v[1]);
         // add a vertex
         group_verts.Append(svert_lvert.Append(ind)-1);
         // update the edges
         const int attr = shared_edges[group_edges[i]]->GetAttribute();
         shared_edges.Append(new Segment(v[1], ind, attr));
         group_edges.Append(sedge_ledge.Append(-1)-1);
         v[1] = ind; // v[0] remains the same
      }

      // Check which planars have been refined
      for (int i = 0; i < group_stria.RowSize(group); i++)
      {
         int *v = shared_trias[group_planars[i]].v;

         // This shared planar is refined
         int edge_attr = 4;
         //we have to add 3 new shared edges
         int midEdges[3];
         midEdges[0] = old_nv + v_to_v.FindId(v[0],v[1]);
         midEdges[1] = old_nv + v_to_v.FindId(v[0],v[2]);
         midEdges[2] = old_nv + v_to_v.FindId(v[1],v[2]);

         shared_edges.Append(new Segment(midEdges[0], midEdges[1], edge_attr*i + 0));
         group_edges.Append(sedge_ledge.Append(-1)-1);
         shared_edges.Append(new Segment(midEdges[0], midEdges[2], edge_attr*i + 1));
         group_edges.Append(sedge_ledge.Append(-1)-1);
         shared_edges.Append(new Segment(midEdges[1], midEdges[2], edge_attr*i + 2));
         group_edges.Append(sedge_ledge.Append(-1)-1);

         shared_trias.Reserve(shared_trias.Size() +3);
         v = shared_trias[group_planars[i]].v;

         shared_trias.Append(Vert3(v[0], midEdges[0], midEdges[1]));
         group_planars.Append(splan_lplan.Append(-1)-1);
         shared_trias.Append(Vert3(midEdges[0], v[1], midEdges[2]));
         group_planars.Append(splan_lplan.Append(-1)-1);
         shared_trias.Append(Vert3(midEdges[1], midEdges[2], v[2]));
         group_planars.Append(splan_lplan.Append(-1)-1);
         int w[3]; w[0] = midEdges[0]; w[1] = midEdges[1]; w[2] = midEdges[2];
         shared_trias[group_planars[i]].Set(w);
      }

      // Check which faces have been refined
      for (int i = 0; i < group_stetr.RowSize(group); i++)
      {
         int *v = shared_tetra[group_faces[i]].v;

         // This shared face is refined: add all interior edge/triangles
         int faceIndex = sface_lface[group_faces[i]];
         bool swapped = swappedFaces[faceIndex];
         int lf = faces_info[faceIndex].Elem1Inf / 64;
         swapped = false;
         if (swapped) { Swap(v); }
         //we have to add 13 new shared edges
         const int* ei;
         int midEdges[6];
         for (int j=0; j<6; j++)
         {
            ei = tet_t::Edges[j];
            midEdges[j] = old_nv + v_to_v.FindId(v[ei[0]],v[ei[1]]);
         }

         int attr = i*16+lf;
         // interior edge of the tetrahedron
         shared_edges.Append(new Segment(midEdges[1], midEdges[4], attr));
         group_edges.Append(sedge_ledge.Append(-1)-1);

         // interior triangles of the tetrahedron
         shared_trias.Append(Vert3(midEdges[0], midEdges[1], midEdges[2]));
         group_planars.Append(splan_lplan.Append(-1)-1);
         shared_trias.Append(Vert3(midEdges[0], midEdges[1], midEdges[4]));
         group_planars.Append(splan_lplan.Append(-1)-1);
         shared_trias.Append(Vert3(midEdges[0], midEdges[3], midEdges[4]));
         group_planars.Append(splan_lplan.Append(-1)-1);
         shared_trias.Append(Vert3(midEdges[1], midEdges[2], midEdges[4]));
         group_planars.Append(splan_lplan.Append(-1)-1);
         shared_trias.Append(Vert3(midEdges[1], midEdges[3], midEdges[4]));
         group_planars.Append(splan_lplan.Append(-1)-1);
         shared_trias.Append(Vert3(midEdges[1], midEdges[3], midEdges[5]));
         group_planars.Append(splan_lplan.Append(-1)-1);
         shared_trias.Append(Vert3(midEdges[1], midEdges[4], midEdges[5]));
         group_planars.Append(splan_lplan.Append(-1)-1);
         shared_trias.Append(Vert3(midEdges[2], midEdges[4], midEdges[5]));
         group_planars.Append(splan_lplan.Append(-1)-1);

         Array<bool> sw(8);
         sw = swapped;
         shared_tetra.Reserve(shared_tetra.Size()+7);
         v = shared_tetra[group_faces[i]].v;
         int w[4];
         Vert4 tet;

         w[0] = v[0];        w[1] = midEdges[0]; w[2] = midEdges[1]; w[3] = midEdges[2];
         if (sw[0]) { Swap(w); } tet.Set(w); shared_tetra.Append(tet);
         group_faces.Append(sface_lface.Append(-1)-1);
         w[0] = midEdges[0]; w[1] = v[1];        w[2] = midEdges[3]; w[3] = midEdges[4];
         if (sw[1]) { Swap(w); } tet.Set(w); shared_tetra.Append(tet);
         group_faces.Append(sface_lface.Append(-1)-1);
         w[0] = midEdges[1]; w[1] = midEdges[3]; w[2] = v[2];        w[3] = midEdges[5];
         if (sw[2]) { Swap(w); } tet.Set(w); shared_tetra.Append(tet);
         group_faces.Append(sface_lface.Append(-1)-1);
         w[0] = midEdges[2]; w[1] = midEdges[4]; w[2] = midEdges[5]; w[3] = v[3];
         if (sw[3]) { Swap(w); } tet.Set(w); shared_tetra.Append(tet);
         group_faces.Append(sface_lface.Append(-1)-1);
         //
         w[0] = midEdges[0]; w[1] = midEdges[1]; w[2] = midEdges[3]; w[3] = midEdges[4];
         if (sw[4]) { Swap(w); } tet.Set(w); shared_tetra.Append(tet);
         group_faces.Append(sface_lface.Append(-1)-1);
         w[0] = midEdges[0]; w[1] = midEdges[1]; w[2] = midEdges[2]; w[3] = midEdges[4];
         if (sw[5]) { Swap(w); } tet.Set(w); shared_tetra.Append(tet);
         group_faces.Append(sface_lface.Append(-1)-1);
         w[0] = midEdges[1]; w[1] = midEdges[3]; w[2] = midEdges[4]; w[3] = midEdges[5];
         if (sw[6]) { Swap(w); } tet.Set(w); shared_tetra.Append(tet);
         group_faces.Append(sface_lface.Append(-1)-1);
         w[0] = midEdges[1]; w[1] = midEdges[2]; w[2] = midEdges[4]; w[3] = midEdges[5];
         if (sw[7]) { Swap(w); } tet.Set(w);
         shared_tetra[group_faces[i]].Set(w); //sface_lface[group_faces[i]] =  -1;
      }

      I_group_svert[group+1] = I_group_svert[group] + group_verts.Size();
      I_group_sedge[group+1] = I_group_sedge[group] + group_edges.Size();
      I_group_stria[group+1] = I_group_stria[group] + group_planars.Size();
      I_group_stetr[group+1] = I_group_stetr[group] + group_faces.Size();

      J_group_svert.Append(group_verts);
      J_group_sedge.Append(group_edges);
      J_group_stria.Append(group_planars);
      J_group_stetr.Append(group_faces);
   }

   FinalizeParTopo();

   group_svert.SetIJ(I_group_svert, J_group_svert);
   group_sedge.SetIJ(I_group_sedge, J_group_sedge);
   group_stria.SetIJ(I_group_stria, J_group_stria);
   group_stetr.SetIJ(I_group_stetr, J_group_stetr);
   I_group_svert.LoseData(); J_group_svert.LoseData();
   I_group_sedge.LoseData(); J_group_sedge.LoseData();
   I_group_stria.LoseData(); J_group_stria.LoseData();
   I_group_stetr.LoseData(); J_group_stetr.LoseData();
}

void ParMesh::RefineGroups(int old_nv, const HashTable<Hashed2> &v_to_v)
{
   // Refine groups after LocalRefinement in 3D (tetrahedral meshes)

   MFEM_ASSERT(Dim == 3 && meshgen == 1, "internal error");

   Array<int> group_verts, group_edges, group_trias;

   // To update the groups after a refinement, we observe that:
   // - every (new and old) vertex, edge and face belongs to exactly one group
   // - the refinement does not create new groups
   // - a new vertex appears only as the middle of a refined edge
   // - a face can be refined multiple times producing new edges and faces

   Array<Segment *> sedge_stack;
   Array<Vert3> sface_stack;

   Array<int> I_group_svert, J_group_svert;
   Array<int> I_group_sedge, J_group_sedge;
   Array<int> I_group_stria, J_group_stria;

   I_group_svert.SetSize(GetNGroups());
   I_group_sedge.SetSize(GetNGroups());
   I_group_stria.SetSize(GetNGroups());

   I_group_svert[0] = 0;
   I_group_sedge[0] = 0;
   I_group_stria[0] = 0;

   for (int group = 0; group < GetNGroups()-1; group++)
   {
      // Get the group shared objects
      group_svert.GetRow(group, group_verts);
      group_sedge.GetRow(group, group_edges);
      group_stria.GetRow(group, group_trias);

      // Check which edges have been refined
      for (int i = 0; i < group_sedge.RowSize(group); i++)
      {
         int *v = shared_edges[group_edges[i]]->GetVertices();
         int ind = v_to_v.FindId(v[0], v[1]);
         if (ind == -1) { continue; }

         // This shared edge is refined: walk the whole refinement tree
         const int attr = shared_edges[group_edges[i]]->GetAttribute();
         do
         {
            ind += old_nv;
            // Add new shared vertex
            group_verts.Append(svert_lvert.Append(ind)-1);
            // Put the right sub-edge on top of the stack
            sedge_stack.Append(new Segment(ind, v[1], attr));
            // The left sub-edge replaces the original edge
            v[1] = ind;
            ind = v_to_v.FindId(v[0], ind);
         }
         while (ind != -1);
         // Process all edges in the edge stack
         do
         {
            Segment *se = sedge_stack.Last();
            v = se->GetVertices();
            ind = v_to_v.FindId(v[0], v[1]);
            if (ind == -1)
            {
               // The edge 'se' is not refined
               sedge_stack.DeleteLast();
               // Add new shared edge
               shared_edges.Append(se);
               group_edges.Append(sedge_ledge.Append(-1)-1);
            }
            else
            {
               // The edge 'se' is refined
               ind += old_nv;
               // Add new shared vertex
               group_verts.Append(svert_lvert.Append(ind)-1);
               // Put the left sub-edge on top of the stack
               sedge_stack.Append(new Segment(v[0], ind, attr));
               // The right sub-edge replaces the original edge
               v[0] = ind;
            }
         }
         while (sedge_stack.Size() > 0);
      }

      // Check which triangles have been refined
      for (int i = 0; i < group_stria.RowSize(group); i++)
      {
         int *v = shared_trias[group_trias[i]].v;
         int ind = v_to_v.FindId(v[0], v[1]);
         if (ind == -1) { continue; }

         // This shared face is refined: walk the whole refinement tree
         const int edge_attr = 1;
         do
         {
            ind += old_nv;
            // Add the refinement edge to the edge stack
            sedge_stack.Append(new Segment(v[2], ind, edge_attr));
            // Put the right sub-triangle on top of the face stack
            sface_stack.Append(Vert3(v[1], v[2], ind));
            // The left sub-triangle replaces the original one
            v[1] = v[0]; v[0] = v[2]; v[2] = ind;
            ind = v_to_v.FindId(v[0], v[1]);
         }
         while (ind != -1);
         // Process all faces (triangles) in the face stack
         do
         {
            Vert3 &st = sface_stack.Last();
            v = st.v;
            ind = v_to_v.FindId(v[0], v[1]);
            if (ind == -1)
            {
               // The triangle 'st' is not refined
               // Add new shared face
               shared_trias.Append(st);
               group_trias.Append(sface_lface.Append(-1)-1);
               sface_stack.DeleteLast();
            }
            else
            {
               // The triangle 'st' is refined
               ind += old_nv;
               // Add the refinement edge to the edge stack
               sedge_stack.Append(new Segment(v[2], ind, edge_attr));
               // Put the left sub-triangle on top of the face stack
               sface_stack.Append(Vert3(v[2], v[0], ind));
               // Note that the above Append() may invalidate 'v'
               v = sface_stack[sface_stack.Size()-2].v;
               // The right sub-triangle replaces the original one
               v[0] = v[1]; v[1] = v[2]; v[2] = ind;
            }
         }
         while (sface_stack.Size() > 0);
         // Process all edges in the edge stack (same code as above)
         do
         {
            Segment *se = sedge_stack.Last();
            v = se->GetVertices();
            ind = v_to_v.FindId(v[0], v[1]);
            if (ind == -1)
            {
               // The edge 'se' is not refined
               sedge_stack.DeleteLast();
               // Add new shared edge
               shared_edges.Append(se);
               group_edges.Append(sedge_ledge.Append(-1)-1);
            }
            else
            {
               // The edge 'se' is refined
               ind += old_nv;
               // Add new shared vertex
               group_verts.Append(svert_lvert.Append(ind)-1);
               // Put the left sub-edge on top of the stack
               sedge_stack.Append(new Segment(v[0], ind, edge_attr));
               // The right sub-edge replaces the original edge
               v[0] = ind;
            }
         }
         while (sedge_stack.Size() > 0);
      }

      I_group_svert[group+1] = I_group_svert[group] + group_verts.Size();
      I_group_sedge[group+1] = I_group_sedge[group] + group_edges.Size();
      I_group_stria[group+1] = I_group_stria[group] + group_trias.Size();

      J_group_svert.Append(group_verts);
      J_group_sedge.Append(group_edges);
      J_group_stria.Append(group_trias);
   }

   FinalizeParTopo();

   group_svert.SetIJ(I_group_svert, J_group_svert);
   group_sedge.SetIJ(I_group_sedge, J_group_sedge);
   group_stria.SetIJ(I_group_stria, J_group_stria);
   I_group_svert.LoseData(); J_group_svert.LoseData();
   I_group_sedge.LoseData(); J_group_sedge.LoseData();
   I_group_stria.LoseData(); J_group_stria.LoseData();
}

void ParMesh::RefineGroups4D(int old_nv, const HashTable<Hashed2> &v_to_v)
{
   // Refine groups after LocalRefinement in 4D (pentatope meshes)

   MFEM_ASSERT(Dim == 4 && meshgen == 1, "internal error");

   Array<int> group_verts, group_edges, group_trias, group_tetra;

   // To update the groups after a refinement, we observe that:
   // - every (new and old) vertex, edge and face belongs to exactly one group
   // - the refinement does not create new groups
   // - a new vertex appears only as the middle of a refined edge
   // - a face can be refined multiple times producing new edges and faces

   Array<Segment *> sedge_stack;
   Array<Vert3> splan_stack;
   Array<Vert4> sface_stack;

   Array<int> I_group_svert, J_group_svert;
   Array<int> I_group_sedge, J_group_sedge;
   Array<int> I_group_stria, J_group_stria;
   Array<int> I_group_stets, J_group_stets;

   I_group_svert.SetSize(GetNGroups());
   I_group_sedge.SetSize(GetNGroups());
   I_group_stria.SetSize(GetNGroups());
   I_group_stets.SetSize(GetNGroups());

   I_group_svert[0] = 0;
   I_group_sedge[0] = 0;
   I_group_stria[0] = 0;
   I_group_stets[0] = 0;

   DSTable edges(NumOfVertices);
   GetVertexToVertexTable(edges);

   for (int group = 0; group < GetNGroups()-1; group++)
   {
      // Get the group shared objects
      group_svert.GetRow(group, group_verts);
      group_sedge.GetRow(group, group_edges);
      group_stria.GetRow(group, group_trias);
      group_stetr.GetRow(group, group_tetra);

//      if (MyRank == 0)
//         printf("[%d] before: nstetr=%d, nstria=%d, nsedges=%d\n", group, shared_tetra.Size(), shared_trias.Size(), shared_edges.Size());

      // Check which edges have been refined
      for (int i = 0; i < group_sedge.RowSize(group); i++)
      {
         int *v = shared_edges[group_edges[i]]->GetVertices();
         int ind = v_to_v.FindId(v[0], v[1]);
         if (ind == -1) { continue; }

         // This shared edge is refined: walk the whole refinement tree
         const int attr = shared_edges[group_edges[i]]->GetAttribute();
         do
         {
            ind += old_nv;
            // Add new shared vertex
            group_verts.Append(svert_lvert.Append(ind)-1);
            // Put the right sub-edge on top of the stack
            sedge_stack.Append(new Segment(ind, v[1], attr));
            // The left sub-edge replaces the original edge
            v[1] = ind;
            ind = v_to_v.FindId(v[0], ind);
         }
         while (ind != -1);
         // Process all edges in the edge stack
         do
         {
            Segment *se = sedge_stack.Last();
            v = se->GetVertices();
            ind = v_to_v.FindId(v[0], v[1]);
            if (ind == -1)
            {
               // The edge 'se' is not refined
               sedge_stack.DeleteLast();
               // Add new shared edge
               shared_edges.Append(se);
               group_edges.Append(sedge_ledge.Append(-1)-1);
            }
            else
            {
               // The edge 'se' is refined
               ind += old_nv;
               // Add new shared vertex
               group_verts.Append(svert_lvert.Append(ind)-1);
               // Put the left sub-edge on top of the stack
               sedge_stack.Append(new Segment(v[0], ind, attr));
               // The right sub-edge replaces the original edge
               v[0] = ind;
            }
         }
         while (sedge_stack.Size() > 0);
      }

//      if (MyRank == 0)
//         printf("[%d] edges: nstetr=%d, nstria=%d, nsedges=%d\n", group, shared_tetra.Size(), shared_trias.Size(), shared_edges.Size());

      // Check which triangles have been refined
      for (int i = 0; i < group_stria.RowSize(group); i++)
      {
         int *v = shared_trias[group_trias[i]].v;
         int mid[3] = {v_to_v.FindId(v[0], v[2]), v_to_v.FindId(v[2], v[1]), v_to_v.FindId(v[1], v[0])};

         int ind; // = v_to_v.FindId(v[0], v[2]);

         if (mid[0] == -1 && mid[1] == -1 && mid[2] == -1)
         {
             continue;
         }
//         else if (mid[0] != -1 && mid[1] == -1 && mid[2] == -1)
         else if (mid[0] != -1 && ((edges(mid[0] + old_nv, v[1]) != -1) || (v_to_v.FindId(mid[0] + old_nv, v[1]) != -1)))
         {
             ind = mid[0];
         }
//         else if (mid[0] == -1 && mid[1] != -1 && mid[2] == -1)
         else if (mid[1] != -1 && ((edges(mid[1] + old_nv, v[0]) != -1) || (v_to_v.FindId(mid[1] + old_nv, v[0]) != -1)))
         {
             swap(v[0], v[2]); swap(v[1], v[2]);
             ind = mid[1];
         }
//         else if (mid[0] == -1 && mid[1] == -1 && mid[2] != -1)
         else if (mid[2] != -1 && ((edges(mid[2] + old_nv, v[2]) != -1) || (v_to_v.FindId(mid[2] + old_nv, v[2]) != -1)))
         {
             int tmp = v[2];
             v[2] = v[0]; v[0] = v[1]; v[1] = tmp;
             ind = mid[2];
         }
#if 0
         else if (mid[0] != -1 && mid[1] != -1 && mid[2] == -1)
         {
             if (edges(mid[0] + old_nv, v[1]) != -1)
             {
                 ind = mid[0];
             }
             else if (edges(mid[1] + old_nv, v[0]) != -1)
             {
                 swap(v[0], v[2]); swap(v[1], v[2]);
                 ind = mid[1];
             }
         }
         else if (mid[0] == -1 && mid[1] != -1 && mid[2] != -1)
         {
             if (edges(mid[2] + old_nv, v[2]) != -1)
             {
                 int tmp = v[2];
                 v[2] = v[0]; v[0] = v[1]; v[1] = tmp;
                 ind = mid[2];
             }
             else if (edges(mid[1] + old_nv, v[0]) != -1)
             {
                 swap(v[0], v[2]); swap(v[1], v[2]);
                 ind = mid[1];
             }
         }
         else if (mid[0] != -1 && mid[1] == -1 && mid[2] != -1)
         {
             if (edges(mid[0] + old_nv, v[1]) != -1)
             {
                 ind = mid[0];
             }
             else if (edges(mid[2] + old_nv, v[2]) != -1)
             {
                 int tmp = v[2];
                 v[2] = v[0]; v[0] = v[1]; v[1] = tmp;
                 ind = mid[2];
             }
         }
         else if (mid[0] != -1 && mid[1] != -1 && mid[2] != -1)
         {
             mfem::out << "I've been cut thrice. Whoa!" << endl;
             mfem::out << "Let's fix this right now!" << endl;
             if (edges(mid[0] + old_nv, v[1]) != -1)
             {
                 ind = mid[0];
             }
             else if (edges(mid[1] + old_nv, v[0]) != -1)
             {
                 swap(v[0], v[2]); swap(v[1], v[2]);
                 ind = mid[1];
             }
             else if (edges(mid[2] + old_nv, v[2]) != -1)
             {
                 int tmp = v[2];
                 v[2] = v[0]; v[0] = v[1]; v[1] = tmp;
                 ind = mid[2];
             }
             else
             {
                 mfem::out << "We couldn't fix it?" << endl;
                 continue;
             }
         }
#endif
         else
         {
             mfem::out << "I don't how this could happen. I'm sorry!" << endl;
             continue;
         }
#if 0
         if (false && ind == -1)
         {
            //continue;
            // we may not have the right ordering, rotate the vertices to the left
            // FIXME: this causes some problems later
            swap(v[0], v[2]); swap(v[1], v[2]);
            ind = v_to_v.FindId(v[0], v[2]);
            if (ind == -1)
            {
               // still no luck, try again
               swap(v[0], v[2]); swap(v[1], v[2]);
               ind = v_to_v.FindId(v[0], v[2]);
               if (ind == -1)
               {
                  // triangle was not refined, restore original ordering
                  swap(v[0], v[2]); swap(v[1], v[2]);
                  continue;
               }
            }
         }
#endif
         // This shared planar is refined: walk the whole refinement tree
         const int edge_attr = 1;
         do
         {
            ind += old_nv;
            // Add the refinement edge to the edge stack
            sedge_stack.Append(new Segment(v[1], ind, edge_attr));
            // Put the upper sub-triangle on top of the planar stack
            splan_stack.Append(Vert3(v[2], ind, v[1]));
            // The lower sub-triangle replaces the original one
            v[2] = v[1]; v[1] = ind;
            ind = v_to_v.FindId(v[0], v[2]);
         }
         while (ind != -1);
         // Process all planars (triangles) in the planar stack
         do
         {
            Vert3 &sp = splan_stack.Last();
            v = sp.v;
            ind = v_to_v.FindId(v[0], v[2]);
            if (ind == -1)
            {
               // The triangle 'sp' is not refined
               // Add new shared face
               shared_trias.Append(sp);
               group_trias.Append(splan_lplan.Append(-1)-1);
               splan_stack.DeleteLast();
            }
            else
            {
               // The triangle 'sp' is refined
               ind += old_nv;
               // Add the refinement edge to the edge stack
               sedge_stack.Append(new Segment(v[1], ind, edge_attr));
               // Put the lower sub-triangle on top of the planar stack
               splan_stack.Append(Vert3(v[0], ind, v[1]));
               // Note that the above Append() may invalidate 'v'
               v = splan_stack[splan_stack.Size()-2].v;
               // The upper sub-triangle replaces the original one
               v[0] = v[2]; v[2] = v[1]; v[1] = ind;
            }
         }
         while (splan_stack.Size() > 0);
         // Process all edges in the edge stack (same code as above)
         do
         {
            Segment *se = sedge_stack.Last();
            v = se->GetVertices();
            ind = v_to_v.FindId(v[0], v[1]);
            if (ind == -1)
            {
               // The edge 'se' is not refined
               sedge_stack.DeleteLast();
               // Add new shared edge
               shared_edges.Append(se);
               group_edges.Append(sedge_ledge.Append(-1)-1);
            }
            else
            {
               // The edge 'se' is refined
               ind += old_nv;
               // Add new shared vertex
               group_verts.Append(svert_lvert.Append(ind)-1);
               // Put the left sub-edge on top of the stack
               sedge_stack.Append(new Segment(v[0], ind, edge_attr));
               // The right sub-edge replaces the original edge
               v[0] = ind;
            }
         }
         while (sedge_stack.Size() > 0);
      }

//      if (MyRank == 0)
//         printf("[%d] planars: nstetr=%d, nstria=%d, nsedges=%d\n", group, shared_tetra.Size(), shared_trias.Size(), shared_edges.Size());

      // Check which tetrahedra have been refined
      for (int i = 0; i < group_stetr.RowSize(group); i++)
      {
         int tmp;
         char tag = shared_tetra[group_tetra[i]].tag;
         int *v = shared_tetra[group_tetra[i]].v;
         int mid[6] = {v_to_v.FindId(v[0], v[3]),
                 v_to_v.FindId(v[3], v[2]),
                 v_to_v.FindId(v[2], v[1]),
                 v_to_v.FindId(v[1], v[0]),
                 v_to_v.FindId(v[1], v[3]),
                 v_to_v.FindId(v[0], v[2])};
         int ind = -1; // = v_to_v.FindId(v[0], v[3]);
         //if (ind == -1) { continue; }
         if (mid[0] != -1 && ((edges(mid[0] + old_nv, v[1]) != -1) || (v_to_v.FindId(mid[0] + old_nv, v[1]) != -1)))
         {
             ind = mid[0];
         }
         else if (mid[1] != -1 && ((edges(mid[1] + old_nv, v[0]) != -1) || (v_to_v.FindId(mid[1] + old_nv, v[0]) != -1)))
         {
             mfem_warning("I (1) should never appear!");
//             ind = mid[1];
//             tmp = v[3]; v[3] = v[2]; v[2] = v[1]; v[1] = v[0]; v[0] = tmp;
         }
         else if (mid[2] != -1 && ((edges(mid[2] + old_nv, v[3]) != -1) || (v_to_v.FindId(mid[2] + old_nv, v[3]) != -1)))
         {
             mfem_warning("I (2) should never appear!");
//             ind = mid[2];
//             tmp = v[3]; v[3] = v[1]; v[1] = tmp; tmp = v[0]; v[0] = v[2]; v[2] = tmp;
         }
         else if (mid[3] != -1 && ((edges(mid[3] + old_nv, v[2]) != -1) || (v_to_v.FindId(mid[3] + old_nv, v[2]) != -1)))
         {
             mfem_warning("I (3) should never appear!");
//             ind = mid[3];
//             tmp = v[3]; v[3] = v[2]; v[2] = v[1]; v[1] = v[0]; v[0] = tmp;
         }
         else if (mid[4] != -1 && ((edges(mid[4] + old_nv, v[2]) != -1) || (v_to_v.FindId(mid[4] + old_nv, v[2]) != -1)))
         {
             mfem_warning("I (4) should never appear!");
//             ind = mid[4];
//             tmp = v[2]; v[2] = v[0]; v[0] = v[1]; v[1] = tmp;
         }
         else if (mid[5] != -1 && ((edges(mid[5] + old_nv, v[3]) != -1) || (v_to_v.FindId(mid[5] + old_nv, v[3]) != -1)))
         {
             mfem_warning("I (5) should never appear!");
//             ind = mid[5];
//             tmp = v[3]; v[3] = v[2]; v[2] = v[1]; v[1] = tmp;
         }
         if (ind == -1)
         {
             continue;
         }

         // This shared face is refined: walk the whole refinement tree
         const int edge_attr = 1;
         do
         {
            ind += old_nv;

            // Add the interior refinement triangle to the planar stack
            // FIXME orientation matters
            {
                int mid[3] = {v_to_v.FindId(v[1], v[2]), v_to_v.FindId(ind, v[2]), v_to_v.FindId(v[1], ind)};
                if (mid[0] != -1 && ( (edges(mid[0] + old_nv, ind) != -1) || (v_to_v.FindId(mid[0] + old_nv, ind) != -1) ))
                {
                    splan_stack.Append(Vert3(v[1], ind, v[2]));
                }
                else if (mid[1] != -1 && ( (edges(mid[1] + old_nv, v[1]) != -1) || (v_to_v.FindId(mid[1] + old_nv, v[1]) != -1) ))
                {
                    splan_stack.Append(Vert3(ind, v[1], v[2]));
                }
                else if (mid[2] != -1 && ( (edges(mid[2] + old_nv, v[2]) != -1) || (v_to_v.FindId(mid[2] + old_nv, v[2]) != -1) ))
                {
                    splan_stack.Append(Vert3(v[1], v[2], ind));
                }
                else
                    splan_stack.Append(Vert3(v[1], ind, v[2]));
            }
//            splan_stack.Append(Vert3(v[1], ind, v[2])); // FIXME orientation matters
            // Put the upper sub-tetrahedron on top of the face stack
            if (tag > 0)
               sface_stack.Append(Vert4(v[3], ind, v[1], v[2], (tag+1) % 3));
            else
               sface_stack.Append(Vert4(v[3], ind, v[2], v[1], (tag+1) % 3));
            // The lower sub-tetrahedron replaces the original one
            v[3] = v[2]; v[2] = v[1]; v[1] = ind;
            tag = (tag+1) % 3;
            shared_tetra[group_tetra[i]].tag = tag;
            ind = v_to_v.FindId(v[0], v[3]);
         }
         while (ind != -1);
         // Process all faces (tetrahedrons) in the face stack
         do
         {
            Vert4 &sf = sface_stack.Last();
            v = sf.v;
            tag = sf.tag;
            ind = v_to_v.FindId(v[0], v[3]);
            if (ind == -1)
            {
               // The tetrahedron 'sf' is not refined
               // Add new shared face
               shared_tetra.Append(sf);
               group_tetra.Append(sface_lface.Append(-1)-1);
               sface_stack.DeleteLast();
            }
            else
            {
               // The tetrahedron 'sf' is refined
               ind += old_nv;
               // Add the interior refinement triangle to the planar stack
               {
                   int mid[3] = {v_to_v.FindId(v[1], v[2]), v_to_v.FindId(ind, v[2]), v_to_v.FindId(v[1], ind)};
                   if (mid[0] != -1 && ( (edges(mid[0] + old_nv, ind) != -1) || (v_to_v.FindId(mid[0] + old_nv, ind) != -1) ))
                   {
                       splan_stack.Append(Vert3(v[1], ind, v[2]));
                   }
                   else if (mid[1] != -1 && ( (edges(mid[1] + old_nv, v[1]) != -1) || (v_to_v.FindId(mid[1] + old_nv, v[1]) != -1) ))
                   {
                       splan_stack.Append(Vert3(ind, v[1], v[2]));
                   }
                   else if (mid[2] != -1 && ( (edges(mid[2] + old_nv, v[2]) != -1) || (v_to_v.FindId(mid[2] + old_nv, v[2]) != -1) ))
                   {
                       splan_stack.Append(Vert3(v[1], v[2], ind));
                   }
                   else
                       splan_stack.Append(Vert3(v[1], ind, v[2]));
               }
//               splan_stack.Append(Vert3(v[1], ind, v[2])); // TODO check if orientation matters
               // Put the lower sub-tetrahedron on top of the face stack
               sface_stack.Append(Vert4(v[0], ind, v[1], v[2], (tag + 1) % 3));
               // Note that the above Append() may invalidate 'v'
               v = sface_stack[sface_stack.Size()-2].v;
               // The upper sub-triangle replaces the original one
               v[0] = v[3];
               if (tag > 0)
               {
                  v[3] = v[2]; v[2] = v[1]; v[1] = ind;
               }
               else
               {
                  v[3] = v[1]; v[1] = ind; // v[2] stays
               }
               sface_stack[sface_stack.Size()-2].tag = (tag + 1) % 3;
            }
         }
         while (sface_stack.Size() > 0);
         // Process all planars (triangles) in the planar stack
         do
         {
            Vert3 &sp = splan_stack.Last();
            v = sp.v;
            ind = v_to_v.FindId(v[0], v[2]);
            if (ind == -1)
            {
               // The triangle 'sp' is not refined
               // Add new shared face
               shared_trias.Append(sp);
               group_trias.Append(splan_lplan.Append(-1)-1);
               splan_stack.DeleteLast();
            }
            else
            {
               // The triangle 'sp' is refined
               ind += old_nv;
               // Add the refinement edge to the edge stack
               sedge_stack.Append(new Segment(v[1], ind, edge_attr));
               // Put the lower sub-triangle on top of the planar stack
               splan_stack.Append(Vert3(v[0], ind, v[1]));
               // Note that the above Append() may invalidate 'v'
               v = splan_stack[splan_stack.Size()-2].v;
               // The upper sub-triangle replaces the original one
               v[0] = v[2]; v[2] = v[1]; v[1] = ind;
            }
         }
         while (splan_stack.Size() > 0);
         // Process all edges in the edge stack (same code as above)
         while (sedge_stack.Size() > 0)
         {
            Segment *se = sedge_stack.Last();
            v = se->GetVertices();
            ind = v_to_v.FindId(v[0], v[1]);
            if (ind == -1)
            {
               // The edge 'se' is not refined
               sedge_stack.DeleteLast();
               // Add new shared edge
               shared_edges.Append(se);
               group_edges.Append(sedge_ledge.Append(-1)-1);
            }
            else
            {
               // The edge 'se' is refined
               ind += old_nv;
               // Add new shared vertex
               group_verts.Append(svert_lvert.Append(ind)-1);
               // Put the left sub-edge on top of the stack
               sedge_stack.Append(new Segment(v[0], ind, edge_attr));
               // The right sub-edge replaces the original edge
               v[0] = ind;
            }
         }
      }

//      if (MyRank == 0)
//         printf("[%d] faces: nstetr=%d, nstria=%d, nsedges=%d\n", group, shared_tetra.Size(), shared_trias.Size(), shared_edges.Size());

      I_group_svert[group+1] = I_group_svert[group] + group_verts.Size();
      I_group_sedge[group+1] = I_group_sedge[group] + group_edges.Size();
      I_group_stria[group+1] = I_group_stria[group] + group_trias.Size();
      I_group_stets[group+1] = I_group_stets[group] + group_tetra.Size();

      J_group_svert.Append(group_verts);
      J_group_sedge.Append(group_edges);
      J_group_stria.Append(group_trias);
      J_group_stets.Append(group_tetra);
   }
//   if (MyRank == 0)
//      printf("final: nstetr=%d, nstria=%d, nsedges=%d\n", shared_tetra.Size(), shared_trias.Size(), shared_edges.Size());

   FinalizeParTopo();

   group_svert.SetIJ(I_group_svert, J_group_svert);
   group_sedge.SetIJ(I_group_sedge, J_group_sedge);
   group_stria.SetIJ(I_group_stria, J_group_stria);
   group_stetr.SetIJ(I_group_stets, J_group_stets);
   I_group_svert.LoseData(); J_group_svert.LoseData();
   I_group_sedge.LoseData(); J_group_sedge.LoseData();
   I_group_stria.LoseData(); J_group_stria.LoseData();
   I_group_stets.LoseData(); J_group_stets.LoseData();
}

void ParMesh::UniformRefineGroups2D(int old_nv)
{
   Array<int> sverts, sedges;

   int *I_group_svert, *J_group_svert;
   int *I_group_sedge, *J_group_sedge;

   I_group_svert = Memory<int>(GetNGroups());
   I_group_sedge = Memory<int>(GetNGroups());

   I_group_svert[0] = 0;
   I_group_sedge[0] = 0;

   // compute the size of the J arrays
   J_group_svert = Memory<int>(group_svert.Size_of_connections() +
                               group_sedge.Size_of_connections());
   J_group_sedge = Memory<int>(2*group_sedge.Size_of_connections());

   for (int group = 0; group < GetNGroups()-1; group++)
   {
      // Get the group shared objects
      group_svert.GetRow(group, sverts);
      group_sedge.GetRow(group, sedges);

      // Process all the edges
      for (int i = 0; i < group_sedge.RowSize(group); i++)
      {
         int *v = shared_edges[sedges[i]]->GetVertices();
         const int ind = old_nv + sedge_ledge[sedges[i]];
         // add a vertex
         sverts.Append(svert_lvert.Append(ind)-1);
         // update the edges
         const int attr = shared_edges[sedges[i]]->GetAttribute();
         shared_edges.Append(new Segment(v[1], ind, attr));
         sedges.Append(sedge_ledge.Append(-1)-1);
         v[1] = ind;
      }

      I_group_svert[group+1] = I_group_svert[group] + sverts.Size();
      I_group_sedge[group+1] = I_group_sedge[group] + sedges.Size();

      sverts.CopyTo(J_group_svert + I_group_svert[group]);
      sedges.CopyTo(J_group_sedge + I_group_sedge[group]);
   }

   FinalizeParTopo();

   group_svert.SetIJ(I_group_svert, J_group_svert);
   group_sedge.SetIJ(I_group_sedge, J_group_sedge);
}

void ParMesh::UniformRefineGroups3D(int old_nv, int old_nedges,
                                    const DSTable &old_v_to_v,
                                    const STable3D &old_faces,
                                    Array<int> *f2qf)
{
   // f2qf can be NULL if all faces are quads or there are no quad faces

   Array<int> group_verts, group_edges, group_trias, group_quads;

   int *I_group_svert, *J_group_svert;
   int *I_group_sedge, *J_group_sedge;
   int *I_group_stria, *J_group_stria;
   int *I_group_squad, *J_group_squad;

   I_group_svert = Memory<int>(GetNGroups());
   I_group_sedge = Memory<int>(GetNGroups());
   I_group_stria = Memory<int>(GetNGroups());
   I_group_squad = Memory<int>(GetNGroups());

   I_group_svert[0] = 0;
   I_group_sedge[0] = 0;
   I_group_stria[0] = 0;
   I_group_squad[0] = 0;

   // compute the size of the J arrays
   J_group_svert = Memory<int>(group_svert.Size_of_connections() +
                               group_sedge.Size_of_connections() +
                               group_squad.Size_of_connections());
   J_group_sedge = Memory<int>(2*group_sedge.Size_of_connections() +
                               3*group_stria.Size_of_connections() +
                               4*group_squad.Size_of_connections());
   J_group_stria = Memory<int>(4*group_stria.Size_of_connections());
   J_group_squad = Memory<int>(4*group_squad.Size_of_connections());

   const int oface = old_nv + old_nedges;

   for (int group = 0; group < GetNGroups()-1; group++)
   {
      // Get the group shared objects
      group_svert.GetRow(group, group_verts);
      group_sedge.GetRow(group, group_edges);
      group_stria.GetRow(group, group_trias);
      group_squad.GetRow(group, group_quads);

      // Process the edges that have been refined
      for (int i = 0; i < group_sedge.RowSize(group); i++)
      {
         int *v = shared_edges[group_edges[i]]->GetVertices();
         const int ind = old_nv + old_v_to_v(v[0], v[1]);
         // add a vertex
         group_verts.Append(svert_lvert.Append(ind)-1);
         // update the edges
         const int attr = shared_edges[group_edges[i]]->GetAttribute();
         shared_edges.Append(new Segment(v[1], ind, attr));
         group_edges.Append(sedge_ledge.Append(-1)-1);
         v[1] = ind; // v[0] remains the same
      }

      // Process the triangles that have been refined
      for (int i = 0; i < group_stria.RowSize(group); i++)
      {
         int m[3];
         const int stria = group_trias[i];
         int *v = shared_trias[stria].v;
         // add the refinement edges
         m[0] = old_nv + old_v_to_v(v[0], v[1]);
         m[1] = old_nv + old_v_to_v(v[1], v[2]);
         m[2] = old_nv + old_v_to_v(v[2], v[0]);
         const int edge_attr = 1;
         shared_edges.Append(new Segment(m[0], m[1], edge_attr));
         group_edges.Append(sedge_ledge.Append(-1)-1);
         shared_edges.Append(new Segment(m[1], m[2], edge_attr));
         group_edges.Append(sedge_ledge.Append(-1)-1);
         shared_edges.Append(new Segment(m[0], m[2], edge_attr));
         group_edges.Append(sedge_ledge.Append(-1)-1);
         // update faces
         const int nst = shared_trias.Size();
         shared_trias.SetSize(nst+3);
         // The above SetSize() may invalidate 'v'
         v = shared_trias[stria].v;
         shared_trias[nst+0].Set(m[1],m[2],m[0]);
         shared_trias[nst+1].Set(m[0],v[1],m[1]);
         shared_trias[nst+2].Set(m[2],m[1],v[2]);
         v[1] = m[0]; v[2] = m[2]; // v[0] remains the same
         group_trias.Append(nst+0);
         group_trias.Append(nst+1);
         group_trias.Append(nst+2);
         // sface_lface is set later
      }

      // Process the quads that have been refined
      for (int i = 0; i < group_squad.RowSize(group); i++)
      {
         int m[5];
         const int squad = group_quads[i];
         int *v = shared_quads[squad].v;
         const int olf = old_faces(v[0], v[1], v[2], v[3]);
         // f2qf can be NULL if all faces are quads
         m[0] = oface + (f2qf ? (*f2qf)[olf] : olf);
         // add a vertex
         group_verts.Append(svert_lvert.Append(m[0])-1);
         // add the refinement edges
         m[1] = old_nv + old_v_to_v(v[0], v[1]);
         m[2] = old_nv + old_v_to_v(v[1], v[2]);
         m[3] = old_nv + old_v_to_v(v[2], v[3]);
         m[4] = old_nv + old_v_to_v(v[3], v[0]);
         const int edge_attr = 1;
         shared_edges.Append(new Segment(m[1], m[0], edge_attr));
         group_edges.Append(sedge_ledge.Append(-1)-1);
         shared_edges.Append(new Segment(m[2], m[0], edge_attr));
         group_edges.Append(sedge_ledge.Append(-1)-1);
         shared_edges.Append(new Segment(m[3], m[0], edge_attr));
         group_edges.Append(sedge_ledge.Append(-1)-1);
         shared_edges.Append(new Segment(m[4], m[0], edge_attr));
         group_edges.Append(sedge_ledge.Append(-1)-1);
         // update faces
         const int nsq = shared_quads.Size();
         shared_quads.SetSize(nsq+3);
         // The above SetSize() may invalidate 'v'
         v = shared_quads[squad].v;
         shared_quads[nsq+0].Set(m[1],v[1],m[2],m[0]);
         shared_quads[nsq+1].Set(m[0],m[2],v[2],m[3]);
         shared_quads[nsq+2].Set(m[4],m[0],m[3],v[3]);
         v[1] = m[1]; v[2] = m[0]; v[3] = m[4]; // v[0] remains the same
         group_quads.Append(nsq+0);
         group_quads.Append(nsq+1);
         group_quads.Append(nsq+2);
         // sface_lface is set later
      }

      I_group_svert[group+1] = I_group_svert[group] + group_verts.Size();
      I_group_sedge[group+1] = I_group_sedge[group] + group_edges.Size();
      I_group_stria[group+1] = I_group_stria[group] + group_trias.Size();
      I_group_squad[group+1] = I_group_squad[group] + group_quads.Size();

      group_verts.CopyTo(J_group_svert + I_group_svert[group]);
      group_edges.CopyTo(J_group_sedge + I_group_sedge[group]);
      group_trias.CopyTo(J_group_stria + I_group_stria[group]);
      group_quads.CopyTo(J_group_squad + I_group_squad[group]);
   }
   //printf("nstetr=%d, nstria=%d, nsedges=%d\n", shared_tetra.Size(), shared_trias.Size(), shared_edges.Size());

   FinalizeParTopo();

   group_svert.SetIJ(I_group_svert, J_group_svert);
   group_sedge.SetIJ(I_group_sedge, J_group_sedge);
   group_stria.SetIJ(I_group_stria, J_group_stria);
   group_squad.SetIJ(I_group_squad, J_group_squad);
}

void ParMesh::UniformRefinement2D()
{
   DeleteFaceNbrData();

   const int old_nv = NumOfVertices;

   // call Mesh::UniformRefinement2D so that it won't update the nodes
   {
      const bool update_nodes = false;
      Mesh::UniformRefinement2D_base(update_nodes);
   }

   // update the groups
   UniformRefineGroups2D(old_nv);

   UpdateNodes();

#ifdef MFEM_DEBUG
   // If there are no Nodes, the orientation is checked in the call to
   // UniformRefinement2D_base() above.
   if (Nodes) { CheckElementOrientation(false); }
#endif
}

void ParMesh::UniformRefinement3D()
{
   DeleteFaceNbrData();

   const int old_nv = NumOfVertices;
   const int old_nedges = NumOfEdges;

   DSTable v_to_v(NumOfVertices);
   GetVertexToVertexTable(v_to_v);
   auto faces_tbl = std::unique_ptr<STable3D>(GetFacesTable());

   // call Mesh::UniformRefinement3D_base so that it won't update the nodes
   Array<int> f2qf;
   {
      const bool update_nodes = false;
      UniformRefinement3D_base(&f2qf, &v_to_v, update_nodes);
      // Note: for meshes that have triangular faces, v_to_v is modified by the
      //       above call to return different edge indices - this is used when
      //       updating the groups. This is needed by ReorientTetMesh().
   }

   // update the groups
   UniformRefineGroups3D(old_nv, old_nedges, v_to_v, *faces_tbl,
                         f2qf.Size() ? &f2qf : NULL);

   UpdateNodes();
}

void ParMesh::NURBSUniformRefinement(int rf, real_t tol)
{
   if (MyRank == 0)
   {
      mfem::out << "\nParMesh::NURBSUniformRefinement : Not supported yet!\n";
   }
}

void ParMesh::NURBSUniformRefinement(const Array<int> &rf, real_t tol)
{
   if (MyRank == 0)
   {
      mfem::out << "\nParMesh::NURBSUniformRefinement : Not supported yet!\n";
   }
}

void ParMesh::PrintXG(std::ostream &os) const
{
   MFEM_ASSERT(Dim == spaceDim, "2D manifolds not supported");
   if (Dim == 3 && meshgen == 1)
   {
      int i, j, nv;
      const int *ind;

      os << "NETGEN_Neutral_Format\n";
      // print the vertices
      os << NumOfVertices << '\n';
      for (i = 0; i < NumOfVertices; i++)
      {
         for (j = 0; j < Dim; j++)
         {
            os << " " << vertices[i](j);
         }
         os << '\n';
      }

      // print the elements
      os << NumOfElements << '\n';
      for (i = 0; i < NumOfElements; i++)
      {
         nv = elements[i]->GetNVertices();
         ind = elements[i]->GetVertices();
         os << elements[i]->GetAttribute();
         for (j = 0; j < nv; j++)
         {
            os << " " << ind[j]+1;
         }
         os << '\n';
      }

      // print the boundary + shared faces information
      os << NumOfBdrElements + sface_lface.Size() << '\n';
      // boundary
      for (i = 0; i < NumOfBdrElements; i++)
      {
         nv = boundary[i]->GetNVertices();
         ind = boundary[i]->GetVertices();
         os << boundary[i]->GetAttribute();
         for (j = 0; j < nv; j++)
         {
            os << " " << ind[j]+1;
         }
         os << '\n';
      }
      // shared faces
      const int sf_attr =
         MyRank + 1 + (bdr_attributes.Size() > 0 ? bdr_attributes.Max() : 0);
      for (i = 0; i < shared_trias.Size(); i++)
      {
         ind = shared_trias[i].v;
         os << sf_attr;
         for (j = 0; j < 3; j++)
         {
            os << ' ' << ind[j]+1;
         }
         os << '\n';
      }
      // There are no quad shared faces
   }

   if (Dim == 3 && meshgen == 2)
   {
      int i, j, nv;
      const int *ind;

      os << "TrueGrid\n"
         << "1 " << NumOfVertices << " " << NumOfElements
         << " 0 0 0 0 0 0 0\n"
         << "0 0 0 1 0 0 0 0 0 0 0\n"
         << "0 0 " << NumOfBdrElements+sface_lface.Size()
         << " 0 0 0 0 0 0 0 0 0 0 0 0 0\n"
         << "0.0 0.0 0.0 0 0 0.0 0.0 0 0.0\n"
         << "0 0 0 0 0 0 0 0 0 0 0 0 0 0 0 0\n";

      // print the vertices
      for (i = 0; i < NumOfVertices; i++)
      {
         os << i+1 << " 0.0 " << vertices[i](0) << " " << vertices[i](1)
            << " " << vertices[i](2) << " 0.0\n";
      }

      // print the elements
      for (i = 0; i < NumOfElements; i++)
      {
         nv = elements[i]->GetNVertices();
         ind = elements[i]->GetVertices();
         os << i+1 << " " << elements[i]->GetAttribute();
         for (j = 0; j < nv; j++)
         {
            os << " " << ind[j]+1;
         }
         os << '\n';
      }

      // print the boundary information
      for (i = 0; i < NumOfBdrElements; i++)
      {
         nv = boundary[i]->GetNVertices();
         ind = boundary[i]->GetVertices();
         os << boundary[i]->GetAttribute();
         for (j = 0; j < nv; j++)
         {
            os << " " << ind[j]+1;
         }
         os << " 1.0 1.0 1.0 1.0\n";
      }

      // print the shared faces information
      const int sf_attr =
         MyRank + 1 + (bdr_attributes.Size() > 0 ? bdr_attributes.Max() : 0);
      // There are no shared triangle faces
      for (i = 0; i < shared_quads.Size(); i++)
      {
         ind = shared_quads[i].v;
         os << sf_attr;
         for (j = 0; j < 4; j++)
         {
            os << ' ' << ind[j]+1;
         }
         os << " 1.0 1.0 1.0 1.0\n";
      }
   }

   if (Dim == 2)
   {
      int i, j, attr;
      Array<int> v;

      os << "areamesh2\n\n";

      // print the boundary + shared edges information
      os << NumOfBdrElements + shared_edges.Size() << '\n';
      // boundary
      for (i = 0; i < NumOfBdrElements; i++)
      {
         attr = boundary[i]->GetAttribute();
         boundary[i]->GetVertices(v);
         os << attr << "     ";
         for (j = 0; j < v.Size(); j++)
         {
            os << v[j] + 1 << "   ";
         }
         os << '\n';
      }
      // shared edges
      for (i = 0; i < shared_edges.Size(); i++)
      {
         attr = shared_edges[i]->GetAttribute();
         shared_edges[i]->GetVertices(v);
         os << attr << "     ";
         for (j = 0; j < v.Size(); j++)
         {
            os << v[j] + 1 << "   ";
         }
         os << '\n';
      }

      // print the elements
      os << NumOfElements << '\n';
      for (i = 0; i < NumOfElements; i++)
      {
         attr = elements[i]->GetAttribute();
         elements[i]->GetVertices(v);

         os << attr << "   ";
         if ((j = GetElementType(i)) == Element::TRIANGLE)
         {
            os << 3 << "   ";
         }
         else if (j == Element::QUADRILATERAL)
         {
            os << 4 << "   ";
         }
         else if (j == Element::SEGMENT)
         {
            os << 2 << "   ";
         }
         for (j = 0; j < v.Size(); j++)
         {
            os << v[j] + 1 << "  ";
         }
         os << '\n';
      }

      // print the vertices
      os << NumOfVertices << '\n';
      for (i = 0; i < NumOfVertices; i++)
      {
         for (j = 0; j < Dim; j++)
         {
            os << vertices[i](j) << " ";
         }
         os << '\n';
      }
   }
   os.flush();
}

bool ParMesh::WantSkipSharedMaster(const NCMesh::Master &master) const
{
   // In 2D, this is a workaround for a CPU boundary rendering artifact. We need
   // to skip a shared master edge if one of its slaves has the same rank.

   const NCMesh::NCList &list = pncmesh->GetEdgeList();
   for (int i = master.slaves_begin; i < master.slaves_end; i++)
   {
      if (!pncmesh->IsGhost(1, list.slaves[i].index)) { return true; }
   }
   return false;
}

void ParMesh::Print(std::ostream &os, const std::string &comments) const
{
   int shared_bdr_attr;
   Array<int> nc_shared_faces;

   if (NURBSext)
   {
      Printer(os, "", comments); // does not print shared boundary
      return;
   }

   const Array<int>* s2l_face;
   if (!pncmesh)
   {
      s2l_face = ((Dim == 1) ? &svert_lvert :
                  ((Dim == 2) ? &sedge_ledge : &sface_lface));
   }
   else
   {
      s2l_face = &nc_shared_faces;
      if (Dim >= 2)
      {
         // get a list of all shared non-ghost faces
         const NCMesh::NCList& sfaces =
            (Dim == 3) ? pncmesh->GetSharedFaces() : pncmesh->GetSharedEdges();
         const int nfaces = GetNumFaces();
         for (int i = 0; i < sfaces.conforming.Size(); i++)
         {
            int index = sfaces.conforming[i].index;
            if (index < nfaces) { nc_shared_faces.Append(index); }
         }
         for (int i = 0; i < sfaces.masters.Size(); i++)
         {
            if (Dim == 2 && WantSkipSharedMaster(sfaces.masters[i])) { continue; }
            int index = sfaces.masters[i].index;
            if (index < nfaces) { nc_shared_faces.Append(index); }
         }
         for (int i = 0; i < sfaces.slaves.Size(); i++)
         {
            int index = sfaces.slaves[i].index;
            if (index < nfaces) { nc_shared_faces.Append(index); }
         }
      }
   }

   const bool set_names = attribute_sets.SetsExist() ||
                          bdr_attribute_sets.SetsExist();

   os << (!set_names ? "MFEM mesh v1.0\n" : "MFEM mesh v1.3\n");

   if (!comments.empty()) { os << '\n' << comments << '\n'; }

   // optional
<<<<<<< HEAD
   out <<
       "\n#\n# MFEM Geometry Types (see mesh/geom.hpp):\n#\n"
       "# POINT       = 0\n"
       "# SEGMENT     = 1\n"
       "# TRIANGLE    = 2\n"
       "# SQUARE      = 3\n"
       "# TETRAHEDRON = 4\n"
       "# CUBE        = 5\n"
       "# PRISM       = 6\n"
       "# PENTATOPE   = 7\n"
       "# TESSERACT   = 8\n"
       "#\n";

   out << "\ndimension\n" << Dim
       << "\n\nelements\n" << NumOfElements << '\n';
   for (i = 0; i < NumOfElements; i++)
=======
   os <<
      "\n#\n# MFEM Geometry Types (see fem/geom.hpp):\n#\n"
      "# POINT       = 0\n"
      "# SEGMENT     = 1\n"
      "# TRIANGLE    = 2\n"
      "# SQUARE      = 3\n"
      "# TETRAHEDRON = 4\n"
      "# CUBE        = 5\n"
      "# PRISM       = 6\n"
      "#\n";

   os << "\ndimension\n" << Dim
      << "\n\nelements\n" << NumOfElements << '\n';
   for (int i = 0; i < NumOfElements; i++)
   {
      PrintElement(elements[i], os);
   }

   if (set_names)
>>>>>>> c3eb769a
   {
      os << "\nattribute_sets\n";
      attribute_sets.Print(os);
   }

   int num_bdr_elems = NumOfBdrElements;
   if (print_shared && Dim > 1)
   {
      num_bdr_elems += s2l_face->Size();
   }
   os << "\nboundary\n" << num_bdr_elems << '\n';
   for (int i = 0; i < NumOfBdrElements; i++)
   {
      PrintElement(boundary[i], os);
   }

   if (print_shared && Dim > 1)
   {
      if (bdr_attributes.Size())
      {
         shared_bdr_attr = bdr_attributes.Max() + MyRank + 1;
      }
      else
      {
         shared_bdr_attr = MyRank + 1;
      }
      for (int i = 0; i < s2l_face->Size(); i++)
      {
         // Modify the attributes of the faces (not used otherwise?)
         faces[(*s2l_face)[i]]->SetAttribute(shared_bdr_attr);
         PrintElement(faces[(*s2l_face)[i]], os);
      }
   }

   if (set_names)
   {
      os << "\nbdr_attribute_sets\n";
      bdr_attribute_sets.Print(os);
   }

   os << "\nvertices\n" << NumOfVertices << '\n';
   if (Nodes == NULL)
   {
      os << spaceDim << '\n';
      for (int i = 0; i < NumOfVertices; i++)
      {
         os << vertices[i](0);
         for (int j = 1; j < spaceDim; j++)
         {
            os << ' ' << vertices[i](j);
         }
         os << '\n';
      }
      os.flush();
   }
   else
   {
      os << "\nnodes\n";
      Nodes->Save(os);
   }

   if (set_names)
   {
      os << "\nmfem_mesh_end" << endl;
   }
}

void ParMesh::Save(const std::string &fname, int precision) const
{
   ostringstream fname_with_suffix;
   fname_with_suffix << fname << "." << setfill('0') << setw(6) << MyRank;
   ofstream ofs(fname_with_suffix.str().c_str());
   ofs.precision(precision);
   Print(ofs);
}

#ifdef MFEM_USE_ADIOS2
void ParMesh::Print(adios2stream &os) const
{
   Mesh::Print(os);
}
#endif

static void dump_element(const Element* elem, Array<int> &data)
{
   data.Append(elem->GetGeometryType());

   int nv = elem->GetNVertices();
   const int *v = elem->GetVertices();
   for (int i = 0; i < nv; i++)
   {
      data.Append(v[i]);
   }
}

void ParMesh::PrintAsOne(std::ostream &os, const std::string &comments) const
{
   int i, j, k, p, nv_ne[2], &nv = nv_ne[0], &ne = nv_ne[1], vc;
   const int *v;
   MPI_Status status;
   Array<real_t> vert;
   Array<int> ints;

   if (MyRank == 0)
   {
      os << "MFEM mesh v1.0\n";

      if (!comments.empty()) { os << '\n' << comments << '\n'; }

      // optional
      os <<
         "\n#\n# MFEM Geometry Types (see fem/geom.hpp):\n#\n"
         "# POINT       = 0\n"
         "# SEGMENT     = 1\n"
         "# TRIANGLE    = 2\n"
         "# SQUARE      = 3\n"
         "# TETRAHEDRON = 4\n"
         "# CUBE        = 5\n"
         "# PRISM       = 6\n"
         "#\n";

      os << "\ndimension\n" << Dim;
   }

   nv = NumOfElements;
   MPI_Reduce(&nv, &ne, 1, MPI_INT, MPI_SUM, 0, MyComm);
   if (MyRank == 0)
   {
      os << "\n\nelements\n" << ne << '\n';
      for (i = 0; i < NumOfElements; i++)
      {
         // processor number + 1 as attribute and geometry type
         os << 1 << ' ' << elements[i]->GetGeometryType();
         // vertices
         nv = elements[i]->GetNVertices();
         v  = elements[i]->GetVertices();
         for (j = 0; j < nv; j++)
         {
            os << ' ' << v[j];
         }
         os << '\n';
      }
      vc = NumOfVertices;
      for (p = 1; p < NRanks; p++)
      {
         MPI_Recv(nv_ne, 2, MPI_INT, p, 444, MyComm, &status);
         ints.SetSize(ne);
         if (ne)
         {
            MPI_Recv(&ints[0], ne, MPI_INT, p, 445, MyComm, &status);
         }
         for (i = 0; i < ne; )
         {
            // processor number + 1 as attribute and geometry type
            os << p+1 << ' ' << ints[i];
            // vertices
            k = Geometries.GetVertices(ints[i++])->GetNPoints();
            for (j = 0; j < k; j++)
            {
               os << ' ' << vc + ints[i++];
            }
            os << '\n';
         }
         vc += nv;
      }
   }
   else
   {
      // for each element send its geometry type and its vertices
      ne = 0;
      for (i = 0; i < NumOfElements; i++)
      {
         ne += 1 + elements[i]->GetNVertices();
      }
      nv = NumOfVertices;
      MPI_Send(nv_ne, 2, MPI_INT, 0, 444, MyComm);

      ints.Reserve(ne);
      ints.SetSize(0);
      for (i = 0; i < NumOfElements; i++)
      {
         dump_element(elements[i], ints);
      }
      MFEM_ASSERT(ints.Size() == ne, "");
      if (ne)
      {
         MPI_Send(&ints[0], ne, MPI_INT, 0, 445, MyComm);
      }
   }

   // boundary + shared boundary
   ne = NumOfBdrElements;
   if (!pncmesh)
   {
      ne += GetNSharedFaces();
   }
   else if (Dim > 1)
   {
      const NCMesh::NCList &list = pncmesh->GetSharedList(Dim - 1);
      ne += list.conforming.Size() + list.masters.Size() + list.slaves.Size();
      // In addition to the number returned by GetNSharedFaces(), include the
      // the master shared faces as well.
   }
   ints.Reserve(ne * (1 + 2*(Dim-1))); // just an upper bound
   ints.SetSize(0);

   // for each boundary and shared boundary element send its geometry type
   // and its vertices
   ne = 0;
   for (i = j = 0; i < NumOfBdrElements; i++)
   {
      dump_element(boundary[i], ints); ne++;
   }
   if (!pncmesh)
   {
      switch (Dim)
      {
         case 1:
            for (i = 0; i < svert_lvert.Size(); i++)
            {
               ints.Append(Geometry::POINT);
               ints.Append(svert_lvert[i]);
               ne++;
            }
            break;

         case 2:
            for (i = 0; i < shared_edges.Size(); i++)
            {
               dump_element(shared_edges[i], ints); ne++;
            }
            break;

         case 3:
            for (i = 0; i < shared_trias.Size(); i++)
            {
               ints.Append(Geometry::TRIANGLE);
               ints.Append(shared_trias[i].v, 3);
               ne++;
            }
            for (i = 0; i < shared_quads.Size(); i++)
            {
               ints.Append(Geometry::SQUARE);
               ints.Append(shared_quads[i].v, 4);
               ne++;
            }
            break;

         default:
            MFEM_ABORT("invalid dimension: " << Dim);
      }
   }
   else if (Dim > 1)
   {
      const NCMesh::NCList &list = pncmesh->GetSharedList(Dim - 1);
      const int nfaces = GetNumFaces();
      for (i = 0; i < list.conforming.Size(); i++)
      {
         int index = list.conforming[i].index;
         if (index < nfaces) { dump_element(faces[index], ints); ne++; }
      }
      for (i = 0; i < list.masters.Size(); i++)
      {
         int index = list.masters[i].index;
         if (index < nfaces) { dump_element(faces[index], ints); ne++; }
      }
      for (i = 0; i < list.slaves.Size(); i++)
      {
         int index = list.slaves[i].index;
         if (index < nfaces) { dump_element(faces[index], ints); ne++; }
      }
   }

   MPI_Reduce(&ne, &k, 1, MPI_INT, MPI_SUM, 0, MyComm);
   if (MyRank == 0)
   {
      os << "\nboundary\n" << k << '\n';
      vc = 0;
      for (p = 0; p < NRanks; p++)
      {
         if (p)
         {
            MPI_Recv(nv_ne, 2, MPI_INT, p, 446, MyComm, &status);
            ints.SetSize(ne);
            if (ne)
            {
               MPI_Recv(ints.GetData(), ne, MPI_INT, p, 447, MyComm, &status);
            }
         }
         else
         {
            ne = ints.Size();
            nv = NumOfVertices;
         }
         for (i = 0; i < ne; )
         {
            // processor number + 1 as bdr. attr. and bdr. geometry type
            os << p+1 << ' ' << ints[i];
            k = Geometries.NumVerts[ints[i++]];
            // vertices
            for (j = 0; j < k; j++)
            {
               os << ' ' << vc + ints[i++];
            }
            os << '\n';
         }
         vc += nv;
      }
   }
   else
   {
      nv = NumOfVertices;
      ne = ints.Size();
      MPI_Send(nv_ne, 2, MPI_INT, 0, 446, MyComm);
      if (ne)
      {
         MPI_Send(ints.GetData(), ne, MPI_INT, 0, 447, MyComm);
      }
   }

   // vertices / nodes
   MPI_Reduce(&NumOfVertices, &nv, 1, MPI_INT, MPI_SUM, 0, MyComm);
   if (MyRank == 0)
   {
      os << "\nvertices\n" << nv << '\n';
   }
   if (Nodes == NULL)
   {
      if (MyRank == 0)
      {
         os << spaceDim << '\n';
         for (i = 0; i < NumOfVertices; i++)
         {
            os << vertices[i](0);
            for (j = 1; j < spaceDim; j++)
            {
               os << ' ' << vertices[i](j);
            }
            os << '\n';
         }
         for (p = 1; p < NRanks; p++)
         {
            MPI_Recv(&nv, 1, MPI_INT, p, 448, MyComm, &status);
            vert.SetSize(nv*spaceDim);
            if (nv)
            {
               MPI_Recv(&vert[0], nv*spaceDim, MPITypeMap<real_t>::mpi_type, p, 449, MyComm,
                        &status);
            }
            for (i = 0; i < nv; i++)
            {
               os << vert[i*spaceDim];
               for (j = 1; j < spaceDim; j++)
               {
                  os << ' ' << vert[i*spaceDim+j];
               }
               os << '\n';
            }
         }
         os.flush();
      }
      else
      {
         MPI_Send(&NumOfVertices, 1, MPI_INT, 0, 448, MyComm);
         vert.SetSize(NumOfVertices*spaceDim);
         for (i = 0; i < NumOfVertices; i++)
         {
            for (j = 0; j < spaceDim; j++)
            {
               vert[i*spaceDim+j] = vertices[i](j);
            }
         }
         if (NumOfVertices)
         {
            MPI_Send(&vert[0], NumOfVertices*spaceDim, MPITypeMap<real_t>::mpi_type, 0, 449,
                     MyComm);
         }
      }
   }
   else
   {
      if (MyRank == 0)
      {
         os << "\nnodes\n";
      }
      ParGridFunction *pnodes = dynamic_cast<ParGridFunction *>(Nodes);
      if (pnodes)
      {
         pnodes->SaveAsOne(os);
      }
      else
      {
         ParFiniteElementSpace *pfes =
            dynamic_cast<ParFiniteElementSpace *>(Nodes->FESpace());
         if (pfes)
         {
            // create a wrapper ParGridFunction
            ParGridFunction ParNodes(pfes, Nodes);
            ParNodes.SaveAsOne(os);
         }
         else
         {
            mfem_error("ParMesh::PrintAsOne : Nodes have no parallel info!");
         }
      }
   }
}

void ParMesh::PrintAsSerial(std::ostream &os, const std::string &comments) const
{
   int save_rank = 0;
   Mesh serialmesh = GetSerialMesh(save_rank);
   if (MyRank == save_rank)
   {
      serialmesh.Printer(os, "", comments);
   }
   MPI_Barrier(MyComm);
}

Mesh ParMesh::GetSerialMesh(int save_rank) const
{
   if (pncmesh || NURBSext)
   {
      MFEM_ABORT("Nonconforming meshes and NURBS meshes are not yet supported.");
   }

   // Define linear H1 space for vertex numbering
   H1_FECollection fec_linear(1, Dim);
   ParMesh *pm = const_cast<ParMesh *>(this);
   ParFiniteElementSpace pfespace_linear(pm, &fec_linear);

   long long ne_glob_l = GetGlobalNE(); // needs to be called by all ranks
   MFEM_VERIFY(int(ne_glob_l) == ne_glob_l,
               "overflow in the number of elements!");
   int ne_glob = (save_rank == MyRank) ? int(ne_glob_l) : 0;

   long long nvertices = pfespace_linear.GetTrueVSize();
   long long nvertices_glob_l = 0;
   MPI_Reduce(&nvertices, &nvertices_glob_l, 1, MPI_LONG_LONG, MPI_SUM,
              save_rank, MyComm);
   int nvertices_glob = int(nvertices_glob_l);
   MFEM_VERIFY(nvertices_glob == nvertices_glob_l,
               "overflow in the number of vertices!");

   long long nbe = NumOfBdrElements;
   long long nbe_glob_l = 0;
   MPI_Reduce(&nbe, &nbe_glob_l, 1, MPI_LONG_LONG, MPI_SUM, save_rank, MyComm);
   int nbe_glob = int(nbe_glob_l);
   MFEM_VERIFY(nbe_glob == nbe_glob_l,
               "overflow in the number of boundary elements!");

   // On ranks other than save_rank, the *_glob variables are 0, so the serial
   // mesh is empty.
   Mesh serialmesh(Dim, nvertices_glob, ne_glob, nbe_glob, spaceDim);

   int n_send_recv;
   MPI_Status status;
   Array<real_t> vert;
   Array<int> ints, dofs;

   // First set the connectivity of serial mesh using the True Dofs from
   // the linear H1 space.
   if (MyRank == save_rank)
   {
      for (int e = 0; e < NumOfElements; e++)
      {
         const int attr = elements[e]->GetAttribute();
         const int geom_type = elements[e]->GetGeometryType();
         pfespace_linear.GetElementDofs(e, dofs);
         for (int j = 0; j < dofs.Size(); j++)
         {
            dofs[j] = pfespace_linear.GetGlobalTDofNumber(dofs[j]);
         }
         Element *elem = serialmesh.NewElement(geom_type);
         elem->SetAttribute(attr);
         elem->SetVertices(dofs);
         serialmesh.AddElement(elem);
      }

      for (int p = 0; p < NRanks; p++)
      {
         if (p == save_rank) { continue; }
         MPI_Recv(&n_send_recv, 1, MPI_INT, p, 444, MyComm, &status);
         ints.SetSize(n_send_recv);
         if (n_send_recv)
         {
            MPI_Recv(&ints[0], n_send_recv, MPI_INT, p, 445, MyComm, &status);
         }
         for (int i = 0; i < n_send_recv; )
         {
            int attr = ints[i++];
            int geom_type = ints[i++];
            Element *elem = serialmesh.NewElement(geom_type);
            elem->SetAttribute(attr);
            elem->SetVertices(&ints[i]); i += Geometry::NumVerts[geom_type];
            serialmesh.AddElement(elem);
         }
      }
   }
   else
   {
      n_send_recv = 0;
      for (int e = 0; e < NumOfElements; e++)
      {
         n_send_recv += 2 + elements[e]->GetNVertices();
      }
      MPI_Send(&n_send_recv, 1, MPI_INT, save_rank, 444, MyComm);
      ints.Reserve(n_send_recv);
      ints.SetSize(0);
      for (int e = 0; e < NumOfElements; e++)
      {
         const int attr = elements[e]->GetAttribute();
         const int geom_type = elements[e]->GetGeometryType();
         ints.Append(attr);
         ints.Append(geom_type);
         pfespace_linear.GetElementDofs(e, dofs);
         for (int j = 0; j < dofs.Size(); j++)
         {
            ints.Append(pfespace_linear.GetGlobalTDofNumber(dofs[j]));
         }
      }
      if (n_send_recv)
      {
         MPI_Send(&ints[0], n_send_recv, MPI_INT, save_rank, 445, MyComm);
      }
   }

   // Write out boundary elements
   if (MyRank == save_rank)
   {
      for (int e = 0; e < NumOfBdrElements; e++)
      {
         const int attr = boundary[e]->GetAttribute();
         const int geom_type = boundary[e]->GetGeometryType();
         pfespace_linear.GetBdrElementDofs(e, dofs);
         for (int j = 0; j < dofs.Size(); j++)
         {
            dofs[j] = pfespace_linear.GetGlobalTDofNumber(dofs[j]);
         }
         Element *elem = serialmesh.NewElement(geom_type);
         elem->SetAttribute(attr);
         elem->SetVertices(dofs);
         serialmesh.AddBdrElement(elem);
      }

      for (int p = 0; p < NRanks; p++)
      {
         if (p == save_rank) { continue; }
         MPI_Recv(&n_send_recv, 1, MPI_INT, p, 446, MyComm, &status);
         ints.SetSize(n_send_recv);
         if (n_send_recv)
         {
            MPI_Recv(&ints[0], n_send_recv, MPI_INT, p, 447, MyComm, &status);
         }
         for (int i = 0; i < n_send_recv; )
         {
            int attr = ints[i++];
            int geom_type = ints[i++];
            Element *elem = serialmesh.NewElement(geom_type);
            elem->SetAttribute(attr);
            elem->SetVertices(&ints[i]); i += Geometry::NumVerts[geom_type];
            serialmesh.AddBdrElement(elem);
         }
      }
   } // MyRank == save_rank
   else
   {
      n_send_recv = 0;
      for (int e = 0; e < NumOfBdrElements; e++)
      {
         n_send_recv += 2 + GetBdrElement(e)->GetNVertices();
      }
      MPI_Send(&n_send_recv, 1, MPI_INT, save_rank, 446, MyComm);
      ints.Reserve(n_send_recv);
      ints.SetSize(0);
      for (int e = 0; e < NumOfBdrElements; e++)
      {
         const int attr = boundary[e]->GetAttribute();
         const int geom_type = boundary[e]->GetGeometryType();
         ints.Append(attr);
         ints.Append(geom_type);
         pfespace_linear.GetBdrElementDofs(e, dofs);
         for (int j = 0; j < dofs.Size(); j++)
         {
            ints.Append(pfespace_linear.GetGlobalTDofNumber(dofs[j]));
         }
      }
      if (n_send_recv)
      {
         MPI_Send(&ints[0], n_send_recv, MPI_INT, save_rank, 447, MyComm);
      }
   } // MyRank != save_rank

   if (MyRank == save_rank)
   {
      for (int v = 0; v < nvertices_glob; v++)
      {
         serialmesh.AddVertex(0.0); // all other coordinates are 0 by default
      }
      serialmesh.FinalizeTopology();
   }

   // From each processor, we send element-wise vertex/dof locations and
   // overwrite the vertex/dof locations of the serial mesh.
   if (MyRank == save_rank && Nodes)
   {
      FiniteElementSpace *fespace_serial = NULL;
      // Duplicate the FE collection to make sure the serial mesh is completely
      // independent of the parallel mesh:
      auto fec_serial = FiniteElementCollection::New(
                           GetNodalFESpace()->FEColl()->Name());
      fespace_serial = new FiniteElementSpace(&serialmesh,
                                              fec_serial,
                                              spaceDim,
                                              GetNodalFESpace()->GetOrdering());
      serialmesh.SetNodalFESpace(fespace_serial);
      serialmesh.GetNodes()->MakeOwner(fec_serial);
      // The serial mesh owns its Nodes and they, in turn, own fec_serial and
      // fespace_serial.
   }

   int elem_count = 0; // To keep track of element count in serial mesh
   if (MyRank == save_rank)
   {
      Vector nodeloc;
      Array<int> ints_serial;
      for (int e = 0; e < NumOfElements; e++)
      {
         if (Nodes)
         {
            Nodes->GetElementDofValues(e, nodeloc);
            serialmesh.GetNodalFESpace()->GetElementVDofs(elem_count++, dofs);
            serialmesh.GetNodes()->SetSubVector(dofs, nodeloc);
         }
         else
         {
            GetElementVertices(e, ints);
            serialmesh.GetElementVertices(elem_count++, ints_serial);
            for (int i = 0; i < ints.Size(); i++)
            {
               const real_t *vdata = GetVertex(ints[i]);
               real_t *vdata_serial = serialmesh.GetVertex(ints_serial[i]);
               for (int d = 0; d < spaceDim; d++)
               {
                  vdata_serial[d] = vdata[d];
               }
            }
         }
      }

      for (int p = 0; p < NRanks; p++)
      {
         if (p == save_rank) { continue; }
         MPI_Recv(&n_send_recv, 1, MPI_INT, p, 448, MyComm, &status);
         vert.SetSize(n_send_recv);
         if (n_send_recv)
         {
            MPI_Recv(&vert[0], n_send_recv, MPITypeMap<real_t>::mpi_type, p, 449, MyComm,
                     &status);
         }
         for (int i = 0; i < n_send_recv; )
         {
            if (Nodes)
            {
               serialmesh.GetNodalFESpace()->GetElementVDofs(elem_count++, dofs);
               serialmesh.GetNodes()->SetSubVector(dofs, &vert[i]);
               i += dofs.Size();
            }
            else
            {
               serialmesh.GetElementVertices(elem_count++, ints_serial);
               for (int j = 0; j < ints_serial.Size(); j++)
               {
                  real_t *vdata_serial = serialmesh.GetVertex(ints_serial[j]);
                  for (int d = 0; d < spaceDim; d++)
                  {
                     vdata_serial[d] = vert[i++];
                  }
               }
            }
         }
      }
   } // MyRank == save_rank
   else
   {
      n_send_recv = 0;
      Vector nodeloc;
      for (int e = 0; e < NumOfElements; e++)
      {
         if (Nodes)
         {
            const FiniteElement *fe = Nodes->FESpace()->GetFE(e);
            n_send_recv += spaceDim*fe->GetDof();
         }
         else
         {
            n_send_recv += elements[e]->GetNVertices()*spaceDim;
         }
      }
      MPI_Send(&n_send_recv, 1, MPI_INT, save_rank, 448, MyComm);
      vert.Reserve(n_send_recv);
      vert.SetSize(0);
      for (int e = 0; e < NumOfElements; e++)
      {
         if (Nodes)
         {
            Nodes->GetElementDofValues(e, nodeloc);
            for (int j = 0; j < nodeloc.Size(); j++)
            {
               vert.Append(nodeloc(j));
            }
         }
         else
         {
            GetElementVertices(e, ints);
            for (int i = 0; i < ints.Size(); i++)
            {
               const real_t *vdata = GetVertex(ints[i]);
               for (int d = 0; d < spaceDim; d++)
               {
                  vert.Append(vdata[d]);
               }
            }
         }
      }
      if (n_send_recv)
      {
         MPI_Send(&vert[0], n_send_recv, MPITypeMap<real_t>::mpi_type, save_rank, 449,
                  MyComm);
      }
   }

   MPI_Barrier(MyComm);
   return serialmesh;
}

void ParMesh::SaveAsOne(const std::string &fname, int precision) const
{
   ofstream ofs;
   if (MyRank == 0)
   {
      ofs.open(fname);
      ofs.precision(precision);
   }
   PrintAsOne(ofs);
}

void ParMesh::PrintAsOneXG(std::ostream &os)
{
   MFEM_ASSERT(Dim == spaceDim, "2D Manifolds not supported.");
   if (Dim == 3 && meshgen == 1)
   {
      int i, j, k, nv, ne, p;
      const int *ind, *v;
      MPI_Status status;
      Array<real_t> vert;
      Array<int> ints;

      if (MyRank == 0)
      {
         os << "NETGEN_Neutral_Format\n";
         // print the vertices
         ne = NumOfVertices;
         MPI_Reduce(&ne, &nv, 1, MPI_INT, MPI_SUM, 0, MyComm);
         os << nv << '\n';
         for (i = 0; i < NumOfVertices; i++)
         {
            for (j = 0; j < Dim; j++)
            {
               os << " " << vertices[i](j);
            }
            os << '\n';
         }
         for (p = 1; p < NRanks; p++)
         {
            MPI_Recv(&nv, 1, MPI_INT, p, 444, MyComm, &status);
            vert.SetSize(Dim*nv);
            MPI_Recv(&vert[0], Dim*nv, MPITypeMap<real_t>::mpi_type, p, 445, MyComm,
                     &status);
            for (i = 0; i < nv; i++)
            {
               for (j = 0; j < Dim; j++)
               {
                  os << " " << vert[Dim*i+j];
               }
               os << '\n';
            }
         }

         // print the elements
         nv = NumOfElements;
         MPI_Reduce(&nv, &ne, 1, MPI_INT, MPI_SUM, 0, MyComm);
         os << ne << '\n';
         for (i = 0; i < NumOfElements; i++)
         {
            nv = elements[i]->GetNVertices();
            ind = elements[i]->GetVertices();
            os << 1;
            for (j = 0; j < nv; j++)
            {
               os << " " << ind[j]+1;
            }
            os << '\n';
         }
         k = NumOfVertices;
         for (p = 1; p < NRanks; p++)
         {
            MPI_Recv(&nv, 1, MPI_INT, p, 444, MyComm, &status);
            MPI_Recv(&ne, 1, MPI_INT, p, 446, MyComm, &status);
            ints.SetSize(4*ne);
            MPI_Recv(&ints[0], 4*ne, MPI_INT, p, 447, MyComm, &status);
            for (i = 0; i < ne; i++)
            {
               os << p+1;
               for (j = 0; j < 4; j++)
               {
                  os << " " << k+ints[i*4+j]+1;
               }
               os << '\n';
            }
            k += nv;
         }
         // print the boundary + shared faces information
         nv = NumOfBdrElements + sface_lface.Size();
         MPI_Reduce(&nv, &ne, 1, MPI_INT, MPI_SUM, 0, MyComm);
         os << ne << '\n';
         // boundary
         for (i = 0; i < NumOfBdrElements; i++)
         {
            nv = boundary[i]->GetNVertices();
            ind = boundary[i]->GetVertices();
            os << 1;
            for (j = 0; j < nv; j++)
            {
               os << " " << ind[j]+1;
            }
            os << '\n';
         }
         // shared faces
         const int sf_attr =
            MyRank + 1 + (bdr_attributes.Size() > 0 ? bdr_attributes.Max() : 0);
         for (i = 0; i < shared_trias.Size(); i++)
         {
            ind = shared_trias[i].v;
            os << sf_attr;
            for (j = 0; j < 3; j++)
            {
               os << ' ' << ind[j]+1;
            }
            os << '\n';
         }
         // There are no quad shared faces
         k = NumOfVertices;
         for (p = 1; p < NRanks; p++)
         {
            MPI_Recv(&nv, 1, MPI_INT, p, 444, MyComm, &status);
            MPI_Recv(&ne, 1, MPI_INT, p, 446, MyComm, &status);
            ints.SetSize(3*ne);
            MPI_Recv(&ints[0], 3*ne, MPI_INT, p, 447, MyComm, &status);
            for (i = 0; i < ne; i++)
            {
               os << p+1;
               for (j = 0; j < 3; j++)
               {
                  os << ' ' << k+ints[i*3+j]+1;
               }
               os << '\n';
            }
            k += nv;
         }
      }
      else
      {
         ne = NumOfVertices;
         MPI_Reduce(&ne, &nv, 1, MPI_INT, MPI_SUM, 0, MyComm);
         MPI_Send(&NumOfVertices, 1, MPI_INT, 0, 444, MyComm);
         vert.SetSize(Dim*NumOfVertices);
         for (i = 0; i < NumOfVertices; i++)
            for (j = 0; j < Dim; j++)
            {
               vert[Dim*i+j] = vertices[i](j);
            }
         MPI_Send(&vert[0], Dim*NumOfVertices, MPITypeMap<real_t>::mpi_type,
                  0, 445, MyComm);
         // elements
         ne = NumOfElements;
         MPI_Reduce(&ne, &nv, 1, MPI_INT, MPI_SUM, 0, MyComm);
         MPI_Send(&NumOfVertices, 1, MPI_INT, 0, 444, MyComm);
         MPI_Send(&NumOfElements, 1, MPI_INT, 0, 446, MyComm);
         ints.SetSize(NumOfElements*4);
         for (i = 0; i < NumOfElements; i++)
         {
            v = elements[i]->GetVertices();
            for (j = 0; j < 4; j++)
            {
               ints[4*i+j] = v[j];
            }
         }
         MPI_Send(&ints[0], 4*NumOfElements, MPI_INT, 0, 447, MyComm);
         // boundary + shared faces
         nv = NumOfBdrElements + sface_lface.Size();
         MPI_Reduce(&nv, &ne, 1, MPI_INT, MPI_SUM, 0, MyComm);
         MPI_Send(&NumOfVertices, 1, MPI_INT, 0, 444, MyComm);
         ne = NumOfBdrElements + sface_lface.Size();
         MPI_Send(&ne, 1, MPI_INT, 0, 446, MyComm);
         ints.SetSize(3*ne);
         for (i = 0; i < NumOfBdrElements; i++)
         {
            v = boundary[i]->GetVertices();
            for (j = 0; j < 3; j++)
            {
               ints[3*i+j] = v[j];
            }
         }
         for ( ; i < ne; i++)
         {
            v = shared_trias[i-NumOfBdrElements].v; // tet mesh
            for (j = 0; j < 3; j++)
            {
               ints[3*i+j] = v[j];
            }
         }
         MPI_Send(&ints[0], 3*ne, MPI_INT, 0, 447, MyComm);
      }
   }

   if (Dim == 3 && meshgen == 2)
   {
      int i, j, k, nv, ne, p;
      const int *ind, *v;
      MPI_Status status;
      Array<real_t> vert;
      Array<int> ints;

      int TG_nv, TG_ne, TG_nbe;

      if (MyRank == 0)
      {
         MPI_Reduce(&NumOfVertices, &TG_nv, 1, MPI_INT, MPI_SUM, 0, MyComm);
         MPI_Reduce(&NumOfElements, &TG_ne, 1, MPI_INT, MPI_SUM, 0, MyComm);
         nv = NumOfBdrElements + sface_lface.Size();
         MPI_Reduce(&nv, &TG_nbe, 1, MPI_INT, MPI_SUM, 0, MyComm);

         os << "TrueGrid\n"
            << "1 " << TG_nv << " " << TG_ne << " 0 0 0 0 0 0 0\n"
            << "0 0 0 1 0 0 0 0 0 0 0\n"
            << "0 0 " << TG_nbe << " 0 0 0 0 0 0 0 0 0 0 0 0 0\n"
            << "0.0 0.0 0.0 0 0 0.0 0.0 0 0.0\n"
            << "0 0 0 0 0 0 0 0 0 0 0 0 0 0 0 0\n";

         // print the vertices
         nv = TG_nv;
         for (i = 0; i < NumOfVertices; i++)
         {
            os << i+1 << " 0.0 " << vertices[i](0) << " " << vertices[i](1)
               << " " << vertices[i](2) << " 0.0\n";
         }
         for (p = 1; p < NRanks; p++)
         {
            MPI_Recv(&nv, 1, MPI_INT, p, 444, MyComm, &status);
            vert.SetSize(Dim*nv);
            MPI_Recv(&vert[0], Dim*nv, MPITypeMap<real_t>::mpi_type, p, 445, MyComm,
                     &status);
            for (i = 0; i < nv; i++)
            {
               os << i+1 << " 0.0 " << vert[Dim*i] << " " << vert[Dim*i+1]
                  << " " << vert[Dim*i+2] << " 0.0\n";
            }
         }

         // print the elements
         ne = TG_ne;
         for (i = 0; i < NumOfElements; i++)
         {
            nv = elements[i]->GetNVertices();
            ind = elements[i]->GetVertices();
            os << i+1 << " " << 1;
            for (j = 0; j < nv; j++)
            {
               os << " " << ind[j]+1;
            }
            os << '\n';
         }
         k = NumOfVertices;
         for (p = 1; p < NRanks; p++)
         {
            MPI_Recv(&nv, 1, MPI_INT, p, 444, MyComm, &status);
            MPI_Recv(&ne, 1, MPI_INT, p, 446, MyComm, &status);
            ints.SetSize(8*ne);
            MPI_Recv(&ints[0], 8*ne, MPI_INT, p, 447, MyComm, &status);
            for (i = 0; i < ne; i++)
            {
               os << i+1 << " " << p+1;
               for (j = 0; j < 8; j++)
               {
                  os << " " << k+ints[i*8+j]+1;
               }
               os << '\n';
            }
            k += nv;
         }

         // print the boundary + shared faces information
         ne = TG_nbe;
         // boundary
         for (i = 0; i < NumOfBdrElements; i++)
         {
            nv = boundary[i]->GetNVertices();
            ind = boundary[i]->GetVertices();
            os << 1;
            for (j = 0; j < nv; j++)
            {
               os << " " << ind[j]+1;
            }
            os << " 1.0 1.0 1.0 1.0\n";
         }
         // shared faces
         const int sf_attr =
            MyRank + 1 + (bdr_attributes.Size() > 0 ? bdr_attributes.Max() : 0);
         // There are no shared triangle faces
         for (i = 0; i < shared_quads.Size(); i++)
         {
            ind = shared_quads[i].v;
            os << sf_attr;
            for (j = 0; j < 4; j++)
            {
               os << ' ' << ind[j]+1;
            }
            os << " 1.0 1.0 1.0 1.0\n";
         }
         k = NumOfVertices;
         for (p = 1; p < NRanks; p++)
         {
            MPI_Recv(&nv, 1, MPI_INT, p, 444, MyComm, &status);
            MPI_Recv(&ne, 1, MPI_INT, p, 446, MyComm, &status);
            ints.SetSize(4*ne);
            MPI_Recv(&ints[0], 4*ne, MPI_INT, p, 447, MyComm, &status);
            for (i = 0; i < ne; i++)
            {
               os << p+1;
               for (j = 0; j < 4; j++)
               {
                  os << " " << k+ints[i*4+j]+1;
               }
               os << " 1.0 1.0 1.0 1.0\n";
            }
            k += nv;
         }
      }
      else
      {
         MPI_Reduce(&NumOfVertices, &TG_nv, 1, MPI_INT, MPI_SUM, 0, MyComm);
         MPI_Reduce(&NumOfElements, &TG_ne, 1, MPI_INT, MPI_SUM, 0, MyComm);
         nv = NumOfBdrElements + sface_lface.Size();
         MPI_Reduce(&nv, &TG_nbe, 1, MPI_INT, MPI_SUM, 0, MyComm);

         MPI_Send(&NumOfVertices, 1, MPI_INT, 0, 444, MyComm);
         vert.SetSize(Dim*NumOfVertices);
         for (i = 0; i < NumOfVertices; i++)
            for (j = 0; j < Dim; j++)
            {
               vert[Dim*i+j] = vertices[i](j);
            }
         MPI_Send(&vert[0], Dim*NumOfVertices, MPITypeMap<real_t>::mpi_type, 0, 445,
                  MyComm);
         // elements
         MPI_Send(&NumOfVertices, 1, MPI_INT, 0, 444, MyComm);
         MPI_Send(&NumOfElements, 1, MPI_INT, 0, 446, MyComm);
         ints.SetSize(NumOfElements*8);
         for (i = 0; i < NumOfElements; i++)
         {
            v = elements[i]->GetVertices();
            for (j = 0; j < 8; j++)
            {
               ints[8*i+j] = v[j];
            }
         }
         MPI_Send(&ints[0], 8*NumOfElements, MPI_INT, 0, 447, MyComm);
         // boundary + shared faces
         MPI_Send(&NumOfVertices, 1, MPI_INT, 0, 444, MyComm);
         ne = NumOfBdrElements + sface_lface.Size();
         MPI_Send(&ne, 1, MPI_INT, 0, 446, MyComm);
         ints.SetSize(4*ne);
         for (i = 0; i < NumOfBdrElements; i++)
         {
            v = boundary[i]->GetVertices();
            for (j = 0; j < 4; j++)
            {
               ints[4*i+j] = v[j];
            }
         }
         for ( ; i < ne; i++)
         {
            v = shared_quads[i-NumOfBdrElements].v; // hex mesh
            for (j = 0; j < 4; j++)
            {
               ints[4*i+j] = v[j];
            }
         }
         MPI_Send(&ints[0], 4*ne, MPI_INT, 0, 447, MyComm);
      }
   }

   if (Dim == 2)
   {
      int i, j, k, attr, nv, ne, p;
      Array<int> v;
      MPI_Status status;
      Array<real_t> vert;
      Array<int> ints;

      if (MyRank == 0)
      {
         os << "areamesh2\n\n";

         // print the boundary + shared edges information
         nv = NumOfBdrElements + shared_edges.Size();
         MPI_Reduce(&nv, &ne, 1, MPI_INT, MPI_SUM, 0, MyComm);
         os << ne << '\n';
         // boundary
         for (i = 0; i < NumOfBdrElements; i++)
         {
            attr = boundary[i]->GetAttribute();
            boundary[i]->GetVertices(v);
            os << attr << "     ";
            for (j = 0; j < v.Size(); j++)
            {
               os << v[j] + 1 << "   ";
            }
            os << '\n';
         }
         // shared edges
         for (i = 0; i < shared_edges.Size(); i++)
         {
            attr = shared_edges[i]->GetAttribute();
            shared_edges[i]->GetVertices(v);
            os << attr << "     ";
            for (j = 0; j < v.Size(); j++)
            {
               os << v[j] + 1 << "   ";
            }
            os << '\n';
         }
         k = NumOfVertices;
         for (p = 1; p < NRanks; p++)
         {
            MPI_Recv(&nv, 1, MPI_INT, p, 444, MyComm, &status);
            MPI_Recv(&ne, 1, MPI_INT, p, 446, MyComm, &status);
            ints.SetSize(2*ne);
            MPI_Recv(&ints[0], 2*ne, MPI_INT, p, 447, MyComm, &status);
            for (i = 0; i < ne; i++)
            {
               os << p+1;
               for (j = 0; j < 2; j++)
               {
                  os << " " << k+ints[i*2+j]+1;
               }
               os << '\n';
            }
            k += nv;
         }

         // print the elements
         nv = NumOfElements;
         MPI_Reduce(&nv, &ne, 1, MPI_INT, MPI_SUM, 0, MyComm);
         os << ne << '\n';
         for (i = 0; i < NumOfElements; i++)
         {
            // attr = elements[i]->GetAttribute(); // not used
            elements[i]->GetVertices(v);
            os << 1 << "   " << 3 << "   ";
            for (j = 0; j < v.Size(); j++)
            {
               os << v[j] + 1 << "  ";
            }
            os << '\n';
         }
         k = NumOfVertices;
         for (p = 1; p < NRanks; p++)
         {
            MPI_Recv(&nv, 1, MPI_INT, p, 444, MyComm, &status);
            MPI_Recv(&ne, 1, MPI_INT, p, 446, MyComm, &status);
            ints.SetSize(3*ne);
            MPI_Recv(&ints[0], 3*ne, MPI_INT, p, 447, MyComm, &status);
            for (i = 0; i < ne; i++)
            {
               os << p+1 << " " << 3;
               for (j = 0; j < 3; j++)
               {
                  os << " " << k+ints[i*3+j]+1;
               }
               os << '\n';
            }
            k += nv;
         }

         // print the vertices
         ne = NumOfVertices;
         MPI_Reduce(&ne, &nv, 1, MPI_INT, MPI_SUM, 0, MyComm);
         os << nv << '\n';
         for (i = 0; i < NumOfVertices; i++)
         {
            for (j = 0; j < Dim; j++)
            {
               os << vertices[i](j) << " ";
            }
            os << '\n';
         }
         for (p = 1; p < NRanks; p++)
         {
            MPI_Recv(&nv, 1, MPI_INT, p, 444, MyComm, &status);
            vert.SetSize(Dim*nv);
            MPI_Recv(&vert[0], Dim*nv, MPITypeMap<real_t>::mpi_type, p, 445, MyComm,
                     &status);
            for (i = 0; i < nv; i++)
            {
               for (j = 0; j < Dim; j++)
               {
                  os << " " << vert[Dim*i+j];
               }
               os << '\n';
            }
         }
      }
      else
      {
         // boundary + shared faces
         nv = NumOfBdrElements + shared_edges.Size();
         MPI_Reduce(&nv, &ne, 1, MPI_INT, MPI_SUM, 0, MyComm);
         MPI_Send(&NumOfVertices, 1, MPI_INT, 0, 444, MyComm);
         ne = NumOfBdrElements + shared_edges.Size();
         MPI_Send(&ne, 1, MPI_INT, 0, 446, MyComm);
         ints.SetSize(2*ne);
         for (i = 0; i < NumOfBdrElements; i++)
         {
            boundary[i]->GetVertices(v);
            for (j = 0; j < 2; j++)
            {
               ints[2*i+j] = v[j];
            }
         }
         for ( ; i < ne; i++)
         {
            shared_edges[i-NumOfBdrElements]->GetVertices(v);
            for (j = 0; j < 2; j++)
            {
               ints[2*i+j] = v[j];
            }
         }
         MPI_Send(&ints[0], 2*ne, MPI_INT, 0, 447, MyComm);
         // elements
         ne = NumOfElements;
         MPI_Reduce(&ne, &nv, 1, MPI_INT, MPI_SUM, 0, MyComm);
         MPI_Send(&NumOfVertices, 1, MPI_INT, 0, 444, MyComm);
         MPI_Send(&NumOfElements, 1, MPI_INT, 0, 446, MyComm);
         ints.SetSize(NumOfElements*3);
         for (i = 0; i < NumOfElements; i++)
         {
            elements[i]->GetVertices(v);
            for (j = 0; j < 3; j++)
            {
               ints[3*i+j] = v[j];
            }
         }
         MPI_Send(&ints[0], 3*NumOfElements, MPI_INT, 0, 447, MyComm);
         // vertices
         ne = NumOfVertices;
         MPI_Reduce(&ne, &nv, 1, MPI_INT, MPI_SUM, 0, MyComm);
         MPI_Send(&NumOfVertices, 1, MPI_INT, 0, 444, MyComm);
         vert.SetSize(Dim*NumOfVertices);
         for (i = 0; i < NumOfVertices; i++)
            for (j = 0; j < Dim; j++)
            {
               vert[Dim*i+j] = vertices[i](j);
            }
         MPI_Send(&vert[0], Dim*NumOfVertices, MPITypeMap<real_t>::mpi_type,
                  0, 445, MyComm);
      }
   }
}

void ParMesh::GetBoundingBox(Vector &gp_min, Vector &gp_max, int ref)
{
   int sdim;
   Vector p_min, p_max;

   this->Mesh::GetBoundingBox(p_min, p_max, ref);

   sdim = SpaceDimension();

   gp_min.SetSize(sdim);
   gp_max.SetSize(sdim);

   MPI_Allreduce(p_min.GetData(), gp_min.GetData(), sdim,
                 MPITypeMap<real_t>::mpi_type,
                 MPI_MIN, MyComm);
   MPI_Allreduce(p_max.GetData(), gp_max.GetData(), sdim,
                 MPITypeMap<real_t>::mpi_type,
                 MPI_MAX, MyComm);
}

void ParMesh::GetCharacteristics(real_t &gh_min, real_t &gh_max,
                                 real_t &gk_min, real_t &gk_max)
{
   real_t h_min, h_max, kappa_min, kappa_max;

   this->Mesh::GetCharacteristics(h_min, h_max, kappa_min, kappa_max);

   MPI_Allreduce(&h_min, &gh_min, 1, MPITypeMap<real_t>::mpi_type, MPI_MIN,
                 MyComm);
   MPI_Allreduce(&h_max, &gh_max, 1, MPITypeMap<real_t>::mpi_type, MPI_MAX,
                 MyComm);
   MPI_Allreduce(&kappa_min, &gk_min, 1, MPITypeMap<real_t>::mpi_type, MPI_MIN,
                 MyComm);
   MPI_Allreduce(&kappa_max, &gk_max, 1, MPITypeMap<real_t>::mpi_type, MPI_MAX,
                 MyComm);
}

void ParMesh::PrintInfo(std::ostream &os)
{
   int i;
   DenseMatrix J(Dim);
   real_t h_min, h_max, kappa_min, kappa_max, h, kappa;

   if (MyRank == 0)
   {
      os << "Parallel Mesh Stats:" << '\n';
   }

   for (i = 0; i < NumOfElements; i++)
   {
      GetElementJacobian(i, J);
      h = pow(fabs(J.Weight()), 1.0/real_t(Dim));
      kappa = (Dim == spaceDim) ?
              J.CalcSingularvalue(0) / J.CalcSingularvalue(Dim-1) : -1.0;
      if (i == 0)
      {
         h_min = h_max = h;
         kappa_min = kappa_max = kappa;
      }
      else
      {
         if (h < h_min) { h_min = h; }
         if (h > h_max) { h_max = h; }
         if (kappa < kappa_min) { kappa_min = kappa; }
         if (kappa > kappa_max) { kappa_max = kappa; }
      }
   }

   real_t gh_min, gh_max, gk_min, gk_max;
   MPI_Reduce(&h_min, &gh_min, 1, MPITypeMap<real_t>::mpi_type, MPI_MIN, 0,
              MyComm);
   MPI_Reduce(&h_max, &gh_max, 1, MPITypeMap<real_t>::mpi_type, MPI_MAX, 0,
              MyComm);
   MPI_Reduce(&kappa_min, &gk_min, 1, MPITypeMap<real_t>::mpi_type, MPI_MIN, 0,
              MyComm);
   MPI_Reduce(&kappa_max, &gk_max, 1, MPITypeMap<real_t>::mpi_type, MPI_MAX, 0,
              MyComm);

   // TODO: collect and print stats by geometry

<<<<<<< HEAD
   long long ldata[6]; // vert, edge, planar, face, elem, neighbors;
   long long mindata[6], maxdata[6], sumdata[6];
=======
   long long ldata[5]; // vert, edge, face, elem, neighbors;
   long long mindata[5], maxdata[5], sumdata[5];
>>>>>>> c3eb769a

   // count locally owned vertices, edges, and faces
   ldata[0] = GetNV();
   ldata[1] = GetNEdges();
   ldata[2] = GetNPlanars();
   ldata[3] = GetNFaces();
   ldata[4] = GetNE();
   ldata[5] = gtopo.GetNumNeighbors()-1;
   for (int gr = 1; gr < GetNGroups(); gr++)
   {
      if (!gtopo.IAmMaster(gr)) // we are not the master
      {
         ldata[0] -= group_svert.RowSize(gr-1);
         ldata[1] -= group_sedge.RowSize(gr-1);
         if (Dim == 4)
         {
            ldata[2] -= group_stria.RowSize(gr-1);
            ldata[3] -= group_stetr.RowSize(gr-1);
         }
         else
         {
            ldata[3] -= group_stria.RowSize(gr-1);
            ldata[3] -= group_squad.RowSize(gr-1);
         }
      }
   }

<<<<<<< HEAD
   MPI_Reduce(ldata, mindata, 6, MPI_LONG_LONG, MPI_MIN, 0, MyComm);
   MPI_Reduce(ldata, sumdata, 6, MPI_LONG_LONG, MPI_SUM, 0, MyComm);
   MPI_Reduce(ldata, maxdata, 6, MPI_LONG_LONG, MPI_MAX, 0, MyComm);

   if (MyRank == 0)
   {
      out << '\n'
          << "           "
          << setw(12) << "minimum"
          << setw(12) << "average"
          << setw(12) << "maximum"
          << setw(12) << "total" << '\n';
      out << " vertices  "
          << setw(12) << mindata[0]
          << setw(12) << sumdata[0]/NRanks
          << setw(12) << maxdata[0]
          << setw(12) << sumdata[0] << '\n';
      out << " edges     "
          << setw(12) << mindata[1]
          << setw(12) << sumdata[1]/NRanks
          << setw(12) << maxdata[1]
          << setw(12) << sumdata[1] << '\n';
      if (Dim == 4)
      {
         out << " planars   "
             << setw(12) << mindata[2]
             << setw(12) << sumdata[2]/NRanks
             << setw(12) << maxdata[2]
             << setw(12) << sumdata[2] << '\n';
      }
      if (Dim == 3 || Dim == 4)
      {
         out << " faces     "
             << setw(12) << mindata[3]
             << setw(12) << sumdata[3]/NRanks
             << setw(12) << maxdata[3]
             << setw(12) << sumdata[3] << '\n';
      }
      out << " elements  "
          << setw(12) << mindata[4]
          << setw(12) << sumdata[4]/NRanks
          << setw(12) << maxdata[4]
          << setw(12) << sumdata[4] << '\n';
      out << " neighbors "
          << setw(12) << mindata[5]
          << setw(12) << sumdata[5]/NRanks
          << setw(12) << maxdata[5] << '\n';
      out << '\n'
          << "       "
          << setw(12) << "minimum"
          << setw(12) << "maximum" << '\n';
      out << " h     "
          << setw(12) << gh_min
          << setw(12) << gh_max << '\n';
      out << " kappa "
          << setw(12) << gk_min
          << setw(12) << gk_max << '\n';
      out << std::flush;
=======
   MPI_Reduce(ldata, mindata, 5, MPI_LONG_LONG, MPI_MIN, 0, MyComm);
   MPI_Reduce(ldata, sumdata, 5, MPI_LONG_LONG, MPI_SUM, 0, MyComm);
   MPI_Reduce(ldata, maxdata, 5, MPI_LONG_LONG, MPI_MAX, 0, MyComm);

   if (MyRank == 0)
   {
      os << '\n'
         << "           "
         << setw(12) << "minimum"
         << setw(12) << "average"
         << setw(12) << "maximum"
         << setw(12) << "total" << '\n';
      os << " vertices  "
         << setw(12) << mindata[0]
         << setw(12) << sumdata[0]/NRanks
         << setw(12) << maxdata[0]
         << setw(12) << sumdata[0] << '\n';
      os << " edges     "
         << setw(12) << mindata[1]
         << setw(12) << sumdata[1]/NRanks
         << setw(12) << maxdata[1]
         << setw(12) << sumdata[1] << '\n';
      if (Dim == 3)
      {
         os << " faces     "
            << setw(12) << mindata[2]
            << setw(12) << sumdata[2]/NRanks
            << setw(12) << maxdata[2]
            << setw(12) << sumdata[2] << '\n';
      }
      os << " elements  "
         << setw(12) << mindata[3]
         << setw(12) << sumdata[3]/NRanks
         << setw(12) << maxdata[3]
         << setw(12) << sumdata[3] << '\n';
      os << " neighbors "
         << setw(12) << mindata[4]
         << setw(12) << sumdata[4]/NRanks
         << setw(12) << maxdata[4] << '\n';
      os << '\n'
         << "       "
         << setw(12) << "minimum"
         << setw(12) << "maximum" << '\n';
      os << " h     "
         << setw(12) << gh_min
         << setw(12) << gh_max << '\n';
      os << " kappa "
         << setw(12) << gk_min
         << setw(12) << gk_max << '\n';
      os << std::flush;
>>>>>>> c3eb769a
   }
}

long long ParMesh::ReduceInt(int value) const
{
   long long local = value, global;
   MPI_Allreduce(&local, &global, 1, MPI_LONG_LONG, MPI_SUM, MyComm);
   return global;
}

void ParMesh::ParPrint(ostream &os, const std::string &comments) const
{
   if (NURBSext)
   {
      // TODO: NURBS meshes.
      Print(os, comments); // use the serial MFEM v1.0 format for now
      return;
   }

   if (Nonconforming())
   {
      // the NC mesh format works both in serial and in parallel
      Printer(os, "", comments);
      return;
   }

   // Write out serial mesh.  Tell serial mesh to delineate the end of its
   // output with 'mfem_serial_mesh_end' instead of 'mfem_mesh_end', as we will
   // be adding additional parallel mesh information.
   Printer(os, "mfem_serial_mesh_end", comments);

   // write out group topology info.
   gtopo.Save(os);

   os << "\ntotal_shared_vertices " << svert_lvert.Size() << '\n';
   if (Dim >= 2)
   {
      os << "total_shared_edges " << shared_edges.Size() << '\n';
   }
   if (Dim >= 3)
   {
      os << "total_shared_faces " << sface_lface.Size() << '\n';
   }
   os << "\n# group 0 has no shared entities\n";
   for (int gr = 1; gr < GetNGroups(); gr++)
   {
      {
         const int  nv = group_svert.RowSize(gr-1);
         const int *sv = group_svert.GetRow(gr-1);
         os << "\n# group " << gr << "\nshared_vertices " << nv << '\n';
         for (int i = 0; i < nv; i++)
         {
            os << svert_lvert[sv[i]] << '\n';
         }
      }
      if (Dim >= 2)
      {
         const int  ne = group_sedge.RowSize(gr-1);
         const int *se = group_sedge.GetRow(gr-1);
         os << "\nshared_edges " << ne << '\n';
         for (int i = 0; i < ne; i++)
         {
            const int *v = shared_edges[se[i]]->GetVertices();
            os << v[0] << ' ' << v[1] << '\n';
         }
      }
      if (Dim >= 3)
      {
         const int  nt = group_stria.RowSize(gr-1);
         const int *st = group_stria.GetRow(gr-1);
         const int  nq = group_squad.RowSize(gr-1);
         const int *sq = group_squad.GetRow(gr-1);
         os << "\nshared_faces " << nt+nq << '\n';
         for (int i = 0; i < nt; i++)
         {
            os << Geometry::TRIANGLE;
            const int *v = shared_trias[st[i]].v;
            for (int j = 0; j < 3; j++) { os << ' ' << v[j]; }
            os << '\n';
         }
         for (int i = 0; i < nq; i++)
         {
            os << Geometry::SQUARE;
            const int *v = shared_quads[sq[i]].v;
            for (int j = 0; j < 4; j++) { os << ' ' << v[j]; }
            os << '\n';
         }
      }
   }

   // Write out section end tag for mesh.
   os << "\nmfem_mesh_end" << endl;
}

void ParMesh::PrintVTU(std::string pathname,
                       VTKFormat format,
                       bool high_order_output,
                       int compression_level,
                       bool bdr)
{
   int pad_digits_rank = 6;
   DataCollection::create_directory(pathname, this, MyRank);

   std::string::size_type pos = pathname.find_last_of('/');
   std::string fname
      = (pos == std::string::npos) ? pathname : pathname.substr(pos+1);

   if (MyRank == 0)
   {
      std::string pvtu_name = pathname + "/" + fname + ".pvtu";
      std::ofstream os(pvtu_name);

      std::string data_type = (format == VTKFormat::BINARY32) ? "Float32" : "Float64";
      std::string data_format = (format == VTKFormat::ASCII) ? "ascii" : "binary";

      os << "<?xml version=\"1.0\"?>\n";
      os << "<VTKFile type=\"PUnstructuredGrid\"";
      os << " version =\"0.1\" byte_order=\"" << VTKByteOrder() << "\">\n";
      os << "<PUnstructuredGrid GhostLevel=\"0\">\n";

      os << "<PPoints>\n";
      os << "\t<PDataArray type=\"" << data_type << "\" ";
      os << " Name=\"Points\" NumberOfComponents=\"3\""
         << " format=\"" << data_format << "\"/>\n";
      os << "</PPoints>\n";

      os << "<PCells>\n";
      os << "\t<PDataArray type=\"Int32\" ";
      os << " Name=\"connectivity\" NumberOfComponents=\"1\""
         << " format=\"" << data_format << "\"/>\n";
      os << "\t<PDataArray type=\"Int32\" ";
      os << " Name=\"offsets\"      NumberOfComponents=\"1\""
         << " format=\"" << data_format << "\"/>\n";
      os << "\t<PDataArray type=\"UInt8\" ";
      os << " Name=\"types\"        NumberOfComponents=\"1\""
         << " format=\"" << data_format << "\"/>\n";
      os << "</PCells>\n";

      os << "<PCellData>\n";
      os << "\t<PDataArray type=\"Int32\" Name=\"" << "attribute"
         << "\" NumberOfComponents=\"1\""
         << " format=\"" << data_format << "\"/>\n";
      os << "</PCellData>\n";

      for (int ii=0; ii<NRanks; ii++)
      {
         std::string piece = fname + ".proc"
                             + to_padded_string(ii, pad_digits_rank) + ".vtu";
         os << "<Piece Source=\"" << piece << "\"/>\n";
      }

      os << "</PUnstructuredGrid>\n";
      os << "</VTKFile>\n";
      os.close();
   }

   std::string vtu_fname = pathname + "/" + fname + ".proc"
                           + to_padded_string(MyRank, pad_digits_rank);
   Mesh::PrintVTU(vtu_fname, format, high_order_output, compression_level, bdr);
}

int ParMesh::FindPoints(DenseMatrix& point_mat, Array<int>& elem_id,
                        Array<IntegrationPoint>& ip, bool warn,
                        InverseElementTransformation *inv_trans)
{
   const int npts = point_mat.Width();
   if (npts == 0) { return 0; }

   const bool no_warn = false;
   Mesh::FindPoints(point_mat, elem_id, ip, no_warn, inv_trans);

   // If multiple processors find the same point, we need to choose only one of
   // the processors to mark that point as found.
   // Here, we choose the processor with the minimal rank.

   Array<int> my_point_rank(npts), glob_point_rank(npts);
   for (int k = 0; k < npts; k++)
   {
      my_point_rank[k] = (elem_id[k] == -1) ? NRanks : MyRank;
   }

   MPI_Allreduce(my_point_rank.GetData(), glob_point_rank.GetData(), npts,
                 MPI_INT, MPI_MIN, MyComm);

   int pts_found = 0;
   for (int k = 0; k < npts; k++)
   {
      if (glob_point_rank[k] == NRanks) { elem_id[k] = -1; }
      else
      {
         pts_found++;
         if (glob_point_rank[k] != MyRank) { elem_id[k] = -2; }
      }
   }
   if (warn && pts_found != npts && MyRank == 0)
   {
      MFEM_WARNING((npts-pts_found) << " points were not found");
   }
   return pts_found;
}

static void PrintVertex(const Vertex &v, int space_dim, ostream &os)
{
   os << v(0);
   for (int d = 1; d < space_dim; d++)
   {
      os << ' ' << v(d);
   }
}

void ParMesh::PrintSharedEntities(const std::string &fname_prefix) const
{
   stringstream out_name;
   out_name << fname_prefix << '_' << setw(5) << setfill('0') << MyRank
            << ".shared_entities";
   ofstream os(out_name.str().c_str());
   os.precision(16);

   gtopo.Save(out);

   os << "\ntotal_shared_vertices " << svert_lvert.Size() << '\n';
   if (Dim >= 2)
   {
      os << "total_shared_edges " << shared_edges.Size() << '\n';
   }
   if (Dim >= 3)
   {
      os << "total_shared_faces " << sface_lface.Size() << '\n';
   }
   for (int gr = 1; gr < GetNGroups(); gr++)
   {
      {
         const int  nv = group_svert.RowSize(gr-1);
         const int *sv = group_svert.GetRow(gr-1);
         os << "\n# group " << gr << "\n\nshared_vertices " << nv << '\n';
         for (int i = 0; i < nv; i++)
         {
            const int lvi = svert_lvert[sv[i]];
            // os << lvi << '\n';
            PrintVertex(vertices[lvi], spaceDim, os);
            os << '\n';
         }
      }
      if (Dim >= 2)
      {
         const int  ne = group_sedge.RowSize(gr-1);
         const int *se = group_sedge.GetRow(gr-1);
         os << "\nshared_edges " << ne << '\n';
         for (int i = 0; i < ne; i++)
         {
            const int *v = shared_edges[se[i]]->GetVertices();
            // os << v[0] << ' ' << v[1] << '\n';
            PrintVertex(vertices[v[0]], spaceDim, os);
            os << " | ";
            PrintVertex(vertices[v[1]], spaceDim, os);
            os << '\n';
         }
      }
      if (Dim >= 3)
      {
         const int  nt = group_stria.RowSize(gr-1);
         const int *st = group_stria.GetRow(gr-1);
         const int  nq = group_squad.RowSize(gr-1);
         const int *sq = group_squad.GetRow(gr-1);
         os << "\nshared_faces " << nt+nq << '\n';
         for (int i = 0; i < nt; i++)
         {
            const int *v = shared_trias[st[i]].v;
#if 0
            os << Geometry::TRIANGLE;
            for (int j = 0; j < 3; j++) { os << ' ' << v[j]; }
            os << '\n';
#endif
            for (int j = 0; j < 3; j++)
            {
               PrintVertex(vertices[v[j]], spaceDim, os);
               (j < 2) ? os << " | " : os << '\n';
            }
         }
         for (int i = 0; i < nq; i++)
         {
            const int *v = shared_quads[sq[i]].v;
#if 0
            os << Geometry::SQUARE;
            for (int j = 0; j < 4; j++) { os << ' ' << v[j]; }
            os << '\n';
#endif
            for (int j = 0; j < 4; j++)
            {
               PrintVertex(vertices[v[j]], spaceDim, os);
               (j < 3) ? os << " | " : os << '\n';
            }
         }
      }
   }
}

void ParMesh::GetGlobalVertexIndices(Array<HYPRE_BigInt> &gi) const
{
   H1_FECollection fec(1, Dim); // Order 1, mesh dimension (not spatial dimension).
   ParMesh *pm = const_cast<ParMesh *>(this);
   ParFiniteElementSpace fespace(pm, &fec);

   gi.SetSize(GetNV());

   Array<int> dofs;
   for (int i=0; i<GetNV(); ++i)
   {
      fespace.GetVertexDofs(i, dofs);
      gi[i] = fespace.GetGlobalTDofNumber(dofs[0]);
   }
}

void ParMesh::GetGlobalEdgeIndices(Array<HYPRE_BigInt> &gi) const
{
   if (Dim == 1)
   {
      GetGlobalVertexIndices(gi);
      return;
   }

   ND_FECollection fec(1, Dim); // Order 1, mesh dimension (not spatial dimension).
   ParMesh *pm = const_cast<ParMesh *>(this);
   ParFiniteElementSpace fespace(pm, &fec);

   gi.SetSize(GetNEdges());

   Array<int> dofs;
   for (int i=0; i<GetNEdges(); ++i)
   {
      fespace.GetEdgeDofs(i, dofs);
      const int ldof = (dofs[0] >= 0) ? dofs[0] : -1 - dofs[0];
      gi[i] = fespace.GetGlobalTDofNumber(ldof);
   }
}

void ParMesh::GetGlobalFaceIndices(Array<HYPRE_BigInt> &gi) const
{
   if (Dim == 2)
   {
      GetGlobalEdgeIndices(gi);
      return;
   }
   else if (Dim == 1)
   {
      GetGlobalVertexIndices(gi);
      return;
   }

   RT_FECollection fec(0, Dim); // Order 0, mesh dimension (not spatial dimension).
   ParMesh *pm = const_cast<ParMesh *>(this);
   ParFiniteElementSpace fespace(pm, &fec);

   gi.SetSize(GetNFaces());

   Array<int> dofs;
   for (int i=0; i<GetNFaces(); ++i)
   {
      fespace.GetFaceDofs(i, dofs);
      const int ldof = (dofs[0] >= 0) ? dofs[0] : -1 - dofs[0];
      gi[i] = fespace.GetGlobalTDofNumber(ldof);
   }
}

void ParMesh::GetGlobalElementIndices(Array<HYPRE_BigInt> &gi) const
{
   ComputeGlobalElementOffset();

   // Cast from long long to HYPRE_BigInt
   const HYPRE_BigInt offset = glob_elem_offset;

   gi.SetSize(GetNE());
   for (int i=0; i<GetNE(); ++i)
   {
      gi[i] = offset + i;
   }
}

void ParMesh::Swap(ParMesh &other)
{
   Mesh::Swap(other, true);

   mfem::Swap(MyComm, other.MyComm);
   mfem::Swap(NRanks, other.NRanks);
   mfem::Swap(MyRank, other.MyRank);

   mfem::Swap(glob_elem_offset, other.glob_elem_offset);
   mfem::Swap(glob_offset_sequence, other.glob_offset_sequence);

   gtopo.Swap(other.gtopo);

   group_svert.Swap(other.group_svert);
   group_sedge.Swap(other.group_sedge);
   group_stria.Swap(other.group_stria);
   group_squad.Swap(other.group_squad);

   mfem::Swap(shared_edges, other.shared_edges);
   mfem::Swap(shared_trias, other.shared_trias);
   mfem::Swap(shared_quads, other.shared_quads);
   mfem::Swap(svert_lvert, other.svert_lvert);
   mfem::Swap(sedge_ledge, other.sedge_ledge);
   mfem::Swap(sface_lface, other.sface_lface);

   // Swap face-neighbor data
   mfem::Swap(have_face_nbr_data, other.have_face_nbr_data);
   mfem::Swap(face_nbr_group, other.face_nbr_group);
   mfem::Swap(face_nbr_elements_offset, other.face_nbr_elements_offset);
   mfem::Swap(face_nbr_vertices_offset, other.face_nbr_vertices_offset);
   mfem::Swap(face_nbr_elements, other.face_nbr_elements);
   mfem::Swap(face_nbr_vertices, other.face_nbr_vertices);
   mfem::Swap(send_face_nbr_elements, other.send_face_nbr_elements);
   mfem::Swap(send_face_nbr_vertices, other.send_face_nbr_vertices);
   std::swap(face_nbr_el_ori, other.face_nbr_el_ori);
   std::swap(face_nbr_el_to_face, other.face_nbr_el_to_face);

   // Nodes, NCMesh, and NURBSExtension are taken care of by Mesh::Swap
   mfem::Swap(pncmesh, other.pncmesh);

   print_shared = other.print_shared;
}

void ParMesh::Destroy()
{
   delete pncmesh;
   ncmesh = pncmesh = NULL;

   DeleteFaceNbrData();

   for (int i = 0; i < shared_edges.Size(); i++)
   {
      FreeElement(shared_edges[i]);
   }
   shared_edges.DeleteAll();

   face_nbr_el_to_face = nullptr;
}

ParMesh::~ParMesh()
{
   ParMesh::Destroy();

   // The Mesh destructor is called automatically
}

}

#endif<|MERGE_RESOLUTION|>--- conflicted
+++ resolved
@@ -258,13 +258,13 @@
 
       GenerateFaces();
 
-<<<<<<< HEAD
       STable3D *planar_tbl = NULL;
       if (Dim == 4)
       {
          planar_tbl = GetElementToPlanarTable(1);
          GeneratePlanars();
-=======
+      }
+
       // Make sure the be_to_face array is initialized.
       // In 2D, it will be set in the above call to Mesh::GetElementToEdgeTable.
       // In 3D, it will be set in GetElementToFaceTable.
@@ -276,7 +276,6 @@
          {
             be_to_face[i] = boundary[i]->GetVertices()[0];
          }
->>>>>>> c3eb769a
       }
 
       ListOfIntegerSets  groups;
@@ -294,7 +293,8 @@
       Table *plan_element = NULL;
 
       FindSharedFaces(mesh, partitioning, face_group, groups);
-      int nsplanars = FindSharedPlanars(mesh, partitioning, plan_element, groups);
+      // usuned?
+      // int nsplanars = FindSharedPlanars(mesh, partitioning, plan_element, groups);
       int nsedges = FindSharedEdges(mesh, partitioning, edge_element, groups);
       int nsvert = FindSharedVertices(partitioning, vert_element, groups);
 
@@ -1042,7 +1042,7 @@
                 if (fv[0] >= v2t.first || fv[1] >= v2t.first || fv[2] >= v2t.first || fv[3] >= v2t.first)
                     init_tag = v2t.second;
             }
-            shared_tetra[stetr_counter].Set(fv, init_tag);
+            shared_tetra[stetr_counter].Make(fv[0], fv[1], fv[2], fv[3], init_tag);
             int *v = shared_tetra[stetr_counter].v;
             for (int j = 0; j <4 ; j++) { v[j] = vert_global_local[v[j]]; }
             sface_lface[stetr_counter] =
@@ -1068,7 +1068,7 @@
 //                   if (mesh.faces_info[i].Elem1Inf/64 == 4)
 //                       shared_tetra[stetr_counter].tag = 2;
                    char t; bool sw;
-                   int tmp;
+                   // int tmp;
                    pent->ParseFlag(t, sw);
 //                   if (!sw)
 //                   {
@@ -1276,17 +1276,12 @@
    }
    if (Dim < 4)
    {
-<<<<<<< HEAD
       // Determine sface_lface
       const int nst = shared_trias.Size();
       sface_lface.SetSize(nst + shared_quads.Size());
       if (sface_lface.Size())
-=======
-      auto faces_tbl = std::unique_ptr<STable3D>(GetFacesTable());
-      for (int st = 0; st < nst; st++)
->>>>>>> c3eb769a
-      {
-         STable3D *faces_tbl = GetFacesTable();
+      {
+         auto faces_tbl = std::unique_ptr<STable3D>(GetFacesTable());
          for (int st = 0; st < nst; st++)
          {
             const int *v = shared_trias[st].v;
@@ -1297,7 +1292,6 @@
             const int *v = shared_quads[sq].v;
             sface_lface[nst+sq] = (*faces_tbl)(v[0], v[1], v[2], v[3]);
          }
-         delete faces_tbl;
       }
    }
    else
@@ -1308,7 +1302,6 @@
          const int *v = shared_tetra[st].v;
          sface_lface[st] = (*faces_tbl)(v[0], v[1], v[2], v[3]);
       }
-<<<<<<< HEAD
       delete faces_tbl;
 
       STable3D *plan_tbl = GetElementToPlanarTable(1);
@@ -1318,8 +1311,6 @@
          splan_lplan[st] = (*plan_tbl)(v[0], v[1], v[2]);
       }
       delete plan_tbl;
-=======
->>>>>>> c3eb769a
    }
 }
 
@@ -2046,8 +2037,7 @@
    o = GetQuadOrientation(faces[face]->GetVertices(), shared_quads[squad].v);
 }
 
-<<<<<<< HEAD
-void ParMesh::GroupTetrahedron(int group, int i, int &face, int &o)
+void ParMesh::GroupTetrahedron(int group, int i, int &face, int &o) const
 {
    int stetr = group_stetr.GetRow(group-1)[i];
    face = sface_lface[stetr];
@@ -2058,11 +2048,8 @@
    o = GetTetOrientation(faces[face]->GetVertices(), shared_tetra[stetr].v);
 }
 
-void ParMesh::MarkTetMeshForRefinement(DSTable &v_to_v)
-=======
 void ParMesh::GetSharedEdgeCommunicator(int ordering,
                                         GroupCommunicator& sedge_comm) const
->>>>>>> c3eb769a
 {
    Table &gr_sedge = sedge_comm.GroupLDofTable();
    gr_sedge.SetDims(GetNGroups(), shared_edges.Size());
@@ -2322,20 +2309,21 @@
    codes.Append(code);
 }
 
-void ParMesh::GetFaceSplittings4D(const Vert4 &_f, const HashTable<Hashed2> &v_to_v,
+void ParMesh::GetFaceSplittings4D(const Vert4_tag &_f, const HashTable<Hashed2> &v_to_v,
                                   const DSTable &edges, Array<unsigned> &codes)
 {
-   Array<Vert4> face_stack;
+   Array<Vert4_tag> face_stack;
 
    unsigned code = 0;
-   face_stack.Append(Vert4(_f.v[0], _f.v[1], _f.v[2], _f.v[3], _f.tag));
+   face_stack.Append(Vert4_tag::Make(_f.v[0], _f.v[1], _f.v[2], _f.v[3], _f.tag));
    for (unsigned bit = 0; face_stack.Size() > 0; bit++)
    {
          code = bit = 0;
 
-      Vert4 &f = face_stack.Last();
+      Vert4_tag &f = face_stack.Last();
       char tag = f.tag;
-      int ind = -1, tmp;
+      int ind = -1;
+      // int tmp;
       int mid[6] = {v_to_v.FindId(f.v[0], f.v[3]), v_to_v.FindId(f.v[3], f.v[2]),
                     v_to_v.FindId(f.v[2], f.v[1]), v_to_v.FindId(f.v[1], f.v[0]),
                     v_to_v.FindId(f.v[1], f.v[3]), v_to_v.FindId(f.v[0], f.v[2])};
@@ -2386,13 +2374,13 @@
          char new_tag = (tag+1) % 3;
          if (tag > 0)
          {
-            face_stack.Append(Vert4(f.v[3], ind, f.v[1], f.v[2], new_tag));
+            face_stack.Append(Vert4_tag::Make(f.v[3], ind, f.v[1], f.v[2], new_tag));
          }
          else
          {
-            face_stack.Append(Vert4(f.v[3], ind, f.v[2], f.v[1], new_tag));
-         }
-         Vert4 &r = face_stack[face_stack.Size()-2];
+            face_stack.Append(Vert4_tag::Make(f.v[3], ind, f.v[2], f.v[1], new_tag));
+         }
+         Vert4_tag &r = face_stack[face_stack.Size()-2];
          r.tag = new_tag;
          r.v[3] = r.v[2]; r.v[2] = r.v[1]; r.v[1] = ind; // r.v[0] = r.v[0]
       }
@@ -2400,13 +2388,13 @@
    }
 }
 
-void ParMesh::GetFaceSplittings4D_old(const Vert4 &_f, const HashTable<Hashed2> &v_to_v,
+void ParMesh::GetFaceSplittings4D_old(const Vert4_tag &_f, const HashTable<Hashed2> &v_to_v,
                                 Array<unsigned> &codes)
 {
-   Array<Vert4> face_stack;
+   Array<Vert4_tag> face_stack;
 
    unsigned code = 0;
-   face_stack.Append(Vert4(_f.v[0], _f.v[1], _f.v[2], _f.v[3], _f.tag));
+   face_stack.Append(Vert4_tag::Make(_f.v[0], _f.v[1], _f.v[2], _f.v[3], _f.tag));
    for (unsigned bit = 0; face_stack.Size() > 0; bit++)
    {
       if (bit == 8*sizeof(unsigned))
@@ -2415,7 +2403,7 @@
          code = bit = 0;
       }
 
-      const Vert4 &f = face_stack.Last();
+      const Vert4_tag &f = face_stack.Last();
       char tag = f.tag;
       int mid = v_to_v.FindId(f.v[0], f.v[3]);
       if (mid == -1)
@@ -2430,13 +2418,13 @@
          char new_tag = (tag+1) % 3;
          if (tag > 0)
          {
-            face_stack.Append(Vert4(f.v[3], mid, f.v[1], f.v[2], new_tag));
+            face_stack.Append(Vert4_tag::Make(f.v[3], mid, f.v[1], f.v[2], new_tag));
          }
          else
          {
-            face_stack.Append(Vert4(f.v[3], mid, f.v[2], f.v[1], new_tag));
-         }
-         Vert4 &r = face_stack[face_stack.Size()-2];
+            face_stack.Append(Vert4_tag::Make(f.v[3], mid, f.v[2], f.v[1], new_tag));
+         }
+         Vert4_tag &r = face_stack[face_stack.Size()-2];
          r.tag = new_tag;
          r.v[3] = r.v[2]; r.v[2] = r.v[1]; r.v[1] = mid; // r.v[0] = r.v[0]
       }
@@ -2480,15 +2468,15 @@
    return need_refinement;
 }
 
-<<<<<<< HEAD
-bool ParMesh::DecodeFaceSplittings4D(HashTable<Hashed2> &v_to_v, const Vert4 &v,
+bool ParMesh::DecodeFaceSplittings4D(HashTable<Hashed2> &v_to_v, const Vert4_tag &v,
                                      const Array<unsigned> &codes, int &pos)
 {
-   Array<Vert4> face_stack;
+   Array<Vert4_tag> face_stack;
 
    bool need_refinement = 0;
-   face_stack.Append(Vert4(v.v[0], v.v[1], v.v[2], v.v[3], v.tag));
-   for (unsigned bit = 0, code; face_stack.Size() > 0; )
+   face_stack.Append(Vert4_tag::Make(v.v[0], v.v[1], v.v[2], v.v[3], v.tag));
+   // for (unsigned bit = 0, code; face_stack.Size() > 0; )
+   for (unsigned code; face_stack.Size() > 0; )
    {
 //      if (bit == 8*sizeof(unsigned))
 //      {
@@ -2506,20 +2494,10 @@
       else if ((code & (1 << 5)) != 0) { rv[0] = 0; rv[1] = 3; rv[2] = 1; rv[3] = 2; }
       else { face_stack.DeleteLast(); continue; }
 
-      const Vert4 &f = face_stack.Last();
+      const Vert4_tag &f = face_stack.Last();
       int mid = v_to_v.FindId(f.v[rv[0]], f.v[rv[3]]);
       char tag = f.tag;
       if (mid == -1)
-=======
-void ParMesh::GenerateOffsets(int N, HYPRE_BigInt loc_sizes[],
-                              Array<HYPRE_BigInt> *offsets[]) const
-{
-   if (HYPRE_AssumedPartitionCheck())
-   {
-      Array<HYPRE_BigInt> temp(N);
-      MPI_Scan(loc_sizes, temp.GetData(), N, HYPRE_MPI_BIG_INT, MPI_SUM, MyComm);
-      for (int i = 0; i < N; i++)
->>>>>>> c3eb769a
       {
          mid = v_to_v.GetId(f.v[rv[0]], f.v[rv[3]]);
          int ind[2] = { f.v[rv[0]], f.v[rv[3]] };
@@ -2527,35 +2505,30 @@
          AverageVertices(ind, 2, vertices.Size()-1);
          need_refinement = 1;
       }
-<<<<<<< HEAD
       mid += NumOfVertices;
       char new_tag = (tag + 1) % 3;
       if (tag > 0)
-=======
-      MPI_Bcast(temp.GetData(), N, HYPRE_MPI_BIG_INT, NRanks-1, MyComm);
-      for (int i = 0; i < N; i++)
->>>>>>> c3eb769a
-      {
-         face_stack.Append(Vert4(f.v[rv[3]], mid, f.v[rv[1]], f.v[rv[2]], new_tag));
+      {
+         face_stack.Append(Vert4_tag::Make(f.v[rv[3]], mid, f.v[rv[1]], f.v[rv[2]], new_tag));
       }
       else
       {
-         face_stack.Append(Vert4(f.v[rv[3]], mid, f.v[rv[2]], f.v[rv[1]], new_tag));
-      }
-      Vert4 &r = face_stack[face_stack.Size()-2];
+         face_stack.Append(Vert4_tag::Make(f.v[rv[3]], mid, f.v[rv[2]], f.v[rv[1]], new_tag));
+      }
+      Vert4_tag &r = face_stack[face_stack.Size()-2];
       r.tag = new_tag;
       r.v[rv[3]] = r.v[rv[2]]; r.v[rv[2]] = r.v[rv[1]]; r.v[rv[1]] = mid; // r.v[rv[0]] = r.v[rv[0]]
    }
    return need_refinement;
 }
 
-bool ParMesh::DecodeFaceSplittings4D_old(HashTable<Hashed2> &v_to_v, const Vert4 &v,
+bool ParMesh::DecodeFaceSplittings4D_old(HashTable<Hashed2> &v_to_v, const Vert4_tag &v,
                                      const Array<unsigned> &codes, int &pos)
 {
-   Array<Vert4> face_stack;
+   Array<Vert4_tag> face_stack;
 
    bool need_refinement = 0;
-   face_stack.Append(Vert4(v.v[0], v.v[1], v.v[2], v.v[3], v.tag));
+   face_stack.Append(Vert4_tag::Make(v.v[0], v.v[1], v.v[2], v.v[3], v.tag));
    for (unsigned bit = 0, code = codes[pos++]; face_stack.Size() > 0; bit++)
    {
       if (bit == 8*sizeof(unsigned))
@@ -2566,7 +2539,7 @@
 
       if ((code & (1 << bit)) == 0) { face_stack.DeleteLast(); continue; }
 
-      const Vert4 &f = face_stack.Last();
+      const Vert4_tag &f = face_stack.Last();
       int mid = v_to_v.FindId(f.v[0], f.v[3]);
       char tag = f.tag;
       if (mid == -1)
@@ -2581,33 +2554,33 @@
       char new_tag = (tag + 1) % 3;
       if (tag > 0)
       {
-         face_stack.Append(Vert4(f.v[3], mid, f.v[1], f.v[2], new_tag));
+         face_stack.Append(Vert4_tag::Make(f.v[3], mid, f.v[1], f.v[2], new_tag));
       }
       else
       {
-         face_stack.Append(Vert4(f.v[3], mid, f.v[2], f.v[1], new_tag));
-      }
-      Vert4 &r = face_stack[face_stack.Size()-2];
+         face_stack.Append(Vert4_tag::Make(f.v[3], mid, f.v[2], f.v[1], new_tag));
+      }
+      Vert4_tag &r = face_stack[face_stack.Size()-2];
       r.tag = new_tag;
       r.v[3] = r.v[2]; r.v[2] = r.v[1]; r.v[1] = mid; // r.v[0] = r.v[0]
    }
    return need_refinement;
 }
 
-void ParMesh::GenerateOffsets(int N, HYPRE_Int loc_sizes[],
-                              Array<HYPRE_Int> *offsets[]) const
+void ParMesh::GenerateOffsets(int N, HYPRE_BigInt loc_sizes[],
+                              Array<HYPRE_BigInt> *offsets[]) const
 {
    if (HYPRE_AssumedPartitionCheck())
    {
-      Array<HYPRE_Int> temp(N);
-      MPI_Scan(loc_sizes, temp.GetData(), N, HYPRE_MPI_INT, MPI_SUM, MyComm);
+      Array<HYPRE_BigInt> temp(N);
+      MPI_Scan(loc_sizes, temp.GetData(), N, HYPRE_MPI_BIG_INT, MPI_SUM, MyComm);
       for (int i = 0; i < N; i++)
       {
          offsets[i]->SetSize(3);
          (*offsets[i])[0] = temp[i] - loc_sizes[i];
          (*offsets[i])[1] = temp[i];
       }
-      MPI_Bcast(temp.GetData(), N, HYPRE_MPI_INT, NRanks-1, MyComm);
+      MPI_Bcast(temp.GetData(), N, HYPRE_MPI_BIG_INT, NRanks-1, MyComm);
       for (int i = 0; i < N; i++)
       {
          (*offsets[i])[2] = temp[i];
@@ -3295,13 +3268,8 @@
          int tag = 0;
 
          MPI_Isend(send_vertices[send_face_nbr_vertices.GetI()[fn]](),
-<<<<<<< HEAD
                    4*send_face_nbr_vertices.RowSize(fn),
-                   MPI_DOUBLE, nbr_rank, tag, MyComm, &send_requests[fn]);
-=======
-                   3*send_face_nbr_vertices.RowSize(fn),
                    MPITypeMap<real_t>::mpi_type, nbr_rank, tag, MyComm, &send_requests[fn]);
->>>>>>> c3eb769a
 
          MPI_Irecv(face_nbr_vertices[face_nbr_vertices_offset[fn]](),
                    4*(face_nbr_vertices_offset[fn+1] -
@@ -4232,7 +4200,7 @@
                         MPI_STATUS_IGNORE);
                for (int j = 0, pos = 0; j < faces_in_group; j++)
                {
-                  const Vert4 &v = shared_tetra[group_faces[j]];
+                  const Vert4_tag &v = shared_tetra[group_faces[j]];
 #if !OLD
                   need_refinement |= DecodeFaceSplittings4D(v_to_v, v, iBuf, pos);
 #else
@@ -4305,7 +4273,7 @@
       // 6. Update element-to-edge relations.
       if (el_to_edge != NULL)
       {
-         NumOfEdges = GetElementToEdgeTable(*el_to_edge, be_to_edge);
+         NumOfEdges = GetElementToEdgeTable(*el_to_edge);
       }
 #if 0 // Freudenthal
       // 1. Get table of vertex to vertex connections.
@@ -5219,32 +5187,56 @@
          shared_tetra.Reserve(shared_tetra.Size()+7);
          v = shared_tetra[group_faces[i]].v;
          int w[4];
-         Vert4 tet;
+         Vert4_tag tet;
 
          w[0] = v[0];        w[1] = midEdges[0]; w[2] = midEdges[1]; w[3] = midEdges[2];
-         if (sw[0]) { Swap(w); } tet.Set(w); shared_tetra.Append(tet);
+
+         if (sw[0]) { Swap(w); }
+
+         tet.Set(w); shared_tetra.Append(Vert4_tag::Make(tet));
          group_faces.Append(sface_lface.Append(-1)-1);
          w[0] = midEdges[0]; w[1] = v[1];        w[2] = midEdges[3]; w[3] = midEdges[4];
-         if (sw[1]) { Swap(w); } tet.Set(w); shared_tetra.Append(tet);
+
+         if (sw[1]) { Swap(w); }
+
+         tet.Set(w); shared_tetra.Append(Vert4_tag::Make(tet));
          group_faces.Append(sface_lface.Append(-1)-1);
          w[0] = midEdges[1]; w[1] = midEdges[3]; w[2] = v[2];        w[3] = midEdges[5];
-         if (sw[2]) { Swap(w); } tet.Set(w); shared_tetra.Append(tet);
+
+         if (sw[2]) { Swap(w); }
+
+         tet.Set(w); shared_tetra.Append(Vert4_tag::Make(tet));
          group_faces.Append(sface_lface.Append(-1)-1);
          w[0] = midEdges[2]; w[1] = midEdges[4]; w[2] = midEdges[5]; w[3] = v[3];
-         if (sw[3]) { Swap(w); } tet.Set(w); shared_tetra.Append(tet);
+
+         if (sw[3]) { Swap(w); }
+
+         tet.Set(w); shared_tetra.Append(Vert4_tag::Make(tet));
          group_faces.Append(sface_lface.Append(-1)-1);
          //
          w[0] = midEdges[0]; w[1] = midEdges[1]; w[2] = midEdges[3]; w[3] = midEdges[4];
-         if (sw[4]) { Swap(w); } tet.Set(w); shared_tetra.Append(tet);
+
+         if (sw[4]) { Swap(w); }
+
+         tet.Set(w); shared_tetra.Append(Vert4_tag::Make(tet));
          group_faces.Append(sface_lface.Append(-1)-1);
          w[0] = midEdges[0]; w[1] = midEdges[1]; w[2] = midEdges[2]; w[3] = midEdges[4];
-         if (sw[5]) { Swap(w); } tet.Set(w); shared_tetra.Append(tet);
+
+         if (sw[5]) { Swap(w); }
+
+         tet.Set(w); shared_tetra.Append(Vert4_tag::Make(tet));
          group_faces.Append(sface_lface.Append(-1)-1);
          w[0] = midEdges[1]; w[1] = midEdges[3]; w[2] = midEdges[4]; w[3] = midEdges[5];
-         if (sw[6]) { Swap(w); } tet.Set(w); shared_tetra.Append(tet);
+
+         if (sw[6]) { Swap(w); }
+
+         tet.Set(w); shared_tetra.Append(Vert4_tag::Make(tet));
          group_faces.Append(sface_lface.Append(-1)-1);
          w[0] = midEdges[1]; w[1] = midEdges[2]; w[2] = midEdges[4]; w[3] = midEdges[5];
-         if (sw[7]) { Swap(w); } tet.Set(w);
+
+         if (sw[7]) { Swap(w); }
+
+         tet.Set(w);
          shared_tetra[group_faces[i]].Set(w); //sface_lface[group_faces[i]] =  -1;
       }
 
@@ -5471,7 +5463,7 @@
 
    Array<Segment *> sedge_stack;
    Array<Vert3> splan_stack;
-   Array<Vert4> sface_stack;
+   Array<Vert4_tag> sface_stack;
 
    Array<int> I_group_svert, J_group_svert;
    Array<int> I_group_sedge, J_group_sedge;
@@ -5756,7 +5748,7 @@
       // Check which tetrahedra have been refined
       for (int i = 0; i < group_stetr.RowSize(group); i++)
       {
-         int tmp;
+         // int tmp;
          char tag = shared_tetra[group_tetra[i]].tag;
          int *v = shared_tetra[group_tetra[i]].v;
          int mid[6] = {v_to_v.FindId(v[0], v[3]),
@@ -5834,9 +5826,9 @@
 //            splan_stack.Append(Vert3(v[1], ind, v[2])); // FIXME orientation matters
             // Put the upper sub-tetrahedron on top of the face stack
             if (tag > 0)
-               sface_stack.Append(Vert4(v[3], ind, v[1], v[2], (tag+1) % 3));
+               sface_stack.Append(Vert4_tag::Make(v[3], ind, v[1], v[2], (tag+1) % 3));
             else
-               sface_stack.Append(Vert4(v[3], ind, v[2], v[1], (tag+1) % 3));
+               sface_stack.Append(Vert4_tag::Make(v[3], ind, v[2], v[1], (tag+1) % 3));
             // The lower sub-tetrahedron replaces the original one
             v[3] = v[2]; v[2] = v[1]; v[1] = ind;
             tag = (tag+1) % 3;
@@ -5847,7 +5839,7 @@
          // Process all faces (tetrahedrons) in the face stack
          do
          {
-            Vert4 &sf = sface_stack.Last();
+            Vert4_tag &sf = sface_stack.Last();
             v = sf.v;
             tag = sf.tag;
             ind = v_to_v.FindId(v[0], v[3]);
@@ -5883,7 +5875,7 @@
                }
 //               splan_stack.Append(Vert3(v[1], ind, v[2])); // TODO check if orientation matters
                // Put the lower sub-tetrahedron on top of the face stack
-               sface_stack.Append(Vert4(v[0], ind, v[1], v[2], (tag + 1) % 3));
+               sface_stack.Append(Vert4_tag::Make(v[0], ind, v[1], v[2], (tag + 1) % 3));
                // Note that the above Append() may invalidate 'v'
                v = sface_stack[sface_stack.Size()-2].v;
                // The upper sub-triangle replaces the original one
@@ -6522,24 +6514,6 @@
    if (!comments.empty()) { os << '\n' << comments << '\n'; }
 
    // optional
-<<<<<<< HEAD
-   out <<
-       "\n#\n# MFEM Geometry Types (see mesh/geom.hpp):\n#\n"
-       "# POINT       = 0\n"
-       "# SEGMENT     = 1\n"
-       "# TRIANGLE    = 2\n"
-       "# SQUARE      = 3\n"
-       "# TETRAHEDRON = 4\n"
-       "# CUBE        = 5\n"
-       "# PRISM       = 6\n"
-       "# PENTATOPE   = 7\n"
-       "# TESSERACT   = 8\n"
-       "#\n";
-
-   out << "\ndimension\n" << Dim
-       << "\n\nelements\n" << NumOfElements << '\n';
-   for (i = 0; i < NumOfElements; i++)
-=======
    os <<
       "\n#\n# MFEM Geometry Types (see fem/geom.hpp):\n#\n"
       "# POINT       = 0\n"
@@ -6549,6 +6523,9 @@
       "# TETRAHEDRON = 4\n"
       "# CUBE        = 5\n"
       "# PRISM       = 6\n"
+      "# PYRAMID     = 7\n"
+      "# PENTATOPE   = 8\n"
+      "# TESSERACT   = 9\n"
       "#\n";
 
    os << "\ndimension\n" << Dim
@@ -6559,7 +6536,6 @@
    }
 
    if (set_names)
->>>>>>> c3eb769a
    {
       os << "\nattribute_sets\n";
       attribute_sets.Print(os);
@@ -6679,6 +6655,9 @@
          "# TETRAHEDRON = 4\n"
          "# CUBE        = 5\n"
          "# PRISM       = 6\n"
+         "# PYRAMID     = 7\n"
+         "# PENTATOPE   = 8\n"
+         "# TESSERACT   = 9\n"
          "#\n";
 
       os << "\ndimension\n" << Dim;
@@ -7921,13 +7900,8 @@
 
    // TODO: collect and print stats by geometry
 
-<<<<<<< HEAD
    long long ldata[6]; // vert, edge, planar, face, elem, neighbors;
    long long mindata[6], maxdata[6], sumdata[6];
-=======
-   long long ldata[5]; // vert, edge, face, elem, neighbors;
-   long long mindata[5], maxdata[5], sumdata[5];
->>>>>>> c3eb769a
 
    // count locally owned vertices, edges, and faces
    ldata[0] = GetNV();
@@ -7955,69 +7929,9 @@
       }
    }
 
-<<<<<<< HEAD
    MPI_Reduce(ldata, mindata, 6, MPI_LONG_LONG, MPI_MIN, 0, MyComm);
    MPI_Reduce(ldata, sumdata, 6, MPI_LONG_LONG, MPI_SUM, 0, MyComm);
    MPI_Reduce(ldata, maxdata, 6, MPI_LONG_LONG, MPI_MAX, 0, MyComm);
-
-   if (MyRank == 0)
-   {
-      out << '\n'
-          << "           "
-          << setw(12) << "minimum"
-          << setw(12) << "average"
-          << setw(12) << "maximum"
-          << setw(12) << "total" << '\n';
-      out << " vertices  "
-          << setw(12) << mindata[0]
-          << setw(12) << sumdata[0]/NRanks
-          << setw(12) << maxdata[0]
-          << setw(12) << sumdata[0] << '\n';
-      out << " edges     "
-          << setw(12) << mindata[1]
-          << setw(12) << sumdata[1]/NRanks
-          << setw(12) << maxdata[1]
-          << setw(12) << sumdata[1] << '\n';
-      if (Dim == 4)
-      {
-         out << " planars   "
-             << setw(12) << mindata[2]
-             << setw(12) << sumdata[2]/NRanks
-             << setw(12) << maxdata[2]
-             << setw(12) << sumdata[2] << '\n';
-      }
-      if (Dim == 3 || Dim == 4)
-      {
-         out << " faces     "
-             << setw(12) << mindata[3]
-             << setw(12) << sumdata[3]/NRanks
-             << setw(12) << maxdata[3]
-             << setw(12) << sumdata[3] << '\n';
-      }
-      out << " elements  "
-          << setw(12) << mindata[4]
-          << setw(12) << sumdata[4]/NRanks
-          << setw(12) << maxdata[4]
-          << setw(12) << sumdata[4] << '\n';
-      out << " neighbors "
-          << setw(12) << mindata[5]
-          << setw(12) << sumdata[5]/NRanks
-          << setw(12) << maxdata[5] << '\n';
-      out << '\n'
-          << "       "
-          << setw(12) << "minimum"
-          << setw(12) << "maximum" << '\n';
-      out << " h     "
-          << setw(12) << gh_min
-          << setw(12) << gh_max << '\n';
-      out << " kappa "
-          << setw(12) << gk_min
-          << setw(12) << gk_max << '\n';
-      out << std::flush;
-=======
-   MPI_Reduce(ldata, mindata, 5, MPI_LONG_LONG, MPI_MIN, 0, MyComm);
-   MPI_Reduce(ldata, sumdata, 5, MPI_LONG_LONG, MPI_SUM, 0, MyComm);
-   MPI_Reduce(ldata, maxdata, 5, MPI_LONG_LONG, MPI_MAX, 0, MyComm);
 
    if (MyRank == 0)
    {
@@ -8037,13 +7951,21 @@
          << setw(12) << sumdata[1]/NRanks
          << setw(12) << maxdata[1]
          << setw(12) << sumdata[1] << '\n';
-      if (Dim == 3)
-      {
-         os << " faces     "
+      if (Dim == 4)
+      {
+         os << " planars   "
             << setw(12) << mindata[2]
             << setw(12) << sumdata[2]/NRanks
             << setw(12) << maxdata[2]
             << setw(12) << sumdata[2] << '\n';
+      }
+      if (Dim >= 3)
+      {
+         os << " faces     "
+            << setw(12) << mindata[3]
+            << setw(12) << sumdata[3]/NRanks
+            << setw(12) << maxdata[3]
+            << setw(12) << sumdata[3] << '\n';
       }
       os << " elements  "
          << setw(12) << mindata[3]
@@ -8065,7 +7987,6 @@
          << setw(12) << gk_min
          << setw(12) << gk_max << '\n';
       os << std::flush;
->>>>>>> c3eb769a
    }
 }
 
