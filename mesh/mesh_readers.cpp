--- conflicted
+++ resolved
@@ -1317,15 +1317,9 @@
 } // end ReadVTKMesh
 
 void Mesh::ReadNURBSMesh(std::istream &input, int &curved, int &read_gf,
-<<<<<<< HEAD
-                         bool nc)
-{
-   NURBSext = new NURBSExtension(input, nc);
-=======
-                         bool spacing)
-{
-   NURBSext = new NURBSExtension(input, spacing);
->>>>>>> 7e8fc14b
+                         bool spacing, bool nc)
+{
+   NURBSext = new NURBSExtension(input, spacing, nc);
 
    Dim              = NURBSext->Dimension();
    NumOfVertices    = NURBSext->GetNV();
