// Copyright (c) 2010-2025, Lawrence Livermore National Security, LLC. Produced
// at the Lawrence Livermore National Laboratory. All Rights reserved. See files
// LICENSE and NOTICE for details. LLNL-CODE-806117.
//
// This file is part of the MFEM library. For more information and source code
// availability visit https://mfem.org.
//
// MFEM is free software; you can redistribute it and/or modify it under the
// terms of the BSD-3 license. We welcome feedback and contributions, see file
// CONTRIBUTING.md for details.

#ifndef MFEM_NURBS
#define MFEM_NURBS

#include "../config/config.hpp"
#include "../general/table.hpp"
#include "../linalg/vector.hpp"
#include "element.hpp"
#include "mesh.hpp"
#include "spacing.hpp"
#ifdef MFEM_USE_MPI
#include "../general/communication.hpp"
#endif
#include <iostream>
#include <set>

namespace mfem
{

class GridFunction;


/** @brief A vector of knots in one dimension, with B-spline basis functions of
    a prescribed order.

    @note Order is defined in the sense of "The NURBS book" - 2nd ed - Piegl and
    Tiller, cf. section 2.2.
*/
class KnotVector
{
protected:
   static const int MaxOrder;

   /// Stores the values of all knots.
   Vector knot;

   /// Order of the B-spline basis functions.
   int Order;

   /// Number of control points.
   int NumOfControlPoints;

   /// Number of elements, defined by distinct knots.
   int NumOfElements;

   // Stores the demko points
   mutable Vector demko;

   /// Compute all the Demko points
   void ComputeDemko() const;

public:
   /// Create an empty KnotVector.
   KnotVector() { }

   /** @brief Create a KnotVector by reading data from stream @a input. Two
       integers are read, for order and number of control points. */
   KnotVector(std::istream &input);

   /** @brief Create a KnotVector with undefined knots (initialized to -1) of
       order @a order and number of control points @a NCP. */
   KnotVector(int order, int NCP);

<<<<<<< HEAD
   /** @brief Create a KnotVector by passing in a degree, a Vector of interval
       lengths of length n, and a list of continuity of length n + 1.

       The intervals refer to spans between unique knot values (not counting
       zero-size intervals at repeated knots), and the continuity values should
       be >= -1 (discontinuous) and <= order-1 (maximally-smooth for the given
       polynomial degree). Periodicity is not supported.
   */
   KnotVector(int order, const Vector& intervals,
              const Array<int>& continuity );
=======
   /** @brief Create a KnotVector with order @a order and knots @a knot. */
   KnotVector(int order, const Vector &k);
>>>>>>> 1eb05fe7

   /// Copy constructor.
   KnotVector(const KnotVector &kv) { (*this) = kv; }

   KnotVector &operator=(const KnotVector &kv);

   /// Return the number of elements, defined by distinct knots.
   int GetNE()    const { return NumOfElements; }

   /// Return the number of control points.
   int GetNCP()   const { return NumOfControlPoints; }

   /// Return the order.
   int GetOrder() const { return Order; }

   /// Return the number of knots, including multiplicities.
   int Size()     const { return knot.Size(); }

   /// Count the number of elements.
   void GetElements();

   /** @brief Return whether the knot index Order plus @a i is the beginning of
       an element. */
   bool isElement(int i) const { return (knot(Order+i) != knot(Order+i+1)); }

   /** @brief Return the number of control points minus the order. This is not
       the number of knot spans, but it gives the number of knots to be checked
       with @a isElement for non-empty knot spans (elements). */
   int GetNKS() const { return NumOfControlPoints - Order; }

   /// Return whether knot location @a u is in a given span @a ni.
   bool inSpan(real_t u, int ni) const
   {
      if ((u < knot(ni)) || (u > knot(ni+1))) { return false; }
      return true;
   }

   /// Return the index of the knot span containing parameter @a u.
   int GetSpan(real_t u) const;

   /** @brief Return the reference coordinate in [0,1] for parameter @a u
       in the element beginning at knot @a ni. */
   real_t GetRefPoint(real_t u, int ni) const
   { return (u-knot(ni))/(knot(ni+1)-knot(ni)); };

   /** @brief Return the knot location for element reference coordinate @a xi
       in [0,1], for the element beginning at knot @a ni. */
   real_t GetKnotLocation(real_t xi, int ni) const
   { return (xi*knot(ni+1) + (1. - xi)*knot(ni)); }

   /** @brief Return the parameter for element reference coordinate @a xi
       in [0,1], for the element beginning at knot @a ni. */
   MFEM_DEPRECATED real_t getKnotLocation(real_t xi, int ni) const
   { return (xi*knot(ni+1) + (1. - xi)*knot(ni)); } // Use GetKnot instead

   /// Return the index of the knot span containing parameter @a u.
   MFEM_DEPRECATED int findKnotSpan(real_t u) const;  // Use GetSpan instead

   /** Gives the @a i average knot location. Average is taken over @a Order
       number of nodes. For background see:

       G. Farin,
       Curves and Surfaces for Computer Aided Geometric Design, fourth ed.
       Academic Press, San Diego, CA, 1997*/
   real_t GetGreville(int i) const;

   /** Gives the knot location where the @a i shape function is maximum.
       Reverts to the Greville point if knot is repeated @a Order +1 times.
       For background see:

       Botella, Olivier, and Karim Shariff.
       "B-spline methods in fluid dynamics."
       International Journal of Computational Fluid Dynamics 17.2 (2003): 133-149.

       Points are found using Newton iteration, with the Greville point as the
       starting value. */
   real_t GetBotella(int i) const;

   /** Gives the knot location of the @a i extremum of the Chebyshev spline.
       For background see:

       Stephen Demko
       "On the existence of interpolating projections onto spline spaces."
       Journal of approximation theory 43.2 (1985): 151-156.

       Points are found using Remez iteration:
        - Find interpolant, given by a, through given points, given by Demko
        - Find extrema of this polynom and update Demko points
        - Repeat untill converged
        - Use the Greville point as starting point */
   real_t GetDemko(int i) const { ComputeDemko(); return demko[i]; };

   // The following functions evaluate shape functions, which are B-spline basis
   // functions.

   /** @brief Calculate the nonvanishing shape function values in @a shape for
       the element corresponding to knot index @a i and element reference
       coordinate @a xi. */
   void CalcShape  (Vector &shape, int i, real_t xi) const;

   /** @brief Calculate derivatives of the nonvanishing shape function values in
       @a grad for the element corresponding to knot index @a i and element
       reference coordinate @a xi. */
   void CalcDShape (Vector &grad,  int i, real_t xi) const;

   /** @brief Calculate n-th derivatives (order @a n) of the nonvanishing shape
       function values in @a grad for the element corresponding to knot index
       @a i and element reference coordinate @a xi. */
   void CalcDnShape(Vector &gradn, int n, int i, real_t xi) const;

   /// Calculate second-order shape function derivatives, using CalcDnShape.
   void CalcD2Shape(Vector &grad2, int i, real_t xi) const
   { CalcDnShape(grad2, 2, i, xi); }

   /** @brief Gives the locations of the maxima of the KnotVector in reference
       space. The function gives the knot span @a ks, the coordinate in the
       knot span @a xi, and the coordinate of the maximum in parameter space
       @a u.
       The main purpose of this function is its use in FindInterpolant.
       Use GetBotella instead for each shape function separately, perhaps in
       conjuction with GetSpan and GetRefPoint.*/
   MFEM_DEPRECATED void FindMaxima(Array<int> &ks, Vector &xi, Vector &u) const;

   /** @brief Global curve interpolation through the points @a x (overwritten).
       @a x is an array with the length of the spatial dimension containing
       vectors with spatial coordinates. The control points of the interpolated
       curve are returned in @a x in the same form.
       Use GetInterpolant instead. For the knot location one can use either
       GetBotella, GetDemko or GetGreville. FindInterpolant uses the Botella
       points, however, the Demko points might be more appropriate. */
   MFEM_DEPRECATED void FindInterpolant(Array<Vector*> &x);

   /** @brief Get the control points @a for an interpolating spline that has the
      values @a x at the knot location @a u.
      For the knot location one can use  for instance GetBotella, GetDemko or
      GetGreville. The Demko points might be most appropriate.*/
   void GetInterpolant(const Vector &x, const Vector &u, Vector &a) const;

   /** Set @a diff, comprised of knots in @a kv not contained in this KnotVector.
       @a kv must be of the same order as this KnotVector. The current
       implementation is not well defined, and the function may have undefined
       behavior, as @a diff may have unset entries at the end. */
   void Difference(const KnotVector &kv, Vector &diff) const;

   /// Uniformly refine by factor @a rf, by inserting knots in each span.
   void UniformRefinement(Vector &newknots, int rf) const;

   /// Refine with refinement factor @a rf.
   void Refinement(Vector &newknots, int rf) const;

   /** Returns the coarsening factor needed for non-nested nonuniform spacing
       functions, to result in a single element from which refinement can be
       done. The return value is 1 if uniform or nested spacing is used. */
   int GetCoarseningFactor() const;

   /// Get unique knots and their multiplicities
   std::pair<Vector, Vector> GetUniqueKnots() const;

   /** For a given coarsening factor @a cf, find the fine knots between the
       coarse knots. */
   Vector GetFineKnots(const int cf) const;

   /** @brief Return a new KnotVector with elevated degree by repeating the
       endpoints of the KnotVector. */
   /// @note The returned object should be deleted by the caller.
   KnotVector *DegreeElevate(int t) const;

   /// Reverse the knots.
   void Flip();

   /** @brief Print the order, number of control points, and knots.

       The output is formatted for writing a mesh to file. This function is
       called by NURBSPatch::Print. */
   void Print(std::ostream &os) const;

   /** @brief Prints the non-zero shape functions and their first and second
       derivatives associated with the KnotVector per element. Use GetElements()
       to count the elements before using this function. @a samples is the
       number of samples of the shape functions per element.*/
   void PrintFunctions(std::ostream &os, int samples=11) const;

   /** Prints the function with basis function coefficient @a a, and its first
       and second derivatives associated with the KnotVector per element.
       Use GetElements() to count the elements before using this function.
       @a samples is the number of samples of the shape functions per element.*/
   void PrintFunction(std::ostream &os, const Vector &a, int samples=11) const;

   /** Prints the @a i-th function and its first and second
       derivatives associated with the KnotVector per element. Use GetElements()
       to count the elements before using this function. @a samples is the
       number of samples of the shape functions per element.*/
   void PrintFunction(std::ostream &os, int i, int samples=11) const;

   /// Destroys KnotVector
   ~KnotVector() { }

   /// Access function to knot @a i.
   real_t &operator[](int i) { return knot(i); }

   /// Const access function to knot @a i.
   const real_t &operator[](int i) const { return knot(i); }

   /// Function to define the distribution of knots for any number of knot spans.
   std::shared_ptr<SpacingFunction> spacing;

   /** Flag to indicate whether the KnotVector has been coarsened, which means
       it is ready for non-nested refinement. */
   bool coarse;
};


/** @brief A NURBS patch can be 1D, 2D, or 3D, and is defined as a tensor
    product of KnotVectors. */
class NURBSPatch
{
protected:

   /// B-NET dimensions
   int ni, nj, nk;

   /// Physical dimension plus 1
   int Dim;

   /// Data with the layout (Dim x ni x nj x nk)
   real_t *data;

   /// KnotVectors in each direction
   Array<KnotVector *> kv;

   // Special B-NET access functions
   //  - SetLoopDirection(int dir) flattens the multi-dimensional B-NET in the
   //    requested direction. It effectively creates a 1D net in homogeneous
   //    coordinates.
   //  - The slice(int, int) operator is the access function in that flattened
   //    structure. The first int gives the slice and the second int the element
   //    in that slice.
   //  - Both routines are used in 'KnotInsert', `KnotRemove`, 'DegreeElevate',
   //    and 'UniformRefinement'.
   //  - In older implementations, slice(int, int) was implemented as
   //    operator()(int, int).
   int nd; // Number of control points in flattened structure
   int ls; // Number of variables per control point in flattened structure
   int sd; // Stride for data access

   /** @brief Flattens the B-NET in direction @a dir, producing a 1D net.
       Returns the number of variables per knot in flattened structure. */
   int SetLoopDirection(int dir);


   /** @brief Access function for the effectively 1D flattened net, where @a i
       is a knot index, and @a j is an index of a variable per knot. */
   inline       real_t &slice(int i, int j);
   inline const real_t &slice(int i, int j) const;

   /// Copy constructor
   NURBSPatch(NURBSPatch *parent, int dir, int Order, int NCP);

   /// Deletes own data, takes data from @a np, and deletes np.
   void swap(NURBSPatch *np);

   /// Sets dimensions and allocates data, based on KnotVectors.
   /// @a dim is the physical dimension plus 1.
   void init(int dim);

public:
   /// Copy constructor
   NURBSPatch(const NURBSPatch &orig);

   /// Constructor using data read from stream @a input.
   NURBSPatch(std::istream &input);

   /// Constructor for a 2D patch. @a dim is the physical dimension plus 1.
   NURBSPatch(const KnotVector *kv0, const KnotVector *kv1, int dim);

   /// Constructor for a 3D patch.
   NURBSPatch(const KnotVector *kv0, const KnotVector *kv1,
              const KnotVector *kv2, int dim);

   /** Create a bivariate NURBS patch with given control points. See n-variate
       overload for additional notes. */
   NURBSPatch(const KnotVector *kv0, const KnotVector *kv1, int dim_,
              const real_t* control_points);
   /** Create a trivariate NURBS patch with given control points. See n-variate
       overload for additional notes. */
   NURBSPatch(const KnotVector *kv0, const KnotVector *kv1,
              const KnotVector *kv2, int dim_, const real_t* control_points);
   /** Create an n-variate NURBS patch with given control points of dimension
       dim_, where n is the length of the array of knot vectors and dim_
       includes the weight. The array of control point coordinates stores each
       point's coordinates contiguously, and points are ordered in a standard
       ijk grid ordering. */
   NURBSPatch(Array<const KnotVector *> &kv_,  int dim_,
              const real_t* control_points);

   /// Constructor for a patch of dimension equal to the size of @a kv.
   NURBSPatch(Array<const KnotVector *> &kv, int dim);

   /// Copy assignment not supported.
   NURBSPatch& operator=(const NURBSPatch&) = delete;

   /// Deletes data and KnotVectors.
   ~NURBSPatch();

   /** @brief Writes KnotVectors and data to the stream @a os.

       The output is formatted for writing a mesh to file. This function is
       called by NURBSExtension::Print. */
   void Print(std::ostream &os) const;

   /// Increase the order in direction @a dir by @a t >= 0.
   void DegreeElevate(int dir, int t);

   /**  @brief Insert any new knots from @a knot in direction @a dir. If the
        order of @a knot is higher than the current order in direction
        @a dir, then the order is elevated in that direction to match. */
   void KnotInsert(int dir, const KnotVector &knot);

   /** @brief Insert knots from @a knot in direction @a dir. If a knot already
       exists, then it is still added, increasing its multiplicity. */
   void KnotInsert(int dir, const Vector &knot);

   /// Call KnotInsert for each direction with the corresponding @a knot entry.
   void KnotInsert(Array<Vector *> &knot);
   /// Insert knots from @a knot determined by @a Difference, in each direction.
   void KnotInsert(Array<KnotVector *> &knot);

   /** @brief Remove knot with value @a knot from direction @a dir.

       The optional input parameter @a ntimes specifies the number of times the
       knot should be removed, default 1. The knot is removed only if the new
       curve (in direction @a dir) deviates from the old curve by less than
       @a tol.

       @returns The number of times the knot was successfully removed. */
   int KnotRemove(int dir, real_t knot, int ntimes=1, real_t tol = 1.0e-12);

   /// Remove all knots in @a knot once.
   void KnotRemove(int dir, Vector const& knot, real_t tol = 1.0e-12);
   /// Remove all knots in @a knot once, for each direction.
   void KnotRemove(Array<Vector *> &knot, real_t tol = 1.0e-12);

   void DegreeElevate(int t);

   /** @brief Refine with optional refinement factor @a rf. Uniform means
       refinement is done everywhere by the same factor, although nonuniform
       spacing functions may be used.

       @param[in] rf Optional refinement factor. If scalar, the factor is used
                     for all dimensions. If an array, factors can be specified
                     for each dimension. */
   void UniformRefinement(int rf = 2);
   void UniformRefinement(Array<int> const& rf);

   /** @brief Coarsen with optional coarsening factor @a cf which divides the
       number of elements in each dimension. Nonuniform spacing functions may be
       used in each direction.

       @param[in] cf  Optional coarsening factor. If scalar, the factor is used
                      for all dimensions. If an array, factors can be specified
                      for each dimension.
       @param[in] tol NURBS geometry deviation tolerance, cf. Algorithm A5.8 of
       "The NURBS Book", 2nd ed, Piegl and Tiller. */
   void Coarsen(int cf = 2, real_t tol = 1.0e-12);
   void Coarsen(Array<int> const& cf, real_t tol = 1.0e-12);

   /// Calls KnotVector::GetCoarseningFactor for each direction.
   void GetCoarseningFactors(Array<int> & f) const;

   /// Marks the KnotVector in each dimension as coarse.
   void SetKnotVectorsCoarse(bool c);

   /// Return the number of components stored in the NURBSPatch
   int GetNC() const { return Dim; }

   /// Return the number of KnotVectors, which is the patch dimension.
   int GetNKV() const { return kv.Size(); }

   /// Return a pointer to the KnotVector in direction @a dir.
   /// @note The returned object should NOT be deleted by the caller.
   KnotVector *GetKV(int dir) { return kv[dir]; }

   // Standard B-NET access functions

   /// 1D access function. @a i is a B-NET index, and @a l is a variable index.
   inline       real_t &operator()(int i, int l);
   inline const real_t &operator()(int i, int l) const;

   /** @brief 2D access function. @a i, @a j are B-NET indices, and @a l is a
       variable index. */
   inline       real_t &operator()(int i, int j, int l);
   inline const real_t &operator()(int i, int j, int l) const;

   /** @brief 3D access function. @a i, @a j, @a k are B-NET indices, and @a l
       is a variable index. */
   inline       real_t &operator()(int i, int j, int k, int l);
   inline const real_t &operator()(int i, int j, int k, int l) const;

   /// Compute the 2D rotation matrix @a T for angle @a angle.
   static void Get2DRotationMatrix(real_t angle, DenseMatrix &T);

   /** @brief Compute the 3D rotation matrix @a T for angle @a angle around
       axis @a n (a 3D vector, not necessarily normalized) and scalar factor
       @a r. */
   static void Get3DRotationMatrix(real_t n[], real_t angle, real_t r,
                                   DenseMatrix &T);

   /// Reverse data and knots in direction @a dir.
   void FlipDirection(int dir);

   /// Swap data and KnotVectors in directions @a dir1 and @a dir2.
   /** @note Direction pairs (0,2) and (2,0) are not supported, resulting in an
       error being thrown. */
   void SwapDirections(int dir1, int dir2);

   /// Rotate the NURBSPatch in 2D or 3D..
   /** A rotation of a 2D NURBS-patch requires an angle only. Rotating
       a 3D NURBS-patch requires a normal as well.*/
   void Rotate(real_t angle, real_t normal[]= NULL);

   /// Rotate the NURBSPatch, 2D case.
   void Rotate2D(real_t angle);

   /// Rotate the NURBSPatch, 3D case.
   void Rotate3D(real_t normal[], real_t angle);

   /** Elevate KnotVectors in all directions to degree @a degree if given,
       otherwise to the maximum current degree among all directions. */
   int MakeUniformDegree(int degree = -1);

   /** @brief Given two patches @a p1 and @a p2 of the same dimensions, create
       and return a new patch by merging their knots and data. */
   /// @note The returned object should be deleted by the caller.
   friend NURBSPatch *Interpolate(NURBSPatch &p1, NURBSPatch &p2);

   /// Create and return a new patch by revolving @a patch in 3D.
   /// @note The returned object should be deleted by the caller.
   friend NURBSPatch *Revolve3D(NURBSPatch &patch, real_t n[], real_t ang,
                                int times);
};


#ifdef MFEM_USE_MPI
class ParNURBSExtension;
#endif

class NURBSPatchMap;

/** @brief NURBSExtension generally contains multiple NURBSPatch objects
    spanning an entire Mesh. It also defines and manages DOFs in NURBS finite
    element spaces. */
class NURBSExtension
{
#ifdef MFEM_USE_MPI
   friend class ParNURBSExtension;
#endif
   friend class NURBSPatchMap;

protected:

   /// Flag for indicating what type of NURBS fespace this extension is used for.
   enum class Mode
   {
      H_1,    ///> Extension for a standard scalar-valued space
      H_DIV,  ///> Extension for a divergence conforming vector-valued space
      H_CURL, ///> Extension for a curl conforming vector-valued space
   };
   Mode mode = Mode::H_1;

   /// Order of KnotVectors, see GetOrder() for description.
   int mOrder;

   /// Orders of all KnotVectors
   Array<int> mOrders;

   /// Number of KnotVectors
   int NumOfKnotVectors;

   /// Global entity counts
   int NumOfVertices, NumOfElements, NumOfBdrElements, NumOfDofs;

   /// Local entity counts
   int NumOfActiveVertices, NumOfActiveElems, NumOfActiveBdrElems;
   int NumOfActiveDofs;

   Array<int>  activeVert; // activeVert[glob_vert] = loc_vert or -1
   Array<bool> activeElem;
   Array<bool> activeBdrElem;
   Array<int>  activeDof; // activeDof[glob_dof] = loc_dof + 1 or 0

   /// Patch topology mesh
   Mesh *patchTopo;

   /// Whether this object owns patchTopo
   bool own_topo;

   /// Map from edge indices to KnotVector indices
   Array<int> edge_to_knot;

   /// Set of unique KnotVectors
   Array<KnotVector *> knotVectors;

   /// Comprehensive set of all KnotVectors, one for every edge.
   Array<KnotVector *> knotVectorsCompr;

   /// Weights for each control point or DOF
   Vector weights;

   /** @brief Periodic BC info:
       - dof 2 dof map
       - master and slave boundary indices */
   Array<int> d_to_d;
   Array<int> master;
   Array<int> slave;

   /// Global mesh offsets, meshOffsets == meshVertexOffsets
   Array<int> v_meshOffsets;
   Array<int> e_meshOffsets;
   Array<int> f_meshOffsets;
   Array<int> p_meshOffsets;

   /// Global space offsets, spaceOffsets == dofOffsets
   Array<int> v_spaceOffsets;
   Array<int> e_spaceOffsets;
   Array<int> f_spaceOffsets;
   Array<int> p_spaceOffsets;

   /// Table of DOFs for each element (el_dof) or boundary element (bel_dof).
   Table *el_dof, *bel_dof;

   /// Map from element indices to patch indices
   Array<int> el_to_patch;
   /// Map from boundary element indices to patch indices
   Array<int> bel_to_patch;

   /// Map from element indices to IJK knot span indices
   Array2D<int> el_to_IJK;  // IJK are "knot-span" indices!
   Array2D<int> bel_to_IJK; // they are NOT element indices!

   /// For each patch p, @a patch_to_el[p] lists all elements in the patch.
   std::vector<Array<int>> patch_to_el;
   /// For each patch p, @a patch_to_bel[p] lists all boundary elements in the patch.
   std::vector<Array<int>> patch_to_bel;

   /// Array of all patches in the mesh.
   Array<NURBSPatch*> patches;

   /// Return the unsigned index of the KnotVector for edge @a edge.
   inline int KnotInd(int edge) const;

   /// Access function for the KnotVector associated with edge @a edge.
   /// @note The returned object should NOT be deleted by the caller.
   inline KnotVector *KnotVec(int edge);
   /// Const access function for the KnotVector associated with edge @a edge.
   /// @note The returned object should NOT be deleted by the caller.
   inline const KnotVector *KnotVec(int edge) const;
   /* brief Const access function for the KnotVector associated with edge
      @a edge. The output orientation @a okv is set to @a oedge with sign flipped
      if the KnotVector index associated with edge @a edge is negative. */
   inline const KnotVector *KnotVec(int edge, int oedge, int *okv) const;

   /// Throw an error if any patch has an inconsistent edge-to-knot mapping.
   void CheckPatches();

   /// Throw an error if any boundary patch has invalid KnotVector orientation.
   void CheckBdrPatches();

   /** @brief Return the directions in @a kvdir of the KnotVectors in patch @a p
       based on the the patch edge orientations. Each entry of @a kvdir is -1 if
       the KnotVector direction is flipped, +1 otherwise. */
   void CheckKVDirection(int p, Array <int> &kvdir);

   /**  @brief Create the comprehensive set of KnotVectors. In 1D, this set is
    identical to the unique set of KnotVectors. */
   void CreateComprehensiveKV();

   /**  Update the unique set of KnotVectors. In 1D, this set is identical to
    the comprehensive set of KnotVectors. */
   void UpdateUniqueKV();

   /** @brief Check if the comprehensive array of KnotVectors agrees with the
       unique set of KnotVectors, on each patch. Return false if there is a
       difference, true otherwise. This function throws an error in 1D. */
   bool ConsistentKVSets();

   /// Return KnotVectors in @a kv in each dimension for patch @a p.
   void GetPatchKnotVectors   (int p, Array<KnotVector *> &kv);
   /// Return KnotVectors in @a kv in each dimension for boundary patch @a bp.
   void GetBdrPatchKnotVectors(int bp, Array<KnotVector *> &kv);

   /// Set overall order @a mOrder based on KnotVector orders.
   void SetOrderFromOrders();

   /// Set orders from KnotVector orders.
   void SetOrdersFromKnotVectors();

   // Periodic BC helper functions

   /// Set DOF map sizes to 0.
   void InitDofMap();

   /// Set DOF maps for periodic BC.
   void ConnectBoundaries();
   void ConnectBoundaries1D(int bnd0, int bnd1);
   void ConnectBoundaries2D(int bnd0, int bnd1);
   void ConnectBoundaries3D(int bnd0, int bnd1);

   /** @brief Set the mesh and space offsets, and also count the global
   @a NumOfVertices and the global @a NumOfDofs. */
   void GenerateOffsets();

   /// Count the global @a NumOfElements.
   void CountElements();
   /// Count the global @a NumOfBdrElements.
   void CountBdrElements();

   /// Generate the active mesh elements and return them in @a elements.
   void Get1DElementTopo(Array<Element *> &elements) const;
   void Get2DElementTopo(Array<Element *> &elements) const;
   void Get3DElementTopo(Array<Element *> &elements) const;

   /// Generate the active mesh boundary elements and return them in @a boundary.
   void Get1DBdrElementTopo(Array<Element *> &boundary) const;
   void Get2DBdrElementTopo(Array<Element *> &boundary) const;
   void Get3DBdrElementTopo(Array<Element *> &boundary) const;

   // FE space generation functions

   /** @brief Based on activeElem, count NumOfActiveDofs and generate el_dof,
       el_to_patch, el_to_IJK, activeDof map (global-to-local). */
   void GenerateElementDofTable();

   /** @brief Generate elem_to_global-dof table for the active elements, and
       define el_to_patch, el_to_IJK, activeDof (as bool). */
   void Generate1DElementDofTable();
   void Generate2DElementDofTable();
   void Generate3DElementDofTable();

   /// Call after GenerateElementDofTable to set boundary element DOF table.
   void GenerateBdrElementDofTable();

   /** @brief Generate the table of global DOFs for active boundary elements,
       and define bel_to_patch, bel_to_IJK. */
   void Generate1DBdrElementDofTable();
   void Generate2DBdrElementDofTable();
   void Generate3DBdrElementDofTable();

   // FE --> Patch translation functions

   /// Set the B-NET on each patch using values from @a coords.
   void GetPatchNets  (const Vector &coords, int vdim);
   void Get1DPatchNets(const Vector &coords, int vdim);
   void Get2DPatchNets(const Vector &coords, int vdim);
   void Get3DPatchNets(const Vector &coords, int vdim);

   // Patch --> FE translation functions

   /** @brief Return in @a coords the coordinates from each patch. Side effects:
       delete the patches and update the weights from the patches. */
   void SetSolutionVector  (Vector &coords, int vdim);
   void Set1DSolutionVector(Vector &coords, int vdim);
   void Set2DSolutionVector(Vector &coords, int vdim);
   void Set3DSolutionVector(Vector &coords, int vdim);

   /// Determine activeVert, NumOfActiveVertices from the activeElem array.
   void GenerateActiveVertices();

   /// Determine activeBdrElem, NumOfActiveBdrElems.
   void GenerateActiveBdrElems();

   /** @brief Set the weights in this object to values from active elements in
       @a num_pieces meshes in @a mesh_array. */
   void MergeWeights(Mesh *mesh_array[], int num_pieces);

   /// Set @a patch_to_el.
   void SetPatchToElements();
   /// Set @a patch_to_bel.
   void SetPatchToBdrElements();

   /// To be used by ParNURBSExtension constructor(s)
   NURBSExtension() : el_dof(nullptr), bel_dof(nullptr) { }

public:
   /// Copy constructor: deep copy
   NURBSExtension(const NURBSExtension &orig);
   /// Read-in a NURBSExtension from a stream @a input..
   NURBSExtension(std::istream &input, bool spacing=false);
   /** @brief Create a NURBSExtension with elevated order by repeating the
       endpoints of the KnotVectors and using uniform weights of 1. */
   /** @note If a KnotVector in @a parent already has order greater than or
       equal to @a newOrder, it will be used unmodified. */
   NURBSExtension(NURBSExtension *parent, int newOrder);
   /** @brief Create a NURBSExtension with elevated KnotVector orders (by
       repeating the endpoints of the KnotVectors and using uniform weights of
       1) as given by the array @a newOrders. */
   /** @a note If a KnotVector in @a parent already has order greater than or
       equal to the corresponding entry in @a newOrder, it will be used
       unmodified. */
   NURBSExtension(NURBSExtension *parent, const Array<int> &newOrders,
                  Mode mode = Mode::H_1);
   /// Construct a NURBSExtension by merging a partitioned NURBS mesh.

   NURBSExtension(Mesh *mesh_array[], int num_pieces);

   NURBSExtension(const Mesh *patch_topology, const Array<const NURBSPatch*> p);

   /// Copy assignment not supported.
   NURBSExtension& operator=(const NURBSExtension&) = delete;

   /// Generate connections between boundaries, such as periodic BCs.
   void ConnectBoundaries(Array<int> &master, Array<int> &slave);
   const Array<int> &GetMaster() const { return master; };
   Array<int> &GetMaster()  { return master; };
   const Array<int> &GetSlave() const { return slave; };
   Array<int> &GetSlave()  { return slave; };

   /** @brief Set the DOFs of @a merged to values from active elements in
       @a num_pieces of Gridfunctions @a gf_array. */
   void MergeGridFunctions(GridFunction *gf_array[], int num_pieces,
                           GridFunction &merged);

   /// Destroy a NURBSExtension.
   virtual ~NURBSExtension();

   // Print functions

   /** @brief Writes all patch data to the stream @a os.

       The optional input argument @a comments is a string of comments to be
       printed after the first line (containing version number) of a mesh file.
       The output is formatted for writing a mesh to file. This function is
       called by Mesh::Printer. */
   void Print(std::ostream &os, const std::string &comments = "") const;

   /// Print various mesh characteristics to the stream @a os.
   void PrintCharacteristics(std::ostream &os) const;

   /** @brief Call @a KnotVector::PrintFunctions for all KnotVectors, using a
       separate, newly created ofstream with filename "basename_i.dat" for
       KnotVector i. */
   void PrintFunctions(const char *basename, int samples=11) const;

   // Meta data functions

   /// Return the dimension of the reference space (not physical space).
   int Dimension() const { return patchTopo->Dimension(); }

   /// Return the number of patches.
   int GetNP()     const { return patchTopo->GetNE(); }

   /// Return the number of boundary patches.
   int GetNBP()    const { return patchTopo->GetNBE(); }

   /// Read-only access to the orders of all KnotVectors.
   const Array<int> &GetOrders() const { return mOrders; }

   /** @brief If all KnotVector orders are identical, return that number.
        Otherwise, return NURBSFECollection::VariableOrder. */
   int GetOrder() const { return mOrder; }

   /// Return the number of KnotVectors.
   int GetNKV()  const { return NumOfKnotVectors; }

   /// Return the global number of vertices.
   int GetGNV()  const { return NumOfVertices; }
   /// Return the local number of active vertices.
   int GetNV()   const { return NumOfActiveVertices; }
   /// Return the global number of elements.
   int GetGNE()  const { return NumOfElements; }
   /// Return the number of active elements.
   int GetNE()   const { return NumOfActiveElems; }
   /// Return the global number of boundary elements.
   int GetGNBE() const { return NumOfBdrElements; }
   /// Return the number of active boundary elements.
   int GetNBE()  const { return NumOfActiveBdrElems; }

   /// Return the total number of DOFs.
   int GetNTotalDof() const { return NumOfDofs; }
   /// Return the number of active DOFs.
   int GetNDof()      const { return NumOfActiveDofs; }

   /// Return the local DOF number for a given global DOF number @a glob.
   int GetActiveDof(int glob) const { return activeDof[glob]; };

   /// Return the dof index whilst accounting for periodic boundaries.
   int DofMap(int dof) const
   {
      return (d_to_d.Size() > 0) ? d_to_d[dof] : dof;
   };

   /// Return KnotVectors in @a kv in each dimension for patch @a p.
   void GetPatchKnotVectors(int p, Array<const KnotVector *> &kv) const;

   /// Return KnotVectors in @a kv in each dimension for boundary patch @a bp.
   void GetBdrPatchKnotVectors(int bp, Array<const KnotVector *> &kv) const;

   /// KnotVector read-only access function.
   const KnotVector *GetKnotVector(int i) const { return knotVectors[i]; }

   // Mesh generation functions

   /// Generate the active mesh elements and return them in @a elements.
   void GetElementTopo   (Array<Element *> &elements) const;
   /// Generate the active mesh boundary elements and return them in @a boundary.
   void GetBdrElementTopo(Array<Element *> &boundary) const;

   /// Return true if at least 1 patch is defined, false otherwise.
   bool HavePatches() const { return (patches.Size() != 0); }

   /// Access function for the element DOF table @a el_dof.
   /// @note The returned object should NOT be deleted by the caller.
   Table *GetElementDofTable() { return el_dof; }

   /// Access function for the boundary element DOF table @a bel_dof.
   /// @note The returned object should NOT be deleted by the caller.
   Table *GetBdrElementDofTable() { return bel_dof; }

   /// Get the local to global vertex index map @a lvert_vert.
   void GetVertexLocalToGlobal(Array<int> &lvert_vert);
   /// Get the local to global element index map @a lelem_elem.
   void GetElementLocalToGlobal(Array<int> &lelem_elem);

   /** @brief Set the attribute for patch @a i, which is set to all elements in
       the patch. */
   void SetPatchAttribute(int i, int attr) { patchTopo->SetAttribute(i, attr); }

   /** @brief Get the attribute for patch @a i, which is set to all elements in
       the patch. */
   int GetPatchAttribute(int i) const { return patchTopo->GetAttribute(i); }

   /** @brief Set the attribute for patch boundary element @a i to @a attr, which
       is set to all boundary elements in the patch. */
   void SetPatchBdrAttribute(int i, int attr)
   { patchTopo->SetBdrAttribute(i, attr); }

   /** @brief Get the attribute for boundary patch element @a i, which is set to
       all boundary elements in the patch. */
   int GetPatchBdrAttribute(int i) const
   { return patchTopo->GetBdrAttribute(i); }

   // Load functions

   /// Load element @a i into @a FE.
   void LoadFE(int i, const FiniteElement *FE) const;
   /// Load boundary element @a i into @a BE.
   void LoadBE(int i, const FiniteElement *BE) const;

   /// Access function to the vector of weights @a weights.
   const Vector &GetWeights() const { return  weights; }
   Vector       &GetWeights()       { return  weights; }

   // Translation functions between FE coordinates and IJK patch format.

   /// Define patches in IKJ (B-net) format, using FE coordinates in @a Nodes.
   void ConvertToPatches(const Vector &Nodes);
   /// Set KnotVectors from @a patches and construct mesh and space data.
   void SetKnotsFromPatches();
   /** @brief Set FE coordinates in @a Nodes, using data from @a patches, and
       erase @a patches. */
   void SetCoordsFromPatches(Vector &Nodes);

   /** @brief Read a GridFunction @a sol from stream @a input, written
       patch-by-patch, e.g. with PrintSolution(). */
   void LoadSolution(std::istream &input, GridFunction &sol) const;
   /// Write a GridFunction @a sol patch-by-patch to stream @a os.
   void PrintSolution(const GridFunction &sol, std::ostream &os) const;

   // Refinement methods

   /** @brief Call @a DegreeElevate for all KnotVectors of all patches. For each
       KnotVector, the new degree is
       max(old_degree, min(old_degree + rel_degree, degree)). */
   void DegreeElevate(int rel_degree, int degree = 16);

   /** @brief Refine with optional refinement factor @a rf. Uniform means
   refinement is done everywhere by the same factor, although nonuniform
   spacing functions may be used.
   */
   void UniformRefinement(int rf = 2);
   void UniformRefinement(Array<int> const& rf);
   void Coarsen(int cf = 2, real_t tol = 1.0e-12);
   void Coarsen(Array<int> const& cf, real_t tol = 1.0e-12);

   /** @brief Insert knots from @a kv into all KnotVectors in all patches. The
        size of @a kv should be the same as @a knotVectors. */
   void KnotInsert(Array<KnotVector *> &kv);
   void KnotInsert(Array<Vector *> &kv);

   /** Returns the NURBSExtension to be used for @a component of
       an H(div) conforming NURBS space. Caller gets ownership of
       the returned object, and is responsible for deletion.*/
   NURBSExtension* GetDivExtension(int component);

   /** Returns the NURBSExtension to be used for @a component of
       an H(curl) conforming NURBS space. Caller gets ownership of
       the returned object, and is responsible for deletion.*/
   NURBSExtension* GetCurlExtension(int component);

   void KnotRemove(Array<Vector *> &kv, real_t tol = 1.0e-12);

   /** Calls GetCoarseningFactors for each patch and finds the minimum factor
       for each direction that ensures refinement will work in the case of
       non-nested spacing functions. */
   void GetCoarseningFactors(Array<int> & f) const;


   /// Returns the index of the patch containing element @a elem.
   int GetElementPatch(int elem) const { return el_to_patch[elem]; }

   /** @brief Return Cartesian indices (i,j) in 2D or (i,j,k) in 3D of element
       @a elem, in the knot-span tensor product ordering for its patch. */
   void GetElementIJK(int elem, Array<int> & ijk);

   /** @brief Return the degrees of freedom in @a dofs on patch @a patch, in
       Cartesian order. */
   void GetPatchDofs(const int patch, Array<int> &dofs);

   /// Return the array of indices of all elements in patch @a patch.
   const Array<int>& GetPatchElements(int patch);
   /// Return the array of indices of all boundary elements in patch @a patch.
   const Array<int>& GetPatchBdrElements(int patch);
};


#ifdef MFEM_USE_MPI
/** @brief Parallel version of NURBSExtension. */
class ParNURBSExtension : public NURBSExtension
{
private:
   /// Partitioning of the global elements by MPI rank
   mfem::Array<int> partitioning;

   /// Construct and return a table of DOFs for each global element.
   Table *GetGlobalElementDofTable();
   Table *Get1DGlobalElementDofTable();
   Table *Get2DGlobalElementDofTable();
   Table *Get3DGlobalElementDofTable();

   /** @brief Set active global elements and boundary elements based on MPI
       ranks in @a partition and the array @a active_bel. */
   void SetActive(const int *partitioning_, const Array<bool> &active_bel);

   /// Set up GroupTopology @a gtopo for MPI communication.
   void BuildGroups(const int *partitioning_, const Table &elem_dof);

public:
   GroupTopology gtopo;

   Array<int> ldof_group;

   /// Copy constructor
   ParNURBSExtension(const ParNURBSExtension &orig);

   /** @brief Constructor for an MPI communicator @a comm, a global
       NURBSExtension @a parent, a partitioning @a partitioning_ of the global
       elements by MPI rank, and a marker @a active_bel of active global
       boundary elements on this rank. The partitioning is deep-copied and will
       not be deleted by this object. */
   ParNURBSExtension(MPI_Comm comm, NURBSExtension *parent,
                     const int *partitioning_,
                     const Array<bool> &active_bel);

   /** @brief Create a parallel version of @a parent with partitioning as in
       @a par_parent; the @a parent object is destroyed.
       The @a parent can be either a local NURBSExtension or a global one. */
   ParNURBSExtension(NURBSExtension *parent,
                     const ParNURBSExtension *par_parent);
};
#endif


/** @brief Mapping for mesh vertices and NURBS space DOFs. */
class NURBSPatchMap
{
private:
   /// This object must be associated with exactly one NURBSExtension.
   const NURBSExtension *Ext;

   /// Number of elements in each direction, minus 1.
   int I, J, K;

   /// Vertex of DOF offset for this patch, among all patches.
   int pOffset;
   /// Orientation for this boundary patch (0 in the patch case).
   int opatch;

   /// Patch topology entities for this patch or boundary patch.
   Array<int> verts, edges, faces, oedge, oface;

   inline static int F(const int n, const int N)
   { return (n < 0) ? 0 : ((n >= N) ? 2 : 1); }

   inline static int Or1D(const int n, const int N, const int Or)
   { return (Or > 0) ? n : (N - 1 - n); }

   inline static int Or2D(const int n1, const int n2,
                          const int N1, const int N2, const int Or);

   // The following 2 functions also set verts, edges, faces, orientations etc.

   /// Get the KnotVectors for patch @a p in @a kv.
   void GetPatchKnotVectors   (int p, const KnotVector *kv[]);
   /** @brief Get the KnotVectors for boundary patch @a bp in @a kv, with
       orientations output in @a okv. */
   void GetBdrPatchKnotVectors(int bp, const KnotVector *kv[], int *okv);

public:
   /// Constructor for an object associated with NURBSExtension @a ext.
   NURBSPatchMap(const NURBSExtension *ext) { Ext = ext; }

   /// Return the number of elements in the first direction.
   inline int nx() const { return I + 1; }
   /// Return the number of elements in the second direction (2D or 3D).
   inline int ny() const { return J + 1; }
   /// Return the number of elements in the third direction (3D).
   inline int nz() const { return K + 1; }

   /// Set mesh vertex map for patch @a p with KnotVectors @a kv.
   void SetPatchVertexMap(int p, const KnotVector *kv[]);
   /// Set NURBS space DOF map for patch @a p with KnotVectors @a kv.
   void SetPatchDofMap   (int p, const KnotVector *kv[]);

   /// Set mesh vertex map for boundary patch @a bp with KnotVectors @a kv.
   void SetBdrPatchVertexMap(int bp, const KnotVector *kv[], int *okv);
   /// Set NURBS space DOF map for boundary patch @a bp with KnotVectors @a kv.
   void SetBdrPatchDofMap   (int bp, const KnotVector *kv[], int *okv);

   /// For 1D, return the vertex or DOF at index @a i.
   inline int operator()(const int i) const;
   inline int operator[](const int i) const { return (*this)(i); }

   /// For 2D, return the vertex or DOF at indices @a i, @a j.
   inline int operator()(const int i, const int j) const;

   /// For 3D, return the vertex or DOF at indices @a i, @a j, @a k.
   inline int operator()(const int i, const int j, const int k) const;
};


// Inline function implementations

inline real_t &NURBSPatch::slice(int i, int j)
{
#ifdef MFEM_DEBUG
   if (data == 0 || i < 0 || i >= nd || j < 0 || j > ls)
   {
      mfem_error("NURBSPatch::slice()");
   }
#endif
   return data[j%sd + sd*(i + (j/sd)*nd)];
}

inline const real_t &NURBSPatch::slice(int i, int j) const
{
#ifdef MFEM_DEBUG
   if (data == 0 || i < 0 || i >= nd || j < 0 || j > ls)
   {
      mfem_error("NURBSPatch::slice()");
   }
#endif
   return data[j%sd + sd*(i + (j/sd)*nd)];
}


inline real_t &NURBSPatch::operator()(int i, int l)
{
#ifdef MFEM_DEBUG
   if (data == 0 || i < 0 || i >= ni || nj > 0 || nk > 0 ||
       l < 0 || l >= Dim)
   {
      mfem_error("NURBSPatch::operator() 1D");
   }
#endif

   return data[i*Dim+l];
}

inline const real_t &NURBSPatch::operator()(int i, int l) const
{
#ifdef MFEM_DEBUG
   if (data == 0 || i < 0 || i >= ni ||  nj > 0 || nk > 0 ||
       l < 0 || l >= Dim)
   {
      mfem_error("NURBSPatch::operator() const 1D");
   }
#endif

   return data[i*Dim+l];
}

inline real_t &NURBSPatch::operator()(int i, int j, int l)
{
#ifdef MFEM_DEBUG
   if (data == 0 || i < 0 || i >= ni || j < 0 || j >= nj || nk > 0 ||
       l < 0 || l >= Dim)
   {
      mfem_error("NURBSPatch::operator() 2D");
   }
#endif

   return data[(i+j*ni)*Dim+l];
}

inline const real_t &NURBSPatch::operator()(int i, int j, int l) const
{
#ifdef MFEM_DEBUG
   if (data == 0 || i < 0 || i >= ni || j < 0 || j >= nj || nk > 0 ||
       l < 0 || l >= Dim)
   {
      mfem_error("NURBSPatch::operator() const 2D");
   }
#endif

   return data[(i+j*ni)*Dim+l];
}

inline real_t &NURBSPatch::operator()(int i, int j, int k, int l)
{
#ifdef MFEM_DEBUG
   if (data == 0 || i < 0 || i >= ni || j < 0 || j >= nj || k < 0 ||
       k >= nk || l < 0 || l >= Dim)
   {
      mfem_error("NURBSPatch::operator() 3D");
   }
#endif

   return data[(i+(j+k*nj)*ni)*Dim+l];
}

inline const real_t &NURBSPatch::operator()(int i, int j, int k, int l) const
{
#ifdef MFEM_DEBUG
   if (data == 0 || i < 0 || i >= ni || j < 0 || j >= nj || k < 0 ||
       k >= nk ||  l < 0 || l >= Dim)
   {
      mfem_error("NURBSPatch::operator() const 3D");
   }
#endif

   return data[(i+(j+k*nj)*ni)*Dim+l];
}

inline int NURBSExtension::KnotInd(int edge) const
{
   int kv = edge_to_knot[edge];
   return (kv >= 0) ? kv : (-1-kv);
}

inline KnotVector *NURBSExtension::KnotVec(int edge)
{
   return knotVectors[KnotInd(edge)];
}

inline const KnotVector *NURBSExtension::KnotVec(int edge) const
{
   return knotVectors[KnotInd(edge)];
}

inline const KnotVector *NURBSExtension::KnotVec(int edge, int oedge, int *okv)
const
{
   int kv = edge_to_knot[edge];
   if (kv >= 0)
   {
      *okv = oedge;
      return knotVectors[kv];
   }
   else
   {
      *okv = -oedge;
      return knotVectors[-1-kv];
   }
}


// static method
inline int NURBSPatchMap::Or2D(const int n1, const int n2,
                               const int N1, const int N2, const int Or)
{
   // Needs testing
   switch (Or)
   {
      case 0: return n1 + n2*N1;
      case 1: return n2 + n1*N2;
      case 2: return n2 + (N1 - 1 - n1)*N2;
      case 3: return (N1 - 1 - n1) + n2*N1;
      case 4: return (N1 - 1 - n1) + (N2 - 1 - n2)*N1;
      case 5: return (N2 - 1 - n2) + (N1 - 1 - n1)*N2;
      case 6: return (N2 - 1 - n2) + n1*N2;
      case 7: return n1 + (N2 - 1 - n2)*N1;
   }
#ifdef MFEM_DEBUG
   mfem_error("NURBSPatchMap::Or2D");
#endif
   return -1;
}

inline int NURBSPatchMap::operator()(const int i) const
{
   const int i1 = i - 1;
   switch (F(i1, I))
   {
      case 0: return verts[0];
      case 1: return pOffset + Or1D(i1, I, opatch);
      case 2: return verts[1];
   }
#ifdef MFEM_DEBUG
   mfem_error("NURBSPatchMap::operator() const 1D");
#endif
   return -1;
}

inline int NURBSPatchMap::operator()(const int i, const int j) const
{
   const int i1 = i - 1, j1 = j - 1;
   switch (3*F(j1, J) + F(i1, I))
   {
      case 0: return verts[0];
      case 1: return edges[0] + Or1D(i1, I, oedge[0]);
      case 2: return verts[1];
      case 3: return edges[3] + Or1D(j1, J, -oedge[3]);
      case 4: return pOffset + Or2D(i1, j1, I, J, opatch);
      case 5: return edges[1] + Or1D(j1, J, oedge[1]);
      case 6: return verts[3];
      case 7: return edges[2] + Or1D(i1, I, -oedge[2]);
      case 8: return verts[2];
   }
#ifdef MFEM_DEBUG
   mfem_error("NURBSPatchMap::operator() const 2D");
#endif
   return -1;
}

inline int NURBSPatchMap::operator()(const int i, const int j, const int k)
const
{
   // Needs testing
   const int i1 = i - 1, j1 = j - 1, k1 = k - 1;
   switch (3*(3*F(k1, K) + F(j1, J)) + F(i1, I))
   {
      case  0: return verts[0];
      case  1: return edges[0] + Or1D(i1, I, oedge[0]);
      case  2: return verts[1];
      case  3: return edges[3] + Or1D(j1, J, oedge[3]);
      case  4: return faces[0] + Or2D(i1, J - 1 - j1, I, J, oface[0]);
      case  5: return edges[1] + Or1D(j1, J, oedge[1]);
      case  6: return verts[3];
      case  7: return edges[2] + Or1D(i1, I, oedge[2]);
      case  8: return verts[2];
      case  9: return edges[8] + Or1D(k1, K, oedge[8]);
      case 10: return faces[1] + Or2D(i1, k1, I, K, oface[1]);
      case 11: return edges[9] + Or1D(k1, K, oedge[9]);
      case 12: return faces[4] + Or2D(J - 1 - j1, k1, J, K, oface[4]);
      case 13: return pOffset + I*(J*k1 + j1) + i1;
      case 14: return faces[2] + Or2D(j1, k1, J, K, oface[2]);
      case 15: return edges[11] + Or1D(k1, K, oedge[11]);
      case 16: return faces[3] + Or2D(I - 1 - i1, k1, I, K, oface[3]);
      case 17: return edges[10] + Or1D(k1, K, oedge[10]);
      case 18: return verts[4];
      case 19: return edges[4] + Or1D(i1, I, oedge[4]);
      case 20: return verts[5];
      case 21: return edges[7] + Or1D(j1, J, oedge[7]);
      case 22: return faces[5] + Or2D(i1, j1, I, J, oface[5]);
      case 23: return edges[5] + Or1D(j1, J, oedge[5]);
      case 24: return verts[7];
      case 25: return edges[6] + Or1D(i1, I, oedge[6]);
      case 26: return verts[6];
   }
#ifdef MFEM_DEBUG
   mfem_error("NURBSPatchMap::operator() const 3D");
#endif
   return -1;
}

}

#endif<|MERGE_RESOLUTION|>--- conflicted
+++ resolved
@@ -71,7 +71,6 @@
        order @a order and number of control points @a NCP. */
    KnotVector(int order, int NCP);
 
-<<<<<<< HEAD
    /** @brief Create a KnotVector by passing in a degree, a Vector of interval
        lengths of length n, and a list of continuity of length n + 1.
 
@@ -82,10 +81,8 @@
    */
    KnotVector(int order, const Vector& intervals,
               const Array<int>& continuity );
-=======
    /** @brief Create a KnotVector with order @a order and knots @a knot. */
    KnotVector(int order, const Vector &k);
->>>>>>> 1eb05fe7
 
    /// Copy constructor.
    KnotVector(const KnotVector &kv) { (*this) = kv; }
