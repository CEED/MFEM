--- conflicted
+++ resolved
@@ -702,7 +702,6 @@
    /// Set @a patch_to_bel.
    void SetPatchToBdrElements();
 
-<<<<<<< HEAD
    /// Load data from file (used by constructor).
    void Load(std::istream &input, bool spacing);
 
@@ -725,10 +724,9 @@
 
    /// Helper function for @a GenerateOffsets().
    void GetPatchOffsets(int &meshCounter, int &spaceCounter);
-=======
+
    /// Return NURBSPatch object; returned object should NOT be deleted.
    const NURBSPatch* GetPatch(int patch) const { return patches[patch]; }
->>>>>>> 0a5730ea
 
    /// To be used by ParNURBSExtension constructor(s)
    NURBSExtension() : el_dof(nullptr), bel_dof(nullptr) { }
@@ -1278,18 +1276,13 @@
 
 inline int NURBSExtension::KnotInd(int edge) const
 {
-<<<<<<< HEAD
-   const int kv = edge_to_knot[edge];
+   const int kv = edge_to_ukv[edge];
    return kv >= 0 ? kv : -1 - kv;
 }
 
 inline int NURBSExtension::KnotSign(int edge) const
 {
-   return edge_to_knot[edge] >= 0 ? 1 : -1;
-=======
-   int kv = edge_to_ukv[edge];
-   return (kv >= 0) ? kv : (-1-kv);
->>>>>>> 0a5730ea
+   return edge_to_ukv[edge] >= 0 ? 1 : -1;
 }
 
 inline KnotVector *NURBSExtension::KnotVec(int edge)
