// Copyright (c) 2010-2023, Lawrence Livermore National Security, LLC. Produced
// at the Lawrence Livermore National Laboratory. All Rights reserved. See files
// LICENSE and NOTICE for details. LLNL-CODE-806117.
//
// This file is part of the MFEM library. For more information and source code
// availability visit https://mfem.org.
//
// MFEM is free software; you can redistribute it and/or modify it under the
// terms of the BSD-3 license. We welcome feedback and contributions, see file
// CONTRIBUTING.md for details.

#include "mesh_headers.hpp"
#include "../general/sort_pairs.hpp"
#include "../general/text.hpp"

#include <string>
#include <cmath>
#include <map>

#include "ncmesh_tables.hpp"


namespace
{
/**
 * @brief Base case of convenience variadic max function.
 *
 * @tparam T Base type
 * @param arg Recursion base value
 * @return T value to max over
 */
template<typename T>
T max(T&& arg)
{
   return arg;
}
/**
 * @brief Convenience variadic max function.
 *
 * @tparam T Base Type
 * @tparam Ts Parameter pack of other types
 * @param arg Singular argument
 * @param args Pack of arguments
 * @return T maximum value
 */
template<typename T, typename... Ts>
T max(T arg, Ts... args)
{
   return std::max(std::forward<T>(arg), max(args...));
}
} // namespace
namespace mfem
{

NCMesh::GeomInfo NCMesh::GI[Geometry::NumGeom];

void NCMesh::GeomInfo::InitGeom(Geometry::Type geom)
{
   if (initialized) { return; }

   mfem::Element *elem = NULL;
   switch (geom)
   {
      case Geometry::CUBE: elem = new Hexahedron; break;
      case Geometry::PRISM: elem = new Wedge; break;
      case Geometry::TETRAHEDRON: elem = new Tetrahedron; break;
      case Geometry::PYRAMID: elem = new Pyramid; break;
      case Geometry::SQUARE: elem = new Quadrilateral; break;
      case Geometry::TRIANGLE: elem = new Triangle; break;
      case Geometry::SEGMENT: elem = new Segment; break;
      default: MFEM_ABORT("unsupported geometry " << geom);
   }

   nv = elem->GetNVertices();
   ne = elem->GetNEdges();
   nf = elem->GetNFaces();

   for (int i = 0; i < ne; i++)
   {
      for (int j = 0; j < 2; j++)
      {
         edges[i][j] = elem->GetEdgeVertices(i)[j];
      }
   }
   for (int i = 0; i < nf; i++)
   {
      nfv[i] = elem->GetNFaceVertices(i);

      faces[i][3] = 7; // invalid node index for 3-node faces
      for (int j = 0; j < nfv[i]; j++)
      {
         faces[i][j] = elem->GetFaceVertices(i)[j];
      }
   }

   // in 1D/2D we pretend to have faces too, so we can use NCMesh::Face::elem[2]
   if (!nf)
   {
      if (ne)
      {
         for (int i = 0; i < ne; i++)
         {
            // make a degenerate face
            faces[i][0] = faces[i][1] = edges[i][0];
            faces[i][2] = faces[i][3] = edges[i][1];
            nfv[i] = 2;
         }
         nf = ne;
      }
      else
      {
         for (int i = 0; i < nv; i++)
         {
            // 1D degenerate face
            faces[i][0] = faces[i][1] = faces[i][2] = faces[i][3] = i;
            nfv[i] = 1;
         }
         nf = nv;
      }
   }

   delete elem;
   initialized = true;
}

static void CheckSupportedGeom(Geometry::Type geom)
{
   MFEM_VERIFY(geom == Geometry::SEGMENT ||
               geom == Geometry::TRIANGLE || geom == Geometry::SQUARE ||
               geom == Geometry::CUBE || geom == Geometry::PRISM ||
               geom == Geometry::PYRAMID || geom == Geometry::TETRAHEDRON,
               "Element type " << geom << " is not supported by NCMesh.");
}

NCMesh::NCMesh(const Mesh *mesh)
   : shadow(1024, 2048)
{
   Dim = mesh->Dimension();
   spaceDim = mesh->SpaceDimension();
   MyRank = 0;
   Iso = true;
   Legacy = false;

   // create the NCMesh::Element struct for each Mesh element
   for (int i = 0; i < mesh->GetNE(); i++)
   {
      const mfem::Element *elem = mesh->GetElement(i);

      Geometry::Type geom = elem->GetGeometryType();
      CheckSupportedGeom(geom);
      GI[geom].InitGeom(geom);

      // if we have pyramids we will need tets after refinement
      if (geom == Geometry::PYRAMID)
      {
         GI[Geometry::TETRAHEDRON].InitGeom(Geometry::TETRAHEDRON);
      }

      // create NCMesh::Element for this mfem::Element
      int root_id = AddElement(Element(geom, elem->GetAttribute()));
      MFEM_ASSERT(root_id == i, "");
      Element &root_elem = elements[root_id];

      const int *v = elem->GetVertices();
      for (int j = 0; j < GI[geom].nv; j++)
      {
         int id = v[j];
         root_elem.node[j] = id;
         nodes.Alloc(id, id, id);
         // NOTE: top-level nodes are special: id == p1 == p2 == orig. vertex id
      }
   }

   // if the user initialized any hanging nodes with Mesh::AddVertexParents,
   // copy the hierarchy now
   if (mesh->tmp_vertex_parents.Size())
   {
      for (const auto &triple : mesh->tmp_vertex_parents)
      {
         nodes.Reparent(triple.one, triple.two, triple.three);
      }
   }

   // create edge nodes and faces
   nodes.UpdateUnused();
   for (int i = 0; i < elements.Size(); i++)
   {
      // increase reference count of all nodes the element is using (NOTE: this
      // will also create and reference all edge nodes and faces)
      ReferenceElement(i);

      // make links from faces back to the element
      RegisterFaces(i);
   }

   // store boundary element attributes
   for (int i = 0; i < mesh->GetNBE(); i++)
   {
      const mfem::Element *be = mesh->GetBdrElement(i);
      const int *v = be->GetVertices();

      Face* face = NULL;
      switch (be->GetType())
      {
         case mfem::Element::QUADRILATERAL:
            face = faces.Find(v[0], v[1], v[2], v[3]);
            break;
         case mfem::Element::TRIANGLE:
            face = faces.Find(v[0], v[1], v[2]);
            break;
         case mfem::Element::SEGMENT:
            face = faces.Find(v[0], v[0], v[1], v[1]);
            break;
         case mfem::Element::POINT:
            face = faces.Find(v[0], v[0], v[0], v[0]);
            break;
         default:
            MFEM_ABORT("Unsupported boundary element geometry.");
      }

      MFEM_VERIFY(face, "Boundary face not found.");
      face->attribute = be->GetAttribute();
   }

   // copy top-level vertex coordinates (leave empty if the mesh is curved)
   if (!mesh->Nodes)
   {
      coordinates.SetSize(3*mesh->GetNV());
      for (int i = 0; i < mesh->GetNV(); i++)
      {
         std::memcpy(&coordinates[3*i], mesh->GetVertex(i), 3*sizeof(double));
      }
   }

   InitRootState(mesh->GetNE());
   InitGeomFlags();

   Update();
}

NCMesh::NCMesh(const NCMesh &other)
   : Dim(other.Dim)
   , spaceDim(other.spaceDim)
   , MyRank(other.MyRank)
   , Iso(other.Iso)
   , Geoms(other.Geoms)
   , Legacy(other.Legacy)
   , nodes(other.nodes)
   , faces(other.faces)
   , elements(other.elements)
   , shadow(1024, 2048)
{
   other.free_element_ids.Copy(free_element_ids);
   other.root_state.Copy(root_state);
   other.coordinates.Copy(coordinates);
   Update();
}

void NCMesh::InitGeomFlags()
{
   Geoms = 0;
   for (int i = 0; i < root_state.Size(); i++)
   {
      Geoms |= (1 << elements[i].Geom());
   }
}

void NCMesh::Update()
{
   UpdateLeafElements();
   UpdateVertices();

   vertex_list.Clear();
   face_list.Clear();
   edge_list.Clear();

   element_vertex.Clear();
}

NCMesh::~NCMesh()
{
#ifdef MFEM_DEBUG
   // sign off of all faces and nodes
   Array<int> elemFaces;
   for (int i = 0; i < elements.Size(); i++)
   {
      if (elements[i].IsLeaf())
      {
         elemFaces.SetSize(0);
         UnreferenceElement(i, elemFaces);
         DeleteUnusedFaces(elemFaces);
      }
   }
   // NOTE: in release mode, we just throw away all faces and nodes at once
#endif
}

NCMesh::Node::~Node()
{
   MFEM_ASSERT(!vert_refc && !edge_refc, "node was not unreferenced properly, "
               "vert_refc: " << (int) vert_refc << ", edge_refc: "
               << (int) edge_refc);
}

void NCMesh::ReparentNode(int node, int new_p1, int new_p2)
{
   Node &nd = nodes[node];
   int old_p1 = nd.p1, old_p2 = nd.p2;

   // assign new parents
   nodes.Reparent(node, new_p1, new_p2);

   MFEM_ASSERT(shadow.FindId(old_p1, old_p2) < 0,
               "shadow node already exists");

   // store old parent pair temporarily in 'shadow'
   int sh = shadow.GetId(old_p1, old_p2);
   shadow[sh].vert_index = node;
}

int NCMesh::FindMidEdgeNode(int node1, int node2) const
{
   int mid = nodes.FindId(node1, node2);
   if (mid < 0 && shadow.Size())
   {
      // if (anisotropic) refinement is underway, some nodes may temporarily be
      // available under alternate parents (see ReparentNode)
      mid = shadow.FindId(node1, node2);
      if (mid >= 0)
      {
         mid = shadow[mid].vert_index; // index of the original node
      }
   }
   return mid;
}

int NCMesh::GetMidEdgeNode(int node1, int node2)
{
   int mid = FindMidEdgeNode(node1, node2);
   if (mid < 0) { mid = nodes.GetId(node1, node2); } // create if not found
   return mid;
}

int NCMesh::GetMidFaceNode(int en1, int en2, int en3, int en4)
{
   // mid-face node can be created either from (en1, en3) or from (en2, en4)
   int midf = FindMidEdgeNode(en1, en3);
   if (midf >= 0) { return midf; }
   return nodes.GetId(en2, en4);
}

void NCMesh::ReferenceElement(int elem)
{
   Element &el = elements[elem];
   int* node = el.node;
   GeomInfo& gi = GI[el.Geom()];

   // reference all vertices
   for (int i = 0; i < gi.nv; i++)
   {
      nodes[node[i]].vert_refc++;
   }

   // reference all edges (possibly creating their nodes)
   for (int i = 0; i < gi.ne; i++)
   {
      const int* ev = gi.edges[i];
      nodes.Get(node[ev[0]], node[ev[1]])->edge_refc++;
   }

   // get all faces (possibly creating them)
   for (int i = 0; i < gi.nf; i++)
   {
      const int* fv = gi.faces[i];
      faces.GetId(node[fv[0]], node[fv[1]], node[fv[2]], node[fv[3]]);

      // NOTE: face->RegisterElement called separately to avoid having to store
      // 3 element indices  temporarily in the face when refining. See also
      // NCMesh::RegisterFaces.
   }
}

void NCMesh::UnreferenceElement(int elem, Array<int> &elemFaces)
{
   Element &el = elements[elem];
   int* node = el.node;
   GeomInfo& gi = GI[el.Geom()];

   // unreference all faces
   for (int i = 0; i < gi.nf; i++)
   {
      const int* fv = gi.faces[i];
      int face = faces.FindId(node[fv[0]], node[fv[1]],
                              node[fv[2]], node[fv[3]]);
      MFEM_ASSERT(face >= 0, "face not found.");
      faces[face].ForgetElement(elem);

      // NOTE: faces.Delete() called later to avoid destroying and recreating
      // faces during refinement, see NCMesh::DeleteUnusedFaces.
      elemFaces.Append(face);
   }

   // unreference all edges (possibly destroying them)
   for (int i = 0; i < gi.ne; i++)
   {
      const int* ev = gi.edges[i];
      int enode = FindMidEdgeNode(node[ev[0]], node[ev[1]]);
      MFEM_ASSERT(enode >= 0, "edge not found.");
      MFEM_ASSERT(nodes.IdExists(enode), "edge does not exist.");
      if (!nodes[enode].UnrefEdge())
      {
         nodes.Delete(enode);
      }
   }

   // unreference all vertices (possibly destroying them)
   for (int i = 0; i < gi.nv; i++)
   {
      if (!nodes[node[i]].UnrefVertex())
      {
         nodes.Delete(node[i]);
      }
   }
}

void NCMesh::RegisterFaces(int elem, int* fattr)
{
   Element &el = elements[elem];
   GeomInfo &gi = GI[el.Geom()];

   for (int i = 0; i < gi.nf; i++)
   {
      Face* face = GetFace(el, i);
      MFEM_ASSERT(face, "face not found.");
      face->RegisterElement(elem);
      if (fattr) { face->attribute = fattr[i]; }
   }
}

void NCMesh::DeleteUnusedFaces(const Array<int> &elemFaces)
{
   for (int i = 0; i < elemFaces.Size(); i++)
   {
      if (faces[elemFaces[i]].Unused())
      {
         faces.Delete(elemFaces[i]);
      }
   }
}

void NCMesh::Face::RegisterElement(int e)
{
   if (elem[0] < 0) { elem[0] = e; }
   else if (elem[1] < 0) { elem[1] = e; }
   else { MFEM_ABORT("can't have 3 elements in Face::elem[]."); }
}

void NCMesh::Face::ForgetElement(int e)
{
   if (elem[0] == e) { elem[0] = -1; }
   else if (elem[1] == e) { elem[1] = -1; }
   else { MFEM_ABORT("element " << e << " not found in Face::elem[]."); }
}

NCMesh::Face* NCMesh::GetFace(Element &elem, int face_no)
{
   GeomInfo& gi = GI[(int) elem.geom];
   const int* fv = gi.faces[face_no];
   int* node = elem.node;
   return faces.Find(node[fv[0]], node[fv[1]], node[fv[2]], node[fv[3]]);
}

int NCMesh::Face::GetSingleElement() const
{
   if (elem[0] >= 0)
   {
      MFEM_ASSERT(elem[1] < 0, "not a single element face.");
      return elem[0];
   }
   else
   {
      MFEM_ASSERT(elem[1] >= 0, "no elements in face.");
      return elem[1];
   }
}


//// Refinement ////////////////////////////////////////////////////////////////

NCMesh::Element::Element(Geometry::Type geom, int attr)
   : geom(geom), ref_type(0), tet_type(0), flag(0), index(-1)
   , rank(0), attribute(attr), parent(-1)
{
   for (int i = 0; i < MaxElemNodes; i++) { node[i] = -1; }
   for (int i = 0; i < MaxElemChildren; i++) { child[i] = -1; }

   // NOTE: in 2D the 8/10-element node/child arrays are not optimal, however,
   // testing shows we would only save 17% of the total NCMesh memory if
   // 4-element arrays were used (e.g. through templates); we thus prefer to
   // keep the code as simple as possible.
}

int NCMesh::NewHexahedron(int n0, int n1, int n2, int n3,
                          int n4, int n5, int n6, int n7,
                          int attr,
                          int fattr0, int fattr1, int fattr2,
                          int fattr3, int fattr4, int fattr5)
{
   // create new element, initialize nodes
   int new_id = AddElement(Element(Geometry::CUBE, attr));
   Element &el = elements[new_id];

   el.node[0] = n0, el.node[1] = n1, el.node[2] = n2, el.node[3] = n3;
   el.node[4] = n4, el.node[5] = n5, el.node[6] = n6, el.node[7] = n7;

   // get faces and assign face attributes
   Face* f[MaxElemFaces];
   const GeomInfo &gi_hex = GI[Geometry::CUBE];
   for (int i = 0; i < gi_hex.nf; i++)
   {
      const int* fv = gi_hex.faces[i];
      f[i] = faces.Get(el.node[fv[0]], el.node[fv[1]],
                       el.node[fv[2]], el.node[fv[3]]);
   }

   f[0]->attribute = fattr0,  f[1]->attribute = fattr1;
   f[2]->attribute = fattr2,  f[3]->attribute = fattr3;
   f[4]->attribute = fattr4,  f[5]->attribute = fattr5;

   return new_id;
}

int NCMesh::NewWedge(int n0, int n1, int n2,
                     int n3, int n4, int n5,
                     int attr,
                     int fattr0, int fattr1,
                     int fattr2, int fattr3, int fattr4)
{
   // create new element, initialize nodes
   int new_id = AddElement(Element(Geometry::PRISM, attr));
   Element &el = elements[new_id];

   el.node[0] = n0, el.node[1] = n1, el.node[2] = n2;
   el.node[3] = n3, el.node[4] = n4, el.node[5] = n5;

   // get faces and assign face attributes
   Face* f[5];
   const GeomInfo &gi_wedge = GI[Geometry::PRISM];
   for (int i = 0; i < gi_wedge.nf; i++)
   {
      const int* fv = gi_wedge.faces[i];
      f[i] = faces.Get(el.node[fv[0]], el.node[fv[1]],
                       el.node[fv[2]], el.node[fv[3]]);
   }

   f[0]->attribute = fattr0;
   f[1]->attribute = fattr1;
   f[2]->attribute = fattr2;
   f[3]->attribute = fattr3;
   f[4]->attribute = fattr4;

   return new_id;
}

int NCMesh::NewTetrahedron(int n0, int n1, int n2, int n3, int attr,
                           int fattr0, int fattr1, int fattr2, int fattr3)
{
   // create new element, initialize nodes
   int new_id = AddElement(Element(Geometry::TETRAHEDRON, attr));
   Element &el = elements[new_id];

   el.node[0] = n0, el.node[1] = n1, el.node[2] = n2, el.node[3] = n3;

   // get faces and assign face attributes
   Face* f[4];
   const GeomInfo &gi_tet = GI[Geometry::TETRAHEDRON];
   for (int i = 0; i < gi_tet.nf; i++)
   {
      const int* fv = gi_tet.faces[i];
      f[i] = faces.Get(el.node[fv[0]], el.node[fv[1]], el.node[fv[2]]);
   }

   f[0]->attribute = fattr0;
   f[1]->attribute = fattr1;
   f[2]->attribute = fattr2;
   f[3]->attribute = fattr3;

   return new_id;
}
int NCMesh::NewPyramid(int n0, int n1, int n2, int n3, int n4, int attr,
                       int fattr0, int fattr1, int fattr2, int fattr3,
                       int fattr4)
{
   // create new element, initialize nodes
   int new_id = AddElement(Element(Geometry::PYRAMID, attr));
   Element &el = elements[new_id];

   el.node[0] = n0, el.node[1] = n1, el.node[2] = n2, el.node[3] = n3;
   el.node[4] = n4;

   // get faces and assign face attributes
   Face* f[5];
   const GeomInfo &gi_pyr = GI[Geometry::PYRAMID];
   for (int i = 0; i < gi_pyr.nf; i++)
   {
      const int* fv = gi_pyr.faces[i];
      f[i] = faces.Get(el.node[fv[0]], el.node[fv[1]],
                       el.node[fv[2]], el.node[fv[3]]);
   }

   f[0]->attribute = fattr0;
   f[1]->attribute = fattr1;
   f[2]->attribute = fattr2;
   f[3]->attribute = fattr3;
   f[4]->attribute = fattr4;

   return new_id;
}

int NCMesh::NewQuadrilateral(int n0, int n1, int n2, int n3,
                             int attr,
                             int eattr0, int eattr1, int eattr2, int eattr3)
{
   // create new element, initialize nodes
   int new_id = AddElement(Element(Geometry::SQUARE, attr));
   Element &el = elements[new_id];

   el.node[0] = n0, el.node[1] = n1, el.node[2] = n2, el.node[3] = n3;

   // get (degenerate) faces and assign face attributes
   Face* f[4];
   const GeomInfo &gi_quad = GI[Geometry::SQUARE];
   for (int i = 0; i < gi_quad.nf; i++)
   {
      const int* fv = gi_quad.faces[i];
      f[i] = faces.Get(el.node[fv[0]], el.node[fv[1]],
                       el.node[fv[2]], el.node[fv[3]]);
   }

   f[0]->attribute = eattr0,  f[1]->attribute = eattr1;
   f[2]->attribute = eattr2,  f[3]->attribute = eattr3;

   return new_id;
}

int NCMesh::NewTriangle(int n0, int n1, int n2,
                        int attr, int eattr0, int eattr1, int eattr2)
{
   // create new element, initialize nodes
   int new_id = AddElement(Element(Geometry::TRIANGLE, attr));
   Element &el = elements[new_id];

   el.node[0] = n0, el.node[1] = n1, el.node[2] = n2;

   // get (degenerate) faces and assign face attributes
   Face* f[3];
   const GeomInfo &gi_tri = GI[Geometry::TRIANGLE];
   for (int i = 0; i < gi_tri.nf; i++)
   {
      const int* fv = gi_tri.faces[i];
      f[i] = faces.Get(el.node[fv[0]], el.node[fv[1]],
                       el.node[fv[2]], el.node[fv[3]]);
   }

   f[0]->attribute = eattr0;
   f[1]->attribute = eattr1;
   f[2]->attribute = eattr2;

   return new_id;
}

int NCMesh::NewSegment(int n0, int n1, int attr, int vattr1, int vattr2)
{
   // create new element, initialize nodes
   int new_id = AddElement(Element(Geometry::SEGMENT, attr));
   Element &el = elements[new_id];
   el.node[0] = n0, el.node[1] = n1;

   // get (degenerate) faces and assign face attributes
   int v0 = el.node[0], v1 = el.node[1];
   faces.Get(v0, v0, v0, v0)->attribute = vattr1;
   faces.Get(v1, v1, v1, v1)->attribute = vattr2;

   return new_id;
}

inline bool CubeFaceLeft(int node, int* n)
{ return node == n[0] || node == n[3] || node == n[4] || node == n[7]; }

inline bool CubeFaceRight(int node, int* n)
{ return node == n[1] || node == n[2] || node == n[5] || node == n[6]; }

inline bool CubeFaceFront(int node, int* n)
{ return node == n[0] || node == n[1] || node == n[4] || node == n[5]; }

inline bool CubeFaceBack(int node, int* n)
{ return node == n[2] || node == n[3] || node == n[6] || node == n[7]; }

inline bool CubeFaceBottom(int node, int* n)
{ return node == n[0] || node == n[1] || node == n[2] || node == n[3]; }

inline bool CubeFaceTop(int node, int* n)
{ return node == n[4] || node == n[5] || node == n[6] || node == n[7]; }

inline bool PrismFaceBottom(int node, int* n)
{ return node == n[0] || node == n[1] || node == n[2]; }

inline bool PrismFaceTop(int node, int* n)
{ return node == n[3] || node == n[4] || node == n[5]; }


void NCMesh::ForceRefinement(int vn1, int vn2, int vn3, int vn4)
{
   // get the element this face belongs to
   Face* face = faces.Find(vn1, vn2, vn3, vn4);
   if (!face) { return; }

   int elem = face->GetSingleElement();
   Element &el = elements[elem];
   MFEM_ASSERT(!el.ref_type, "element already refined.");

   int* el_nodes = el.node;
   if (el.Geom() == Geometry::CUBE)
   {
      // schedule the right split depending on face orientation
      if ((CubeFaceLeft(vn1, el_nodes) && CubeFaceRight(vn2, el_nodes)) ||
          (CubeFaceLeft(vn2, el_nodes) && CubeFaceRight(vn1, el_nodes)))
      {
         ref_stack.Append(Refinement(elem, 1)); // X split
      }
      else if ((CubeFaceFront(vn1, el_nodes) && CubeFaceBack(vn2, el_nodes)) ||
               (CubeFaceFront(vn2, el_nodes) && CubeFaceBack(vn1, el_nodes)))
      {
         ref_stack.Append(Refinement(elem, 2)); // Y split
      }
      else if ((CubeFaceBottom(vn1, el_nodes) && CubeFaceTop(vn2, el_nodes)) ||
               (CubeFaceBottom(vn2, el_nodes) && CubeFaceTop(vn1, el_nodes)))
      {
         ref_stack.Append(Refinement(elem, 4)); // Z split
      }
      else
      {
         MFEM_ABORT("Inconsistent element/face structure.");
      }
   }
   else if (el.Geom() == Geometry::PRISM)
   {
      if ((PrismFaceTop(vn1, el_nodes) && PrismFaceBottom(vn4, el_nodes)) ||
          (PrismFaceTop(vn4, el_nodes) && PrismFaceBottom(vn1, el_nodes)))
      {
         ref_stack.Append(Refinement(elem, 3)); // XY split
      }
      else if ((PrismFaceTop(vn1, el_nodes) && PrismFaceBottom(vn2, el_nodes)) ||
               (PrismFaceTop(vn2, el_nodes) && PrismFaceBottom(vn1, el_nodes)))
      {
         ref_stack.Append(Refinement(elem, 4)); // Z split
      }
      else
      {
         MFEM_ABORT("Inconsistent element/face structure.");
      }
   }
   else
   {
      MFEM_ABORT("Unsupported geometry.")
   }
}


void NCMesh::FindEdgeElements(int vn1, int vn2, int vn3, int vn4,
                              Array<MeshId> &elem_edge) const
{
   // Assuming that f = (vn1, vn2, vn3, vn4) is a quad face and e = (vn1, vn4)
   // is its edge, this function finds the N elements sharing e, and returns the
   // N different MeshIds of the edge (i.e., different element-local pairs
   // describing the edge).

   int ev1 = vn1, ev2 = vn4;

   // follow face refinement towards 'vn1', get an existing face
   int split, mid[5];
   while ((split = QuadFaceSplitType(vn1, vn2, vn3, vn4, mid)) > 0)
   {
      if (split == 1) // vertical
      {
         vn2 = mid[0]; vn3 = mid[2];
      }
      else // horizontal
      {
         vn3 = mid[1]; vn4 = mid[3];
      }
   }

   const Face *face = faces.Find(vn1, vn2, vn3, vn4);
   MFEM_ASSERT(face != NULL, "Face not found: "
               << vn1 << ", " << vn2 << ", " << vn3 << ", " << vn4
               << " (edge " << ev1 << "-" << ev2 << ").");

   int elem = face->GetSingleElement();
   int local = find_node(elements[elem], vn1);

   Array<int> cousins;
   FindVertexCousins(elem, local, cousins);

   elem_edge.SetSize(0);
   for (int i = 0; i < cousins.Size(); i++)
   {
      local = find_element_edge(elements[cousins[i]], ev1, ev2, false);
      if (local > 0)
      {
         elem_edge.Append(MeshId(-1, cousins[i], local, Geometry::SEGMENT));
      }
   }
}


void NCMesh::CheckAnisoPrism(int vn1, int vn2, int vn3, int vn4,
                             const Refinement *refs, int nref)
{
   MeshId buf[4];
   Array<MeshId> eid(buf, 4);
   FindEdgeElements(vn1, vn2, vn3, vn4, eid);

   // see if there is an element that has not been force-refined yet
   for (int i = 0, j; i < eid.Size(); i++)
   {
      int elem = eid[i].element;
      for (j = 0; j < nref; j++)
      {
         if (refs[j].index == elem) { break; }
      }
      if (j == nref) // elem not found in refs[]
      {
         // schedule prism refinement along Z axis
         MFEM_ASSERT(elements[elem].Geom() == Geometry::PRISM, "");
         ref_stack.Append(Refinement(elem, 4));
      }
   }
}


void NCMesh::CheckAnisoFace(int vn1, int vn2, int vn3, int vn4,
                            int mid12, int mid34, int level)
{
   // When a face is getting split anisotropically (without loss of generality
   // we assume a "vertical" split here, see picture), it is important to make
   // sure that the mid-face vertex node (midf) has mid34 and mid12 as parents.
   // This is necessary for the face traversal algorithm and at places like
   // Refine() that assume the mid-edge nodes to be accessible through the right
   // parents. However, midf may already exist under the parents mid41 and
   // mid23. In that case we need to "reparent" midf, i.e., reinsert it to the
   // hash-table under the correct parents. This doesn't affect other nodes as
   // all IDs stay the same, only the face refinement "tree" is affected.
   //
   //                     vn4      mid34      vn3
   //                        *------*------*
   //                        |      |      |
   //                        |      |midf  |
   //                  mid41 *- - - *- - - * mid23
   //                        |      |      |
   //                        |      |      |
   //                        *------*------*
   //                    vn1      mid12      vn2
   //
   // This function is recursive, because the above applies to any node along
   // the middle vertical edge. The function calls itself again for the bottom
   // and upper half of the above picture.

   int mid23 = FindMidEdgeNode(vn2, vn3);
   int mid41 = FindMidEdgeNode(vn4, vn1);
   if (mid23 >= 0 && mid41 >= 0)
   {
      int midf = nodes.FindId(mid23, mid41);
      if (midf >= 0)
      {
         reparents.Append(Triple<int, int, int>(midf, mid12, mid34));

         int rs = ref_stack.Size();

         CheckAnisoFace(vn1, vn2, mid23, mid41, mid12, midf, level+1);
         CheckAnisoFace(mid41, mid23, vn3, vn4, midf, mid34, level+1);

         if (HavePrisms() && nodes[midf].HasEdge())
         {
            // Check if there is a prism with edge (mid23, mid41) that we may
            // have missed in 'CheckAnisoFace', and force-refine it if present.

            if (ref_stack.Size() > rs)
            {
               CheckAnisoPrism(mid23, vn3, vn4, mid41,
                               &ref_stack[rs], ref_stack.Size() - rs);
            }
            else
            {
               CheckAnisoPrism(mid23, vn3, vn4, mid41, NULL, 0);
            }
         }

         // perform the reparents all at once at the end
         if (level == 0)
         {
            for (int i = 0; i < reparents.Size(); i++)
            {
               const Triple<int, int, int> &tr = reparents[i];
               ReparentNode(tr.one, tr.two, tr.three);
            }
            reparents.DeleteAll();
         }
         return;
      }
   }

   // Also, this is the place where forced refinements begin. In the picture
   // above, edges mid12-midf and midf-mid34 should actually exist in the
   // neighboring elements, otherwise the mesh is inconsistent and needs to be
   // fixed. Example: suppose an element is being refined isotropically (!)
   // whose neighbors across some face look like this:
   //
   //                         *--------*--------*
   //                         |   d    |    e   |
   //                         *--------*--------*
   //                         |      c          |
   //                         *--------*--------*
   //                         |        |        |
   //                         |   a    |    b   |
   //                         |        |        |
   //                         *--------*--------*
   //
   // Element 'c' needs to be refined vertically for the mesh to remain valid.

   if (level > 0)
   {
      ForceRefinement(vn1, vn2, vn3, vn4);
   }
}

void NCMesh::CheckIsoFace(int vn1, int vn2, int vn3, int vn4,
                          int en1, int en2, int en3, int en4, int midf)
{
   if (!Iso)
   {
      /* If anisotropic refinements are present in the mesh, we need to check
         isotropically split faces as well, see second comment in CheckAnisoFace
         above. */

      CheckAnisoFace(vn1, vn2, en2, en4, en1, midf);
      CheckAnisoFace(en4, en2, vn3, vn4, midf, en3);
      CheckAnisoFace(vn4, vn1, en1, en3, en4, midf);
      CheckAnisoFace(en3, en1, vn2, vn3, midf, en2);
   }
}


void NCMesh::RefineElement(int elem, char ref_type)
{
   if (!ref_type) { return; }

   // handle elements that may have been (force-) refined already
   Element &el = elements[elem];
   if (el.ref_type)
   {
      char remaining = ref_type & ~el.ref_type;

      // do the remaining splits on the children
      for (int i = 0; i < MaxElemChildren; i++)
      {
         if (el.child[i] >= 0) { RefineElement(el.child[i], remaining); }
      }
      return;
   }

   /*mfem::out << "Refining element " << elem << " (" << el.node[0] << ", " <<
             el.node[1] << ", " << el.node[2] << ", " << el.node[3] << ", " <<
             el.node[4] << ", " << el.node[5] << ", " << el.node[6] << ", " <<
             el.node[7] << "), " << "ref_type " << int(ref_type) << std::endl;*/

   int* no = el.node;
   int attr = el.attribute;

   int child[MaxElemChildren];
   for (int i = 0; i < MaxElemChildren; i++) { child[i] = -1; }

   // get parent's face attributes
   int fa[MaxElemFaces];
   GeomInfo& gi = GI[el.Geom()];
   for (int i = 0; i < gi.nf; i++)
   {
      const int* fv = gi.faces[i];
      Face* face = faces.Find(no[fv[0]], no[fv[1]], no[fv[2]], no[fv[3]]);
      fa[i] = face->attribute;
   }

   // create child elements
   if (el.Geom() == Geometry::CUBE)
   {
      // Cube vertex numbering is assumed to be as follows:
      //
      //       7             6
      //        +-----------+                Faces: 0 bottom
      //       /|          /|                       1 front
      //    4 / |       5 / |                       2 right
      //     +-----------+  |                       3 back
      //     |  |        |  |                       4 left
      //     |  +--------|--+                       5 top
      //     | / 3       | / 2       Z Y
      //     |/          |/          |/
      //     +-----------+           *--X
      //    0             1

      if (ref_type == Refinement::X) // split along X axis
      {
         int mid01 = GetMidEdgeNode(no[0], no[1]);
         int mid23 = GetMidEdgeNode(no[2], no[3]);
         int mid45 = GetMidEdgeNode(no[4], no[5]);
         int mid67 = GetMidEdgeNode(no[6], no[7]);

         child[0] = NewHexahedron(no[0], mid01, mid23, no[3],
                                  no[4], mid45, mid67, no[7], attr,
                                  fa[0], fa[1], -1, fa[3], fa[4], fa[5]);

         child[1] = NewHexahedron(mid01, no[1], no[2], mid23,
                                  mid45, no[5], no[6], mid67, attr,
                                  fa[0], fa[1], fa[2], fa[3], -1, fa[5]);

         CheckAnisoFace(no[0], no[1], no[5], no[4], mid01, mid45);
         CheckAnisoFace(no[2], no[3], no[7], no[6], mid23, mid67);
         CheckAnisoFace(no[4], no[5], no[6], no[7], mid45, mid67);
         CheckAnisoFace(no[3], no[2], no[1], no[0], mid23, mid01);
      }
      else if (ref_type == Refinement::Y) // split along Y axis
      {
         int mid12 = GetMidEdgeNode(no[1], no[2]);
         int mid30 = GetMidEdgeNode(no[3], no[0]);
         int mid56 = GetMidEdgeNode(no[5], no[6]);
         int mid74 = GetMidEdgeNode(no[7], no[4]);

         child[0] = NewHexahedron(no[0], no[1], mid12, mid30,
                                  no[4], no[5], mid56, mid74, attr,
                                  fa[0], fa[1], fa[2], -1, fa[4], fa[5]);

         child[1] = NewHexahedron(mid30, mid12, no[2], no[3],
                                  mid74, mid56, no[6], no[7], attr,
                                  fa[0], -1, fa[2], fa[3], fa[4], fa[5]);

         CheckAnisoFace(no[1], no[2], no[6], no[5], mid12, mid56);
         CheckAnisoFace(no[3], no[0], no[4], no[7], mid30, mid74);
         CheckAnisoFace(no[5], no[6], no[7], no[4], mid56, mid74);
         CheckAnisoFace(no[0], no[3], no[2], no[1], mid30, mid12);
      }
      else if (ref_type == Refinement::Z) // split along Z axis
      {
         int mid04 = GetMidEdgeNode(no[0], no[4]);
         int mid15 = GetMidEdgeNode(no[1], no[5]);
         int mid26 = GetMidEdgeNode(no[2], no[6]);
         int mid37 = GetMidEdgeNode(no[3], no[7]);

         child[0] = NewHexahedron(no[0], no[1], no[2], no[3],
                                  mid04, mid15, mid26, mid37, attr,
                                  fa[0], fa[1], fa[2], fa[3], fa[4], -1);

         child[1] = NewHexahedron(mid04, mid15, mid26, mid37,
                                  no[4], no[5], no[6], no[7], attr,
                                  -1, fa[1], fa[2], fa[3], fa[4], fa[5]);

         CheckAnisoFace(no[4], no[0], no[1], no[5], mid04, mid15);
         CheckAnisoFace(no[5], no[1], no[2], no[6], mid15, mid26);
         CheckAnisoFace(no[6], no[2], no[3], no[7], mid26, mid37);
         CheckAnisoFace(no[7], no[3], no[0], no[4], mid37, mid04);
      }
      else if (ref_type == Refinement::XY) // XY split
      {
         int mid01 = GetMidEdgeNode(no[0], no[1]);
         int mid12 = GetMidEdgeNode(no[1], no[2]);
         int mid23 = GetMidEdgeNode(no[2], no[3]);
         int mid30 = GetMidEdgeNode(no[3], no[0]);

         int mid45 = GetMidEdgeNode(no[4], no[5]);
         int mid56 = GetMidEdgeNode(no[5], no[6]);
         int mid67 = GetMidEdgeNode(no[6], no[7]);
         int mid74 = GetMidEdgeNode(no[7], no[4]);

         int midf0 = GetMidFaceNode(mid23, mid12, mid01, mid30);
         int midf5 = GetMidFaceNode(mid45, mid56, mid67, mid74);

         child[0] = NewHexahedron(no[0], mid01, midf0, mid30,
                                  no[4], mid45, midf5, mid74, attr,
                                  fa[0], fa[1], -1, -1, fa[4], fa[5]);

         child[1] = NewHexahedron(mid01, no[1], mid12, midf0,
                                  mid45, no[5], mid56, midf5, attr,
                                  fa[0], fa[1], fa[2], -1, -1, fa[5]);

         child[2] = NewHexahedron(midf0, mid12, no[2], mid23,
                                  midf5, mid56, no[6], mid67, attr,
                                  fa[0], -1, fa[2], fa[3], -1, fa[5]);

         child[3] = NewHexahedron(mid30, midf0, mid23, no[3],
                                  mid74, midf5, mid67, no[7], attr,
                                  fa[0], -1, -1, fa[3], fa[4], fa[5]);

         CheckAnisoFace(no[0], no[1], no[5], no[4], mid01, mid45);
         CheckAnisoFace(no[1], no[2], no[6], no[5], mid12, mid56);
         CheckAnisoFace(no[2], no[3], no[7], no[6], mid23, mid67);
         CheckAnisoFace(no[3], no[0], no[4], no[7], mid30, mid74);

         CheckIsoFace(no[3], no[2], no[1], no[0], mid23, mid12, mid01, mid30, midf0);
         CheckIsoFace(no[4], no[5], no[6], no[7], mid45, mid56, mid67, mid74, midf5);
      }
      else if (ref_type == Refinement::XZ) // XZ split
      {
         int mid01 = GetMidEdgeNode(no[0], no[1]);
         int mid23 = GetMidEdgeNode(no[2], no[3]);
         int mid45 = GetMidEdgeNode(no[4], no[5]);
         int mid67 = GetMidEdgeNode(no[6], no[7]);

         int mid04 = GetMidEdgeNode(no[0], no[4]);
         int mid15 = GetMidEdgeNode(no[1], no[5]);
         int mid26 = GetMidEdgeNode(no[2], no[6]);
         int mid37 = GetMidEdgeNode(no[3], no[7]);

         int midf1 = GetMidFaceNode(mid01, mid15, mid45, mid04);
         int midf3 = GetMidFaceNode(mid23, mid37, mid67, mid26);

         child[0] = NewHexahedron(no[0], mid01, mid23, no[3],
                                  mid04, midf1, midf3, mid37, attr,
                                  fa[0], fa[1], -1, fa[3], fa[4], -1);

         child[1] = NewHexahedron(mid01, no[1], no[2], mid23,
                                  midf1, mid15, mid26, midf3, attr,
                                  fa[0], fa[1], fa[2], fa[3], -1, -1);

         child[2] = NewHexahedron(midf1, mid15, mid26, midf3,
                                  mid45, no[5], no[6], mid67, attr,
                                  -1, fa[1], fa[2], fa[3], -1, fa[5]);

         child[3] = NewHexahedron(mid04, midf1, midf3, mid37,
                                  no[4], mid45, mid67, no[7], attr,
                                  -1, fa[1], -1, fa[3], fa[4], fa[5]);

         CheckAnisoFace(no[3], no[2], no[1], no[0], mid23, mid01);
         CheckAnisoFace(no[2], no[6], no[5], no[1], mid26, mid15);
         CheckAnisoFace(no[6], no[7], no[4], no[5], mid67, mid45);
         CheckAnisoFace(no[7], no[3], no[0], no[4], mid37, mid04);

         CheckIsoFace(no[0], no[1], no[5], no[4], mid01, mid15, mid45, mid04, midf1);
         CheckIsoFace(no[2], no[3], no[7], no[6], mid23, mid37, mid67, mid26, midf3);
      }
      else if (ref_type == Refinement::YZ) // YZ split
      {
         int mid12 = GetMidEdgeNode(no[1], no[2]);
         int mid30 = GetMidEdgeNode(no[3], no[0]);
         int mid56 = GetMidEdgeNode(no[5], no[6]);
         int mid74 = GetMidEdgeNode(no[7], no[4]);

         int mid04 = GetMidEdgeNode(no[0], no[4]);
         int mid15 = GetMidEdgeNode(no[1], no[5]);
         int mid26 = GetMidEdgeNode(no[2], no[6]);
         int mid37 = GetMidEdgeNode(no[3], no[7]);

         int midf2 = GetMidFaceNode(mid12, mid26, mid56, mid15);
         int midf4 = GetMidFaceNode(mid30, mid04, mid74, mid37);

         child[0] = NewHexahedron(no[0], no[1], mid12, mid30,
                                  mid04, mid15, midf2, midf4, attr,
                                  fa[0], fa[1], fa[2], -1, fa[4], -1);

         child[1] = NewHexahedron(mid30, mid12, no[2], no[3],
                                  midf4, midf2, mid26, mid37, attr,
                                  fa[0], -1, fa[2], fa[3], fa[4], -1);

         child[2] = NewHexahedron(mid04, mid15, midf2, midf4,
                                  no[4], no[5], mid56, mid74, attr,
                                  -1, fa[1], fa[2], -1, fa[4], fa[5]);

         child[3] = NewHexahedron(midf4, midf2, mid26, mid37,
                                  mid74, mid56, no[6], no[7], attr,
                                  -1, -1, fa[2], fa[3], fa[4], fa[5]);

         CheckAnisoFace(no[4], no[0], no[1], no[5], mid04, mid15);
         CheckAnisoFace(no[0], no[3], no[2], no[1], mid30, mid12);
         CheckAnisoFace(no[3], no[7], no[6], no[2], mid37, mid26);
         CheckAnisoFace(no[7], no[4], no[5], no[6], mid74, mid56);

         CheckIsoFace(no[1], no[2], no[6], no[5], mid12, mid26, mid56, mid15, midf2);
         CheckIsoFace(no[3], no[0], no[4], no[7], mid30, mid04, mid74, mid37, midf4);
      }
      else if (ref_type == Refinement::XYZ) // full isotropic refinement
      {
         int mid01 = GetMidEdgeNode(no[0], no[1]);
         int mid12 = GetMidEdgeNode(no[1], no[2]);
         int mid23 = GetMidEdgeNode(no[2], no[3]);
         int mid30 = GetMidEdgeNode(no[3], no[0]);

         int mid45 = GetMidEdgeNode(no[4], no[5]);
         int mid56 = GetMidEdgeNode(no[5], no[6]);
         int mid67 = GetMidEdgeNode(no[6], no[7]);
         int mid74 = GetMidEdgeNode(no[7], no[4]);

         int mid04 = GetMidEdgeNode(no[0], no[4]);
         int mid15 = GetMidEdgeNode(no[1], no[5]);
         int mid26 = GetMidEdgeNode(no[2], no[6]);
         int mid37 = GetMidEdgeNode(no[3], no[7]);

         int midf0 = GetMidFaceNode(mid23, mid12, mid01, mid30);
         int midf1 = GetMidFaceNode(mid01, mid15, mid45, mid04);
         int midf2 = GetMidFaceNode(mid12, mid26, mid56, mid15);
         int midf3 = GetMidFaceNode(mid23, mid37, mid67, mid26);
         int midf4 = GetMidFaceNode(mid30, mid04, mid74, mid37);
         int midf5 = GetMidFaceNode(mid45, mid56, mid67, mid74);

         int midel = GetMidEdgeNode(midf1, midf3);

         child[0] = NewHexahedron(no[0], mid01, midf0, mid30,
                                  mid04, midf1, midel, midf4, attr,
                                  fa[0], fa[1], -1, -1, fa[4], -1);

         child[1] = NewHexahedron(mid01, no[1], mid12, midf0,
                                  midf1, mid15, midf2, midel, attr,
                                  fa[0], fa[1], fa[2], -1, -1, -1);

         child[2] = NewHexahedron(midf0, mid12, no[2], mid23,
                                  midel, midf2, mid26, midf3, attr,
                                  fa[0], -1, fa[2], fa[3], -1, -1);

         child[3] = NewHexahedron(mid30, midf0, mid23, no[3],
                                  midf4, midel, midf3, mid37, attr,
                                  fa[0], -1, -1, fa[3], fa[4], -1);

         child[4] = NewHexahedron(mid04, midf1, midel, midf4,
                                  no[4], mid45, midf5, mid74, attr,
                                  -1, fa[1], -1, -1, fa[4], fa[5]);

         child[5] = NewHexahedron(midf1, mid15, midf2, midel,
                                  mid45, no[5], mid56, midf5, attr,
                                  -1, fa[1], fa[2], -1, -1, fa[5]);

         child[6] = NewHexahedron(midel, midf2, mid26, midf3,
                                  midf5, mid56, no[6], mid67, attr,
                                  -1, -1, fa[2], fa[3], -1, fa[5]);

         child[7] = NewHexahedron(midf4, midel, midf3, mid37,
                                  mid74, midf5, mid67, no[7], attr,
                                  -1, -1, -1, fa[3], fa[4], fa[5]);

         CheckIsoFace(no[3], no[2], no[1], no[0], mid23, mid12, mid01, mid30, midf0);
         CheckIsoFace(no[0], no[1], no[5], no[4], mid01, mid15, mid45, mid04, midf1);
         CheckIsoFace(no[1], no[2], no[6], no[5], mid12, mid26, mid56, mid15, midf2);
         CheckIsoFace(no[2], no[3], no[7], no[6], mid23, mid37, mid67, mid26, midf3);
         CheckIsoFace(no[3], no[0], no[4], no[7], mid30, mid04, mid74, mid37, midf4);
         CheckIsoFace(no[4], no[5], no[6], no[7], mid45, mid56, mid67, mid74, midf5);
      }
      else
      {
         MFEM_ABORT("invalid refinement type.");
      }

      if (ref_type != Refinement::XYZ) { Iso = false; }
   }
   else if (el.Geom() == Geometry::PRISM)
   {
      // Wedge vertex numbering:
      //
      //          5
      //         _+_
      //       _/ | \_                    Faces: 0 bottom
      //    3 /   |   \ 4                        1 top
      //     +---------+                         2 front
      //     |    |    |                         3 right (1 2 5 4)
      //     |   _+_   |                         4 left (2 0 3 5)
      //     | _/ 2 \_ |           Z  Y
      //     |/       \|           | /
      //     +---------+           *--X
      //    0           1

      if (ref_type < 4) // XY refinement (split in 4 wedges)
      {
         ref_type = Refinement::XY; // for consistence

         int mid01 = GetMidEdgeNode(no[0], no[1]);
         int mid12 = GetMidEdgeNode(no[1], no[2]);
         int mid20 = GetMidEdgeNode(no[2], no[0]);

         int mid34 = GetMidEdgeNode(no[3], no[4]);
         int mid45 = GetMidEdgeNode(no[4], no[5]);
         int mid53 = GetMidEdgeNode(no[5], no[3]);

         child[0] = NewWedge(no[0], mid01, mid20,
                             no[3], mid34, mid53, attr,
                             fa[0], fa[1], fa[2], -1, fa[4]);

         child[1] = NewWedge(mid01, no[1], mid12,
                             mid34, no[4], mid45, attr,
                             fa[0], fa[1], fa[2], fa[3], -1);

         child[2] = NewWedge(mid20, mid12, no[2],
                             mid53, mid45, no[5], attr,
                             fa[0], fa[1], -1, fa[3], fa[4]);

         child[3] = NewWedge(mid12, mid20, mid01,
                             mid45, mid53, mid34, attr,
                             fa[0], fa[1], -1, -1, -1);

         CheckAnisoFace(no[0], no[1], no[4], no[3], mid01, mid34);
         CheckAnisoFace(no[1], no[2], no[5], no[4], mid12, mid45);
         CheckAnisoFace(no[2], no[0], no[3], no[5], mid20, mid53);
      }
      else if (ref_type == Refinement::Z) // Z refinement only (split in 2 wedges)
      {
         int mid03 = GetMidEdgeNode(no[0], no[3]);
         int mid14 = GetMidEdgeNode(no[1], no[4]);
         int mid25 = GetMidEdgeNode(no[2], no[5]);

         child[0] = NewWedge(no[0], no[1], no[2],
                             mid03, mid14, mid25, attr,
                             fa[0], -1, fa[2], fa[3], fa[4]);

         child[1] = NewWedge(mid03, mid14, mid25,
                             no[3], no[4], no[5], attr,
                             -1, fa[1], fa[2], fa[3], fa[4]);

         CheckAnisoFace(no[3], no[0], no[1], no[4], mid03, mid14);
         CheckAnisoFace(no[4], no[1], no[2], no[5], mid14, mid25);
         CheckAnisoFace(no[5], no[2], no[0], no[3], mid25, mid03);
      }
      else // ref_type > 4, full isotropic refinement (split in 8 wedges)
      {
         ref_type = Refinement::XYZ; // for consistence

         int mid01 = GetMidEdgeNode(no[0], no[1]);
         int mid12 = GetMidEdgeNode(no[1], no[2]);
         int mid20 = GetMidEdgeNode(no[2], no[0]);

         int mid34 = GetMidEdgeNode(no[3], no[4]);
         int mid45 = GetMidEdgeNode(no[4], no[5]);
         int mid53 = GetMidEdgeNode(no[5], no[3]);

         int mid03 = GetMidEdgeNode(no[0], no[3]);
         int mid14 = GetMidEdgeNode(no[1], no[4]);
         int mid25 = GetMidEdgeNode(no[2], no[5]);

         int midf2 = GetMidFaceNode(mid01, mid14, mid34, mid03);
         int midf3 = GetMidFaceNode(mid12, mid25, mid45, mid14);
         int midf4 = GetMidFaceNode(mid20, mid03, mid53, mid25);

         child[0] = NewWedge(no[0], mid01, mid20,
                             mid03, midf2, midf4, attr,
                             fa[0], -1, fa[2], -1, fa[4]);

         child[1] = NewWedge(mid01, no[1], mid12,
                             midf2, mid14, midf3, attr,
                             fa[0], -1, fa[2], fa[3], -1);

         child[2] = NewWedge(mid20, mid12, no[2],
                             midf4, midf3, mid25, attr,
                             fa[0], -1, -1, fa[3], fa[4]);

         child[3] = NewWedge(mid12, mid20, mid01,
                             midf3, midf4, midf2, attr,
                             fa[0], -1, -1, -1, -1);

         child[4] = NewWedge(mid03, midf2, midf4,
                             no[3], mid34, mid53, attr,
                             -1, fa[1], fa[2], -1, fa[4]);

         child[5] = NewWedge(midf2, mid14, midf3,
                             mid34, no[4], mid45, attr,
                             -1, fa[1], fa[2], fa[3], -1);

         child[6] = NewWedge(midf4, midf3, mid25,
                             mid53, mid45, no[5], attr,
                             -1, fa[1], -1, fa[3], fa[4]);

         child[7] = NewWedge(midf3, midf4, midf2,
                             mid45, mid53, mid34, attr,
                             -1, fa[1], -1, -1, -1);

         CheckIsoFace(no[0], no[1], no[4], no[3], mid01, mid14, mid34, mid03, midf2);
         CheckIsoFace(no[1], no[2], no[5], no[4], mid12, mid25, mid45, mid14, midf3);
         CheckIsoFace(no[2], no[0], no[3], no[5], mid20, mid03, mid53, mid25, midf4);
      }

      if (ref_type != Refinement::XYZ) { Iso = false; }
   }
   else if (el.Geom() == Geometry::TETRAHEDRON)
   {
      // Tetrahedron vertex numbering:
      //
      //    3
      //     +                         Faces: 0 back (1, 2, 3)
      //     |\\_                             1 left (0, 3, 2)
      //     ||  \_                           2 front (0, 1, 3)
      //     | \   \_                         3 bottom (0, 1, 2)
      //     |  +__  \_
      //     | /2  \__ \_       Z  Y
      //     |/       \__\      | /
      //     +------------+     *--X
      //    0              1

      ref_type = Refinement::XYZ; // for consistence

      int mid01 = GetMidEdgeNode(no[0], no[1]);
      int mid12 = GetMidEdgeNode(no[1], no[2]);
      int mid02 = GetMidEdgeNode(no[2], no[0]);

      int mid03 = GetMidEdgeNode(no[0], no[3]);
      int mid13 = GetMidEdgeNode(no[1], no[3]);
      int mid23 = GetMidEdgeNode(no[2], no[3]);

      child[0] = NewTetrahedron(no[0], mid01, mid02, mid03, attr,
                                -1, fa[1], fa[2], fa[3]);

      child[1] = NewTetrahedron(mid01, no[1], mid12, mid13, attr,
                                fa[0], -1, fa[2], fa[3]);

      child[2] = NewTetrahedron(mid02, mid12, no[2], mid23, attr,
                                fa[0], fa[1], -1, fa[3]);

      child[3] = NewTetrahedron(mid03, mid13, mid23, no[3], attr,
                                fa[0], fa[1], fa[2], -1);

      // There are three ways to split the inner octahedron. A good strategy is
      // to use the shortest diagonal. At the moment we don't have the geometric
      // information in this class to determine which diagonal is the shortest,
      // but it seems that with reasonable shapes of the coarse tets and MFEM's
      // default tet orientation, always using tet_type == 0 produces stable
      // refinements. Types 1 and 2 are unused for now.
      el.tet_type = 0;

      if (el.tet_type == 0) // shortest diagonal mid01--mid23
      {
         child[4] = NewTetrahedron(mid01, mid23, mid02, mid03, attr,
                                   fa[1], -1, -1, -1);

         child[5] = NewTetrahedron(mid01, mid23, mid03, mid13, attr,
                                   -1, fa[2], -1, -1);

         child[6] = NewTetrahedron(mid01, mid23, mid13, mid12, attr,
                                   fa[0], -1, -1, -1);

         child[7] = NewTetrahedron(mid01, mid23, mid12, mid02, attr,
                                   -1, fa[3], -1, -1);
      }
      else if (el.tet_type == 1) // shortest diagonal mid12--mid03
      {
         child[4] = NewTetrahedron(mid03, mid01, mid02, mid12, attr,
                                   fa[3], -1, -1, -1);

         child[5] = NewTetrahedron(mid03, mid02, mid23, mid12, attr,
                                   -1, -1, -1, fa[1]);

         child[6] = NewTetrahedron(mid03, mid23, mid13, mid12, attr,
                                   fa[0], -1, -1, -1);

         child[7] = NewTetrahedron(mid03, mid13, mid01, mid12, attr,
                                   -1, -1, -1, fa[2]);
      }
      else // el.tet_type == 2, shortest diagonal mid02--mid13
      {
         child[4] = NewTetrahedron(mid02, mid01, mid13, mid03, attr,
                                   fa[2], -1, -1, -1);

         child[5] = NewTetrahedron(mid02, mid03, mid13, mid23, attr,
                                   -1, -1, fa[1], -1);

         child[6] = NewTetrahedron(mid02, mid23, mid13, mid12, attr,
                                   fa[0], -1, -1, -1);

         child[7] = NewTetrahedron(mid02, mid12, mid13, mid01, attr,
                                   -1, -1, fa[3], -1);
      }
   }
   else if (el.Geom() == Geometry::PYRAMID)
   {
      // Pyramid vertex numbering:
      //
      //    4
      //     + \_                       Faces: 0 bottom (3,2,1,0)
      //     |\\_ \_                           1 front (0, 1, 4)
      //     ||  \_ \__                        2 right (1, 2, 4)
      //     | \   \_   \__                    3 back (2, 3, 4)
      //     |  +____\_ ____\                  4 left (3, 0, 4)
      //     | /3      \_   2   Z  Y
      //     |/          \ /    | /
      //     +------------+     *--X
      //    0              1

      ref_type = Refinement::XYZ; // for consistence

      int mid01 = GetMidEdgeNode(no[0], no[1]);
      int mid12 = GetMidEdgeNode(no[1], no[2]);
      int mid23 = GetMidEdgeNode(no[2], no[3]);
      int mid03 = GetMidEdgeNode(no[0], no[3]);
      int mid04 = GetMidEdgeNode(no[0], no[4]);
      int mid14 = GetMidEdgeNode(no[1], no[4]);
      int mid24 = GetMidEdgeNode(no[2], no[4]);
      int mid34 = GetMidEdgeNode(no[3], no[4]);
      int midf0 = GetMidFaceNode(mid23, mid12, mid01, mid03);

      child[0] = NewPyramid(no[0], mid01, midf0, mid03, mid04,
                            attr, fa[0], fa[1], -1, -1, fa[4]);

      child[1] = NewPyramid(mid01, no[1], mid12, midf0, mid14,
                            attr, fa[0], fa[1], fa[2], -1, -1);

      child[2] = NewPyramid(midf0, mid12, no[2], mid23, mid24,
                            attr, fa[0], -1, fa[2], fa[3], -1);

      child[3] = NewPyramid(mid03, midf0, mid23, no[3], mid34,
                            attr, fa[0], -1, -1, fa[3], fa[4]);

      child[4] = NewPyramid(mid24, mid14, mid04, mid34, midf0,
                            attr, -1, -1, -1, -1, -1);

      child[5] = NewPyramid(mid04, mid14, mid24, mid34, no[4],
                            attr, -1, fa[1], fa[2], fa[3], fa[4]);

      child[6] = NewTetrahedron(mid01, midf0, mid04, mid14,
                                attr, -1, -1, -1, fa[1]);

      child[7] = NewTetrahedron(midf0, mid14, mid12, mid24,
                                attr, -1, -1, fa[2], -1);

      child[8] = NewTetrahedron(midf0, mid23, mid34, mid24,
                                attr, -1, -1, fa[3], -1);

      child[9] = NewTetrahedron(mid03, mid04, midf0, mid34,
                                attr, -1, fa[4], -1, -1);

      CheckIsoFace(no[3], no[2], no[1], no[0], mid23, mid12, mid01, mid03, midf0);
   }
   else if (el.Geom() == Geometry::SQUARE)
   {
      ref_type &= 0x3; // ignore Z bit

      if (ref_type == Refinement::X) // X split
      {
         int mid01 = nodes.GetId(no[0], no[1]);
         int mid23 = nodes.GetId(no[2], no[3]);

         child[0] = NewQuadrilateral(no[0], mid01, mid23, no[3],
                                     attr, fa[0], -1, fa[2], fa[3]);

         child[1] = NewQuadrilateral(mid01, no[1], no[2], mid23,
                                     attr, fa[0], fa[1], fa[2], -1);
      }
      else if (ref_type == Refinement::Y) // Y split
      {
         int mid12 = nodes.GetId(no[1], no[2]);
         int mid30 = nodes.GetId(no[3], no[0]);

         child[0] = NewQuadrilateral(no[0], no[1], mid12, mid30,
                                     attr, fa[0], fa[1], -1, fa[3]);

         child[1] = NewQuadrilateral(mid30, mid12, no[2], no[3],
                                     attr, -1, fa[1], fa[2], fa[3]);
      }
      else if (ref_type == Refinement::XY) // iso split
      {
         int mid01 = nodes.GetId(no[0], no[1]);
         int mid12 = nodes.GetId(no[1], no[2]);
         int mid23 = nodes.GetId(no[2], no[3]);
         int mid30 = nodes.GetId(no[3], no[0]);

         int midel = nodes.GetId(mid01, mid23);

         child[0] = NewQuadrilateral(no[0], mid01, midel, mid30,
                                     attr, fa[0], -1, -1, fa[3]);

         child[1] = NewQuadrilateral(mid01, no[1], mid12, midel,
                                     attr, fa[0], fa[1], -1, -1);

         child[2] = NewQuadrilateral(midel, mid12, no[2], mid23,
                                     attr, -1, fa[1], fa[2], -1);

         child[3] = NewQuadrilateral(mid30, midel, mid23, no[3],
                                     attr, -1, -1, fa[2], fa[3]);
      }
      else
      {
         MFEM_ABORT("Invalid refinement type.");
      }

      if (ref_type != Refinement::XY) { Iso = false; }
   }
   else if (el.Geom() == Geometry::TRIANGLE)
   {
      ref_type = Refinement::XY; // for consistence

      // isotropic split - the only ref_type available for triangles
      int mid01 = nodes.GetId(no[0], no[1]);
      int mid12 = nodes.GetId(no[1], no[2]);
      int mid20 = nodes.GetId(no[2], no[0]);

      child[0] = NewTriangle(no[0], mid01, mid20, attr, fa[0], -1, fa[2]);
      child[1] = NewTriangle(mid01, no[1], mid12, attr, fa[0], fa[1], -1);
      child[2] = NewTriangle(mid20, mid12, no[2], attr, -1, fa[1], fa[2]);
      child[3] = NewTriangle(mid12, mid20, mid01, attr, -1, -1, -1);
   }
   else if (el.Geom() == Geometry::SEGMENT)
   {
      ref_type = Refinement::X; // for consistence

      int mid = nodes.GetId(no[0], no[1]);
      child[0] = NewSegment(no[0], mid, attr, fa[0], -1);
      child[1] = NewSegment(mid, no[1], attr, -1, fa[1]);
   }
   else
   {
      MFEM_ABORT("Unsupported element geometry.");
   }

   // start using the nodes of the children, create edges & faces
   for (int i = 0; i < MaxElemChildren && child[i] >= 0; i++)
   {
      ReferenceElement(child[i]);
   }

   int buf[MaxElemFaces];
   Array<int> parentFaces(buf, MaxElemFaces);
   parentFaces.SetSize(0);

   // sign off of all nodes of the parent, clean up unused nodes, but keep faces
   UnreferenceElement(elem, parentFaces);

   // register the children in their faces
   for (int i = 0; i < MaxElemChildren && child[i] >= 0; i++)
   {
      RegisterFaces(child[i]);
   }

   // clean up parent faces, if unused
   DeleteUnusedFaces(parentFaces);

   // make the children inherit our rank; set the parent element
   for (int i = 0; i < MaxElemChildren && child[i] >= 0; i++)
   {
      Element &ch = elements[child[i]];
      ch.rank = el.rank;
      ch.parent = elem;
   }

   // finish the refinement
   el.ref_type = ref_type;
   std::memcpy(el.child, child, sizeof(el.child));
}


void NCMesh::Refine(const Array<Refinement>& refinements)
{
   // push all refinements on the stack in reverse order
   ref_stack.Reserve(refinements.Size());
   for (int i = refinements.Size()-1; i >= 0; i--)
   {
      const Refinement& ref = refinements[i];
      ref_stack.Append(Refinement(leaf_elements[ref.index], ref.ref_type));
   }

   // keep refining as long as the stack contains something
   int nforced = 0;
   while (ref_stack.Size())
   {
      Refinement ref = ref_stack.Last();
      ref_stack.DeleteLast();

      int size = ref_stack.Size();
      RefineElement(ref.index, ref.ref_type);
      nforced += ref_stack.Size() - size;
   }

   /* TODO: the current algorithm of forced refinements is not optimal. As
      forced refinements spread through the mesh, some may not be necessary in
      the end, since the affected elements may still be scheduled for refinement
      that could stop the propagation. We should introduce the member
      Element::ref_pending that would show the intended refinement in the batch.
      A forced refinement would be combined with ref_pending to (possibly) stop
      the propagation earlier.

      Update: what about a FIFO instead of ref_stack? */

#if defined(MFEM_DEBUG) && !defined(MFEM_USE_MPI)
   mfem::out << "Refined " << refinements.Size() << " + " << nforced
             << " elements" << std::endl;
#else
   MFEM_CONTRACT_VAR(nforced);
#endif

   ref_stack.DeleteAll();
   shadow.DeleteAll();

   Update();
}


//// Derefinement //////////////////////////////////////////////////////////////

int NCMesh::RetrieveNode(const Element &el, int index)
{
   if (!el.ref_type) { return el.node[index]; }

   // need to retrieve node from a child element (there is always a child that
   // inherited the parent's corner under the same index)
   int ch;
   switch (el.Geom())
   {
      case Geometry::CUBE:
         ch = el.child[hex_deref_table[el.ref_type - 1][index]];
         break;

      case Geometry::PRISM:
         ch = prism_deref_table[el.ref_type - 1][index];
         MFEM_ASSERT(ch != -1, "");
         ch = el.child[ch];
         break;

      case Geometry::PYRAMID:
         ch = pyramid_deref_table[el.ref_type - 1][index];
         MFEM_ASSERT(ch != -1, "");
         ch = el.child[ch];
         break;

      case Geometry::SQUARE:
         ch = el.child[quad_deref_table[el.ref_type - 1][index]];
         break;

      case Geometry::TETRAHEDRON:
      case Geometry::TRIANGLE:
         ch = el.child[index];
         break;

      default:
         ch = 0; // suppress compiler warning
         MFEM_ABORT("Unsupported element geometry.");
   }
   return RetrieveNode(elements[ch], index);
}


void NCMesh::DerefineElement(int elem)
{
   Element &el = elements[elem];
   if (!el.ref_type) { return; }

   int child[MaxElemChildren];
   std::memcpy(child, el.child, sizeof(child));

   // first make sure that all children are leaves, derefine them if not
   for (int i = 0; i < MaxElemChildren && child[i] >= 0; i++)
   {
      if (elements[child[i]].ref_type)
      {
         DerefineElement(child[i]);
      }
   }

   int faces_attribute[MaxElemFaces];
   int ref_type_key = el.ref_type - 1;

   for (int i = 0; i < MaxElemNodes; i++) { el.node[i] = -1; }

   // retrieve original corner nodes and face attributes from the children
   if (el.Geom() == Geometry::CUBE)
   {
      // Sets corner nodes from childs
      constexpr int nb_cube_childs = 8;
      for (int i = 0; i < nb_cube_childs; i++)
      {
         const int child_local_index = hex_deref_table[ref_type_key][i];
         const int child_global_index = child[child_local_index];
         Element &ch = elements[child_global_index];
         el.node[i] = ch.node[i];
      }
      // Sets faces attributes from childs' faces
      constexpr int nb_cube_faces = 6;
      for (int i = 0; i < nb_cube_faces; i++)
      {
         const int child_local_index = hex_deref_table[ref_type_key]
                                       [i + nb_cube_childs];
         const int child_global_index = child[child_local_index];
         Element &ch = elements[child_global_index];
         const int* fv = GI[el.Geom()].faces[i];
         faces_attribute[i] = faces.Find(ch.node[fv[0]], ch.node[fv[1]],
                                         ch.node[fv[2]], ch.node[fv[3]])
                              ->attribute;
      }
   }
   else if (el.Geom() == Geometry::PRISM)
   {
      MFEM_ASSERT(prism_deref_table[ref_type_key][0] != -1,
                  "invalid prism refinement");
      constexpr int nb_prism_childs = 6;
      for (int i = 0; i < nb_prism_childs; i++)
      {
         const int child_local_index = prism_deref_table[ref_type_key][i];
         const int child_global_index = child[child_local_index];
         Element &ch = elements[child_global_index];
         el.node[i] = ch.node[i];
      }
      el.node[6] = el.node[7] = -1;

      constexpr int nb_prism_faces = 5;
      for (int i = 0; i < nb_prism_faces; i++)
      {
         const int child_local_index = prism_deref_table[ref_type_key]
                                       [i + nb_prism_childs];
         const int child_global_index = child[child_local_index];
         Element &ch = elements[child_global_index];
         const int* fv = GI[el.Geom()].faces[i];
         faces_attribute[i] = faces.Find(ch.node[fv[0]], ch.node[fv[1]],
                                         ch.node[fv[2]], ch.node[fv[3]])
                              ->attribute;
      }
   }
   else if (el.Geom() == Geometry::PYRAMID)
   {
      MFEM_ASSERT(pyramid_deref_table[ref_type_key][0] != -1,
                  "invalid pyramid refinement");
      constexpr int nb_pyramid_childs = 5;
      for (int i = 0; i < nb_pyramid_childs; i++)
      {
         const int child_local_index = pyramid_deref_table[ref_type_key][i];
         const int child_global_index = child[child_local_index];
         Element &ch = elements[child_global_index];
         el.node[i] = ch.node[i];
      }
      el.node[5] = el.node[6] = el.node[7] = -1;


      constexpr int nb_pyramid_faces = 5;
      for (int i = 0; i < nb_pyramid_faces; i++)
      {
         const int child_local_index = pyramid_deref_table[ref_type_key]
                                       [i + nb_pyramid_childs];
         const int child_global_index = child[child_local_index];
         Element &ch = elements[child_global_index];
         const int* fv = GI[el.Geom()].faces[i];
         faces_attribute[i] = faces.Find(ch.node[fv[0]], ch.node[fv[1]],
                                         ch.node[fv[2]], ch.node[fv[3]])
                              ->attribute;
      }
   }
   else if (el.Geom() == Geometry::TETRAHEDRON)
   {
      for (int i = 0; i < 4; i++)
      {
         Element& ch1 = elements[child[i]];
         Element& ch2 = elements[child[(i+1) & 0x3]];
         el.node[i] = ch1.node[i];
         const int* fv = GI[el.Geom()].faces[i];
         faces_attribute[i] = faces.Find(ch2.node[fv[0]], ch2.node[fv[1]],
                                         ch2.node[fv[2]], ch2.node[fv[3]])
                              ->attribute;
      }
   }
   else if (el.Geom() == Geometry::SQUARE)
   {
      constexpr int nb_square_childs = 4;
      for (int i = 0; i < nb_square_childs; i++)
      {
         const int child_local_index = quad_deref_table[ref_type_key][i];
         const int child_global_index = child[child_local_index];
         Element &ch = elements[child_global_index];
         el.node[i] = ch.node[i];
      }
      constexpr int nb_square_faces = 4;
      for (int i = 0; i < nb_square_faces; i++)
      {
         const int child_local_index = quad_deref_table[ref_type_key]
                                       [i + nb_square_childs];
         const int child_global_index = child[child_local_index];
         Element &ch = elements[child_global_index];
         const int* fv = GI[el.Geom()].faces[i];
         faces_attribute[i] = faces.Find(ch.node[fv[0]], ch.node[fv[1]],
                                         ch.node[fv[2]], ch.node[fv[3]])
                              ->attribute;
      }
   }
   else if (el.Geom() == Geometry::TRIANGLE)
   {
      constexpr int nb_triangle_childs = 3;
      for (int i = 0; i < nb_triangle_childs; i++)
      {
         Element& ch = elements[child[i]];
         el.node[i] = ch.node[i];
         const int* fv = GI[el.Geom()].faces[i];
         faces_attribute[i] = faces.Find(ch.node[fv[0]], ch.node[fv[1]],
                                         ch.node[fv[2]], ch.node[fv[3]])
                              ->attribute;
      }
   }
   else if (el.Geom() == Geometry::SEGMENT)
   {
      constexpr int nb_segment_childs = 2;
      for (int i = 0; i < nb_segment_childs; i++)
      {
         int ni = elements[child[i]].node[i];
         el.node[i] = ni;
         faces_attribute[i] = faces.Find(ni, ni, ni, ni)->attribute;
      }
   }
   else
   {
      MFEM_ABORT("Unsupported element geometry.");
   }

   // sign in to all nodes
   ReferenceElement(elem);

   int buf[MaxElemChildren*MaxElemFaces];
   Array<int> childFaces(buf, MaxElemChildren*MaxElemFaces);
   childFaces.SetSize(0);

   // delete children, determine rank
   el.rank = std::numeric_limits<int>::max();
   for (int i = 0; i < MaxElemChildren && child[i] >= 0; i++)
   {
      el.rank = std::min(el.rank, elements[child[i]].rank);
      UnreferenceElement(child[i], childFaces);
      FreeElement(child[i]);
   }

   RegisterFaces(elem, faces_attribute);

   // delete unused faces
   childFaces.Sort();
   childFaces.Unique();
   DeleteUnusedFaces(childFaces);

   el.ref_type = 0;
}


void NCMesh::CollectDerefinements(int elem, Array<Connection> &list)
{
   Element &el = elements[elem];
   if (!el.ref_type) { return; }

   int total = 0, ref = 0, ghost = 0;
   for (int i = 0; i < MaxElemChildren && el.child[i] >= 0; i++)
   {
      total++;
      Element &ch = elements[el.child[i]];
      if (ch.ref_type) { ref++; break; }
      if (IsGhost(ch)) { ghost++; }
   }

   if (!ref && ghost < total)
   {
      // can be derefined, add to list
      int next_row = list.Size() ? (list.Last().from + 1) : 0;
      for (int i = 0; i < MaxElemChildren && el.child[i] >= 0; i++)
      {
         Element &ch = elements[el.child[i]];
         list.Append(Connection(next_row, ch.index));
      }
   }
   else
   {
      for (int i = 0; i < MaxElemChildren && el.child[i] >= 0; i++)
      {
         CollectDerefinements(el.child[i], list);
      }
   }
}

const Table& NCMesh::GetDerefinementTable()
{
   Array<Connection> list;
   list.Reserve(leaf_elements.Size());

   for (int i = 0; i < root_state.Size(); i++)
   {
      CollectDerefinements(i, list);
   }

   int size = list.Size() ? (list.Last().from + 1) : 0;
   derefinements.MakeFromList(size, list);
   return derefinements;
}

void NCMesh::CheckDerefinementNCLevel(const Table &deref_table,
                                      Array<int> &level_ok, int max_nc_level)
{
   level_ok.SetSize(deref_table.Size());
   for (int i = 0; i < deref_table.Size(); i++)
   {
      const int* fine = deref_table.GetRow(i), size = deref_table.RowSize(i);
      Element &parent = elements[elements[leaf_elements[fine[0]]].parent];

      int ok = 1;
      for (int j = 0; j < size; j++)
      {
         int splits[3];
         CountSplits(leaf_elements[fine[j]], splits);

         for (int k = 0; k < Dim; k++)
         {
            if ((parent.ref_type & (1 << k)) &&
                splits[k] >= max_nc_level)
            {
               ok = 0; break;
            }
         }
         if (!ok) { break; }
      }
      level_ok[i] = ok;
   }
}

void NCMesh::Derefine(const Array<int> &derefs)
{
   MFEM_VERIFY(Dim < 3 || Iso,
               "derefinement of 3D anisotropic meshes not implemented yet.");

   InitDerefTransforms();

   Array<int> fine_coarse;
   leaf_elements.Copy(fine_coarse);

   // perform the derefinements
   for (int i = 0; i < derefs.Size(); i++)
   {
      int row = derefs[i];
      MFEM_VERIFY(row >= 0 && row < derefinements.Size(),
                  "invalid derefinement number.");

      const int* fine = derefinements.GetRow(row);
      int parent = elements[leaf_elements[fine[0]]].parent;

      // record the relation of the fine elements to their parent
      SetDerefMatrixCodes(parent, fine_coarse);

      DerefineElement(parent);
   }

   // update leaf_elements, Element::index etc.
   Update();

   // link old fine elements to the new coarse elements
   for (int i = 0; i < fine_coarse.Size(); i++)
   {
      transforms.embeddings[i].parent = elements[fine_coarse[i]].index;
   }
}

void NCMesh::InitDerefTransforms()
{
   int nfine = leaf_elements.Size();

   // this will tell GetDerefinementTransforms that transforms are not finished
   transforms.Clear();

   transforms.embeddings.SetSize(nfine);
   for (int i = 0; i < nfine; i++)
   {
      Embedding &emb = transforms.embeddings[i];
      emb.parent = -1;
      emb.matrix = 0;
      Element &el = elements[leaf_elements[i]];
      emb.geom = el.Geom();
      emb.ghost = IsGhost(el);
   }
}

void NCMesh::SetDerefMatrixCodes(int parent, Array<int> &fine_coarse)
{
   // encode the ref_type and child number for GetDerefinementTransforms()
   Element &prn = elements[parent];
   for (int i = 0; i < MaxElemChildren && prn.child[i] >= 0; i++)
   {
      Element &ch = elements[prn.child[i]];
      if (ch.index >= 0)
      {
         int code = (prn.ref_type << 4) | i;
         transforms.embeddings[ch.index].matrix = code;
         fine_coarse[ch.index] = parent;
      }
   }
}


//// Mesh Interface ////////////////////////////////////////////////////////////

void NCMesh::CollectLeafElements(int elem, int state, Array<int> &ghosts,
                                 int &counter)
{
   Element &el = elements[elem];
   if (!el.ref_type)
   {
      if (el.rank >= 0) // skip elements beyond the ghost layer in parallel
      {
         if (!IsGhost(el))
         {
            leaf_elements.Append(elem);
         }
         else
         {
            // in parallel (or in serial loading a parallel file), collect
            // elements of neighboring ranks in a separate array
            ghosts.Append(elem);
         }

         // assign the SFC index (temporarily, will be replaced by Mesh index)
         el.index = counter++;
      }
      else
      {
         // elements beyond the ghost layer are invalid and don't appear in
         // 'leaf_elements' (also for performance reasons)
         el.index = -1;
      }
   }
   else // Refined element
   {
      // in non-leaf elements, the 'rank' and 'index' members have no meaning
      el.rank = -1;
      el.index = -1;

      // recurse to subtrees; try to order leaf elements along a space-filling
      // curve by changing the order the children are visited at each level
      if (el.Geom() == Geometry::SQUARE && el.ref_type == Refinement::XY)
      {
         for (int i = 0; i < 4; i++)
         {
            int ch = quad_hilbert_child_order[state][i];
            int st = quad_hilbert_child_state[state][i];
            CollectLeafElements(el.child[ch], st, ghosts, counter);
         }
      }
      else if (el.Geom() == Geometry::CUBE && el.ref_type == Refinement::XYZ)
      {
         for (int i = 0; i < 8; i++)
         {
            int ch = hex_hilbert_child_order[state][i];
            int st = hex_hilbert_child_state[state][i];
            CollectLeafElements(el.child[ch], st, ghosts, counter);
         }
      }
      else // no space filling curve tables yet for remaining cases
      {
         for (int i = 0; i < MaxElemChildren; i++)
         {
            if (el.child[i] >= 0)
            {
               CollectLeafElements(el.child[i], state, ghosts, counter);
            }
         }
      }
   }
}

void NCMesh::UpdateLeafElements()
{
   Array<int> ghosts;

   // collect leaf elements in leaf_elements and ghosts elements in ghosts from
   // all roots
   leaf_elements.SetSize(0);
   for (int i = 0, counter = 0; i < root_state.Size(); i++)
   {
      CollectLeafElements(i, root_state[i], ghosts, counter);
   }

   NElements = leaf_elements.Size();
   NGhostElements = ghosts.Size();

   // append ghost elements at the end of 'leaf_element' (if any) and assign the
   // final (Mesh) indices of leaves
   leaf_elements.Append(ghosts);
   leaf_sfc_index.SetSize(leaf_elements.Size());

   for (int i = 0; i < leaf_elements.Size(); i++)
   {
      Element &el = elements[leaf_elements[i]];
      leaf_sfc_index[i] = el.index;
      el.index = i;
   }
}

void NCMesh::UpdateVertices()
{
#ifndef MFEM_NCMESH_OLD_VERTEX_ORDERING
   // This method assigns indices to vertices (Node::vert_index) that will be
   // seen by the Mesh class and the rest of MFEM. We must be careful to:
   //
   //   1. Stay compatible with the conforming code, which expects top-level
   //      (original) vertices to be indexed first, otherwise GridFunctions
   //      defined on a conforming mesh would no longer be valid when the mesh
   //      is converted to an NC mesh.
   //
   //   2. Make sure serial NCMesh is compatible with the parallel ParNCMesh, so
   //      it is possible to read parallel partial solutions in serial code
   //      (e.g., serial GLVis). This means handling ghost elements, if present.
   //
   //   3. Assign vertices in a globally consistent order for parallel meshes:
   //      if two vertices i,j are shared by two ranks r1,r2, and i<j on r1,
   //      then i<j on r2 as well. This is true for top-level vertices but also
   //      for the remaining shared vertices thanks to the globally consistent
   //      SFC ordering of the leaf elements. This property reduces
   //      communication and simplifies ParNCMesh.

   // STEP 1: begin by splitting vertices into 4 classes:
   //   - local top-level vertices (code -1)
   //   - local non-top level vertices (code -2)
   //   - ghost (non-local) vertices (code -3)
   //   - vertices beyond the ghost layer (code -4)

   for (auto & node : nodes)
   {
      node.vert_index = -4; // assume beyond ghost layer
   }

   for (int i = 0; i < leaf_elements.Size(); i++)
   {
      Element &el = elements[leaf_elements[i]];
      for (int j = 0; j < GI[el.Geom()].nv; j++)
      {
         Node &nd = nodes[el.node[j]];
         if (el.rank == MyRank)
         {
            if (nd.p1 == nd.p2) // local top-level vertex
            {
               if (nd.vert_index < -1) { nd.vert_index = -1; }
            }
            else // local non-top-level vertex
            {
               if (nd.vert_index < -2) { nd.vert_index = -2; }
            }
         }
         else // ghost vertex
         {
            if (nd.vert_index < -3) { nd.vert_index = -3; }
         }
      }
   }

   // STEP 2: assign indices of top-level local vertices, in original order

   NVertices = 0;
   for (auto &node : nodes)
   {
      if (node.vert_index == -1)
      {
         node.vert_index = NVertices++;
      }
   }

   // STEP 3: go over all elements (local and ghost) in SFC order and assign
   // remaining local vertices in that order.

   Array<int> sfc_order(leaf_elements.Size());
   for (int i = 0; i < sfc_order.Size(); i++)
   {
      sfc_order[leaf_sfc_index[i]] = leaf_elements[i];
   }

   for (int i = 0; i < sfc_order.Size(); i++)
   {
      const Element &el = elements[sfc_order[i]];
      for (int j = 0; j < GI[el.Geom()].nv; j++)
      {
         Node &nd = nodes[el.node[j]];
         if (nd.vert_index == -2) { nd.vert_index = NVertices++; }
      }
   }

   // STEP 4: create the mapping from Mesh vertex index to NCMesh node index

   vertex_nodeId.SetSize(NVertices);
   for (auto node = nodes.begin(); node != nodes.end(); ++node)
   {
      if (node->HasVertex() && node->vert_index >= 0)
      {
         MFEM_ASSERT(node->vert_index < vertex_nodeId.Size(), "");
         vertex_nodeId[node->vert_index] = node.index();
      }
   }

   // STEP 5: assign remaining ghost vertices, ignore vertices beyond the ghost
   // layer

   NGhostVertices = 0;
   for (int i = 0; i < sfc_order.Size(); i++)
   {
      const Element &el = elements[sfc_order[i]];
      for (int j = 0; j < GI[el.Geom()].nv; j++)
      {
         Node &nd = nodes[el.node[j]];
         if (nd.vert_index == -3)
         {
            nd.vert_index = NVertices + NGhostVertices++;
         }
      }
   }

#else // old ordering for debugging/testing only
   bool parallel = false;
#ifdef MFEM_USE_MPI
   if (dynamic_cast<ParNCMesh*>(this)) { parallel = true; }
#endif

   if (!parallel)
   {
      NVertices = 0;
      for (auto node = nodes.begin(); node != nodes.end(); ++node)
      {
         if (node->HasVertex()) { node->vert_index = NVertices++; }
      }

      vertex_nodeId.SetSize(NVertices);

      NVertices = 0;
      for (auto node = nodes.begin(); node != nodes.end(); ++node)
      {
         if (node->HasVertex()) { vertex_nodeId[NVertices++] = node.index(); }
      }
   }
   else
   {
      for (auto node = nodes.begin(); node != nodes.end(); ++node)
      {
         if (node->HasVertex()) { node->vert_index = -1; }
      }

      NVertices = 0;
      for (int i = 0; i < leaf_elements.Size(); i++)
      {
         Element &el = elements[leaf_elements[i]];
         if (el.rank == MyRank)
         {
            for (int j = 0; j < GI[el.Geom()].nv; j++)
            {
               int &vindex = nodes[el.node[j]].vert_index;
               if (vindex < 0) { vindex = NVertices++; }
            }
         }
      }

      vertex_nodeId.SetSize(NVertices);
      for (auto &node : nodes)
      {
         if (node.HasVertex() && node.vert_index >= 0)
         {
            vertex_nodeId[node.vert_index] = node.index();
         }
      }

      NGhostVertices = 0;
      for (auto &node : nodes)
      {
         if (node.HasVertex() && node.vert_index < 0)
         {
            node.vert_index = NVertices + (NGhostVertices++);
         }
      }
   }
#endif
}

void NCMesh::InitRootState(int root_count)
{
   root_state.SetSize(root_count);
   root_state = 0;

   char* node_order;
   int nch;

   switch (elements[0].Geom()) // TODO: mixed meshes
   {
      case Geometry::SQUARE:
         nch = 4;
         node_order = (char*) quad_hilbert_child_order;
         break;

      case Geometry::CUBE:
         nch = 8;
         node_order = (char*) hex_hilbert_child_order;
         break;

      default:
         return; // do nothing, all states stay zero
   }

   int entry_node = -2;

   // process the root element sequence
   for (int i = 0; i < root_count; i++)
   {
      Element &el = elements[i];

      int v_in = FindNodeExt(el, entry_node, false);
      if (v_in < 0) { v_in = 0; }

      // determine which nodes are shared with the next element
      bool shared[MaxElemNodes];
      for (int ni = 0; ni < MaxElemNodes; ++ni) { shared[ni] = 0; }
      if (i+1 < root_count)
      {
         Element &next = elements[i+1];
         for (int j = 0; j < nch; j++)
         {
            int node = FindNodeExt(el, RetrieveNode(next, j), false);
            if (node >= 0) { shared[node] = true; }
         }
      }

      // select orientation that starts in v_in and exits in shared node
      int state = Dim*v_in;
      for (int j = 0; j < Dim; j++)
      {
         if (shared[(int) node_order[nch*(state + j) + nch-1]])
         {
            state += j;
            break;
         }
      }

      root_state[i] = state;

      entry_node = RetrieveNode(el, node_order[nch*state + nch-1]);
   }
}

mfem::Element* NCMesh::NewMeshElement(int geom) const
{
   switch (geom)
   {
      case Geometry::CUBE: return new mfem::Hexahedron;
      case Geometry::PRISM: return new mfem::Wedge;
      case Geometry::PYRAMID: return new mfem::Pyramid;
      case Geometry::TETRAHEDRON: return new mfem::Tetrahedron;
      case Geometry::SQUARE: return new mfem::Quadrilateral;
      case Geometry::TRIANGLE: return new mfem::Triangle;
   }
   MFEM_ABORT("invalid geometry");
   return NULL;
}

const double* NCMesh::CalcVertexPos(int node) const
{
   const Node &nd = nodes[node];
   if (nd.p1 == nd.p2) // top-level vertex
   {
      return &coordinates[3*nd.p1];
   }

   TmpVertex &tv = tmp_vertex[node];
   if (tv.valid) { return tv.pos; }

   MFEM_VERIFY(tv.visited == false, "cyclic vertex dependencies.");
   tv.visited = true;

   const double* pos1 = CalcVertexPos(nd.p1);
   const double* pos2 = CalcVertexPos(nd.p2);

   for (int i = 0; i < 3; i++)
   {
      tv.pos[i] = (pos1[i] + pos2[i]) * 0.5;
   }
   tv.valid = true;
   return tv.pos;
}

void NCMesh::GetMeshComponents(Mesh &mesh) const
{
   mesh.vertices.SetSize(vertex_nodeId.Size());
   if (coordinates.Size())
   {
      // calculate vertex positions from stored top-level vertex coordinates
      tmp_vertex = new TmpVertex[nodes.NumIds()];
      for (int i = 0; i < mesh.vertices.Size(); i++)
      {
         mesh.vertices[i].SetCoords(spaceDim, CalcVertexPos(vertex_nodeId[i]));
      }
      delete [] tmp_vertex;
   }
   // NOTE: if the mesh is curved ('coordinates' is empty), mesh.vertices are
   // left uninitialized here; they will be initialized later by the Mesh from
   // Nodes -- here we just make sure mesh.vertices has the correct size.

   for (auto &elem : mesh.elements)
   {
      mesh.FreeElement(elem);
   }
   mesh.elements.SetSize(0);

   for (auto &elem : mesh.boundary)
   {
      mesh.FreeElement(elem);
   }
   mesh.boundary.SetSize(0);

   // Save off boundary face vertices to make boundary elements later.
   std::map<int, mfem::Array<int>> unique_boundary_faces;

   // create an mfem::Element for each leaf Element
   for (int i = 0; i < NElements; i++)
   {
      const Element &nc_elem = elements[leaf_elements[i]];

      const int* node = nc_elem.node;
      GeomInfo& gi = GI[(int) nc_elem.geom];

      mfem::Element* elem = mesh.NewElement(nc_elem.geom);
      mesh.elements.Append(elem);

      elem->SetAttribute(nc_elem.attribute);
      for (int j = 0; j < gi.nv; j++)
      {
         elem->GetVertices()[j] = nodes[node[j]].vert_index;
      }

      // Loop over faces and collect those marked as boundaries
      for (int k = 0; k < gi.nf; ++k)
      {
         const int nfv = gi.nfv[k];
         const int * const fv = gi.faces[k];
         const auto id = faces.FindId(node[fv[0]], node[fv[1]], node[fv[2]],
                                      node[fv[3]]);
         if (id >= 0 && faces[id].Boundary())
         {
            const auto &face = faces[id];
            if (face.elem[0] >= 0 && face.elem[1] >= 0 &&
                nc_elem.rank != std::min(elements[face.elem[0]].rank,
                                         elements[face.elem[1]].rank))
            {
               // This is a conformal internal face, but this element is not the
               // lowest ranking attached processor, thus not the owner of the
               // face. Consequently, we do not add this face to avoid double
               // counting.
               continue;
            }

            // Add in all boundary faces that are actual boundaries or not
            // masters of another face. The fv[2] in the edge split is on
<<<<<<< HEAD
            // purpose.
            if ((nfv == 4 &&
                 !QuadFaceIsMaster(node[fv[0]], node[fv[1]], node[fv[2]], node[fv[3]]))
                || (nfv == 3 && !TriFaceIsMaster(node[fv[0]], node[fv[1]], node[fv[2]]))
                || (nfv == 2 &&
                    EdgeSplitLevel(node[fv[0]], node[fv[2]] /* [2] not an error */) == 0))
=======
            // purpose. A point cannot have a split level, thus do not check for
            // master/slave relation.
            if ((nfv == 4 &&
                 !QuadFaceIsMaster(node[fv[0]], node[fv[1]], node[fv[2]], node[fv[3]]))
                || (nfv == 3 && !TriFaceIsMaster(node[fv[0]], node[fv[1]], node[fv[2]]))
                || (nfv == 2 && EdgeSplitLevel(node[fv[0]], node[fv[2]]) == 0) || (nfv == 1))
>>>>>>> 5736f383
            {
               // This face has no split faces below, it is conformal or a
               // slave.
               unique_boundary_faces[id].SetSize(nfv);
               for (int v = 0; v < nfv; ++v)
               {
                  // Using a map overwrites if a face is visited twice. The
                  // nfv==2 is necessary because faces of 2D are storing the
                  // second index in the 2 slot, not the 1 slot.
                  unique_boundary_faces[id][v] = nodes[node[fv[(nfv==2) ? 2*v : v]]].vert_index;
               }
            }
         }
      }
   }

   auto geom_from_nfv = [](int nfv)
   {
      switch (nfv)
      {
         case 1: return Geometry::POINT;
         case 2: return Geometry::SEGMENT;
         case 3: return Geometry::TRIANGLE;
         case 4: return Geometry::SQUARE;
      }
      return Geometry::INVALID;
   };

   for (const auto &fv : unique_boundary_faces)
   {
      const auto f = fv.first;
      const auto &v = fv.second;
      const auto &face = faces.At(f);

      auto geom = geom_from_nfv(v.Size());

      MFEM_ASSERT(geom != Geometry::INVALID,
                  "nfv: " << v.Size() <<
                  " does not match a valid face geometry: Quad, Tri, Segment, Point");

      // Add a new boundary element, with matching attribute and vertices
      mesh.boundary.Append(mesh.NewElement(geom));
      auto * const be = mesh.boundary.Last();
      be->SetAttribute(face.attribute);
      be->SetVertices(v);
   }
}


void NCMesh::OnMeshUpdated(Mesh *mesh)
{
   //// PART 1: pull indices of regular edges/faces from the Mesh

   NEdges = mesh->GetNEdges();
   NFaces = mesh->GetNumFaces();
   if (Dim < 2) { NFaces = 0; }
   // clear Node::edge_index and Face::index
   for (auto &node : nodes)
   {
      if (node.HasEdge()) { node.edge_index = -1; }
   }
   for (auto &face : faces)
   {
      face.index = -1;
   }

   // get edge enumeration from the Mesh
   Table *edge_vertex = mesh->GetEdgeVertexTable();
   for (int i = 0; i < edge_vertex->Size(); i++)
   {
      const int *ev = edge_vertex->GetRow(i);
      Node* node = nodes.Find(vertex_nodeId[ev[0]], vertex_nodeId[ev[1]]);

      MFEM_ASSERT(node && node->HasEdge(),
                  "edge (" << ev[0] << "," << ev[1] << ") not found, "
                  "node = " << node);

      node->edge_index = i;
   }

   // get face enumeration from the Mesh, initialize 'face_geom'
   face_geom.SetSize(NFaces);
   for (int i = 0; i < NFaces; i++)
   {
      const int* fv = mesh->GetFace(i)->GetVertices();
      const int nfv = mesh->GetFace(i)->GetNVertices();

      Face* face;
      if (Dim == 3)
      {
         if (nfv == 4)
         {
            face_geom[i] = Geometry::SQUARE;
            face = faces.Find(vertex_nodeId[fv[0]], vertex_nodeId[fv[1]],
                              vertex_nodeId[fv[2]], vertex_nodeId[fv[3]]);
         }
         else
         {
            MFEM_ASSERT(nfv == 3, "");
            face_geom[i] = Geometry::TRIANGLE;
            face = faces.Find(vertex_nodeId[fv[0]], vertex_nodeId[fv[1]],
                              vertex_nodeId[fv[2]]);
         }
      }
      else
      {
         MFEM_ASSERT(nfv == 2, "");
         face_geom[i] = Geometry::SEGMENT;
         int n0 = vertex_nodeId[fv[0]], n1 = vertex_nodeId[fv[1]];
         face = faces.Find(n0, n0, n1, n1); // look up degenerate face

#ifdef MFEM_DEBUG
         // (non-ghost) edge and face numbers must match in 2D
         const int *ev = edge_vertex->GetRow(i);
         MFEM_ASSERT((ev[0] == fv[0] && ev[1] == fv[1]) ||
                     (ev[1] == fv[0] && ev[0] == fv[1]), "");
#endif
      }

      MFEM_VERIFY(face, "face not found.");
      face->index = i;
   }

   //// PART 2: assign indices of ghost edges/faces, if any

   // count ghost edges and assign their indices
   NGhostEdges = 0;
   for (auto &node : nodes)
   {
      if (node.HasEdge() && node.edge_index < 0)
      {
         node.edge_index = NEdges + (NGhostEdges++);
      }
   }

   // count ghost faces
   NGhostFaces = 0;
   for (auto &face : faces)
   {
      if (face.index < 0) { NGhostFaces++; }
   }

   if (Dim == 2)
   {
      // in 2D we have fake faces because of DG
      MFEM_ASSERT(NFaces == NEdges, "");
      MFEM_ASSERT(NGhostFaces == NGhostEdges, "");
   }

   // resize face_geom (default_geom is for slave faces beyond the ghost layer)
   Geometry::Type default_geom = Geometry::SQUARE;
   face_geom.SetSize(NFaces + NGhostFaces, default_geom);

   // update 'face_geom' for ghost faces, assign ghost face indices
   int nghosts = 0;
   for (int i = 0; i < NGhostElements; i++)
   {
      Element &el = elements[leaf_elements[NElements + i]]; // ghost element
      GeomInfo &gi = GI[el.Geom()];

      for (int j = 0; j < gi.nf; j++)
      {
         const int *fv = gi.faces[j];
         const int fid = faces.FindId(el.node[fv[0]], el.node[fv[1]],
                                      el.node[fv[2]], el.node[fv[3]]);
         MFEM_ASSERT(fid >= 0, "face not found!");
         auto &face = faces[fid];

         if (face.index < 0)
         {
            face.index = NFaces + (nghosts++);

            // store the face geometry
            static const Geometry::Type types[5] =
            {
               Geometry::INVALID, Geometry::INVALID,
               Geometry::SEGMENT, Geometry::TRIANGLE, Geometry::SQUARE
            };
            face_geom[face.index] = types[gi.nfv[j]];
         }
      }
   }

   // assign valid indices also to faces beyond the ghost layer
   for (auto &face : faces)
   {
      if (face.index < 0) { face.index = NFaces + (nghosts++); }
   }
   MFEM_ASSERT(nghosts == NGhostFaces, "");
}


//// Face/edge lists ///////////////////////////////////////////////////////////

int NCMesh::QuadFaceSplitType(int v1, int v2, int v3, int v4,
                              int mid[5]) const
{
   MFEM_ASSERT(Dim >= 3, "");

   // find edge nodes
   int e1 = FindMidEdgeNode(v1, v2);
   int e2 = FindMidEdgeNode(v2, v3);
   int e3 = (e1 >= 0 && nodes[e1].HasVertex()) ? FindMidEdgeNode(v3, v4) : -1;
   int e4 = (e2 >= 0 && nodes[e2].HasVertex()) ? FindMidEdgeNode(v4, v1) : -1;

   // optional: return the mid-edge nodes if requested
   if (mid) { mid[0] = e1, mid[1] = e2, mid[2] = e3, mid[3] = e4; }

   // try to get a mid-face node, either by (e1, e3) or by (e2, e4)
   int midf1 = -1, midf2 = -1;
   if (e1 >= 0 && e3 >= 0) { midf1 = FindMidEdgeNode(e1, e3); }
   if (e2 >= 0 && e4 >= 0) { midf2 = FindMidEdgeNode(e2, e4); }

   // get proper node if shadow node exists
   if (midf1 >= 0 && midf1 == midf2)
   {
      const Node &nd = nodes[midf1];
      if (nd.p1 != e1 && nd.p2 != e1) { midf1 = -1; }
      if (nd.p1 != e2 && nd.p2 != e2) { midf2 = -1; }
   }

   // only one way to access the mid-face node must always exist
   MFEM_ASSERT(!(midf1 >= 0 && midf2 >= 0), "incorrectly split face!");

   if (midf1 < 0 && midf2 < 0) // face not split
   {
      if (mid) { mid[4] = -1; }
      return 0;
   }
   else if (midf1 >= 0) // face split "vertically"
   {
      if (mid) { mid[4] = midf1; }
      return 1;
   }
   else // face split "horizontally"
   {
      if (mid) { mid[4] = midf2; }
      return 2;
   }
}

bool NCMesh::TriFaceSplit(int v1, int v2, int v3, int mid[3]) const
{
   int e1 = nodes.FindId(v1, v2);
   if (e1 < 0 || !nodes[e1].HasVertex()) { return false; }

   int e2 = nodes.FindId(v2, v3);
   if (e2 < 0 || !nodes[e2].HasVertex()) { return false; }

   int e3 = nodes.FindId(v3, v1);
   if (e3 < 0 || !nodes[e3].HasVertex()) { return false; }

   if (mid) { mid[0] = e1, mid[1] = e2, mid[2] = e3; }

   // This is necessary but not sufficient to determine if a face has been
   // split.
   return true;
}

int NCMesh::find_node(const Element &el, int node)
{
   for (int i = 0; i < MaxElemNodes; i++)
   {
      if (el.node[i] == node) { return i; }
   }
   MFEM_ABORT("Node not found.");
   return -1;
}

int NCMesh::FindNodeExt(const Element &el, int node, bool abort)
{
   for (int i = 0; i < GI[el.Geom()].nv; i++)
   {
      if (RetrieveNode(el, i) == node) { return i; }
   }
   if (abort) { MFEM_ABORT("Node not found."); }
   return -1;
}

int NCMesh::find_element_edge(const Element &el, int vn0, int vn1, bool abort)
{
   MFEM_ASSERT(!el.ref_type, "");

   GeomInfo &gi = GI[el.Geom()];
   for (int i = 0; i < gi.ne; i++)
   {
      const int* ev = gi.edges[i];
      int n0 = el.node[ev[0]];
      int n1 = el.node[ev[1]];
      if ((n0 == vn0 && n1 == vn1) ||
          (n0 == vn1 && n1 == vn0)) { return i; }
   }

   if (abort) { MFEM_ABORT("Edge (" << vn0 << ", " << vn1 << ") not found"); }
   return -1;
}

int NCMesh::find_local_face(int geom, int a, int b, int c)
{
   GeomInfo &gi = GI[geom];
   for (int i = 0; i < gi.nf; i++)
   {
      const int* fv = gi.faces[i];
      if ((a == fv[0] || a == fv[1] || a == fv[2] || a == fv[3]) &&
          (b == fv[0] || b == fv[1] || b == fv[2] || b == fv[3]) &&
          (c == fv[0] || c == fv[1] || c == fv[2] || c == fv[3]))
      {
         return i;
      }
   }
   MFEM_ABORT("Face not found.");
   return -1;
}


/// Hash function for a PointMatrix, used in MatrixMap::map.
struct PointMatrixHash
{
   std::size_t operator()(const NCMesh::PointMatrix &pm) const
   {
      MFEM_ASSERT(sizeof(double) == sizeof(std::uint64_t), "");

      // This is a variation on "Hashing an array of floats" from here:
      // https://cs.stackexchange.com/questions/37952
      std::uint64_t hash = 0xf9ca9ba106acbba9; // random initial value
      for (int i = 0; i < pm.np; i++)
      {
         for (int j = 0; j < pm.points[i].dim; j++)
         {
            // mix the doubles by adding their binary representations many times
            // over (note: 31 is 11111 in binary)
            double coord = pm.points[i].coord[j];
            hash = 31*hash + *((std::uint64_t*) &coord);
         }
      }
      return hash; // return the lowest bits of the huge sum
   }
};

/** Helper container to keep track of point matrices encountered during
 *  face/edge traversal and to assign unique indices to them.
 */
struct MatrixMap
{
   int GetIndex(const NCMesh::PointMatrix &pm)
   {
      int &index = map[pm];
      if (!index) { index = map.size(); }
      return index - 1;
   }

   void ExportMatrices(Array<DenseMatrix*> &point_matrices) const
   {
      point_matrices.SetSize(map.size());
      for (const auto &pair : map)
      {
         DenseMatrix* mat = new DenseMatrix();
         pair.first.GetMatrix(*mat);
         point_matrices[pair.second - 1] = mat;
      }
   }

   void DumpBucketSizes() const
   {
      for (unsigned i = 0; i < map.bucket_count(); i++)
      {
         mfem::out << map.bucket_size(i) << " ";
      }
   }

private:
   std::unordered_map<NCMesh::PointMatrix, int, PointMatrixHash> map;
};


int NCMesh::ReorderFacePointMat(int v0, int v1, int v2, int v3,
                                int elem, const PointMatrix &pm,
                                PointMatrix &reordered) const
{
   const Element &el = elements[elem];
   int master[4] =
   {
      find_node(el, v0), find_node(el, v1), find_node(el, v2),
      (v3 >= 0) ? find_node(el, v3) : -1
   };
   int nfv = (v3 >= 0) ? 4 : 3;

   int local = find_local_face(el.Geom(), master[0], master[1], master[2]);
   const int* fv = GI[el.Geom()].faces[local];

   reordered.np = pm.np;
   for (int i = 0, j; i < nfv; i++)
   {
      for (j = 0; j < nfv; j++)
      {
         if (fv[i] == master[j])
         {
            reordered.points[i] = pm.points[j];
            break;
         }
      }
      MFEM_ASSERT(j != nfv, "node not found.");
   }
   return local;
}

void NCMesh::TraverseQuadFace(int vn0, int vn1, int vn2, int vn3,
                              const PointMatrix& pm, int level,
                              Face* eface[4], MatrixMap &matrix_map)
{
   if (level > 0)
   {
      // check if we made it to a face that is not split further
      Face* fa = faces.Find(vn0, vn1, vn2, vn3);
      if (fa)
      {
         // we have a slave face, add it to the list
         int elem = fa->GetSingleElement();
         face_list.slaves.Append(
            Slave(fa->index, elem, -1, Geometry::SQUARE));
         Slave &sl = face_list.slaves.Last();

         // reorder the point matrix according to slave face orientation
         PointMatrix pm_r;
         sl.local = ReorderFacePointMat(vn0, vn1, vn2, vn3, elem, pm, pm_r);
         sl.matrix = matrix_map.GetIndex(pm_r);

         eface[0] = eface[2] = fa;
         eface[1] = eface[3] = fa;

         return;
      }
   }

   // we need to recurse deeper
   int mid[5];
   int split = QuadFaceSplitType(vn0, vn1, vn2, vn3, mid);

   Face *ef[2][4];
   if (split == 1) // "X" split face
   {
      Point pmid0(pm(0), pm(1)), pmid2(pm(2), pm(3));

      TraverseQuadFace(vn0, mid[0], mid[2], vn3,
                       PointMatrix(pm(0), pmid0, pmid2, pm(3)),
                       level+1, ef[0], matrix_map);

      TraverseQuadFace(mid[0], vn1, vn2, mid[2],
                       PointMatrix(pmid0, pm(1), pm(2), pmid2),
                       level+1, ef[1], matrix_map);

      eface[1] = ef[1][1];
      eface[3] = ef[0][3];
      eface[0] = eface[2] = NULL;
   }
   else if (split == 2) // "Y" split face
   {
      Point pmid1(pm(1), pm(2)), pmid3(pm(3), pm(0));

      TraverseQuadFace(vn0, vn1, mid[1], mid[3],
                       PointMatrix(pm(0), pm(1), pmid1, pmid3),
                       level+1, ef[0], matrix_map);

      TraverseQuadFace(mid[3], mid[1], vn2, vn3,
                       PointMatrix(pmid3, pmid1, pm(2), pm(3)),
                       level+1, ef[1], matrix_map);

      eface[0] = ef[0][0];
      eface[2] = ef[1][2];
      eface[1] = eface[3] = NULL;
   }

   // check for a prism edge constrained by the master face
   if (HavePrisms() && mid[4] >= 0)
   {
      Node& enode = nodes[mid[4]];
      if (enode.HasEdge())
      {
         // process the edge only if it's not shared by slave faces within this
         // master face (i.e. the edge is "hidden")
         const int fi[3][2] = {{0, 0}, {1, 3}, {2, 0}};
         if (!ef[0][fi[split][0]] && !ef[1][fi[split][1]])
         {
            MFEM_ASSERT(enode.edge_refc == 1, "");

            MeshId buf[4];
            Array<MeshId> eid(buf, 4);

            (split == 1) ? FindEdgeElements(mid[0], vn1, vn2, mid[2], eid)
            /*        */ : FindEdgeElements(mid[3], vn0, vn1, mid[1], eid);

            MFEM_ASSERT(eid.Size() > 0, "edge prism not found");
            MFEM_ASSERT(eid.Size() < 2, "non-unique edge prism");

            // create a slave face record with a degenerate point matrix
            face_list.slaves.Append(
               Slave(-1 - enode.edge_index,
                     eid[0].element, eid[0].local, Geometry::SQUARE));
            Slave &sl = face_list.slaves.Last();

            if (split == 1)
            {
               Point mid0(pm(0), pm(1)), mid2(pm(2), pm(3));
               int v1 = nodes[mid[0]].vert_index;
               int v2 = nodes[mid[2]].vert_index;
               sl.matrix =
                  matrix_map.GetIndex(
                     (v1 < v2) ? PointMatrix(mid0, mid2, mid2, mid0) :
                     /*       */ PointMatrix(mid2, mid0, mid0, mid2));
            }
            else
            {
               Point mid1(pm(1), pm(2)), mid3(pm(3), pm(0));
               int v1 = nodes[mid[1]].vert_index;
               int v2 = nodes[mid[3]].vert_index;
               sl.matrix =
                  matrix_map.GetIndex(
                     (v1 < v2) ? PointMatrix(mid1, mid3, mid3, mid1) :
                     /*       */ PointMatrix(mid3, mid1, mid1, mid3));
            }
         }
      }
   }
}

void NCMesh::TraverseTetEdge(int vn0, int vn1, const Point &p0, const Point &p1,
                             MatrixMap &matrix_map)
{
   int mid = nodes.FindId(vn0, vn1);
   if (mid < 0) { return; }

   const Node &nd = nodes[mid];
   if (nd.HasEdge())
   {
      // check if the edge is already a master in 'edge_list'
      const auto eid_and_type = edge_list.GetMeshIdAndType(nd.edge_index);
      if (eid_and_type.type == NCList::MeshIdType::MASTER
          || eid_and_type.type == NCList::MeshIdType::CONFORMING)
      {
         // in this case we need to add an edge-face constraint, because the
         // non-slave edge is really a (face-)slave itself.
         const MeshId &eid = *eid_and_type.id;
         face_list.slaves.Append(
            Slave(-1 - eid.index, eid.element, eid.local, Geometry::TRIANGLE));

         int v0index = nodes[vn0].vert_index;
         int v1index = nodes[vn1].vert_index;

         face_list.slaves.Last().matrix =
            matrix_map.GetIndex((v0index < v1index) ? PointMatrix(p0, p1, p0)
                                /*               */ : PointMatrix(p1, p0, p1));

         return; // no need to continue deeper
      }
   }

   // recurse deeper
   Point pmid(p0, p1);
   TraverseTetEdge(vn0, mid, p0, pmid, matrix_map);
   TraverseTetEdge(mid, vn1, pmid, p1, matrix_map);
}

NCMesh::TriFaceTraverseResults NCMesh::TraverseTriFace(int vn0, int vn1,
                                                       int vn2,
                                                       const PointMatrix& pm, int level,
                                                       MatrixMap &matrix_map)
{
   if (level > 0)
   {
      // check if we made it to a face that is not split further
      Face* fa = faces.Find(vn0, vn1, vn2);
      if (fa)
      {
         // we have a slave face, add it to the list
         int elem = fa->GetSingleElement();
         face_list.slaves.Append(
            Slave(fa->index, elem, -1, Geometry::TRIANGLE));
         Slave &sl = face_list.slaves.Last();

         // reorder the point matrix according to slave face orientation
         PointMatrix pm_r;
         sl.local = ReorderFacePointMat(vn0, vn1, vn2, -1, elem, pm, pm_r);
         sl.matrix = matrix_map.GetIndex(pm_r);

         return {true, elements[elem].rank != MyRank};
      }
   }

   int mid[3];
   if (TriFaceSplit(vn0, vn1, vn2, mid))
   {
      Point pmid0(pm(0), pm(1)), pmid1(pm(1), pm(2)), pmid2(pm(2), pm(0));
      TriFaceTraverseResults b[4];

      b[0] = TraverseTriFace(vn0, mid[0], mid[2],
                             PointMatrix(pm(0), pmid0, pmid2),
                             level+1, matrix_map);

      b[1] = TraverseTriFace(mid[0], vn1, mid[1],
                             PointMatrix(pmid0, pm(1), pmid1),
                             level+1, matrix_map);

      b[2] = TraverseTriFace(mid[2], mid[1], vn2,
                             PointMatrix(pmid2, pmid1, pm(2)),
                             level+1, matrix_map);

      b[3] = TraverseTriFace(mid[1], mid[2], mid[0],
                             PointMatrix(pmid1, pmid2, pmid0),
                             level+1, matrix_map);

      // Traverse possible tet edges constrained by the master face. This needs
      // to occur if none of these first NC level faces are split further, OR if
      // they are on different processors. The different processor constraint is
      // needed in the case of local elements constrained by this face via the
      // edge alone. Cannot know this a priori, so just constrain any edge
      // attached to two neighbors.
      if (HaveTets() && (!b[3].unsplit || b[3].ghost_neighbor))
      {
         // If the faces have no further splits, so would not be captured by
         // normal face relations, add possible edge constraints.
         if (!b[1].unsplit || b[1].ghost_neighbor) { TraverseTetEdge(mid[0],mid[1], pmid0,pmid1, matrix_map); }
         if (!b[2].unsplit || b[2].ghost_neighbor) { TraverseTetEdge(mid[1],mid[2], pmid1,pmid2, matrix_map); }
         if (!b[0].unsplit || b[0].ghost_neighbor) { TraverseTetEdge(mid[2],mid[0], pmid2,pmid0, matrix_map); }
      }
   }
   return {false, false};
}

void NCMesh::BuildFaceList()
{
   face_list.Clear();
   if (Dim < 3) { return; }

   if (HaveTets()) { GetEdgeList(); } // needed by TraverseTetEdge()

   boundary_faces.SetSize(0);

   Array<char> processed_faces(faces.NumIds());
   processed_faces = 0;

   MatrixMap matrix_maps[Geometry::NumGeom];

   // visit faces of leaf elements
   for (int i = 0; i < leaf_elements.Size(); i++)
   {
      int elem = leaf_elements[i];
      Element &el = elements[elem];
      MFEM_ASSERT(!el.ref_type, "not a leaf element.");

      GeomInfo& gi = GI[el.Geom()];
      for (int j = 0; j < gi.nf; j++)
      {
         // get nodes for this face
         int node[4];
         for (int k = 0; k < 4; k++)
         {
            node[k] = el.node[gi.faces[j][k]];
         }

         int face = faces.FindId(node[0], node[1], node[2], node[3]);
         MFEM_ASSERT(face >= 0, "face not found!");

         // tell ParNCMesh about the face
         ElementSharesFace(elem, j, face);

         // have we already processed this face? skip if yes
         if (processed_faces[face]) { continue; }
         processed_faces[face] = 1;

         int fgeom = (node[3] >= 0) ? Geometry::SQUARE : Geometry::TRIANGLE;

         Face &fa = faces[face];
         bool is_master = false;
         if (fa.elem[0] >= 0 && fa.elem[1] >= 0)
         {
            // this is a conforming face, add it to the list
            face_list.conforming.Append(MeshId(fa.index, elem, j, fgeom));
         }
         else
         {
            // this is either a master face or a slave face, but we can't tell
            // until we traverse the face refinement 'tree'...
            int sb = face_list.slaves.Size();
            if (fgeom == Geometry::SQUARE)
            {
               Face* dummy[4];
               TraverseQuadFace(node[0], node[1], node[2], node[3],
                                pm_quad_identity, 0, dummy, matrix_maps[fgeom]);
            }
            else
            {
               TraverseTriFace(node[0], node[1], node[2],
                               pm_tri_identity, 0, matrix_maps[fgeom]);
            }

            int se = face_list.slaves.Size();
            if (sb < se)
            {
               // found slaves, so this is a master face; add it to the list
               is_master = true;
               face_list.masters.Append(
                  Master(fa.index, elem, j, fgeom, sb, se));

               // also, set the master index for the slaves
               for (int ii = sb; ii < se; ii++)
               {
                  face_list.slaves[ii].master = fa.index;
               }
            }
         }

         // To support internal boundaries can only insert non-master faces.
         if (fa.Boundary() && !is_master) { boundary_faces.Append(face); }
      }
   }

   // export unique point matrices
   for (int i = 0; i < Geometry::NumGeom; i++)
   {
      matrix_maps[i].ExportMatrices(face_list.point_matrices[i]);
   }
}

void NCMesh::TraverseEdge(int vn0, int vn1, double t0, double t1, int flags,
                          int level, MatrixMap &matrix_map)
{
   int mid = nodes.FindId(vn0, vn1);
   if (mid < 0) { return; }

   Node &nd = nodes[mid];
   if (nd.HasEdge() && level > 0)
   {
      // we have a slave edge, add it to the list
      edge_list.slaves.Append(Slave(nd.edge_index, -1, -1, Geometry::SEGMENT));

      Slave &sl = edge_list.slaves.Last();
      sl.matrix = matrix_map.GetIndex(PointMatrix(Point(t0), Point(t1)));

      // handle slave edge orientation
      sl.edge_flags = flags;
      int v0index = nodes[vn0].vert_index;
      int v1index = nodes[vn1].vert_index;
      if (v0index > v1index) { sl.edge_flags |= 2; }
   }

   // recurse deeper
   double tmid = (t0 + t1) / 2;
   TraverseEdge(vn0, mid, t0, tmid, flags, level+1, matrix_map);
   TraverseEdge(mid, vn1, tmid, t1, flags, level+1, matrix_map);
}

void NCMesh::BuildEdgeList()
{
   edge_list.Clear();
   if (Dim < 3) { boundary_faces.SetSize(0); }

   Array<char> processed_edges(nodes.NumIds());
   processed_edges = 0;

   Array<int> edge_element(nodes.NumIds());
   Array<signed char> edge_local(nodes.NumIds());
   edge_local = -1;

   MatrixMap matrix_map;

   // visit edges of leaf elements
   for (int i = 0; i < leaf_elements.Size(); i++)
   {
      int elem = leaf_elements[i];
      Element &el = elements[elem];
      MFEM_ASSERT(!el.ref_type, "not a leaf element.");

      GeomInfo& gi = GI[el.Geom()];
      for (int j = 0; j < gi.ne; j++)
      {
         // get nodes for this edge
         const int* ev = gi.edges[j];
         int node[2] = { el.node[ev[0]], el.node[ev[1]] };

         int enode = nodes.FindId(node[0], node[1]);
         MFEM_ASSERT(enode >= 0, "edge node not found!");

         Node &nd = nodes[enode];
         MFEM_ASSERT(nd.HasEdge(), "edge not found!");

         // tell ParNCMesh about the edge
         ElementSharesEdge(elem, j, enode);

         // store element/local for later
         edge_element[nd.edge_index] = elem;
         edge_local[nd.edge_index] = j;

         // skip slave edges here, they will be reached from their masters
         if (GetEdgeMaster(enode) >= 0)
         {
            // (2D only, store internal boundary faces)
            if (Dim <= 2)
            {
               int face = faces.FindId(node[0], node[0], node[1], node[1]);
               MFEM_ASSERT(face >= 0, "face not found!");
               if (faces[face].Boundary()) { boundary_faces.Append(face); }
            }
            continue;
         }

         // have we already processed this edge? skip if yes
         if (processed_edges[enode]) { continue; }
         processed_edges[enode] = 1;

         // prepare edge interval for slave traversal, handle orientation
         double t0 = 0.0, t1 = 1.0;
         int v0index = nodes[node[0]].vert_index;
         int v1index = nodes[node[1]].vert_index;
         int flags = (v0index > v1index) ? 1 : 0;

         // try traversing the edge to find slave edges
         int sb = edge_list.slaves.Size();
         TraverseEdge(node[0], node[1], t0, t1, flags, 0, matrix_map);

         int se = edge_list.slaves.Size();
         if (sb < se)
         {
            // found slaves, this is a master face; add it to the list
            edge_list.masters.Append(
               Master(nd.edge_index, elem, j, Geometry::SEGMENT, sb, se));

            // also, set the master index for the slaves
            for (int ii = sb; ii < se; ii++)
            {
               edge_list.slaves[ii].master = nd.edge_index;
            }
         }
         else
         {
            // no slaves, this is a conforming edge
            edge_list.conforming.Append(MeshId(nd.edge_index, elem, j));
            // (2D only, store boundary faces)
            if (Dim <= 2)
            {
               int face = faces.FindId(node[0], node[0], node[1], node[1]);
               MFEM_ASSERT(face >= 0, "face not found!");
               if (faces[face].Boundary()) { boundary_faces.Append(face); }
            }
         }
      }
   }

   // fix up slave edge element/local
   for (int i = 0; i < edge_list.slaves.Size(); i++)
   {
      Slave &sl = edge_list.slaves[i];
      int local = edge_local[sl.index];
      if (local >= 0)
      {
         sl.local = local;
         sl.element = edge_element[sl.index];
      }
   }

   // export unique point matrices
   matrix_map.ExportMatrices(edge_list.point_matrices[Geometry::SEGMENT]);
}

void NCMesh::BuildVertexList()
{
   int total = NVertices + NGhostVertices;

   vertex_list.Clear();
   vertex_list.conforming.Reserve(total);

   Array<char> processed_vertices(total);
   processed_vertices = 0;

   // analogously to above, visit vertices of leaf elements
   for (int i = 0; i < leaf_elements.Size(); i++)
   {
      int elem = leaf_elements[i];
      Element &el = elements[elem];

      for (int j = 0; j < GI[el.Geom()].nv; j++)
      {
         int node = el.node[j];
         Node &nd = nodes[node];

         int index = nd.vert_index;
         if (index >= 0)
         {
            ElementSharesVertex(elem, j, node);

            if (processed_vertices[index]) { continue; }
            processed_vertices[index] = 1;

            vertex_list.conforming.Append(MeshId(index, elem, j));
         }
      }
   }
}

void NCMesh::NCList::OrientedPointMatrix(const Slave &slave,
                                         DenseMatrix &oriented_matrix) const
{
   oriented_matrix = *(point_matrices[slave.Geom()][slave.matrix]);

   if (slave.edge_flags)
   {
      MFEM_ASSERT(oriented_matrix.Height() == 1 &&
                  oriented_matrix.Width() == 2, "not an edge point matrix");

      if (slave.edge_flags & 1) // master inverted
      {
         oriented_matrix(0,0) = 1.0 - oriented_matrix(0,0);
         oriented_matrix(0,1) = 1.0 - oriented_matrix(0,1);
      }
      if (slave.edge_flags & 2) // slave inverted
      {
         std::swap(oriented_matrix(0,0), oriented_matrix(0,1));
      }
   }
}

void NCMesh::NCList::Clear()
{
   conforming.DeleteAll();
   masters.DeleteAll();
   slaves.DeleteAll();

   for (int i = 0; i < Geometry::NumGeom; i++)
   {
      for (int j = 0; j < point_matrices[i].Size(); j++)
      {
         delete point_matrices[i][j];
      }
      point_matrices[i].DeleteAll();
   }

   inv_index.clear();
}

NCMesh::NCList::MeshIdAndType
NCMesh::NCList::GetMeshIdAndType(int index) const
{
   BuildIndex();
   const auto it = inv_index.find(index);
   auto ft = it != inv_index.end() ? it->second.first : MeshIdType::UNRECOGNIZED;
   switch (ft)
   {
      case MeshIdType::CONFORMING:
         return {&conforming[it->second.second], it->second.first};
      case MeshIdType::MASTER:
         return {&masters[it->second.second], it->second.first};
      case MeshIdType::SLAVE:
         return {&slaves[it->second.second], it->second.first};
      case MeshIdType::UNRECOGNIZED:
      default:
         return {nullptr, MeshIdType::UNRECOGNIZED};
   }
}

NCMesh::NCList::MeshIdType
NCMesh::NCList::GetMeshIdType(int index) const
{
   BuildIndex();
   auto it = inv_index.find(index);
   return (it != inv_index.end()) ? it->second.first : MeshIdType::UNRECOGNIZED;
}

bool
NCMesh::NCList::CheckMeshIdType(int index, MeshIdType ft) const
{
   return GetMeshIdType(index) == ft;
}

void
NCMesh::NCList::BuildIndex() const
{
   if (inv_index.size() == 0)
   {
      auto index_compare = [](const MeshId &a, const MeshId &b) { return a.index < b.index; };
      auto max_conforming = std::max_element(conforming.begin(), conforming.end(),
                                             index_compare);
      auto max_master = std::max_element(masters.begin(), masters.end(),
                                         index_compare);
      auto max_slave = std::max_element(slaves.begin(), slaves.end(), index_compare);

      int max_conforming_index = max_conforming != nullptr ? max_conforming->index :
                                 -1;
      int max_master_index = max_master != nullptr ? max_master->index : -1;
      int max_slave_index = max_slave != nullptr ? max_slave->index : -1;

      inv_index.reserve(std::max({max_conforming_index, max_master_index, max_slave_index}));
      for (int i = 0; i < conforming.Size(); i++)
      {
         inv_index.emplace(conforming[i].index, std::make_pair(MeshIdType::CONFORMING,
                                                               i));
      }
      for (int i = 0; i < masters.Size(); i++)
      {
         inv_index.emplace(masters[i].index, std::make_pair(MeshIdType::MASTER, i));
      }
      for (int i = 0; i < slaves.Size(); i++)
      {
         inv_index.emplace(slaves[i].index, std::make_pair(MeshIdType::SLAVE, i));
      }
   }
   MFEM_ASSERT(inv_index.size() > 0,
               "Empty inverse index, member lists must be populated before BuildIndex is called!");
}

//// Neighbors /////////////////////////////////////////////////////////////////

void NCMesh::CollectEdgeVertices(int v0, int v1, Array<int> &indices)
{
   int mid = nodes.FindId(v0, v1);
   if (mid >= 0 && nodes[mid].HasVertex())
   {
      indices.Append(mid);

      CollectEdgeVertices(v0, mid, indices);
      CollectEdgeVertices(mid, v1, indices);
   }
}

void NCMesh::CollectTriFaceVertices(int v0, int v1, int v2, Array<int> &indices)
{
   int mid[3];
   if (TriFaceSplit(v0, v1, v2, mid))
   {
      for (int i = 0; i < 3; i++)
      {
         indices.Append(mid[i]);
      }

      CollectTriFaceVertices(v0, mid[0], mid[2], indices);
      CollectTriFaceVertices(mid[0], v1, mid[1], indices);
      CollectTriFaceVertices(mid[2], mid[1], v2, indices);
      CollectTriFaceVertices(mid[0], mid[1], mid[2], indices);

      if (HaveTets()) // possible edge-face contact
      {
         CollectEdgeVertices(mid[0], mid[1], indices);
         CollectEdgeVertices(mid[1], mid[2], indices);
         CollectEdgeVertices(mid[2], mid[0], indices);
      }
   }
}

void NCMesh::CollectQuadFaceVertices(int v0, int v1, int v2, int v3,
                                     Array<int> &indices)
{
   int mid[5];
   switch (QuadFaceSplitType(v0, v1, v2, v3, mid))
   {
      case 1:
         indices.Append(mid[0]);
         indices.Append(mid[2]);

         CollectQuadFaceVertices(v0, mid[0], mid[2], v3, indices);
         CollectQuadFaceVertices(mid[0], v1, v2, mid[2], indices);

         if (HavePrisms()) // possible edge-face contact
         {
            CollectEdgeVertices(mid[0], mid[2], indices);
         }
         break;

      case 2:
         indices.Append(mid[1]);
         indices.Append(mid[3]);

         CollectQuadFaceVertices(v0, v1, mid[1], mid[3], indices);
         CollectQuadFaceVertices(mid[3], mid[1], v2, v3, indices);

         if (HavePrisms()) // possible edge-face contact
         {
            CollectEdgeVertices(mid[1], mid[3], indices);
         }
         break;
   }
}

void NCMesh::BuildElementToVertexTable()
{
   int nrows = leaf_elements.Size();
   int* I = Memory<int>(nrows + 1);
   int** JJ = new int*[nrows];

   Array<int> indices;
   indices.Reserve(128);

   // collect vertices coinciding with each element, including hanging vertices
   for (int i = 0; i < leaf_elements.Size(); i++)
   {
      int elem = leaf_elements[i];
      Element &el = elements[elem];
      MFEM_ASSERT(!el.ref_type, "not a leaf element.");

      GeomInfo& gi = GI[el.Geom()];
      int* node = el.node;

      indices.SetSize(0);
      for (int j = 0; j < gi.ne; j++)
      {
         const int* ev = gi.edges[j];
         CollectEdgeVertices(node[ev[0]], node[ev[1]], indices);
      }

      if (Dim >= 3)
      {
         for (int j = 0; j < gi.nf; j++)
         {
            const int* fv = gi.faces[j];
            if (gi.nfv[j] == 4)
            {
               CollectQuadFaceVertices(node[fv[0]], node[fv[1]],
                                       node[fv[2]], node[fv[3]], indices);
            }
            else
            {
               CollectTriFaceVertices(node[fv[0]], node[fv[1]], node[fv[2]],
                                      indices);
            }
         }
      }

      // temporarily store one row of the table
      indices.Sort();
      indices.Unique();
      int size = indices.Size();
      I[i] = size;
      JJ[i] = new int[size];
      std::memcpy(JJ[i], indices.GetData(), size * sizeof(int));
   }

   // finalize the I array of the table
   int nnz = 0;
   for (int i = 0; i < nrows; i++)
   {
      int cnt = I[i];
      I[i] = nnz;
      nnz += cnt;
   }
   I[nrows] = nnz;

   // copy the temporarily stored rows into one J array
   int *J = Memory<int>(nnz);
   nnz = 0;
   for (int i = 0; i < nrows; i++)
   {
      int cnt = I[i+1] - I[i];
      std::memcpy(J+nnz, JJ[i], cnt * sizeof(int));
      delete [] JJ[i];
      nnz += cnt;
   }

   element_vertex.SetIJ(I, J, nrows);

   delete [] JJ;
}


void NCMesh::FindSetNeighbors(const Array<char> &elem_set,
                              Array<int> *neighbors,
                              Array<char> *neighbor_set)
{
   // If A is the element-to-vertex table (see 'element_vertex') listing all
   // vertices touching each element, including hanging vertices, then A*A^T is
   // the element-to-neighbor table. Multiplying the element set with A*A^T
   // gives the neighbor set. To save memory, this function only computes the
   // action of A*A^T, the product itself is not stored anywhere.

   // Optimization: the 'element_vertex' table does not store the obvious corner
   // nodes in it. The table is therefore empty for conforming meshes.

   UpdateElementToVertexTable();

   int nleaves = leaf_elements.Size();
   MFEM_VERIFY(elem_set.Size() == nleaves, "");
   MFEM_ASSERT(element_vertex.Size() == nleaves, "");

   // step 1: vertices = A^T * elem_set, i.e, find all vertices touching the
   // element set

   Array<char> vmark(nodes.NumIds());
   vmark = 0;

   for (int i = 0; i < nleaves; i++)
   {
      if (elem_set[i])
      {
         int *v = element_vertex.GetRow(i);
         int nv = element_vertex.RowSize(i);
         for (int j = 0; j < nv; j++)
         {
            vmark[v[j]] = 1;
         }

         Element &el = elements[leaf_elements[i]];
         nv = GI[el.Geom()].nv;
         for (int j = 0; j < nv; j++)
         {
            vmark[el.node[j]] = 1;
         }
      }
   }

   // step 2: neighbors = A * vertices, i.e., find all elements coinciding with
   // vertices from step 1; NOTE: in the result we don't include elements from
   // the original set

   if (neighbor_set)
   {
      neighbor_set->SetSize(nleaves);
      *neighbor_set = 0;
   }

   for (int i = 0; i < nleaves; i++)
   {
      if (!elem_set[i])
      {
         bool hit = false;

         int *v = element_vertex.GetRow(i);
         int nv = element_vertex.RowSize(i);
         for (int j = 0; j < nv; j++)
         {
            if (vmark[v[j]]) { hit = true; break; }
         }

         if (!hit)
         {
            Element &el = elements[leaf_elements[i]];
            nv = GI[el.Geom()].nv;
            for (int j = 0; j < nv; j++)
            {
               if (vmark[el.node[j]]) { hit = true; break; }
            }
         }

         if (hit)
         {
            if (neighbors) { neighbors->Append(leaf_elements[i]); }
            if (neighbor_set) { (*neighbor_set)[i] = 1; }
         }
      }
   }
}

static bool sorted_lists_intersect(const int* a, const int* b, int na, int nb)
{
   // pointers to "end" sentinel, not last entry. Not for dereferencing.
   const int * const a_end = a + na;
   const int * const b_end = b + nb;
   while (a != a_end && b != b_end)
   {
      if (*a < *b)
      {
         ++a;
      }
      else if (*b < *a)
      {
         ++b;
      }
      else
      {
         return true; // neither *a < *b nor *b < *a thus a == b
      }
   }
   return false; // no common element found
}


void NCMesh::FindNeighbors(int elem, Array<int> &neighbors,
                           const Array<int> *search_set)
{
   // TODO future: this function is inefficient. For a single element, an octree
   // neighbor search algorithm would be better. However, the octree neighbor
   // algorithm is hard to get right in the multi-octree case due to the
   // different orientations of the octrees (i.e., the root elements).

   UpdateElementToVertexTable();

   // sorted list of all vertex nodes touching 'elem'
   Array<int> vert;
   vert.Reserve(128);

   // support for non-leaf 'elem', collect vertices of all children
   Array<int> stack;
   stack.Reserve(64);
   stack.Append(elem);

   while (stack.Size())
   {
      Element &el = elements[stack.Last()];
      stack.DeleteLast();

      if (!el.ref_type)
      {
         int *v = element_vertex.GetRow(el.index);
         int nv = element_vertex.RowSize(el.index);
         for (int i = 0; i < nv; i++)
         {
            vert.Append(v[i]);
         }

         nv = GI[el.Geom()].nv;
         for (int i = 0; i < nv; i++)
         {
            vert.Append(el.node[i]);
         }
      }
      else
      {
         for (int i = 0; i < MaxElemChildren && el.child[i] >= 0; i++)
         {
            stack.Append(el.child[i]);
         }
      }
   }

   vert.Sort();
   vert.Unique();

   int *v1 = vert.GetData();
   int nv1 = vert.Size();

   if (!search_set) { search_set = &leaf_elements; }

   // test *all* potential neighbors from the search set
   for (int i = 0; i < search_set->Size(); i++)
   {
      int testme = (*search_set)[i];
      if (testme != elem)
      {
         Element &el = elements[testme];
         int *v2 = element_vertex.GetRow(el.index);
         int nv2 = element_vertex.RowSize(el.index);

         bool hit = sorted_lists_intersect(v1, v2, nv1, nv2);

         if (!hit)
         {
            int nv = GI[el.Geom()].nv;
            for (int j = 0; j < nv; j++)
            {
               hit = sorted_lists_intersect(&el.node[j], v1, 1, nv1);
               if (hit) { break; }
            }
         }

         if (hit) { neighbors.Append(testme); }
      }
   }
}

void NCMesh::NeighborExpand(const Array<int> &elems,
                            Array<int> &expanded,
                            const Array<int> *search_set)
{
   UpdateElementToVertexTable();

   Array<char> vmark(nodes.NumIds());
   vmark = 0;

   for (int i = 0; i < elems.Size(); i++)
   {
      Element &el = elements[elems[i]];

      int *v = element_vertex.GetRow(el.index);
      int nv = element_vertex.RowSize(el.index);
      for (int j = 0; j < nv; j++)
      {
         vmark[v[j]] = 1;
      }

      nv = GI[el.Geom()].nv;
      for (int j = 0; j < nv; j++)
      {
         vmark[el.node[j]] = 1;
      }
   }

   if (!search_set)
   {
      search_set = &leaf_elements;
   }

   expanded.SetSize(0);
   for (int i = 0; i < search_set->Size(); i++)
   {
      int testme = (*search_set)[i];
      Element &el = elements[testme];
      bool hit = false;

      int *v = element_vertex.GetRow(el.index);
      int nv = element_vertex.RowSize(el.index);
      for (int j = 0; j < nv; j++)
      {
         if (vmark[v[j]]) { hit = true; break; }
      }

      if (!hit)
      {
         nv = GI[el.Geom()].nv;
         for (int j = 0; j < nv; j++)
         {
            if (vmark[el.node[j]]) { hit = true; break; }
         }
      }

      if (hit) { expanded.Append(testme); }
   }
}

int NCMesh::GetVertexRootCoord(int elem, RefCoord coord[3]) const
{
   while (1)
   {
      const Element &el = elements[elem];
      if (el.parent < 0) { return elem; }

      const Element &pa = elements[el.parent];
      MFEM_ASSERT(pa.ref_type, "internal error");

      int ch = 0;
      while (ch < MaxElemChildren && pa.child[ch] != elem) { ch++; }
      MFEM_ASSERT(ch < MaxElemChildren, "internal error");

      MFEM_ASSERT(geom_parent[el.Geom()], "unsupported geometry");
      const RefTrf &tr = geom_parent[el.Geom()][(int) pa.ref_type][ch];
      tr.Apply(coord, coord);

      elem = el.parent;
   }
}

static bool RefPointInside(Geometry::Type geom, const RefCoord pt[3])
{
   switch (geom)
   {
      case Geometry::SQUARE:
         return (pt[0] >= 0) && (pt[0] <= T_ONE) &&
                (pt[1] >= 0) && (pt[1] <= T_ONE);

      case Geometry::CUBE:
         return (pt[0] >= 0) && (pt[0] <= T_ONE) &&
                (pt[1] >= 0) && (pt[1] <= T_ONE) &&
                (pt[2] >= 0) && (pt[2] <= T_ONE);

      case Geometry::TRIANGLE:
         return (pt[0] >= 0) && (pt[1] >= 0) && (pt[0] + pt[1] <= T_ONE);

      case Geometry::PRISM:
         return (pt[0] >= 0) && (pt[1] >= 0) && (pt[0] + pt[1] <= T_ONE) &&
                (pt[2] >= 0) && (pt[2] <= T_ONE);

      case Geometry::PYRAMID:
         return (pt[0] >= 0) && (pt[1] >= 0) && (pt[2] >= 0.0) &&
                (pt[0] + pt[2] <= T_ONE) && (pt[1] + pt[2] <= T_ONE) &&
                (pt[2] <= T_ONE);

      default:
         MFEM_ABORT("unsupported geometry");
         return false;
   }
}

void NCMesh::CollectIncidentElements(int elem, const RefCoord coord[3],
                                     Array<int> &list) const
{
   const Element &el = elements[elem];
   if (!el.ref_type)
   {
      list.Append(elem);
      return;
   }

   RefCoord tcoord[3];
   for (int ch = 0; ch < MaxElemChildren && el.child[ch] >= 0; ch++)
   {
      const RefTrf &tr = geom_child[el.Geom()][(int) el.ref_type][ch];
      tr.Apply(coord, tcoord);

      if (RefPointInside(el.Geom(), tcoord))
      {
         CollectIncidentElements(el.child[ch], tcoord, list);
      }
   }
}

void NCMesh::FindVertexCousins(int elem, int local, Array<int> &cousins) const
{
   const Element &el = elements[elem];

   RefCoord coord[3];
   MFEM_ASSERT(geom_corners[el.Geom()], "unsupported geometry");
   std::memcpy(coord, geom_corners[el.Geom()][local], sizeof(coord));

   int root = GetVertexRootCoord(elem, coord);

   cousins.SetSize(0);
   CollectIncidentElements(root, coord, cousins);
}


//// Coarse/fine transformations ///////////////////////////////////////////////

bool NCMesh::PointMatrix::operator==(const PointMatrix &pm) const
{
   MFEM_ASSERT(np == pm.np, "");
   for (int i = 0; i < np; i++)
   {
      MFEM_ASSERT(points[i].dim == pm.points[i].dim, "");
      for (int j = 0; j < points[i].dim; j++)
      {
         if (points[i].coord[j] != pm.points[i].coord[j]) { return false; }
      }
   }
   return true;
}

void NCMesh::PointMatrix::GetMatrix(DenseMatrix& point_matrix) const
{
   point_matrix.SetSize(points[0].dim, np);
   for (int i = 0; i < np; i++)
   {
      for (int j = 0; j < points[0].dim; j++)
      {
         point_matrix(j, i) = points[i].coord[j];
      }
   }
}

NCMesh::PointMatrix NCMesh::pm_seg_identity(
   Point(0), Point(1)
);
NCMesh::PointMatrix NCMesh::pm_tri_identity(
   Point(0, 0), Point(1, 0), Point(0, 1)
);
NCMesh::PointMatrix NCMesh::pm_quad_identity(
   Point(0, 0), Point(1, 0), Point(1, 1), Point(0, 1)
);
NCMesh::PointMatrix NCMesh::pm_tet_identity(
   Point(0, 0, 0), Point(1, 0, 0), Point(0, 1, 0), Point(0, 0, 1)
);
NCMesh::PointMatrix NCMesh::pm_prism_identity(
   Point(0, 0, 0), Point(1, 0, 0), Point(0, 1, 0),
   Point(0, 0, 1), Point(1, 0, 1), Point(0, 1, 1)
);
NCMesh::PointMatrix NCMesh::pm_pyramid_identity(
   Point(0, 0, 0), Point(1, 0, 0), Point(1, 1, 0),
   Point(0, 1, 0), Point(0, 0, 1)
);
NCMesh::PointMatrix NCMesh::pm_hex_identity(
   Point(0, 0, 0), Point(1, 0, 0), Point(1, 1, 0), Point(0, 1, 0),
   Point(0, 0, 1), Point(1, 0, 1), Point(1, 1, 1), Point(0, 1, 1)
);

const NCMesh::PointMatrix& NCMesh::GetGeomIdentity(Geometry::Type geom)
{
   switch (geom)
   {
      case Geometry::SEGMENT:     return pm_seg_identity;
      case Geometry::TRIANGLE:    return pm_tri_identity;
      case Geometry::SQUARE:      return pm_quad_identity;
      case Geometry::TETRAHEDRON: return pm_tet_identity;
      case Geometry::PRISM:       return pm_prism_identity;
      case Geometry::PYRAMID:     return pm_pyramid_identity;
      case Geometry::CUBE:        return pm_hex_identity;
      default:
         MFEM_ABORT("unsupported geometry " << geom);
         return pm_tri_identity;
   }
}

void NCMesh::GetPointMatrix(Geometry::Type geom, const char* ref_path,
                            DenseMatrix& matrix)
{
   PointMatrix pm = GetGeomIdentity(geom);

   while (*ref_path)
   {
      int ref_type = *ref_path++;
      int child = *ref_path++;

      // TODO: do this with the new child transform tables

      if (geom == Geometry::CUBE)
      {
         if (ref_type == 1) // split along X axis
         {
            Point mid01(pm(0), pm(1)), mid23(pm(2), pm(3));
            Point mid67(pm(6), pm(7)), mid45(pm(4), pm(5));

            if (child == 0)
            {
               pm = PointMatrix(pm(0), mid01, mid23, pm(3),
                                pm(4), mid45, mid67, pm(7));
            }
            else if (child == 1)
            {
               pm = PointMatrix(mid01, pm(1), pm(2), mid23,
                                mid45, pm(5), pm(6), mid67);
            }
         }
         else if (ref_type == 2) // split along Y axis
         {
            Point mid12(pm(1), pm(2)), mid30(pm(3), pm(0));
            Point mid56(pm(5), pm(6)), mid74(pm(7), pm(4));

            if (child == 0)
            {
               pm = PointMatrix(pm(0), pm(1), mid12, mid30,
                                pm(4), pm(5), mid56, mid74);
            }
            else if (child == 1)
            {
               pm = PointMatrix(mid30, mid12, pm(2), pm(3),
                                mid74, mid56, pm(6), pm(7));
            }
         }
         else if (ref_type == 4) // split along Z axis
         {
            Point mid04(pm(0), pm(4)), mid15(pm(1), pm(5));
            Point mid26(pm(2), pm(6)), mid37(pm(3), pm(7));

            if (child == 0)
            {
               pm = PointMatrix(pm(0), pm(1), pm(2), pm(3),
                                mid04, mid15, mid26, mid37);
            }
            else if (child == 1)
            {
               pm = PointMatrix(mid04, mid15, mid26, mid37,
                                pm(4), pm(5), pm(6), pm(7));
            }
         }
         else if (ref_type == 3) // XY split
         {
            Point mid01(pm(0), pm(1)), mid12(pm(1), pm(2));
            Point mid23(pm(2), pm(3)), mid30(pm(3), pm(0));
            Point mid45(pm(4), pm(5)), mid56(pm(5), pm(6));
            Point mid67(pm(6), pm(7)), mid74(pm(7), pm(4));

            Point midf0(mid23, mid12, mid01, mid30);
            Point midf5(mid45, mid56, mid67, mid74);

            if (child == 0)
            {
               pm = PointMatrix(pm(0), mid01, midf0, mid30,
                                pm(4), mid45, midf5, mid74);
            }
            else if (child == 1)
            {
               pm = PointMatrix(mid01, pm(1), mid12, midf0,
                                mid45, pm(5), mid56, midf5);
            }
            else if (child == 2)
            {
               pm = PointMatrix(midf0, mid12, pm(2), mid23,
                                midf5, mid56, pm(6), mid67);
            }
            else if (child == 3)
            {
               pm = PointMatrix(mid30, midf0, mid23, pm(3),
                                mid74, midf5, mid67, pm(7));
            }
         }
         else if (ref_type == 5) // XZ split
         {
            Point mid01(pm(0), pm(1)), mid23(pm(2), pm(3));
            Point mid45(pm(4), pm(5)), mid67(pm(6), pm(7));
            Point mid04(pm(0), pm(4)), mid15(pm(1), pm(5));
            Point mid26(pm(2), pm(6)), mid37(pm(3), pm(7));

            Point midf1(mid01, mid15, mid45, mid04);
            Point midf3(mid23, mid37, mid67, mid26);

            if (child == 0)
            {
               pm = PointMatrix(pm(0), mid01, mid23, pm(3),
                                mid04, midf1, midf3, mid37);
            }
            else if (child == 1)
            {
               pm = PointMatrix(mid01, pm(1), pm(2), mid23,
                                midf1, mid15, mid26, midf3);
            }
            else if (child == 2)
            {
               pm = PointMatrix(midf1, mid15, mid26, midf3,
                                mid45, pm(5), pm(6), mid67);
            }
            else if (child == 3)
            {
               pm = PointMatrix(mid04, midf1, midf3, mid37,
                                pm(4), mid45, mid67, pm(7));
            }
         }
         else if (ref_type == 6) // YZ split
         {
            Point mid12(pm(1), pm(2)), mid30(pm(3), pm(0));
            Point mid56(pm(5), pm(6)), mid74(pm(7), pm(4));
            Point mid04(pm(0), pm(4)), mid15(pm(1), pm(5));
            Point mid26(pm(2), pm(6)), mid37(pm(3), pm(7));

            Point midf2(mid12, mid26, mid56, mid15);
            Point midf4(mid30, mid04, mid74, mid37);

            if (child == 0)
            {
               pm = PointMatrix(pm(0), pm(1), mid12, mid30,
                                mid04, mid15, midf2, midf4);
            }
            else if (child == 1)
            {
               pm = PointMatrix(mid30, mid12, pm(2), pm(3),
                                midf4, midf2, mid26, mid37);
            }
            else if (child == 2)
            {
               pm = PointMatrix(mid04, mid15, midf2, midf4,
                                pm(4), pm(5), mid56, mid74);
            }
            else if (child == 3)
            {
               pm = PointMatrix(midf4, midf2, mid26, mid37,
                                mid74, mid56, pm(6), pm(7));
            }
         }
         else if (ref_type == 7) // full isotropic refinement
         {
            Point mid01(pm(0), pm(1)), mid12(pm(1), pm(2));
            Point mid23(pm(2), pm(3)), mid30(pm(3), pm(0));
            Point mid45(pm(4), pm(5)), mid56(pm(5), pm(6));
            Point mid67(pm(6), pm(7)), mid74(pm(7), pm(4));
            Point mid04(pm(0), pm(4)), mid15(pm(1), pm(5));
            Point mid26(pm(2), pm(6)), mid37(pm(3), pm(7));

            Point midf0(mid23, mid12, mid01, mid30);
            Point midf1(mid01, mid15, mid45, mid04);
            Point midf2(mid12, mid26, mid56, mid15);
            Point midf3(mid23, mid37, mid67, mid26);
            Point midf4(mid30, mid04, mid74, mid37);
            Point midf5(mid45, mid56, mid67, mid74);

            Point midel(midf1, midf3);

            if (child == 0)
            {
               pm = PointMatrix(pm(0), mid01, midf0, mid30,
                                mid04, midf1, midel, midf4);
            }
            else if (child == 1)
            {
               pm = PointMatrix(mid01, pm(1), mid12, midf0,
                                midf1, mid15, midf2, midel);
            }
            else if (child == 2)
            {
               pm = PointMatrix(midf0, mid12, pm(2), mid23,
                                midel, midf2, mid26, midf3);
            }
            else if (child == 3)
            {
               pm = PointMatrix(mid30, midf0, mid23, pm(3),
                                midf4, midel, midf3, mid37);
            }
            else if (child == 4)
            {
               pm = PointMatrix(mid04, midf1, midel, midf4,
                                pm(4), mid45, midf5, mid74);
            }
            else if (child == 5)
            {
               pm = PointMatrix(midf1, mid15, midf2, midel,
                                mid45, pm(5), mid56, midf5);
            }
            else if (child == 6)
            {
               pm = PointMatrix(midel, midf2, mid26, midf3,
                                midf5, mid56, pm(6), mid67);
            }
            else if (child == 7)
            {
               pm = PointMatrix(midf4, midel, midf3, mid37,
                                mid74, midf5, mid67, pm(7));
            }
         }
      }
      else if (geom == Geometry::PRISM)
      {
         if (ref_type < 4) // XY split
         {
            Point mid01(pm(0), pm(1)), mid12(pm(1), pm(2));
            Point mid20(pm(2), pm(0)), mid34(pm(3), pm(4));
            Point mid45(pm(4), pm(5)), mid53(pm(5), pm(3));

            if (child == 0)
            {
               pm = PointMatrix(pm(0), mid01, mid20, pm(3), mid34, mid53);
            }
            else if (child == 1)
            {
               pm = PointMatrix(mid01, pm(1), mid12, mid34, pm(4), mid45);
            }
            else if (child == 2)
            {
               pm = PointMatrix(mid20, mid12, pm(2), mid53, mid45, pm(5));
            }
            else if (child == 3)
            {
               pm = PointMatrix(mid12, mid20, mid01, mid45, mid53, mid34);
            }
         }
         else if (ref_type == 4) // Z split
         {
            Point mid03(pm(0), pm(3)), mid14(pm(1), pm(4)), mid25(pm(2), pm(5));

            if (child == 0)
            {
               pm = PointMatrix(pm(0), pm(1), pm(2), mid03, mid14, mid25);
            }
            else if (child == 1)
            {
               pm = PointMatrix(mid03, mid14, mid25, pm(3), pm(4), pm(5));
            }
         }
         else // ref_type > 4, iso split
         {
            Point mid01(pm(0), pm(1)), mid12(pm(1), pm(2)), mid20(pm(2), pm(0));
            Point mid34(pm(3), pm(4)), mid45(pm(4), pm(5)), mid53(pm(5), pm(3));
            Point mid03(pm(0), pm(3)), mid14(pm(1), pm(4)), mid25(pm(2), pm(5));

            Point midf2(mid01, mid14, mid34, mid03);
            Point midf3(mid12, mid25, mid45, mid14);
            Point midf4(mid20, mid03, mid53, mid25);

            if (child == 0)
            {
               pm = PointMatrix(pm(0), mid01, mid20, mid03, midf2, midf4);
            }
            else if (child == 1)
            {
               pm = PointMatrix(mid01, pm(1), mid12, midf2, mid14, midf3);
            }
            else if (child == 2)
            {
               pm = PointMatrix(mid20, mid12, pm(2), midf4, midf3, mid25);
            }
            else if (child == 3)
            {
               pm = PointMatrix(mid12, mid20, mid01, midf3, midf4, midf2);
            }
            else if (child == 4)
            {
               pm = PointMatrix(mid03, midf2, midf4, pm(3), mid34, mid53);
            }
            else if (child == 5)
            {
               pm = PointMatrix(midf2, mid14, midf3, mid34, pm(4), mid45);
            }
            else if (child == 6)
            {
               pm = PointMatrix(midf4, midf3, mid25, mid53, mid45, pm(5));
            }
            else if (child == 7)
            {
               pm = PointMatrix(midf3, midf4, midf2, mid45, mid53, mid34);
            }
         }
      }
      else if (geom == Geometry::PYRAMID)
      {
         Point mid01(pm(0), pm(1)), mid23(pm(2), pm(3));
         Point mid03(pm(0), pm(3)), mid12(pm(1), pm(2));
         Point mid04(pm(0), pm(4)), mid14(pm(1), pm(4));
         Point mid24(pm(2), pm(4)), mid34(pm(3), pm(4));
         Point midf0(mid23, mid12, mid01, mid03);

         if (child == 0)        // Pyramid
         {
            pm = PointMatrix(pm(0), mid01, midf0, mid03, mid04);
         }
         else if (child == 1)   // Pyramid
         {
            pm = PointMatrix(mid01, pm(1), mid12, midf0, mid14);
         }
         else if (child == 2)   // Pyramid
         {
            pm = PointMatrix(midf0, mid12, pm(2), mid23, mid24);
         }
         else if (child == 3)   // Pyramid
         {
            pm = PointMatrix(mid03, midf0, mid23, pm(3), mid34);
         }
         else if (child == 4)   // Pyramid
         {
            pm = PointMatrix(mid24, mid14, mid04, mid34, midf0);
         }
         else if (child == 5)   // Pyramid
         {
            pm = PointMatrix(mid04, mid14, mid24, mid34, pm(4));
         }
         else if (child == 6)   // Tet
         {
            pm = PointMatrix(mid01, midf0, mid04, mid14);
         }
         else if (child == 7)   // Tet
         {
            pm = PointMatrix(midf0, mid14, mid12, mid24);
         }
         else if (child == 8)   // Tet
         {
            pm = PointMatrix(midf0, mid23, mid34, mid24);
         }
         else if (child == 9)   // Tet
         {
            pm = PointMatrix(mid03, mid04, midf0, mid34);
         }
      }
      else if (geom == Geometry::TETRAHEDRON)
      {
         Point mid01(pm(0), pm(1)), mid12(pm(1), pm(2)), mid02(pm(2), pm(0));
         Point mid03(pm(0), pm(3)), mid13(pm(1), pm(3)), mid23(pm(2), pm(3));

         if (child == 0)
         {
            pm = PointMatrix(pm(0), mid01, mid02, mid03);
         }
         else if (child == 1)
         {
            pm = PointMatrix(mid01, pm(1), mid12, mid13);
         }
         else if (child == 2)
         {
            pm = PointMatrix(mid02, mid12, pm(2), mid23);
         }
         else if (child == 3)
         {
            pm = PointMatrix(mid03, mid13, mid23, pm(3));
         }
         else if (child == 4)
         {
            pm = PointMatrix(mid01, mid23, mid02, mid03);
         }
         else if (child == 5)
         {
            pm = PointMatrix(mid01, mid23, mid03, mid13);
         }
         else if (child == 6)
         {
            pm = PointMatrix(mid01, mid23, mid13, mid12);
         }
         else if (child == 7)
         {
            pm = PointMatrix(mid01, mid23, mid12, mid02);
         }
      }
      else if (geom == Geometry::SQUARE)
      {
         if (ref_type == 1) // X split
         {
            Point mid01(pm(0), pm(1)), mid23(pm(2), pm(3));

            if (child == 0)
            {
               pm = PointMatrix(pm(0), mid01, mid23, pm(3));
            }
            else if (child == 1)
            {
               pm = PointMatrix(mid01, pm(1), pm(2), mid23);
            }
         }
         else if (ref_type == 2) // Y split
         {
            Point mid12(pm(1), pm(2)), mid30(pm(3), pm(0));

            if (child == 0)
            {
               pm = PointMatrix(pm(0), pm(1), mid12, mid30);
            }
            else if (child == 1)
            {
               pm = PointMatrix(mid30, mid12, pm(2), pm(3));
            }
         }
         else if (ref_type == 3) // iso split
         {
            Point mid01(pm(0), pm(1)), mid12(pm(1), pm(2));
            Point mid23(pm(2), pm(3)), mid30(pm(3), pm(0));
            Point midel(mid01, mid23);

            if (child == 0)
            {
               pm = PointMatrix(pm(0), mid01, midel, mid30);
            }
            else if (child == 1)
            {
               pm = PointMatrix(mid01, pm(1), mid12, midel);
            }
            else if (child == 2)
            {
               pm = PointMatrix(midel, mid12, pm(2), mid23);
            }
            else if (child == 3)
            {
               pm = PointMatrix(mid30, midel, mid23, pm(3));
            }
         }
      }
      else if (geom == Geometry::TRIANGLE)
      {
         Point mid01(pm(0), pm(1)), mid12(pm(1), pm(2)), mid20(pm(2), pm(0));

         if (child == 0)
         {
            pm = PointMatrix(pm(0), mid01, mid20);
         }
         else if (child == 1)
         {
            pm = PointMatrix(mid01, pm(1), mid12);
         }
         else if (child == 2)
         {
            pm = PointMatrix(mid20, mid12, pm(2));
         }
         else if (child == 3)
         {
            pm = PointMatrix(mid12, mid20, mid01);
         }
      }
      else if (geom == Geometry::SEGMENT)
      {
         Point mid01(pm(0), pm(1));

         if (child == 0)
         {
            pm = PointMatrix(pm(0), mid01);
         }
         else if (child == 1)
         {
            pm = PointMatrix(mid01, pm(1));
         }
      }
   }

   // write the points to the matrix
   for (int i = 0; i < pm.np; i++)
   {
      for (int j = 0; j < pm(i).dim; j++)
      {
         matrix(j, i) = pm(i).coord[j];
      }
   }
}

void NCMesh::MarkCoarseLevel()
{
   coarse_elements.SetSize(leaf_elements.Size());
   coarse_elements.SetSize(0);

   for (int i = 0; i < leaf_elements.Size(); i++)
   {
      int elem = leaf_elements[i];
      if (!IsGhost(elements[elem])) { coarse_elements.Append(elem); }
   }

   transforms.embeddings.DeleteAll();
}

void NCMesh::TraverseRefinements(int elem, int coarse_index,
                                 std::string &ref_path, RefPathMap &map)
{
   Element &el = elements[elem];
   if (!el.ref_type)
   {
      int &matrix = map[ref_path];
      if (!matrix) { matrix = map.size(); }

      Embedding &emb = transforms.embeddings[el.index];
      emb.parent = coarse_index;
      emb.matrix = matrix - 1;
      emb.geom = el.Geom();
      emb.ghost = IsGhost(el);
   }
   else
   {
      MFEM_ASSERT(el.tet_type == 0, "not implemented");

      ref_path.push_back(el.ref_type);
      ref_path.push_back(0);

      for (int i = 0; i < MaxElemChildren; i++)
      {
         if (el.child[i] >= 0)
         {
            ref_path[ref_path.length()-1] = i;
            TraverseRefinements(el.child[i], coarse_index, ref_path, map);
         }
      }
      ref_path.resize(ref_path.length()-2);
   }
}

const CoarseFineTransformations& NCMesh::GetRefinementTransforms()
{
   MFEM_VERIFY(coarse_elements.Size() || !leaf_elements.Size(),
               "GetRefinementTransforms() must be preceded by MarkCoarseLevel()"
               " and Refine().");

   if (!transforms.embeddings.Size())
   {
      transforms.Clear();
      transforms.embeddings.SetSize(NElements);

      std::string ref_path;
      ref_path.reserve(100);

      RefPathMap path_map[Geometry::NumGeom];
      for (int g = 0; g < Geometry::NumGeom; g++)
      {
         path_map[g][ref_path] = 1; // empty path == identity
      }

      int used_geoms = 0;
      for (int i = 0; i < coarse_elements.Size(); i++)
      {
         int geom = elements[coarse_elements[i]].geom;
         TraverseRefinements(coarse_elements[i], i, ref_path, path_map[geom]);
         used_geoms |= (1 << geom);
      }

      for (int g = 0; g < Geometry::NumGeom; g++)
      {
         if (used_geoms & (1 << g))
         {
            Geometry::Type geom = Geometry::Type(g);
            const PointMatrix &identity = GetGeomIdentity(geom);

            transforms.point_matrices[g]
            .SetSize(Dim, identity.np, path_map[g].size());

            // calculate the point matrices
            RefPathMap::iterator it;
            for (it = path_map[g].begin(); it != path_map[g].end(); ++it)
            {
               GetPointMatrix(geom, it->first.c_str(),
                              transforms.point_matrices[g](it->second-1));
            }
         }
      }
   }
   return transforms;
}

const CoarseFineTransformations& NCMesh::GetDerefinementTransforms()
{
   MFEM_VERIFY(transforms.embeddings.Size() || !leaf_elements.Size(),
               "GetDerefinementTransforms() must be preceded by Derefine().");

   if (!transforms.IsInitialized())
   {
      std::map<int, int> mat_no[Geometry::NumGeom];
      for (int g = 0; g < Geometry::NumGeom; g++)
      {
         mat_no[g][0] = 1; // 0 == identity
      }

      // assign numbers to the different matrices used
      for (int i = 0; i < transforms.embeddings.Size(); i++)
      {
         Embedding &emb = transforms.embeddings[i];
         int code = emb.matrix; // see SetDerefMatrixCodes()
         if (code)
         {
            int &matrix = mat_no[emb.geom][code];
            if (!matrix) { matrix = mat_no[emb.geom].size(); }

            emb.matrix = matrix - 1;
         }
      }

      for (int g = 0; g < Geometry::NumGeom; g++)
      {
         if (Geoms & (1 << g))
         {
            Geometry::Type geom = Geometry::Type(g);
            const PointMatrix &identity = GetGeomIdentity(geom);

            transforms.point_matrices[geom]
            .SetSize(Dim, identity.np, mat_no[geom].size());

            // calculate point matrices
            for (auto it = mat_no[geom].begin(); it != mat_no[geom].end(); ++it)
            {
               char path[3] = { 0, 0, 0 };

               int code = it->first;
               if (code)
               {
                  path[0] = code >> 4;  // ref_type (see SetDerefMatrixCodes())
                  path[1] = code & 0xf; // child
               }

               GetPointMatrix(geom, path,
                              transforms.point_matrices[geom](it->second-1));
            }
         }
      }
   }
   return transforms;
}

void CoarseFineTransformations::MakeCoarseToFineTable(Table &coarse_to_fine,
                                                      bool want_ghosts) const
{
   Array<Connection> conn;
   conn.Reserve(embeddings.Size());

   int max_parent = -1;
   for (int i = 0; i < embeddings.Size(); i++)
   {
      const Embedding &emb = embeddings[i];
      if ((emb.parent >= 0) &&
          (!emb.ghost || want_ghosts))
      {
         conn.Append(Connection(emb.parent, i));
         max_parent = std::max(emb.parent, max_parent);
      }
   }

   conn.Sort(); // NOTE: unique is not necessary
   coarse_to_fine.MakeFromList(max_parent+1, conn);
}

void NCMesh::ClearTransforms()
{
   coarse_elements.DeleteAll();
   transforms.Clear();
}

void CoarseFineTransformations::Clear()
{
   for (int i = 0; i < Geometry::NumGeom; i++)
   {
      point_matrices[i].SetSize(0, 0, 0);
   }
   embeddings.DeleteAll();
}

bool CoarseFineTransformations::IsInitialized() const
{
   // return true if point matrices are present for any geometry
   for (int i = 0; i < Geometry::NumGeom; i++)
   {
      if (point_matrices[i].SizeK()) { return true; }
   }
   return false;
}

void Swap(CoarseFineTransformations &a, CoarseFineTransformations &b)
{
   for (int g = 0; g < Geometry::NumGeom; ++g)
   {
      a.point_matrices[g].Swap(b.point_matrices[g]);
   }
   Swap(a.embeddings, b.embeddings);
}


//// SFC Ordering //////////////////////////////////////////////////////////////

static int sgn(int x)
{
   return (x < 0) ? -1 : (x > 0) ? 1 : 0;
}

static void HilbertSfc2D(int x, int y, int ax, int ay, int bx, int by,
                         Array<int> &coords)
{
   int w = std::abs(ax + ay);
   int h = std::abs(bx + by);

   int dax = sgn(ax), day = sgn(ay); // unit major direction ("right")
   int dbx = sgn(bx), dby = sgn(by); // unit orthogonal direction ("up")

   if (h == 1) // trivial row fill
   {
      for (int i = 0; i < w; i++, x += dax, y += day)
      {
         coords.Append(x);
         coords.Append(y);
      }
      return;
   }
   if (w == 1) // trivial column fill
   {
      for (int i = 0; i < h; i++, x += dbx, y += dby)
      {
         coords.Append(x);
         coords.Append(y);
      }
      return;
   }

   int ax2 = ax/2, ay2 = ay/2;
   int bx2 = bx/2, by2 = by/2;

   int w2 = std::abs(ax2 + ay2);
   int h2 = std::abs(bx2 + by2);

   if (2*w > 3*h) // long case: split in two parts only
   {
      if ((w2 & 0x1) && (w > 2))
      {
         ax2 += dax, ay2 += day; // prefer even steps
      }

      HilbertSfc2D(x, y, ax2, ay2, bx, by, coords);
      HilbertSfc2D(x+ax2, y+ay2, ax-ax2, ay-ay2, bx, by, coords);
   }
   else // standard case: one step up, one long horizontal step, one step down
   {
      if ((h2 & 0x1) && (h > 2))
      {
         bx2 += dbx, by2 += dby; // prefer even steps
      }

      HilbertSfc2D(x, y, bx2, by2, ax2, ay2, coords);
      HilbertSfc2D(x+bx2, y+by2, ax, ay, bx-bx2, by-by2, coords);
      HilbertSfc2D(x+(ax-dax)+(bx2-dbx), y+(ay-day)+(by2-dby),
                   -bx2, -by2, -(ax-ax2), -(ay-ay2), coords);
   }
}

static void HilbertSfc3D(int x, int y, int z,
                         int ax, int ay, int az,
                         int bx, int by, int bz,
                         int cx, int cy, int cz,
                         Array<int> &coords)
{
   int w = std::abs(ax + ay + az);
   int h = std::abs(bx + by + bz);
   int d = std::abs(cx + cy + cz);

   int dax = sgn(ax), day = sgn(ay), daz = sgn(az); // unit major dir ("right")
   int dbx = sgn(bx), dby = sgn(by), dbz = sgn(bz); // unit ortho dir ("forward")
   int dcx = sgn(cx), dcy = sgn(cy), dcz = sgn(cz); // unit ortho dir ("up")

   // trivial row/column fills
   if (h == 1 && d == 1)
   {
      for (int i = 0; i < w; i++, x += dax, y += day, z += daz)
      {
         coords.Append(x);
         coords.Append(y);
         coords.Append(z);
      }
      return;
   }
   if (w == 1 && d == 1)
   {
      for (int i = 0; i < h; i++, x += dbx, y += dby, z += dbz)
      {
         coords.Append(x);
         coords.Append(y);
         coords.Append(z);
      }
      return;
   }
   if (w == 1 && h == 1)
   {
      for (int i = 0; i < d; i++, x += dcx, y += dcy, z += dcz)
      {
         coords.Append(x);
         coords.Append(y);
         coords.Append(z);
      }
      return;
   }

   int ax2 = ax/2, ay2 = ay/2, az2 = az/2;
   int bx2 = bx/2, by2 = by/2, bz2 = bz/2;
   int cx2 = cx/2, cy2 = cy/2, cz2 = cz/2;

   int w2 = std::abs(ax2 + ay2 + az2);
   int h2 = std::abs(bx2 + by2 + bz2);
   int d2 = std::abs(cx2 + cy2 + cz2);

   // prefer even steps
   if ((w2 & 0x1) && (w > 2))
   {
      ax2 += dax, ay2 += day, az2 += daz;
   }
   if ((h2 & 0x1) && (h > 2))
   {
      bx2 += dbx, by2 += dby, bz2 += dbz;
   }
   if ((d2 & 0x1) && (d > 2))
   {
      cx2 += dcx, cy2 += dcy, cz2 += dcz;
   }

   // wide case, split in w only
   if ((2*w > 3*h) && (2*w > 3*d))
   {
      HilbertSfc3D(x, y, z,
                   ax2, ay2, az2,
                   bx, by, bz,
                   cx, cy, cz, coords);

      HilbertSfc3D(x+ax2, y+ay2, z+az2,
                   ax-ax2, ay-ay2, az-az2,
                   bx, by, bz,
                   cx, cy, cz, coords);
   }
   // do not split in d
   else if (3*h > 4*d)
   {
      HilbertSfc3D(x, y, z,
                   bx2, by2, bz2,
                   cx, cy, cz,
                   ax2, ay2, az2, coords);

      HilbertSfc3D(x+bx2, y+by2, z+bz2,
                   ax, ay, az,
                   bx-bx2, by-by2, bz-bz2,
                   cx, cy, cz, coords);

      HilbertSfc3D(x+(ax-dax)+(bx2-dbx),
                   y+(ay-day)+(by2-dby),
                   z+(az-daz)+(bz2-dbz),
                   -bx2, -by2, -bz2,
                   cx, cy, cz,
                   -(ax-ax2), -(ay-ay2), -(az-az2), coords);
   }
   // do not split in h
   else if (3*d > 4*h)
   {
      HilbertSfc3D(x, y, z,
                   cx2, cy2, cz2,
                   ax2, ay2, az2,
                   bx, by, bz, coords);

      HilbertSfc3D(x+cx2, y+cy2, z+cz2,
                   ax, ay, az,
                   bx, by, bz,
                   cx-cx2, cy-cy2, cz-cz2, coords);

      HilbertSfc3D(x+(ax-dax)+(cx2-dcx),
                   y+(ay-day)+(cy2-dcy),
                   z+(az-daz)+(cz2-dcz),
                   -cx2, -cy2, -cz2,
                   -(ax-ax2), -(ay-ay2), -(az-az2),
                   bx, by, bz, coords);
   }
   // regular case, split in all w/h/d
   else
   {
      HilbertSfc3D(x, y, z,
                   bx2, by2, bz2,
                   cx2, cy2, cz2,
                   ax2, ay2, az2, coords);

      HilbertSfc3D(x+bx2, y+by2, z+bz2,
                   cx, cy, cz,
                   ax2, ay2, az2,
                   bx-bx2, by-by2, bz-bz2, coords);

      HilbertSfc3D(x+(bx2-dbx)+(cx-dcx),
                   y+(by2-dby)+(cy-dcy),
                   z+(bz2-dbz)+(cz-dcz),
                   ax, ay, az,
                   -bx2, -by2, -bz2,
                   -(cx-cx2), -(cy-cy2), -(cz-cz2), coords);

      HilbertSfc3D(x+(ax-dax)+bx2+(cx-dcx),
                   y+(ay-day)+by2+(cy-dcy),
                   z+(az-daz)+bz2+(cz-dcz),
                   -cx, -cy, -cz,
                   -(ax-ax2), -(ay-ay2), -(az-az2),
                   bx-bx2, by-by2, bz-bz2, coords);

      HilbertSfc3D(x+(ax-dax)+(bx2-dbx),
                   y+(ay-day)+(by2-dby),
                   z+(az-daz)+(bz2-dbz),
                   -bx2, -by2, -bz2,
                   cx2, cy2, cz2,
                   -(ax-ax2), -(ay-ay2), -(az-az2), coords);
   }
}

void NCMesh::GridSfcOrdering2D(int width, int height, Array<int> &coords)
{
   coords.SetSize(0);
   coords.Reserve(2*width*height);

   if (width >= height)
   {
      HilbertSfc2D(0, 0, width, 0, 0, height, coords);
   }
   else
   {
      HilbertSfc2D(0, 0, 0, height, width, 0, coords);
   }
}

void NCMesh::GridSfcOrdering3D(int width, int height, int depth,
                               Array<int> &coords)
{
   coords.SetSize(0);
   coords.Reserve(3*width*height*depth);

   if (width >= height && width >= depth)
   {
      HilbertSfc3D(0, 0, 0,
                   width, 0, 0,
                   0, height, 0,
                   0, 0, depth, coords);
   }
   else if (height >= width && height >= depth)
   {
      HilbertSfc3D(0, 0, 0,
                   0, height, 0,
                   width, 0, 0,
                   0, 0, depth, coords);
   }
   else // depth >= width && depth >= height
   {
      HilbertSfc3D(0, 0, 0,
                   0, 0, depth,
                   width, 0, 0,
                   0, height, 0, coords);
   }
}


//// Utility ///////////////////////////////////////////////////////////////////

void NCMesh::GetEdgeVertices(const MeshId &edge_id, int vert_index[2],
                             bool oriented) const
{
   const Element &el = elements[edge_id.element];
   const GeomInfo& gi = GI[el.Geom()];
   const int* ev = gi.edges[(int) edge_id.local];

   int n0 = el.node[ev[0]], n1 = el.node[ev[1]];
   if (n0 > n1) { std::swap(n0, n1); }

   vert_index[0] = nodes[n0].vert_index;
   vert_index[1] = nodes[n1].vert_index;

   if (oriented && vert_index[0] > vert_index[1])
   {
      std::swap(vert_index[0], vert_index[1]);
   }
}

int NCMesh::GetEdgeNCOrientation(const NCMesh::MeshId &edge_id) const
{
   const Element &el = elements[edge_id.element];
   const GeomInfo& gi = GI[el.Geom()];
   const int* ev = gi.edges[(int) edge_id.local];

   int v0 = nodes[el.node[ev[0]]].vert_index;
   int v1 = nodes[el.node[ev[1]]].vert_index;

   return ((v0 < v1 && ev[0] > ev[1]) || (v0 > v1 && ev[0] < ev[1])) ? -1 : 1;
}

int NCMesh::GetFaceVerticesEdges(const MeshId &face_id,
                                 int vert_index[4], int edge_index[4],
                                 int edge_orientation[4]) const
{
   MFEM_ASSERT(Dim >= 3, "");

   const Element &el = elements[face_id.element];
   const GeomInfo& gi = GI[el.Geom()];

   const int *fv = gi.faces[(int) face_id.local];
   const int nfv = gi.nfv[(int) face_id.local];

   vert_index[3] = edge_index[3] = -1;
   edge_orientation[3] = 0;

   for (int i = 0; i < nfv; i++)
   {
      vert_index[i] = nodes[el.node[fv[i]]].vert_index;
   }

   for (int i = 0; i < nfv; i++)
   {
      int j = i+1;
      if (j >= nfv) { j = 0; }

      int n1 = el.node[fv[i]];
      int n2 = el.node[fv[j]];

      const Node* en = nodes.Find(n1, n2);
      MFEM_ASSERT(en != NULL, "edge not found.");

      edge_index[i] = en->edge_index;
      edge_orientation[i] = (vert_index[i] < vert_index[j]) ? 1 : -1;
   }

   return nfv;
}

int NCMesh::GetEdgeMaster(int node) const
{
   MFEM_ASSERT(node >= 0, "edge node not found.");
   const Node &nd = nodes[node];

   int p1 = nd.p1, p2 = nd.p2;
   MFEM_ASSERT(p1 != p2, "invalid edge node.");

   const Node &n1 = nodes[p1], &n2 = nodes[p2];

   int n1p1 = n1.p1, n1p2 = n1.p2;
   int n2p1 = n2.p1, n2p2 = n2.p2;

   if ((n2p1 != n2p2) && (p1 == n2p1 || p1 == n2p2))
   {
      // n1 is parent of n2: (n1)--(nd)--(n2)------(*)
      if (n2.HasEdge()) { return p2; }
      else { return GetEdgeMaster(p2); }
   }

   if ((n1p1 != n1p2) && (p2 == n1p1 || p2 == n1p2))
   {
      // n2 is parent of n1: (n2)--(nd)--(n1)------(*)
      if (n1.HasEdge()) { return p1; }
      else { return GetEdgeMaster(p1); }
   }

   return -1;
}

int NCMesh::GetEdgeMaster(int v1, int v2) const
{
   int node = nodes.FindId(vertex_nodeId[v1], vertex_nodeId[v2]);
   MFEM_ASSERT(node >= 0 && nodes[node].HasEdge(), "(v1, v2) is not an edge.");

   int master = GetEdgeMaster(node);
   return (master >= 0) ? nodes[master].edge_index : -1;
}

int NCMesh::GetElementDepth(int i) const
{
   int elem = leaf_elements[i];
   int depth = 0, parent;
   while ((parent = elements[elem].parent) != -1)
   {
      elem = parent;
      depth++;
   }
   return depth;
}

int NCMesh::GetElementSizeReduction(int i) const
{
   int elem = leaf_elements[i];
   int parent, reduction = 1;
   while ((parent = elements[elem].parent) != -1)
   {
      if (elements[parent].ref_type & 1) { reduction *= 2; }
      if (elements[parent].ref_type & 2) { reduction *= 2; }
      if (elements[parent].ref_type & 4) { reduction *= 2; }
      elem = parent;
   }
   return reduction;
}

void NCMesh::GetElementFacesAttributes(int leaf_elem,
                                       Array<int> &face_indices,
                                       Array<int> &face_attribs) const
{
   const Element &el = elements[leaf_elements[leaf_elem]];
   const GeomInfo& gi = GI[el.Geom()];

   face_indices.SetSize(gi.nf);
   face_attribs.SetSize(gi.nf);

   for (int i = 0; i < gi.nf; i++)
   {
      const int* fv = gi.faces[i];
      const Face *face = faces.Find(el.node[fv[0]], el.node[fv[1]],
                                    el.node[fv[2]], el.node[fv[3]]);
      MFEM_ASSERT(face, "face not found");
      face_indices[i] = face->index;
      face_attribs[i] = face->attribute;
   }
}

void NCMesh::FindFaceNodes(int face, int node[4])
{
   // Obtain face nodes from one of its elements (note that face->p1, p2, p3
   // cannot be used directly since they are not in order and p4 is missing).

   Face &fa = faces[face];

   int elem = fa.elem[0];
   if (elem < 0) { elem = fa.elem[1]; }
   MFEM_ASSERT(elem >= 0, "Face has no elements?");

   Element &el = elements[elem];
   int f = find_local_face(el.Geom(),
                           find_node(el, fa.p1),
                           find_node(el, fa.p2),
                           find_node(el, fa.p3));

   const int* fv = GI[el.Geom()].faces[f];
   for (int i = 0; i < 4; i++)
   {
      node[i] = el.node[fv[i]];
   }
}

void NCMesh::GetBoundaryClosure(const Array<int> &bdr_attr_is_ess,
                                Array<int> &bdr_vertices, Array<int> &bdr_edges,
                                Array<int> &bdr_faces)
{
   bdr_vertices.SetSize(0);
   bdr_edges.SetSize(0);
   bdr_faces.SetSize(0);

   if (Dim == 3)
   {
      GetFaceList(); // make sure 'boundary_faces' is up to date

      for (int f : boundary_faces)
      {
         if (bdr_attr_is_ess[faces[f].attribute - 1])
         {
            int node[4];
            FindFaceNodes(f, node);
            int nfv = (node[3] < 0) ? 3 : 4;

            for (int j = 0; j < nfv; j++)
            {
               bdr_vertices.Append(nodes[node[j]].vert_index);

               int enode = nodes.FindId(node[j], node[(j+1) % nfv]);
               MFEM_ASSERT(enode >= 0 && nodes[enode].HasEdge(), "Edge not found.");
               bdr_edges.Append(nodes[enode].edge_index);

               while ((enode = GetEdgeMaster(enode)) >= 0)
               {
                  // append master edges that may not be accessible from any
                  // boundary element, this happens in 3D in re-entrant corners
                  bdr_edges.Append(nodes[enode].edge_index);
               }
            }

            // If the face is a slave face, collect its non-ghost master face
            const Face &face = faces[f];

            const auto id_and_type = GetFaceList().GetMeshIdAndType(face.index);
            if (id_and_type.type == NCList::MeshIdType::SLAVE)
            {
               // A slave face must mark its masters
               const auto &slave_face_id = static_cast<const Slave&>(*id_and_type.id);
               bdr_faces.Append(slave_face_id.master);
            }
         }
      }
   }
   else if (Dim == 2)
   {
      GetEdgeList(); // make sure 'boundary_faces' is up to date

      for (int f : boundary_faces)
      {
         Face &face = faces[f];
         if (bdr_attr_is_ess[face.attribute - 1])
         {
            bdr_vertices.Append(nodes[face.p1].vert_index);
            bdr_vertices.Append(nodes[face.p3].vert_index);
         }

         const auto id_and_type = GetEdgeList().GetMeshIdAndType(face.index);
         if (id_and_type.type == NCList::MeshIdType::SLAVE)
         {
            // A slave face must mark its masters
            const auto &slave_edge_id = static_cast<const Slave&>(*id_and_type.id);
            bdr_edges.Append(slave_edge_id.master);
         }
      }
   }

   // Filter, sort and unique an array, so it contains only local unique values.
   auto FilterSortUnique = [](Array<int> &v, int N)
   {
      // Perform the O(N) filter before the O(NlogN) sort. begin -> it is only
      // entries < N.
      auto it = std::remove_if(v.begin(), v.end(), [N](int i) { return i >= N; });
      std::sort(v.begin(), it);
      v.SetSize(std::distance(v.begin(), std::unique(v.begin(), it)));
   };

   FilterSortUnique(bdr_vertices, NVertices);
   FilterSortUnique(bdr_edges, NEdges);
   FilterSortUnique(bdr_faces, NFaces);
}

int NCMesh::EdgeSplitLevel(int vn1, int vn2) const
{
   int mid = nodes.FindId(vn1, vn2);
   if (mid < 0 || !nodes[mid].HasVertex()) { return 0; }
   return 1 + std::max(EdgeSplitLevel(vn1, mid), EdgeSplitLevel(mid, vn2));
}

int NCMesh::TriFaceSplitLevel(int vn1, int vn2, int vn3) const
{
   int mid[3];
   if (TriFaceSplit(vn1, vn2, vn3, mid) &&
       faces.FindId(vn1, vn2, vn3) < 0)
   {
      return 1 + max(TriFaceSplitLevel(vn1, mid[0], mid[2]),
                     TriFaceSplitLevel(mid[0], vn2, mid[1]),
                     TriFaceSplitLevel(mid[2], mid[1], vn3),
                     TriFaceSplitLevel(mid[0], mid[1], mid[2]));
   }

   return 0; // not split
}

void NCMesh::QuadFaceSplitLevel(int vn1, int vn2, int vn3, int vn4,
                                int& h_level, int& v_level) const
{
   int hl1, hl2, vl1, vl2;
   int mid[5];

   switch (QuadFaceSplitType(vn1, vn2, vn3, vn4, mid))
   {
      case 0: // not split
         h_level = v_level = 0;
         break;

      case 1: // vertical
         QuadFaceSplitLevel(vn1, mid[0], mid[2], vn4, hl1, vl1);
         QuadFaceSplitLevel(mid[0], vn2, vn3, mid[2], hl2, vl2);
         h_level = std::max(hl1, hl2);
         v_level = std::max(vl1, vl2) + 1;
         break;

      default: // horizontal
         QuadFaceSplitLevel(vn1, vn2, mid[1], mid[3], hl1, vl1);
         QuadFaceSplitLevel(mid[3], mid[1], vn3, vn4, hl2, vl2);
         h_level = std::max(hl1, hl2) + 1;
         v_level = std::max(vl1, vl2);
   }
}

int NCMesh::QuadFaceSplitLevel(int vn1, int vn2, int vn3, int vn4) const
{
   int h_level, v_level;
   QuadFaceSplitLevel(vn1, vn2, vn3, vn4, h_level, v_level);
   return h_level + v_level;
}

void NCMesh::CountSplits(int elem, int splits[3]) const
{
   const Element &el = elements[elem];
   const int* node = el.node;
   GeomInfo& gi = GI[el.Geom()];

   int elevel[MaxElemEdges];
   for (int i = 0; i < gi.ne; i++)
   {
      const int* ev = gi.edges[i];
      elevel[i] = EdgeSplitLevel(node[ev[0]], node[ev[1]]);
   }

   int flevel[MaxElemFaces][2];
   if (Dim >= 3)
   {
      for (int i = 0; i < gi.nf; i++)
      {
         const int* fv = gi.faces[i];
         if (gi.nfv[i] == 4)
         {
            QuadFaceSplitLevel(node[fv[0]], node[fv[1]],
                               node[fv[2]], node[fv[3]],
                               flevel[i][1], flevel[i][0]);
         }
         else
         {
            flevel[i][1] = 0;
            flevel[i][0] =
               TriFaceSplitLevel(node[fv[0]], node[fv[1]], node[fv[2]]);
         }
      }
   }

   if (el.Geom() == Geometry::CUBE)
   {
      splits[0] = max(flevel[0][0], flevel[1][0], flevel[3][0], flevel[5][0],
                      elevel[0], elevel[2], elevel[4], elevel[6]);

      splits[1] = max(flevel[0][1], flevel[2][0], flevel[4][0], flevel[5][1],
                      elevel[1], elevel[3], elevel[5], elevel[7]);

      splits[2] = max(flevel[1][1], flevel[2][1], flevel[3][1], flevel[4][1],
                      elevel[8], elevel[9], elevel[10], elevel[11]);
   }
   else if (el.Geom() == Geometry::PRISM)
   {
      splits[0] = splits[1] = max(flevel[0][0], flevel[1][0], 0,
                                  flevel[2][0], flevel[3][0], flevel[4][0],
                                  elevel[0], elevel[1], elevel[2],
                                  elevel[3], elevel[4], elevel[5]);

      splits[2] = max(flevel[2][1], flevel[3][1], flevel[4][1],
                      elevel[6], elevel[7], elevel[8]);
   }
   else if (el.Geom() == Geometry::PYRAMID)
   {
      splits[0] = max(flevel[0][0], flevel[1][0], 0,
                      flevel[2][0], flevel[3][0], flevel[4][0],
                      elevel[0], elevel[1], elevel[2],
                      elevel[3], elevel[4], elevel[5],
                      elevel[6], elevel[7]);

      splits[1] = splits[0];
      splits[2] = splits[0];
   }
   else if (el.Geom() == Geometry::TETRAHEDRON)
   {
      splits[0] = max(flevel[0][0], flevel[1][0], flevel[2][0], flevel[3][0],
                      elevel[0], elevel[1], elevel[2], elevel[3], elevel[4], elevel[5]);

      splits[1] = splits[0];
      splits[2] = splits[0];
   }
   else if (el.Geom() == Geometry::SQUARE)
   {
      splits[0] = max(elevel[0], elevel[2]);
      splits[1] = max(elevel[1], elevel[3]);
   }
   else if (el.Geom() == Geometry::TRIANGLE)
   {
      splits[0] = max(elevel[0], elevel[1], elevel[2]);
      splits[1] = splits[0];
   }
   else
   {
      MFEM_ABORT("Unsupported element geometry.");
   }
}

void NCMesh::GetLimitRefinements(Array<Refinement> &refinements, int max_level)
{
   for (int i = 0; i < leaf_elements.Size(); i++)
   {
      if (IsGhost(elements[leaf_elements[i]])) { break; } // TODO: NElements

      int splits[3];
      CountSplits(leaf_elements[i], splits);

      char ref_type = 0;
      for (int k = 0; k < Dim; k++)
      {
         if (splits[k] > max_level)
         {
            ref_type |= (1 << k);
         }
      }

      if (ref_type)
      {
         if (Iso)
         {
            // iso meshes should only be modified by iso refinements
            ref_type = 7;
         }
         refinements.Append(Refinement(i, ref_type));
      }
   }
}

void NCMesh::LimitNCLevel(int max_nc_level)
{
   MFEM_VERIFY(max_nc_level >= 1, "'max_nc_level' must be 1 or greater.");

   while (1)
   {
      Array<Refinement> refinements;
      GetLimitRefinements(refinements, max_nc_level);

      if (!refinements.Size()) { break; }

      Refine(refinements);
   }
}


//// I/O ///////////////////////////////////////////////////////////////////////

int NCMesh::PrintVertexParents(std::ostream *os) const
{
   if (!os)
   {
      // count vertex nodes with parents
      int nv = 0;
      for (auto node = nodes.cbegin(); node != nodes.cend(); ++node)
      {
         if (node->HasVertex() && node->p1 != node->p2) { nv++; }
      }
      return nv;
   }
   else
   {
      // print the relations
      for (auto node = nodes.cbegin(); node != nodes.cend(); ++node)
      {
         if (node->HasVertex() && node->p1 != node->p2)
         {
            MFEM_ASSERT(nodes[node->p1].HasVertex(), "");
            MFEM_ASSERT(nodes[node->p2].HasVertex(), "");

            (*os) << node.index() << " " << node->p1 << " " << node->p2 << "\n";
         }
      }
      return 0;
   }
}

void NCMesh::LoadVertexParents(std::istream &input)
{
   int nv;
   input >> nv;
   while (nv--)
   {
      int id, p1, p2;
      input >> id >> p1 >> p2;
      MFEM_VERIFY(input, "problem reading vertex parents.");

      MFEM_VERIFY(nodes.IdExists(id), "vertex " << id << " not found.");
      MFEM_VERIFY(nodes.IdExists(p1), "parent " << p1 << " not found.");
      MFEM_VERIFY(nodes.IdExists(p2), "parent " << p2 << " not found.");

      int check = nodes.FindId(p1, p2);
      MFEM_VERIFY(check < 0, "parents (" << p1 << ", " << p2 << ") already "
                  "assigned to node " << check);

      // assign new parents for the node
      nodes.Reparent(id, p1, p2);
   }
}

int NCMesh::PrintBoundary(std::ostream *os) const
{
   static const int nfv2geom[5] =
   {
      Geometry::INVALID, Geometry::POINT, Geometry::SEGMENT,
      Geometry::TRIANGLE, Geometry::SQUARE
   };
   int deg = (Dim == 2) ? 2 : 1; // for degenerate faces in 2D

   int count = 0;
   for (int i = 0; i < elements.Size(); i++)
   {
      const Element &el = elements[i];
      if (!el.IsLeaf()) { continue; }

      GeomInfo& gi = GI[el.Geom()];
      for (int k = 0; k < gi.nf; k++)
      {
         const int* fv = gi.faces[k];
         const int nfv = gi.nfv[k];
         const Face* face = faces.Find(el.node[fv[0]], el.node[fv[1]],
                                       el.node[fv[2]], el.node[fv[3]]);
         MFEM_ASSERT(face != NULL, "face not found");
         if (face->Boundary())
         {
            if (!os) { count++; continue; }

            (*os) << face->attribute << " " << nfv2geom[nfv];
            for (int j = 0; j < nfv; j++)
            {
               (*os) << " " << el.node[fv[j*deg]];
            }
            (*os) << "\n";
         }
      }
   }
   return count;
}

void NCMesh::LoadBoundary(std::istream &input)
{
   int nb, attr, geom;
   input >> nb;
   for (int i = 0; i < nb; i++)
   {
      input >> attr >> geom;

      int v1, v2, v3, v4;
      if (geom == Geometry::SQUARE)
      {
         input >> v1 >> v2 >> v3 >> v4;
         Face* face = faces.Get(v1, v2, v3, v4);
         face->attribute = attr;
      }
      else if (geom == Geometry::TRIANGLE)
      {
         input >> v1 >> v2 >> v3;
         Face* face = faces.Get(v1, v2, v3);
         face->attribute = attr;
      }
      else if (geom == Geometry::SEGMENT)
      {
         input >> v1 >> v2;
         Face* face = faces.Get(v1, v1, v2, v2);
         face->attribute = attr;
      }
      else if (geom == Geometry::POINT)
      {
         input >> v1;
         Face* face = faces.Get(v1, v1, v1, v1);
         face->attribute = attr;
      }
      else
      {
         MFEM_ABORT("unsupported boundary element geometry: " << geom);
      }
   }
}

void NCMesh::PrintCoordinates(std::ostream &os) const
{
   int nv = coordinates.Size()/3;
   os << nv << "\n";
   if (!nv) { return; }

   os << spaceDim << "\n";
   for (int i = 0; i < nv; i++)
   {
      os << coordinates[3*i];
      for (int j = 1; j < spaceDim; j++)
      {
         os << " " << coordinates[3*i + j];
      }
      os << "\n";
   }
}

void NCMesh::LoadCoordinates(std::istream &input)
{
   int nv;
   input >> nv;
   if (!nv) { return; }

   input >> spaceDim;

   coordinates.SetSize(nv * 3);
   coordinates = 0.0;

   for (int i = 0; i < nv; i++)
   {
      for (int j = 0; j < spaceDim; j++)
      {
         input >> coordinates[3*i + j];
         MFEM_VERIFY(input.good(), "unexpected EOF");
      }
   }
}

bool NCMesh::ZeroRootStates() const
{
   for (int i = 0; i < root_state.Size(); i++)
   {
      if (root_state[i]) { return false; }
   }
   return true;
}

void NCMesh::Print(std::ostream &os, const std::string &comments) const
{
   os << "MFEM NC mesh v1.0\n\n";

   if (!comments.empty()) { os << comments << "\n\n"; }

   os <<
      "# NCMesh supported geometry types:\n"
      "# SEGMENT     = 1\n"
      "# TRIANGLE    = 2\n"
      "# SQUARE      = 3\n"
      "# TETRAHEDRON = 4\n"
      "# CUBE        = 5\n"
      "# PRISM       = 6\n"
      "# PYRAMID     = 7\n";

   os << "\ndimension\n" << Dim << "\n";

#ifndef MFEM_USE_MPI
   if (MyRank != 0) // don't print this section in serial: default rank is 0
#endif
   {
      os << "\nrank\n" << MyRank << "\n";
   }

   os << "\n# rank attr geom ref_type nodes/children";
   os << "\nelements\n" << elements.Size() << "\n";

   for (int i = 0; i < elements.Size(); i++)
   {
      const Element &el = elements[i];
      os << el.rank << " " << el.attribute << " ";
      if (el.parent == -2) { os << "-1\n"; continue; } // unused element

      os << int(el.geom) << " " << int(el.ref_type);
      for (int j = 0; j < MaxElemNodes && el.node[j] >= 0; j++)
      {
         os << " " << el.node[j];
      }
      os << "\n";
   }

   int nb = PrintBoundary(NULL);
   if (nb)
   {
      os << "\n# attr geom nodes";
      os << "\nboundary\n" << nb << "\n";

      PrintBoundary(&os);
   }

   int nvp = PrintVertexParents(NULL);
   if (nvp)
   {
      os << "\n# vert_id p1 p2";
      os << "\nvertex_parents\n" << nvp << "\n";

      PrintVertexParents(&os);
   }

   if (!ZeroRootStates()) // root_state section is optional
   {
      os << "\n# root element orientation";
      os << "\nroot_state\n" << root_state.Size() << "\n";

      for (int i = 0; i < root_state.Size(); i++)
      {
         os << root_state[i] << "\n";
      }
   }

   if (coordinates.Size())
   {
      os << "\n# top-level node coordinates";
      os << "\ncoordinates\n";

      PrintCoordinates(os);
   }
   else
   {
      // 'nodes' will be printed one level up by Mesh::Printer()
   }
}

void NCMesh::InitRootElements()
{
   // initialize Element::parent
   for (int i = 0; i < elements.Size(); i++)
   {
      Element &el = elements[i];
      if (el.ref_type)
      {
         for (int j = 0; j < MaxElemChildren && el.child[j] >= 0; j++)
         {
            int child = el.child[j];
            MFEM_VERIFY(child < elements.Size(), "invalid mesh file: "
                        "element " << i << " references invalid child " << child);
            elements[child].parent = i;
         }
      }
   }

   // count the root elements
   int nroots = 0;
   while (nroots < elements.Size() &&
          elements[nroots].parent == -1)
   {
      nroots++;
   }
   MFEM_VERIFY(nroots, "invalid mesh file: no root elements found.");

   // check that only the first 'nroot' elements are roots (have no parent)
   for (int i = nroots; i < elements.Size(); i++)
   {
      MFEM_VERIFY(elements[i].parent != -1,
                  "invalid mesh file: only the first M elements can be roots. "
                  "Found element " << i << " with no parent.");
   }

   // default root state is zero
   root_state.SetSize(nroots);
   root_state = 0;
}

int NCMesh::CountTopLevelNodes() const
{
   int ntop = 0;
   for (auto node = nodes.cbegin(); node != nodes.cend(); ++node)
   {
      if (node->p1 == node->p2) { ntop = node.index() + 1; }
   }
   return ntop;
}

NCMesh::NCMesh(std::istream &input, int version, int &curved, int &is_nc)
   : spaceDim(0), MyRank(0), Iso(true), Legacy(false)
{
   is_nc = 1;
   if (version == 1) // old MFEM mesh v1.1 format
   {
      LoadLegacyFormat(input, curved, is_nc);
      Legacy = true;
      return;
   }

   MFEM_ASSERT(version == 10, "");
   std::string ident;
   int count;

   // load dimension
   skip_comment_lines(input, '#');
   input >> ident;
   MFEM_VERIFY(ident == "dimension", "Invalid mesh file: " << ident);
   input >> Dim;

   // load rank, if present
   skip_comment_lines(input, '#');
   input >> ident;
   if (ident == "rank")
   {
      input >> MyRank;
      MFEM_VERIFY(MyRank >= 0, "Invalid rank");

      skip_comment_lines(input, '#');
      input >> ident;
   }

   // load file SFC version, if present (for future changes to SFC ordering)
   if (ident == "sfc_version")
   {
      int sfc_version; // TODO future: store as class member
      input >> sfc_version;
      MFEM_VERIFY(sfc_version == 0,
                  "Unsupported mesh file SFC version (" << sfc_version << "). "
                  "Please update MFEM.");

      skip_comment_lines(input, '#');
      input >> ident;
   }

   // load elements
   MFEM_VERIFY(ident == "elements", "Invalid mesh file: " << ident);
   input >> count;
   for (int i = 0; i < count; i++)
   {
      int rank, attr, geom, ref_type;
      input >> rank >> attr >> geom;

      Geometry::Type type = Geometry::Type(geom);
      elements.Append(Element(type, attr));

      MFEM_ASSERT(elements.Size() == i+1, "");
      Element &el = elements[i];
      el.rank = rank;

      if (geom >= 0)
      {
         CheckSupportedGeom(type);
         GI[geom].InitGeom(type);

         input >> ref_type;
         MFEM_VERIFY(ref_type >= 0 && ref_type < 8, "");
         el.ref_type = ref_type;

         if (ref_type) // refined element
         {
            for (int j = 0; j < ref_type_num_children[ref_type]; j++)
            {
               input >> el.child[j];
            }
            if (Dim == 3 && ref_type != 7) { Iso = false; }
         }
         else // leaf element
         {
            for (int j = 0; j < GI[geom].nv; j++)
            {
               int id;
               input >> id;
               el.node[j] = id;
               nodes.Alloc(id, id, id);
               // NOTE: nodes that won't get parents assigned will stay hashed
               // with p1 == p2 == id (top-level nodes)
            }
         }
      }
      else
      {
         el.parent = -2; // mark as unused
         free_element_ids.Append(i);
      }
   }

   InitRootElements();
   InitGeomFlags();

   skip_comment_lines(input, '#');
   input >> ident;

   // load boundary
   if (ident == "boundary")
   {
      LoadBoundary(input);

      skip_comment_lines(input, '#');
      input >> ident;
   }

   // load vertex hierarchy
   if (ident == "vertex_parents")
   {
      LoadVertexParents(input);

      skip_comment_lines(input, '#');
      input >> ident;
   }

   // load root states
   if (ident == "root_state")
   {
      input >> count;
      MFEM_VERIFY(count <= root_state.Size(), "Too many root states");
      for (int i = 0; i < count; i++)
      {
         input >> root_state[i];
      }

      skip_comment_lines(input, '#');
      input >> ident;
   }

   // load coordinates or nodes
   if (ident == "coordinates")
   {
      LoadCoordinates(input);

      MFEM_VERIFY(coordinates.Size()/3 >= CountTopLevelNodes(),
                  "Invalid mesh file: not all top-level nodes are covered by "
                  "the 'coordinates' section of the mesh file.");
      curved = 0;
   }
   else if (ident == "nodes")
   {
      coordinates.SetSize(0); // this means the mesh is curved

      // prepare to read the nodes
      input >> std::ws;
      curved = 1;
   }
   else
   {
      MFEM_ABORT("Invalid mesh file: either 'coordinates' or "
                 "'nodes' must be present");
   }

   // create edge nodes and faces
   nodes.UpdateUnused();
   for (int i = 0; i < elements.Size(); i++)
   {
      if (elements[i].IsLeaf())
      {
         ReferenceElement(i);
         RegisterFaces(i);
      }
   }

   Update();
}

void NCMesh::CopyElements(int elem,
                          const BlockArray<Element> &tmp_elements)
{
   Element &el = elements[elem];
   if (el.ref_type)
   {
      for (int i = 0; i < MaxElemChildren && el.child[i] >= 0; i++)
      {
         int old_id = el.child[i];
         // here we know 'free_element_ids' is empty
         int new_id = elements.Append(tmp_elements[old_id]);
         el.child[i] = new_id;
         elements[new_id].parent = elem;
         CopyElements(new_id, tmp_elements);
      }
   }
}

void NCMesh::LoadCoarseElements(std::istream &input)
{
   int ne;
   input >> ne;

   bool iso = true;

   // load the coarse elements
   while (ne--)
   {
      int ref_type;
      input >> ref_type;

      int elem = AddElement(Element(Geometry::INVALID, 0));
      Element &el = elements[elem];
      el.ref_type = ref_type;

      if (Dim == 3 && ref_type != 7) { iso = false; }

      // load child IDs and make parent-child links
      int nch = ref_type_num_children[ref_type];
      for (int i = 0, id; i < nch; i++)
      {
         input >> id;
         MFEM_VERIFY(id >= 0, "");
         MFEM_VERIFY(id < elements.Size(),
                     "coarse element cannot be referenced before it is "
                     "defined (id=" << id << ").");

         Element &child = elements[id];
         MFEM_VERIFY(child.parent == -1,
                     "element " << id << " cannot have two parents.");

         el.child[i] = id;
         child.parent = elem;

         if (!i) // copy geom and attribute from first child
         {
            el.geom = child.geom;
            el.attribute = child.attribute;
         }
      }
   }

   // prepare for reordering the elements
   BlockArray<Element> tmp_elements;
   elements.Swap(tmp_elements);

   // copy roots, they need to be at the beginning of 'elements'
   int root_count = 0;
   for (auto el = tmp_elements.begin(); el != tmp_elements.end(); ++el)
   {
      if (el->parent == -1)
      {
         elements.Append(*el); // same as AddElement()
         root_count++;
      }
   }

   // copy the rest of the hierarchy
   for (int i = 0; i < root_count; i++)
   {
      CopyElements(i, tmp_elements);
   }

   // set the Iso flag (must be false if there are 3D aniso refinements)
   Iso = iso;

   InitRootState(root_count);
}

void NCMesh::LoadLegacyFormat(std::istream &input, int &curved, int &is_nc)
{
   MFEM_ASSERT(elements.Size() == 0, "");
   MFEM_ASSERT(nodes.Size() == 0, "");
   MFEM_ASSERT(free_element_ids.Size() == 0, "");

   std::string ident;
   int count, attr, geom;

   // load dimension
   skip_comment_lines(input, '#');
   input >> ident;
   MFEM_VERIFY(ident == "dimension", "invalid mesh file");
   input >> Dim;

   // load elements
   skip_comment_lines(input, '#');
   input >> ident;
   MFEM_VERIFY(ident == "elements", "invalid mesh file");

   input >> count;
   for (int i = 0; i < count; i++)
   {
      input >> attr >> geom;

      Geometry::Type type = Geometry::Type(geom);
      CheckSupportedGeom(type);
      GI[geom].InitGeom(type);

      int eid = AddElement(Element(type, attr));
      MFEM_ASSERT(eid == i, "");

      Element &el = elements[eid];
      for (int j = 0; j < GI[geom].nv; j++)
      {
         int id;
         input >> id;
         el.node[j] = id;
         nodes.Alloc(id, id, id); // see comment in NCMesh::NCMesh
      }
      el.index = i; // needed for file leaf order below
   }

   // load boundary
   skip_comment_lines(input, '#');
   input >> ident;
   MFEM_VERIFY(ident == "boundary", "invalid mesh file");

   LoadBoundary(input);

   // load vertex hierarchy
   skip_comment_lines(input, '#');
   input >> ident;
   if (ident == "vertex_parents")
   {
      LoadVertexParents(input);
      is_nc = 1;

      skip_comment_lines(input, '#');
      input >> ident;
   }
   else
   {
      // no "vertex_parents" section: this file needs to be treated as a
      // conforming mesh for complete backward compatibility with MFEM 4.2
      is_nc = 0;
   }

   // load element hierarchy
   if (ident == "coarse_elements")
   {
      LoadCoarseElements(input);

      skip_comment_lines(input, '#');
      input >> ident;
   }
   else
   {
      // no element hierarchy -> all elements are roots
      InitRootState(elements.Size());
   }
   InitGeomFlags();

   // load vertices
   MFEM_VERIFY(ident == "vertices", "invalid mesh file");
   int nvert;
   input >> nvert;
   input >> std::ws >> ident;
   if (ident != "nodes")
   {
      spaceDim = atoi(ident.c_str());

      coordinates.SetSize(3*nvert);
      coordinates = 0.0;

      for (int i = 0; i < nvert; i++)
      {
         for (int j = 0; j < spaceDim; j++)
         {
            input >> coordinates[3*i + j];
            MFEM_VERIFY(input.good(), "unexpected EOF");
         }
      }

      // truncate extra coordinates (legacy vertices section is longer)
      int ntop = CountTopLevelNodes();
      if (3*ntop < coordinates.Size())
      {
         coordinates.SetSize(3*ntop);
      }
   }
   else
   {
      coordinates.SetSize(0);

      // prepare to read the nodes
      input >> std::ws;
      curved = 1;
   }

   // create edge nodes and faces
   nodes.UpdateUnused();
   int leaf_count = 0;
   for (int i = 0; i < elements.Size(); i++)
   {
      if (elements[i].IsLeaf())
      {
         ReferenceElement(i);
         RegisterFaces(i);
         leaf_count++;
      }
   }

   // v1.1 honors file leaf order on load, prepare legacy 'leaf_elements'
   Array<int> file_leaf_elements(leaf_count);
   file_leaf_elements = -1;
   for (int i = 0; i < elements.Size(); i++)
   {
      if (elements[i].IsLeaf())
      {
         file_leaf_elements[elements[i].index] = i;
      }
   }
   MFEM_ASSERT(file_leaf_elements.Min() >= 0, "");

   Update();

   // force file leaf order
   Swap(leaf_elements, file_leaf_elements);

   // make sure Mesh::NVertices is equal to "nvert" from the file (in case of
   // unused vertices), see also GetMeshComponents
   if (nvert > vertex_nodeId.Size())
   {
      vertex_nodeId.SetSize(nvert, -1);
   }
}

void NCMesh::LegacyToNewVertexOrdering(Array<int> &order) const
{
   order.SetSize(NVertices);
   order = -1;

   int count = 0;
   for (auto node = nodes.cbegin(); node != nodes.cend(); ++node)
   {
      if (node->HasVertex())
      {
         MFEM_ASSERT(node.index() >= 0, "");
         MFEM_ASSERT(node.index() < order.Size(), "");
         MFEM_ASSERT(order[node.index()] == -1, "");

         order[node.index()] = node->vert_index;
         count++;
      }
   }
   MFEM_ASSERT(count == order.Size(), "");
   MFEM_CONTRACT_VAR(count);
}


////////////////////////////////////////////////////////////////////////////////

void NCMesh::Trim()
{
   vertex_list.Clear();
   face_list.Clear();
   edge_list.Clear();

   boundary_faces.DeleteAll();
   element_vertex.Clear();

   ClearTransforms();

   // TODO future: consider trimming unused blocks at the end of 'elements' and
   // maybe also of 'nodes' and 'faces'.
}

long NCMesh::NCList::MemoryUsage() const
{
   int pm_size = 0;
   for (int i = 0; i < Geometry::NumGeom; i++)
   {
      for (int j = 0; j < point_matrices[i].Size(); i++)
      {
         pm_size += point_matrices[i][j]->MemoryUsage();
      }
      pm_size += point_matrices[i].MemoryUsage();
   }

   return conforming.MemoryUsage() +
          masters.MemoryUsage() +
          slaves.MemoryUsage() +
          pm_size;
}

long CoarseFineTransformations::MemoryUsage() const
{
   long mem = embeddings.MemoryUsage();
   for (int i = 0; i < Geometry::NumGeom; i++)
   {
      mem += point_matrices[i].MemoryUsage();
   }
   return mem;
}

long NCMesh::MemoryUsage() const
{
   return nodes.MemoryUsage() +
          faces.MemoryUsage() +
          elements.MemoryUsage() +
          free_element_ids.MemoryUsage() +
          root_state.MemoryUsage() +
          coordinates.MemoryUsage() +
          leaf_elements.MemoryUsage() +
          leaf_sfc_index.MemoryUsage() +
          vertex_nodeId.MemoryUsage() +
          face_list.MemoryUsage() +
          edge_list.MemoryUsage() +
          vertex_list.MemoryUsage() +
          boundary_faces.MemoryUsage() +
          element_vertex.MemoryUsage() +
          ref_stack.MemoryUsage() +
          derefinements.MemoryUsage() +
          transforms.MemoryUsage() +
          coarse_elements.MemoryUsage() +
          sizeof(*this);
}

int NCMesh::PrintMemoryDetail() const
{
   nodes.PrintMemoryDetail(); mfem::out << " nodes\n";
   faces.PrintMemoryDetail(); mfem::out << " faces\n";

   mfem::out << elements.MemoryUsage() << " elements\n"
             << free_element_ids.MemoryUsage() << " free_element_ids\n"
             << root_state.MemoryUsage() << " root_state\n"
             << coordinates.MemoryUsage() << " top_vertex_pos\n"
             << leaf_elements.MemoryUsage() << " leaf_elements\n"
             << leaf_sfc_index.MemoryUsage() << " leaf_sfc_index\n"
             << vertex_nodeId.MemoryUsage() << " vertex_nodeId\n"
             << face_list.MemoryUsage() << " face_list\n"
             << edge_list.MemoryUsage() << " edge_list\n"
             << vertex_list.MemoryUsage() << " vertex_list\n"
             << boundary_faces.MemoryUsage() << " boundary_faces\n"
             << element_vertex.MemoryUsage() << " element_vertex\n"
             << ref_stack.MemoryUsage() << " ref_stack\n"
             << derefinements.MemoryUsage() << " derefinements\n"
             << transforms.MemoryUsage() << " transforms\n"
             << coarse_elements.MemoryUsage() << " coarse_elements\n"
             << sizeof(*this) << " NCMesh"
             << std::endl;

   return elements.Size() - free_element_ids.Size();
}

#ifdef MFEM_DEBUG
void NCMesh::DebugLeafOrder(std::ostream &os) const
{
   tmp_vertex = new TmpVertex[nodes.NumIds()];
   for (int i = 0; i < leaf_elements.Size(); i++)
   {
      const Element* elem = &elements[leaf_elements[i]];
      for (int j = 0; j < Dim; j++)
      {
         double sum = 0.0;
         int count = 0;
         for (int k = 0; k < MaxElemNodes; k++)
         {
            if (elem->node[k] >= 0)
            {
               sum += CalcVertexPos(elem->node[k])[j];
               count++;
            }
         }
         os << sum / count << " ";
      }
      os << "\n";
   }
   delete [] tmp_vertex;
}

void NCMesh::DebugDump(std::ostream &os) const
{
   // dump nodes
   tmp_vertex = new TmpVertex[nodes.NumIds()];
   os << nodes.Size() << "\n";
   for (auto node = nodes.cbegin(); node != nodes.cend(); ++node)
   {
      const double *pos = CalcVertexPos(node.index());
      os << node.index() << " "
         << pos[0] << " " << pos[1] << " " << pos[2] << " "
         << node->p1 << " " << node->p2 << " "
         << node->vert_index << " " << node->edge_index << " "
         << 0 << "\n";
   }
   delete [] tmp_vertex;
   os << "\n";

   // dump elements
   int nleaves = 0;
   for (int i = 0; i < elements.Size(); i++)
   {
      if (elements[i].IsLeaf()) { nleaves++; }
   }
   os << nleaves << "\n";
   for (int i = 0; i < elements.Size(); i++)
   {
      const Element &el = elements[i];
      if (el.IsLeaf())
      {
         const GeomInfo& gi = GI[el.Geom()];
         os << gi.nv << " ";
         for (int j = 0; j < gi.nv; j++)
         {
            os << el.node[j] << " ";
         }
         os << el.attribute << " " << el.rank << " " << i << "\n";
      }
   }
   os << "\n";

   // dump faces
   os << faces.Size() << "\n";
   for (const auto &face : faces)
   {
      int elem = face.elem[0];
      if (elem < 0) { elem = face.elem[1]; }
      MFEM_ASSERT(elem >= 0, "");
      const Element &el = elements[elem];

      int lf = find_local_face(el.Geom(),
                               find_node(el, face.p1),
                               find_node(el, face.p2),
                               find_node(el, face.p3));

      const int* fv = GI[el.Geom()].faces[lf];
      const int nfv = GI[el.Geom()].nfv[lf];

      os << nfv;
      for (int i = 0; i < nfv; i++)
      {
         os << " " << el.node[fv[i]];
      }
      //os << " # face " << face.index() << ", index " << face.index << "\n";
      os << "\n";
   }
}
#endif

} // namespace mfem<|MERGE_RESOLUTION|>--- conflicted
+++ resolved
@@ -2532,21 +2532,12 @@
 
             // Add in all boundary faces that are actual boundaries or not
             // masters of another face. The fv[2] in the edge split is on
-<<<<<<< HEAD
-            // purpose.
-            if ((nfv == 4 &&
-                 !QuadFaceIsMaster(node[fv[0]], node[fv[1]], node[fv[2]], node[fv[3]]))
-                || (nfv == 3 && !TriFaceIsMaster(node[fv[0]], node[fv[1]], node[fv[2]]))
-                || (nfv == 2 &&
-                    EdgeSplitLevel(node[fv[0]], node[fv[2]] /* [2] not an error */) == 0))
-=======
             // purpose. A point cannot have a split level, thus do not check for
             // master/slave relation.
             if ((nfv == 4 &&
                  !QuadFaceIsMaster(node[fv[0]], node[fv[1]], node[fv[2]], node[fv[3]]))
                 || (nfv == 3 && !TriFaceIsMaster(node[fv[0]], node[fv[1]], node[fv[2]]))
                 || (nfv == 2 && EdgeSplitLevel(node[fv[0]], node[fv[2]]) == 0) || (nfv == 1))
->>>>>>> 5736f383
             {
                // This face has no split faces below, it is conformal or a
                // slave.
