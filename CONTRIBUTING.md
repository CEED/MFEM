--- conflicted
+++ resolved
@@ -142,14 +142,9 @@
   │   ├── dfem
   │   ├── dpg
   │   ├── electromagnetics
-<<<<<<< HEAD
-  │   ├── fluids/navier
-  │   ├── fluids/schrodinger-flow
-=======
   │   ├── fluids
   │   │   ├── navier
   │   │   └── schrodinger-flow
->>>>>>> 238523b5
   │   ├── gslib
   │   ├── hdiv-linear-solver
   │   ├── hooke
