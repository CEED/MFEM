// Copyright (c) 2010-2025, Lawrence Livermore National Security, LLC. Produced
// at the Lawrence Livermore National Laboratory. All Rights reserved. See files
// LICENSE and NOTICE for details. LLNL-CODE-806117.
//
// This file is part of the MFEM library. For more information and source code
// availability visit https://mfem.org.
//
// MFEM is free software; you can redistribute it and/or modify it under the
// terms of the BSD-3 license. We welcome feedback and contributions, see file
// CONTRIBUTING.md for details.

/**
 * @file tensor.hpp
 *
 * @brief Implementation of the tensor class
 */

#pragma once

#include "../general/backends.hpp"
#include "dual.hpp"
#include <limits>
#include <type_traits> // for std::false_type

namespace mfem
{
namespace future
{

template <typename T, int... n>
struct tensor;

/// The implementation can be drastically generalized by using concepts of the
/// c++17 standard.

template < typename T >
struct tensor<T>
{
   using type = T;
   static constexpr int ndim      = 1;
   static constexpr int first_dim = 0;
   MFEM_HOST_DEVICE T& operator[](int /*unused*/) { return values; }
   MFEM_HOST_DEVICE const T& operator[](int /*unused*/) const { return values; }
   MFEM_HOST_DEVICE T& operator()(int /*unused*/) { return values; }
   MFEM_HOST_DEVICE const T& operator()(int /*unused*/) const { return values; }
   MFEM_HOST_DEVICE operator T() const { return values; }
   T values;
};

template < typename T, int n0 >
struct tensor<T, n0>
{
   using type = T;
   static constexpr int ndim      = 1;
   static constexpr int first_dim = n0;
   MFEM_HOST_DEVICE T& operator[](int i) { return values[i]; }
   MFEM_HOST_DEVICE const T& operator[](int i) const { return values[i]; }
   MFEM_HOST_DEVICE T& operator()(int i) { return values[i]; }
   MFEM_HOST_DEVICE const T& operator()(int i) const { return values[i]; }
   T values[n0];
};

template < typename T >
struct tensor<T, 0>
{
   using type = T;
   static constexpr int ndim      = 1;
   static constexpr int first_dim = 0;
<<<<<<< HEAD
   MFEM_HOST_DEVICE T& operator[](int /**/) { return values; }
   MFEM_HOST_DEVICE const T& operator[](int /**/) const { return values; }
   MFEM_HOST_DEVICE T& operator()(int /**/) { return values; }
   MFEM_HOST_DEVICE const T& operator()(int /**/) const { return values; }
=======
   MFEM_HOST_DEVICE T& operator[](int /*unused*/) { return values; }
   MFEM_HOST_DEVICE const T& operator[](int /*unused*/) const { return values; }
   MFEM_HOST_DEVICE T& operator()(int /*unused*/) { return values; }
   MFEM_HOST_DEVICE const T& operator()(int /*unused*/) const { return values; }
>>>>>>> 5e40324e
   T values;
};

template < typename T, int n0, int n1 >
struct tensor<T, n0, n1>
{
   using type = T;
   static constexpr int ndim      = 2;
   static constexpr int first_dim = n0;
   MFEM_HOST_DEVICE tensor< T, n1 >& operator[](int i) { return values[i]; }
   MFEM_HOST_DEVICE const tensor< T, n1 >& operator[](int i) const { return values[i]; }
   MFEM_HOST_DEVICE tensor< T, n1 >& operator()(int i) { return values[i]; }
   MFEM_HOST_DEVICE const tensor< T, n1 >& operator()(int i) const { return values[i]; }
   MFEM_HOST_DEVICE T& operator()(int i, int j) { return values[i][j]; }
   MFEM_HOST_DEVICE const T& operator()(int i, int j) const { return values[i][j]; }
   tensor < T, n1 > values[n0];
};

template < typename T, int n1 >
struct tensor<T, 0, n1>
{
   using type = T;
   static constexpr int ndim      = 2;
   static constexpr int first_dim = 0;
<<<<<<< HEAD
   MFEM_HOST_DEVICE tensor< T, n1 >& operator[](int /**/) { return values; }
   MFEM_HOST_DEVICE const tensor< T, n1 >& operator[](int /**/) const { return values; }
   MFEM_HOST_DEVICE tensor< T, n1 >& operator()(int /**/) { return values; }
   MFEM_HOST_DEVICE const tensor< T, n1 >& operator()(int /**/) const { return values; }
   MFEM_HOST_DEVICE T& operator()(int /**/, int j) { return values[j]; }
   MFEM_HOST_DEVICE const T& operator()(int /**/, int j) const { return values[j]; }
=======
   MFEM_HOST_DEVICE tensor< T, n1 >& operator[](int /*unused*/) { return values; }
   MFEM_HOST_DEVICE const tensor< T, n1 >& operator[](int /*unused*/) const { return values; }
   MFEM_HOST_DEVICE tensor< T, n1 >& operator()(int /*unused*/) { return values; }
   MFEM_HOST_DEVICE const tensor< T, n1 >& operator()(int /*unused*/) const { return values; }
   MFEM_HOST_DEVICE T& operator()(int /*unused*/, int j) { return values[j]; }
   MFEM_HOST_DEVICE const T& operator()(int /*unused*/, int j) const { return values[j]; }
>>>>>>> 5e40324e
   tensor < T, n1 > values;
};

template < typename T, int n0, int n1, int n2 >
struct tensor<T, n0, n1, n2>
{
   using type = T;
   static constexpr int ndim      = 3;
   static constexpr int first_dim = n0;
   MFEM_HOST_DEVICE tensor< T, n1, n2 >& operator[](int i) { return values[i]; }
   MFEM_HOST_DEVICE const tensor< T, n1, n2 >& operator[](int i) const { return values[i]; }
   MFEM_HOST_DEVICE tensor< T, n1, n2 >& operator()(int i) { return values[i]; }
   MFEM_HOST_DEVICE const tensor< T, n1, n2 >& operator()(int i) const { return values[i]; }
   MFEM_HOST_DEVICE tensor< T, n2 >& operator()(int i, int j) { return values[i][j]; }
   MFEM_HOST_DEVICE const tensor< T, n2 >& operator()(int i, int j) const { return values[i][j]; }
   MFEM_HOST_DEVICE T& operator()(int i, int j, int k) { return values[i][j][k]; }
   MFEM_HOST_DEVICE const T& operator()(int i, int j, int k) const { return values[i][j][k]; }
   tensor < T, n1, n2 > values[n0];
};

template < typename T, int n0, int n1, int n2, int n3 >
struct tensor<T, n0, n1, n2, n3>
{
   using type = T;
   static constexpr int ndim      = 4;
   static constexpr int first_dim = n0;
   MFEM_HOST_DEVICE tensor< T, n1, n2, n3 >& operator[](int i) { return values[i]; }
   MFEM_HOST_DEVICE const tensor< T, n1, n2, n3 >& operator[](int i) const { return values[i]; }
   MFEM_HOST_DEVICE tensor< T, n1, n2, n3 >& operator()(int i) { return values[i]; }
   MFEM_HOST_DEVICE const tensor< T, n1, n2, n3 >& operator()(int i) const { return values[i]; }
   MFEM_HOST_DEVICE tensor< T, n2, n3 >& operator()(int i, int j) { return values[i][j]; }
   MFEM_HOST_DEVICE const tensor< T, n2, n3 >& operator()(int i, int j) const { return values[i][j]; }
   MFEM_HOST_DEVICE tensor< T, n3 >& operator()(int i, int j, int k) { return values[i][j][k]; }
   MFEM_HOST_DEVICE const tensor< T, n3 >& operator()(int i, int j, int k) const { return values[i][j][k]; }
   MFEM_HOST_DEVICE T& operator()(int i, int j, int k, int l) { return values[i][j][k][l]; }
   MFEM_HOST_DEVICE const T&  operator()(int i, int j, int k, int l) const { return values[i][j][k][l]; }
   tensor < T, n1, n2, n3 > values[n0];
};

template < typename T, int n0, int n1, int n2, int n3, int n4 >
struct tensor<T, n0, n1, n2, n3, n4>
{
   using type = T;
   static constexpr int ndim      = 5;
   static constexpr int first_dim = n0;
   MFEM_HOST_DEVICE tensor< T, n1, n2, n3, n4 >& operator[](int i) { return values[i]; }
   MFEM_HOST_DEVICE const tensor< T, n1, n2, n3, n4 >& operator[](int i) const { return values[i]; }
   MFEM_HOST_DEVICE tensor< T, n1, n2, n3, n4 >& operator()(int i) { return values[i]; }
   MFEM_HOST_DEVICE const tensor< T, n1, n2, n3, n4 >& operator()(int i) const { return values[i]; }
   MFEM_HOST_DEVICE tensor< T, n2, n3, n4 >& operator()(int i, int j) { return values[i][j]; }
   MFEM_HOST_DEVICE const tensor< T, n2, n3, n4 >& operator()(int i,
                                                              int j) const { return values[i][j]; }
   MFEM_HOST_DEVICE tensor< T, n3, n4>& operator()(int i, int j, int k) { return values[i][j][k]; }
   MFEM_HOST_DEVICE const tensor< T, n3, n4>& operator()(int i, int j,
                                                         int k) const { return values[i][j][k]; }
   MFEM_HOST_DEVICE tensor< T, n4 >& operator()(int i, int j, int k, int l) { return values[i][j][k][l]; }
   MFEM_HOST_DEVICE const tensor< T, n4 >& operator()(int i, int j, int k,
                                                      int l) const { return values[i][j][k][l]; }
   MFEM_HOST_DEVICE T& operator()(int i, int j, int k, int l, int m) { return values[i][j][k][l][m]; }
   MFEM_HOST_DEVICE const T& operator()(int i, int j, int k, int l, int m) const { return values[i][j][k][l][m]; }
   tensor < T, n1, n2, n3, n4 > values[n0];
};

/**
 * @brief A sentinel struct for eliding no-op tensor operations
 */
struct zero
{
   /** @brief `zero` is implicitly convertible to real_t with value 0.0 */
   MFEM_HOST_DEVICE operator real_t() { return 0.0; }

   /** @brief `zero` is implicitly convertible to a tensor of any shape */
   template <typename T, int... n>
   MFEM_HOST_DEVICE operator tensor<T, n...>()
   {
      return tensor<T, n...> {};
   }

   /** @brief `zero` can be accessed like a multidimensional array */
   template <typename... T>
   MFEM_HOST_DEVICE zero operator()(T...)
   {
      return zero{};
   }

   /** @brief anything assigned to `zero` does not change its value and returns `zero` */
   template <typename T>
   MFEM_HOST_DEVICE zero operator=(T)
   {
      return zero{};
   }
};

/** @brief checks if a type is `zero` */
template <typename T>
struct is_zero : std::false_type
{
};

/** @overload */
template <>
struct is_zero<zero> : std::true_type
{
};

/** @brief the sum of two `zero`s is `zero` */
MFEM_HOST_DEVICE constexpr zero operator+(zero, zero) { return zero{}; }

/** @brief the sum of `zero` with something non-`zero` just returns the other value */
template <typename T>
MFEM_HOST_DEVICE constexpr T operator+(zero, T other)
{
   return other;
}

/** @brief the sum of `zero` with something non-`zero` just returns the other value */
template <typename T>
MFEM_HOST_DEVICE constexpr T operator+(T other, zero)
{
   return other;
}

/////////////////////////////////////////////////

/** @brief the unary negation of `zero` is `zero` */
MFEM_HOST_DEVICE constexpr zero operator-(zero) { return zero{}; }

/** @brief the difference of two `zero`s is `zero` */
MFEM_HOST_DEVICE constexpr zero operator-(zero, zero) { return zero{}; }

/** @brief the difference of `zero` with something else is the unary negation of the other thing */
template <typename T>
MFEM_HOST_DEVICE constexpr T operator-(zero, T other)
{
   return -other;
}

/** @brief the difference of something else with `zero` is the other thing itself */
template <typename T>
MFEM_HOST_DEVICE constexpr T operator-(T other, zero)
{
   return other;
}

/////////////////////////////////////////////////

/** @brief the product of two `zero`s is `zero` */
MFEM_HOST_DEVICE constexpr zero operator*(zero, zero) { return zero{}; }

/** @brief the product `zero` with something else is also `zero` */
template <typename T>
MFEM_HOST_DEVICE constexpr zero operator*(zero, T /*other*/)
{
   return zero{};
}

/** @brief the product `zero` with something else is also `zero` */
template <typename T>
MFEM_HOST_DEVICE constexpr zero operator*(T /*other*/, zero)
{
   return zero{};
}

/** @brief `zero` divided by something is `zero` */
template <typename T>
MFEM_HOST_DEVICE constexpr zero operator/(zero, T /*other*/)
{
   return zero{};
}

/** @brief `zero` plus `zero` is `zero */
MFEM_HOST_DEVICE constexpr zero operator+=(zero, zero) { return zero{}; }

/** @brief `zero` minus `zero` is `zero */
MFEM_HOST_DEVICE constexpr zero operator-=(zero, zero) { return zero{}; }

/** @brief let `zero` be accessed like a tuple */
template <int i>
MFEM_HOST_DEVICE zero& get(zero& x)
{
   return x;
}

/** @brief the dot product of anything with `zero` is `zero` */
template <typename T>
MFEM_HOST_DEVICE zero dot(const T&, zero)
{
   return zero{};
}

/** @brief the dot product of anything with `zero` is `zero` */
template <typename T>
MFEM_HOST_DEVICE zero dot(zero, const T&)
{
   return zero{};
}

/**
 * @brief Removes 1s from tensor dimensions
 * For example, a tensor<T, 1, 10> is equivalent to a tensor<T, 10>
 * @tparam T The scalar type of the tensor
 * @tparam n1 The first dimension
 * @tparam n2 The second dimension
 */
template <typename T, int n1, int n2 = 1>
using reduced_tensor = typename std::conditional<
                       (n1 == 1 && n2 == 1), T,
                       typename std::conditional<n1 == 1, tensor<T, n2>,
                       typename std::conditional<n2 == 1, tensor<T, n1>, tensor<T, n1, n2>
                       >::type
                       >::type
                       >::type;

/**
 * @brief Creates a tensor of requested dimension by subsequent calls to a functor
 * Can be thought of as analogous to @p std::transform in that the set of possible
 * indices for dimensions @p n are transformed into the values of the tensor by @a f
 * @tparam lambda_type The type of the functor
 * @param[in] f The functor to generate the tensor values from
 *
 * @note the different cases of 0D, 1D, 2D, 3D, and 4D are implemented separately
 *       to work around a limitation in nvcc involving __host__ __device__ lambdas with `auto` parameters.
 */
template <typename lambda_type>
MFEM_HOST_DEVICE constexpr auto make_tensor(lambda_type f) ->
tensor<decltype(f())>
{
   return {f()};
}

/**
 * @brief Creates a tensor of requested dimension by subsequent calls to a functor
 *
 * @tparam n1 The dimension of the tensor
 * @tparam lambda_type The type of the functor
 * @param[in] f The functor to generate the tensor values from
 * @pre @a f must accept @p n1 arguments of type @p int
 *
 * @note the different cases of 0D, 1D, 2D, 3D, and 4D are implemented separately
 *       to work around a limitation in nvcc involving __host__ __device__ lambdas with `auto` parameters.
 */
template <int n1, typename lambda_type>
MFEM_HOST_DEVICE auto make_tensor(lambda_type f) ->
tensor<decltype(f(n1)), n1>
{
   using T = decltype(f(n1));
   tensor<T, n1> A{};
   for (int i = 0; i < n1; i++)
   {
      A(i) = f(i);
   }
   return A;
}

/**
 * @brief Creates a tensor of requested dimension by subsequent calls to a functor
 *
 * @tparam n1 The first dimension of the tensor
 * @tparam n2 The second dimension of the tensor
 * @tparam lambda_type The type of the functor
 * @param[in] f The functor to generate the tensor values from
 * @pre @a f must accept @p n1 x @p n2 arguments of type @p int
 *
 * @note the different cases of 0D, 1D, 2D, 3D, and 4D are implemented separately
 *       to work around a limitation in nvcc involving __host__ __device__ lambdas with `auto` parameters.
 */
template <int n1, int n2, typename lambda_type>
MFEM_HOST_DEVICE auto make_tensor(lambda_type f) ->
tensor<decltype(f(n1, n2)), n1, n2>
{
   using T = decltype(f(n1, n2));
   tensor<T, n1, n2> A{};
   for (int i = 0; i < n1; i++)
   {
      for (int j = 0; j < n2; j++)
      {
         A(i, j) = f(i, j);
      }
   }
   return A;
}

/**
 * @brief Creates a tensor of requested dimension by subsequent calls to a functor
 *
 * @tparam n1 The first dimension of the tensor
 * @tparam n2 The second dimension of the tensor
 * @tparam n3 The third dimension of the tensor
 * @tparam lambda_type The type of the functor
 * @param[in] f The functor to generate the tensor values from
 * @pre @a f must accept @p n1 x @p n2 x @p n3 arguments of type @p int
 *
 * @note the different cases of 0D, 1D, 2D, 3D, and 4D are implemented separately
 *       to work around a limitation in nvcc involving __host__ __device__ lambdas with `auto` parameters.
 */
template <int n1, int n2, int n3, typename lambda_type>
MFEM_HOST_DEVICE auto make_tensor(lambda_type f) ->
tensor<decltype(f(n1, n2, n3)), n1, n2, n3>
{
   using T = decltype(f(n1, n2, n3));
   tensor<T, n1, n2, n3> A{};
   for (int i = 0; i < n1; i++)
   {
      for (int j = 0; j < n2; j++)
      {
         for (int k = 0; k < n3; k++)
         {
            A(i, j, k) = f(i, j, k);
         }
      }
   }
   return A;
}

/**
 * @brief Creates a tensor of requested dimension by subsequent calls to a functor
 *
 * @tparam n1 The first dimension of the tensor
 * @tparam n2 The second dimension of the tensor
 * @tparam n3 The third dimension of the tensor
 * @tparam n4 The fourth dimension of the tensor
 * @tparam lambda_type The type of the functor
 * @param[in] f The functor to generate the tensor values from
 * @pre @a f must accept @p n1 x @p n2 x @p n3 x @p n4 arguments of type @p int
 *
 * @note the different cases of 0D, 1D, 2D, 3D, and 4D are implemented separately
 *       to work around a limitation in nvcc involving __host__ __device__ lambdas with `auto` parameters.
 */
template <int n1, int n2, int n3, int n4, typename lambda_type>
MFEM_HOST_DEVICE auto make_tensor(lambda_type f) ->
tensor<decltype(f(n1, n2, n3, n4)), n1, n2, n3, n4>
{
   using T = decltype(f(n1, n2, n3, n4));
   tensor<T, n1, n2, n3, n4> A{};
   for (int i = 0; i < n1; i++)
   {
      for (int j = 0; j < n2; j++)
      {
         for (int k = 0; k < n3; k++)
         {
            for (int l = 0; l < n4; l++)
            {
               A(i, j, k, l) = f(i, j, k, l);
            }
         }
      }
   }
   return A;
}

// needs to be generalized
template <typename T, int m, int n> MFEM_HOST_DEVICE
tensor<T, n> get_col(tensor<T, m, n> A, int j)
{
   tensor<T, n> c{};
   c(0) = A[0][j];
   c(1) = A[1][j];
   return c;
}

/// @overload
template <typename T> MFEM_HOST_DEVICE
tensor<T, 1> get_col(tensor<T, 1, 1> A, int j)
{
   return tensor<T, 1> {A[0][0]};
}

/**
 * @brief return the sum of two tensors
 * @tparam S the underlying type of the lefthand argument
 * @tparam T the underlying type of the righthand argument
 * @tparam n integers describing the tensor shape
 * @param[in] A The lefthand operand
 * @param[in] B The righthand operand
 */
template <typename S, typename T, int... n>
MFEM_HOST_DEVICE auto operator+(const tensor<S, n...>& A,
                                const tensor<T, n...>& B) ->
tensor<decltype(S {} + T{}), n...>
{
   tensor<decltype(S{} + T{}), n...> C{};
   for (int i = 0; i < tensor<T, n...>::first_dim; i++)
   {
      C[i] = A[i] + B[i];
   }
   return C;
}

/**
 * @brief return the unary negation of a tensor
 * @tparam T the underlying type of the righthand argument
 * @tparam n integers describing the tensor shape
 * @param[in] A The tensor to negate
 */
template <typename T, int... n>
MFEM_HOST_DEVICE tensor<T, n...> operator-(const tensor<T, n...>& A)
{
   tensor<T, n...> B{};
   for (int i = 0; i < tensor<T, n...>::first_dim; i++)
   {
      B[i] = -A[i];
   }
   return B;
}

/**
 * @brief return the difference of two tensors
 * @tparam S the underlying type of the lefthand argument
 * @tparam T the underlying type of the righthand argument
 * @tparam n integers describing the tensor shape
 * @param[in] A The lefthand operand
 * @param[in] B The righthand operand
 */
template <typename S, typename T, int... n>
MFEM_HOST_DEVICE auto operator-(const tensor<S, n...>& A,
                                const tensor<T, n...>& B) ->
tensor<decltype(S {} + T{}), n...>
{
   tensor<decltype(S{} + T{}), n...> C{};
   for (int i = 0; i < tensor<T, n...>::first_dim; i++)
   {
      C[i] = A[i] - B[i];
   }
   return C;
}

/**
 * @brief multiply a tensor by a scalar value
 * @tparam S the scalar value type. Must be arithmetic (e.g. float, real_t, int) or a dual number
 * @tparam T the underlying type of the tensor (righthand) argument
 * @tparam n integers describing the tensor shape
 * @param[in] scale The scaling factor
 * @param[in] A The tensor to be scaled
 */
template <typename S, typename T, int... n,
          typename = typename std::enable_if<std::is_arithmetic<S>::value ||
                                             is_dual_number<S>::value>::type>
MFEM_HOST_DEVICE auto operator*(S scale, const tensor<T, n...>& A) ->
tensor<decltype(S {} * T{}), n...>
{
   tensor<decltype(S{} * T{}), n...> C{};
   for (int i = 0; i < tensor<T, n...>::first_dim; i++)
   {
      C[i] = scale * A[i];
   }
   return C;
}

/**
 * @brief multiply a tensor by a scalar value
 * @tparam S the scalar value type. Must be arithmetic (e.g. float, real_t, int) or a dual number
 * @tparam T the underlying type of the tensor (righthand) argument
 * @tparam n integers describing the tensor shape
 * @param[in] A The tensor to be scaled
 * @param[in] scale The scaling factor
 */
template <typename S, typename T, int... n,
          typename = typename std::enable_if<std::is_arithmetic<S>::value ||
                                             is_dual_number<S>::value>::type>
MFEM_HOST_DEVICE auto operator*(const tensor<T, n...>& A, S scale) ->
tensor<decltype(T {} * S{}), n...>
{
   tensor<decltype(T{} * S{}), n...> C{};
   for (int i = 0; i < tensor<T, n...>::first_dim; i++)
   {
      C[i] = A[i] * scale;
   }
   return C;
}

/**
 * @brief divide a scalar by each element in a tensor
 * @tparam S the scalar value type. Must be arithmetic (e.g. float, real_t, int) or a dual number
 * @tparam T the underlying type of the tensor (righthand) argument
 * @tparam n integers describing the tensor shape
 * @param[in] scale The numerator
 * @param[in] A The tensor of denominators
 */
template <typename S, typename T, int... n,
          typename = typename std::enable_if<std::is_arithmetic<S>::value ||
                                             is_dual_number<S>::value>::type>
MFEM_HOST_DEVICE auto operator/(S scale, const tensor<T, n...>& A) ->
tensor<decltype(S {} * T{}), n...>
{
   tensor<decltype(S{} * T{}), n...> C{};
   for (int i = 0; i < tensor<T, n...>::first_dim; i++)
   {
      C[i] = scale / A[i];
   }
   return C;
}

/**
 * @brief divide a tensor by a scalar
 * @tparam S the scalar value type. Must be arithmetic (e.g. float, real_t, int) or a dual number
 * @tparam T the underlying type of the tensor (righthand) argument
 * @tparam n integers describing the tensor shape
 * @param[in] A The tensor of numerators
 * @param[in] scale The denominator
 */
template <typename S, typename T, int... n,
          typename = typename std::enable_if<std::is_arithmetic<S>::value ||
                                             is_dual_number<S>::value>::type>
MFEM_HOST_DEVICE auto operator/(const tensor<T, n...>& A, S scale) ->
tensor<decltype(T {} * S{}), n...>
{
   tensor<decltype(T{} * S{}), n...> C{};
   for (int i = 0; i < tensor<T, n...>::first_dim; i++)
   {
      C[i] = A[i] / scale;
   }
   return C;
}

/**
 * @brief compound assignment (+) on tensors
 * @tparam S the underlying type of the tensor (lefthand) argument
 * @tparam T the underlying type of the tensor (righthand) argument
 * @tparam n integers describing the tensor shape
 * @param[in] A The lefthand tensor
 * @param[in] B The righthand tensor
 */
template <typename S, typename T, int... n> MFEM_HOST_DEVICE
tensor<S, n...>& operator+=(tensor<S, n...>& A,
                            const tensor<T, n...>& B)
{
   for (int i = 0; i < tensor<S, n...>::first_dim; i++)
   {
      A[i] += B[i];
   }
   return A;
}

/**
 * @brief compound assignment (+) on tensors
 * @tparam T the underlying type of the tensor argument
 * @param[in] A The lefthand tensor
 * @param[in] B The righthand tensor
 */
template <typename T> MFEM_HOST_DEVICE
tensor<T>& operator+=(tensor<T>& A, const T& B)
{
   return A.values += B;
}

/**
 * @brief compound assignment (+) on tensors
 * @tparam T the underlying type of the tensor argument
 * @param[in] A The lefthand tensor
 * @param[in] B The righthand tensor
 */
template <typename T> MFEM_HOST_DEVICE
tensor<T, 1>& operator+=(tensor<T, 1>& A, const T& B)
{
   return A.values += B;
}

/**
 * @brief compound assignment (+) on tensors
 * @tparam T the underlying type of the tensor argument
 * @param[in] A The lefthand tensor
 * @param[in] B The righthand tensor
 */
template <typename T> MFEM_HOST_DEVICE
tensor<T, 1, 1>& operator+=(tensor<T, 1, 1>& A, const T& B)
{
   return A.values += B;
}

/**
 * @brief compound assignment (+) between a tensor and zero (no-op)
 * @tparam T the underlying type of the tensor (righthand) argument
 * @tparam n integers describing the tensor shape
 * @param[in] A The lefthand tensor
 */
template <typename T, int... n> MFEM_HOST_DEVICE
tensor<T, n...>& operator+=(tensor<T, n...>& A, zero)
{
   return A;
}

/**
 * @brief compound assignment (-) on tensors
 * @tparam S the underlying type of the tensor (lefthand) argument
 * @tparam T the underlying type of the tensor (righthand) argument
 * @tparam n integers describing the tensor shape
 * @param[in] A The lefthand tensor
 * @param[in] B The righthand tensor
 */
template <typename S, typename T, int... n> MFEM_HOST_DEVICE
tensor<S, n...>& operator-=(tensor<S, n...>& A, const tensor<T, n...>& B)
{
   for (int i = 0; i < tensor<S, n...>::first_dim; i++)
   {
      A[i] -= B[i];
   }
   return A;
}

/**
 * @brief compound assignment (-) between a tensor and zero (no-op)
 * @tparam T the underlying type of the tensor (righthand) argument
 * @tparam n integers describing the tensor shape
 * @param[in] A The lefthand tensor
 */
template <typename T, int... n> MFEM_HOST_DEVICE
constexpr tensor<T, n...>& operator-=(tensor<T, n...>& A, zero)
{
   return A;
}

/**
 * @brief compute the outer product of two tensors
 * @tparam S the type of the lefthand argument
 * @tparam T the type of the righthand argument
 * @param[in] A The lefthand argument
 * @param[in] B The righthand argument
 *
 * @note this overload implements the special case where both arguments are scalars
 */
template <typename S, typename T> MFEM_HOST_DEVICE
auto outer(S A, T B) -> decltype(A * B)
{
   static_assert(std::is_arithmetic<S>::value && std::is_arithmetic<T>::value,
                 "outer product types must be tensor or arithmetic_type");
   return A * B;
}

template <typename T, int n, int m> MFEM_HOST_DEVICE
tensor<T, n + m> flatten(tensor<T, n, m> A)
{
   tensor<T, n + m> B{};
   for (int i = 0; i < n; i++)
   {
      for (int j = 0; j < m; j++)
      {
         B(i + j * m) = A(i, j);
      }
   }
   return B;
}

/**
 * @overload
 * @note this overload implements the case where the left argument is a scalar, and the right argument is a tensor
 */
template <typename S, typename T, int n> MFEM_HOST_DEVICE
tensor<decltype(S{} * T{}), n> outer(S A, tensor<T, n> B)
{
   static_assert(std::is_arithmetic<S>::value,
                 "outer product types must be tensor or arithmetic_type");
   tensor<decltype(S{} * T{}), n> AB{};
   for (int i = 0; i < n; i++)
   {
      AB[i] = A * B[i];
   }
   return AB;
}

/**
 * @overload
 * @note this overload implements the case where the left argument is a tensor, and the right argument is a scalar
 */
template <typename S, typename T, int m> MFEM_HOST_DEVICE
tensor<decltype(S{} * T{}), m> outer(const tensor<S, m>& A, T B)
{
   static_assert(std::is_arithmetic<T>::value,
                 "outer product types must be tensor or arithmetic_type");
   tensor<decltype(S{} * T{}), m> AB{};
   for (int i = 0; i < m; i++)
   {
      AB[i] = A[i] * B;
   }
   return AB;
}

/**
 * @overload
 * @note this overload implements the case where the left argument is `zero`, and the right argument is a tensor
 */
template <typename T, int n> MFEM_HOST_DEVICE
zero outer(zero, const tensor<T, n>&)
{
   return zero{};
}

/**
 * @overload
 * @note this overload implements the case where the left argument is a tensor, and the right argument is `zero`
 */
template <typename T, int n> MFEM_HOST_DEVICE
zero outer(const tensor<T, n>&, zero)
{
   return zero{};
}

/**
 * @overload
 * @note this overload implements the case where the left argument is a scalar,
 * and the right argument is a tensor
 */
template <typename S, typename T, int m, int n> MFEM_HOST_DEVICE
tensor<decltype(S{} * T{}), m, n> outer(S A, const tensor<T, m, n>& B)
{
   static_assert(std::is_arithmetic<S>::value,
                 "outer product types must be tensor or arithmetic_type");
   tensor<decltype(S{} * T{}), m, n> AB{};
   for (int i = 0; i < m; i++)
   {
      for (int j = 0; j < n; j++)
      {
         AB[i][j] = A * B[i][j];
      }
   }
   return AB;
}

/**
 * @overload
 * @note this overload implements the case where both arguments are vectors
 */
template <typename S, typename T, int m, int n> MFEM_HOST_DEVICE
tensor<decltype(S{} * T{}), m, n> outer(const tensor<S, m>& A,
                                        const tensor<T, n>& B)
{
   tensor<decltype(S{} * T{}), m, n> AB{};
   for (int i = 0; i < m; i++)
   {
      for (int j = 0; j < n; j++)
      {
         AB[i][j] = A[i] * B[j];
      }
   }
   return AB;
}

/**
 * @overload
 * @note this overload implements the case where the left argument is a 2nd order tensor, and the right argument is a
 * scalar
 */
template <typename S, typename T, int m, int n> MFEM_HOST_DEVICE
tensor<decltype(S{} * T{}), m, n> outer(const tensor<S, m, n>& A, T B)
{
   static_assert(std::is_arithmetic<T>::value,
                 "outer product types must be tensor or arithmetic_type");
   tensor<decltype(S{} * T{}), m, n> AB{};
   for (int i = 0; i < m; i++)
   {
      for (int j = 0; j < n; j++)
      {
         AB[i][j] = A[i][j] * B;
      }
   }
   return AB;
}

/**
 * @overload
 * @note this overload implements the case where the left argument is a 2nd order tensor, and the right argument is a
 * first order tensor
 */
template <typename S, typename T, int m, int n, int p> MFEM_HOST_DEVICE
tensor<decltype(S{} * T{}), m, n, p> outer(const tensor<S, m, n>& A,
                                           const tensor<T, p>& B)
{
   tensor<decltype(S{} * T{}), m, n, p> AB{};
   for (int i = 0; i < m; i++)
   {
      for (int j = 0; j < n; j++)
      {
         for (int k = 0; k < p; k++)
         {
            AB[i][j][k] = A[i][j] * B[k];
         }
      }
   }
   return AB;
}

/**
 * @overload
 * @note this overload implements the case where the left argument is a 1st order tensor, and the right argument is a
 * 2nd order tensor
 */
template <typename S, typename T, int m, int n, int p> MFEM_HOST_DEVICE
tensor<decltype(S{} * T{}), m, n, p> outer(const tensor<S, m>& A,
                                           const tensor<T, n, p>& B)
{
   tensor<decltype(S{} * T{}), m, n, p> AB{};
   for (int i = 0; i < m; i++)
   {
      for (int j = 0; j < n; j++)
      {
         for (int k = 0; k < p; k++)
         {
            AB[i][j][k] = A[i] * B[j][k];
         }
      }
   }
   return AB;
}

/**
 * @overload
 * @note this overload implements the case where both arguments are second order tensors
 */
template <typename S, typename T, int m, int n, int p, int q> MFEM_HOST_DEVICE
tensor<decltype(S{} * T{}), m, n, p, q> outer(const tensor<S, m, n>& A,
                                              const tensor<T, p, q>& B)
{
   tensor<decltype(S{} * T{}), m, n, p, q> AB{};
   for (int i = 0; i < m; i++)
   {
      for (int j = 0; j < n; j++)
      {
         for (int k = 0; k < p; k++)
         {
            for (int l = 0; l < q; l++)
            {
               AB[i][j][k][l] = A[i][j] * B[k][l];
            }
         }
      }
   }
   return AB;
}

/**
 * @brief this function contracts over all indices of the two tensor arguments
 * @tparam S the underlying type of the tensor (lefthand) argument
 * @tparam T the underlying type of the tensor (righthand) argument
 * @tparam m the number of rows
 * @tparam n the number of columns
 * @param[in] A The lefthand tensor
 * @param[in] B The righthand tensor
 */
template <typename S, typename T, int m, int n> MFEM_HOST_DEVICE
auto inner(const tensor<S, m, n>& A, const tensor<T, m, n>& B) ->
decltype(S {} * T{})
{
   decltype(S{} * T{}) sum{};
   for (int i = 0; i < m; i++)
   {
      for (int j = 0; j < n; j++)
      {
         sum += A[i][j] * B[i][j];
      }
   }
   return sum;
}

/**
 * @brief this function contracts over the "middle" index of the two tensor
 * arguments. E.g. returns tensor C, such that C_ij = sum_kl A_ijkl B_kl.
 * @tparam S the underlying type of the tensor (lefthand) argument
 * @tparam T the underlying type of the tensor (righthand) argument
 * @tparam n integers describing the tensor shape
 * @param[in] A The lefthand tensor
 * @param[in] B The righthand tensor
 */
template <typename S, typename T, int m, int n, int p> MFEM_HOST_DEVICE
auto dot(const tensor<S, m, n>& A,
         const tensor<T, n, p>& B) ->
tensor<decltype(S {} * T{}), m, p>
{
   tensor<decltype(S{} * T{}), m, p> AB{};
   for (int i = 0; i < m; i++)
   {
      for (int j = 0; j < p; j++)
      {
         for (int k = 0; k < n; k++)
         {
            AB[i][j] = AB[i][j] + A[i][k] * B[k][j];
         }
      }
   }
   return AB;
}

/**
 * @overload
 * @note vector . matrix
 */
template <typename S, typename T, int m, int n> MFEM_HOST_DEVICE
auto dot(const tensor<S, m>& A, const tensor<T, m, n>& B) ->
tensor<decltype(S {} * T{}), n>
{
   tensor<decltype(S{} * T{}), n> AB{};
   for (int i = 0; i < n; i++)
   {
      for (int j = 0; j < m; j++)
      {
         AB[i] = AB[i] + A[j] * B[j][i];
      }
   }
   return AB;
}

/**
 * @overload
 * @note matrix . vector
 */
template <typename S, typename T, int m, int n> MFEM_HOST_DEVICE
auto dot(const tensor<S, m, n>& A, const tensor<T, n>& B) ->
tensor<decltype(S {} * T{}), m>
{
   tensor<decltype(S{} * T{}), m> AB{};
   for (int i = 0; i < m; i++)
   {
      for (int j = 0; j < n; j++)
      {
         AB[i] = AB[i] + A[i][j] * B[j];
      }
   }
   return AB;
}

/**
 * @overload
 * @note 3rd-order-tensor . vector
 */
template <typename S, typename T, int m, int n, int p> MFEM_HOST_DEVICE
auto dot(const tensor<S, m, n, p>& A, const tensor<T, p>& B) ->
tensor<decltype(S {} * T{}), m, n>
{
   tensor<decltype(S{} * T{}), m, n> AB{};
   for (int i = 0; i < m; i++)
   {
      for (int j = 0; j < n; j++)
      {
         for (int k = 0; k < p; k++)
         {
            AB[i][j] += A[i][j][k] * B[k];
         }
      }
   }
   return AB;
}

// /**
//  * @brief Dot product of a vector . vector and vector . tensor
//  *
//  * @tparam S the underlying type of the tensor (lefthand) argument
//  * @tparam T the underlying type of the tensor (righthand) argument
//  * @tparam m the dimension of the first tensor
//  * @tparam n the parameter pack of dimensions of the second tensor
//  * @param A The lefthand tensor
//  * @param B The righthand tensor
//  * @return The computed dot product
//  */
// template <typename S, typename T, int m, int... n>
// auto dot(const tensor<S, m>& A, const tensor<T, m, n...>& B)
// {
//    // this dot product function includes the vector * vector implementation and
//    // the vector * tensor one, since clang emits an error about ambiguous
//    // overloads if they are separate functions. The `if constexpr` expression avoids
//    // using an `else` because that confuses nvcc (11.2) into thinking there's not
//    // a return statement
//    if constexpr (sizeof...(n) == 0)
//    {
//       decltype(S{} * T{}) AB{};
//       for (int i = 0; i < m; i++)
//       {
//          AB += A[i] * B[i];
//       }
//       return AB;
//    }

//    if constexpr (sizeof...(n) > 0)
//    {
//       constexpr int                     dimensions[] = {n...};
//       tensor<decltype(S{} * T{}), n...> AB{};
//       for (int i = 0; i < dimensions[0]; i++)
//       {
//          for (int j = 0; j < m; j++)
//          {
//             AB[i] = AB[i] + A[j] * B[j][i];
//          }
//       }
//       return AB;
//    }
// }

template <typename S, typename T, int m> MFEM_HOST_DEVICE
auto dot(const tensor<S, m>& A, const tensor<T, m>& B) ->
decltype(S {} * T{})
{
   decltype(S{} * T{}) AB{};
   for (int i = 0; i < m; i++)
   {
      AB += A[i] * B[i];
   }
   return AB;
}

template <typename T, int m> MFEM_HOST_DEVICE
auto dot(const tensor<T, m>& A, const tensor<T, m>& B) ->
decltype(T {})
{
   decltype(T{}) AB{};
   for (int i = 0; i < m; i++)
   {
      AB += A[i] * B[i];
   }
   return AB;
}

template <typename S, typename T, int m, int n0, int n1, int... n>
MFEM_HOST_DEVICE
auto dot(const tensor<S, m>& A, const tensor<T, m, n0, n1, n...>& B) ->
tensor<decltype(S {} * T{}), n0, n1, n...>
{
   tensor<decltype(S{} * T{}), n0, n1, n...> AB{};
   for (int i = 0; i < n0; i++)
   {
      for (int j = 0; j < m; j++)
      {
         AB[i] = AB[i] + A[j] * B[j][i];
      }
   }
   return AB;
}

/**
 * @overload
 * @note vector . matrix . vector
 */
template <typename S, typename T, typename U, int m, int n> MFEM_HOST_DEVICE
auto dot(const tensor<S, m>& u, const tensor<T, m, n>& A,
         const tensor<U, n>& v) ->
decltype(S {} * T{} * U{})
{
   decltype(S{} * T{} * U{}) uAv{};
   for (int i = 0; i < m; i++)
   {
      for (int j = 0; j < n; j++)
      {
         uAv += u[i] * A[i][j] * v[j];
      }
   }
   return uAv;
}

/**
 * @brief real_t dot product, contracting over the two "middle" indices
 * @tparam S the underlying type of the tensor (lefthand) argument
 * @tparam T the underlying type of the tensor (righthand) argument
 * @tparam m first dimension of A
 * @tparam n second dimension of A
 * @tparam p third dimension of A, first dimensions of B
 * @tparam q fourth dimension of A, second dimensions of B
 * @param[in] A The lefthand tensor
 * @param[in] B The righthand tensor
 */
template <typename S, typename T, int m, int n, int p, int q> MFEM_HOST_DEVICE
auto ddot(const tensor<S, m, n, p, q>& A, const tensor<T, p, q>& B) ->
tensor<decltype(S {} * T{}), m, n>
{
   tensor<decltype(S{} * T{}), m, n> AB{};
   for (int i = 0; i < m; i++)
   {
      for (int j = 0; j < n; j++)
      {
         for (int k = 0; k < p; k++)
         {
            for (int l = 0; l < q; l++)
            {
               AB[i][j] += A[i][j][k][l] * B[k][l];
            }
         }
      }
   }
   return AB;
}

/**
 * @overload
 * @note 3rd-order-tensor : 2nd-order-tensor. Returns vector C, such that C_i =
 * sum_jk A_ijk B_jk.
 */
template <typename S, typename T, int m, int n, int p> MFEM_HOST_DEVICE
auto ddot(const tensor<S, m, n, p>& A, const tensor<T, n, p>& B) ->
tensor<decltype(S {} * T{}), m>
{
   tensor<decltype(S{} * T{}), m> AB{};
   for (int i = 0; i < m; i++)
   {
      for (int j = 0; j < n; j++)
      {
         for (int k = 0; k < p; k++)
         {
            AB[i] += A[i][j][k] * B[j][k];
         }
      }
   }
   return AB;
}

/**
 * @overload
 * @note 2nd-order-tensor : 2nd-order-tensor, like inner()
 */
template <typename S, typename T, int m, int n> MFEM_HOST_DEVICE
auto ddot(const tensor<S, m, n>& A, const tensor<T, m, n>& B) ->
decltype(S {} * T{})
{
   decltype(S{} * T{}) AB{};
   for (int i = 0; i < m; i++)
   {
      for (int j = 0; j < n; j++)
      {
         AB += A[i][j] * B[i][j];
      }
   }
   return AB;
}

/**
 * @brief this is a shorthand for dot(A, B)
 */
template <typename S, typename T, int... m, int... n> MFEM_HOST_DEVICE
auto operator*(const tensor<S, m...>& A, const tensor<T, n...>& B) ->
decltype(dot(A, B))
{
   return dot(A, B);
}

/**
 * @brief Returns the squared Frobenius norm of the tensor
 * @param[in] A The tensor to obtain the squared norm from
 */
template <typename T, int m> MFEM_HOST_DEVICE
T sqnorm(const tensor<T, m>& A)
{
   T total{};
   for (int i = 0; i < m; i++)
   {
      total += A[i] * A[i];
   }
   return total;
}

/**
 * @overload
 * @brief Returns the squared Frobenius norm of the tensor
 */
template <typename T, int m, int n> MFEM_HOST_DEVICE
T sqnorm(const tensor<T, m, n>& A)
{
   T total{};
   for (int i = 0; i < m; i++)
   {
      for (int j = 0; j < n; j++)
      {
         total += A[i][j] * A[i][j];
      }
   }
   return total;
}

/**
 * @brief Returns the Frobenius norm of the tensor
 * @param[in] A The tensor to obtain the norm from
 */
template <typename T, int... n> MFEM_HOST_DEVICE
T norm(const tensor<T, n...>& A)
{
   return std::sqrt(sqnorm(A));
}

template <typename T, int n, int m> MFEM_HOST_DEVICE
T weight(const tensor<T, n, m>& A)
{
   static_assert((n == m) || ((n == 2) && (m == 1)) || ((n == 3) && (m == 1)) ||
                 ((n == 3) && (m == 2)), "unsupported combination of n and m");
   if constexpr (n == m)
   {
      return det(A);
   }
   if constexpr (((n == 2) && (m == 1)) ||
                 ((n == 3) && (m == 1)))
   {
      return norm(A);
   }
   else if constexpr ((n == 3) && (m == 2))
   {
      T E = A[0][0] * A[0][0] + A[1][0] * A[1][0] + A[2][0] * A[2][0];
      T G = A[0][1] * A[0][1] + A[1][1] * A[1][1] + A[2][1] * A[2][1];
      T F = A[0][0] * A[0][1] + A[1][0] * A[1][1] + A[2][0] * A[2][1];
      return std::sqrt(E * G - F * F);
   }
}

/**
 * @brief Normalizes the tensor
 * Each element is divided by the Frobenius norm of the tensor, @see norm
 * @param[in] A The tensor to normalize
 */
template <typename T, int... n> MFEM_HOST_DEVICE
auto normalize(const tensor<T, n...>& A) ->
decltype(A / norm(A))
{
   return A / norm(A);
}

/**
 * @brief Returns the trace of a square matrix
 * @param[in] A The matrix to compute the trace of
 * @return The sum of the elements on the main diagonal
 */
template <typename T, int n> MFEM_HOST_DEVICE
T tr(const tensor<T, n, n>& A)
{
   T trA{};
   for (int i = 0; i < n; i++)
   {
      trA = trA + A[i][i];
   }
   return trA;
}

/**
 * @brief Returns the symmetric part of a square matrix
 * @param[in] A The matrix to obtain the symmetric part of
 * @return (1/2) * (A + A^T)
 */
template <typename T, int n> MFEM_HOST_DEVICE
tensor<T, n, n> sym(const tensor<T, n, n>& A)
{
   tensor<T, n, n> symA{};
   for (int i = 0; i < n; i++)
   {
      for (int j = 0; j < n; j++)
      {
         symA[i][j] = 0.5 * (A[i][j] + A[j][i]);
      }
   }
   return symA;
}

/**
 * @brief Calculates the deviator of a matrix (rank-2 tensor)
 * @param[in] A The matrix to calculate the deviator of
 * In the context of stress tensors, the deviator is obtained by
 * subtracting the mean stress (average of main diagonal elements)
 * from each element on the main diagonal
 */
template <typename T, int n> MFEM_HOST_DEVICE
tensor<T, n, n> dev(const tensor<T, n, n>& A)
{
   auto devA = A;
   auto trA  = tr(A);
   for (int i = 0; i < n; i++)
   {
      devA[i][i] -= trA / n;
   }
   return devA;
}

/**
 * @brief Obtains the identity matrix of the specified dimension
 * @return I_dim
 */
template <int dim>
MFEM_HOST_DEVICE tensor<real_t, dim, dim> IdentityMatrix()
{
   tensor<real_t, dim, dim> I{};
   for (int i = 0; i < dim; i++)
   {
      for (int j = 0; j < dim; j++)
      {
         I[i][j] = (i == j);
      }
   }
   return I;
}

/**
 * @brief Returns the transpose of the matrix
 * @param[in] A The matrix to obtain the transpose of
 */
template <typename T, int m, int n> MFEM_HOST_DEVICE
tensor<T, n, m> transpose(const tensor<T, m, n>& A)
{
   tensor<T, n, m> AT{};
   for (int i = 0; i < n; i++)
   {
      for (int j = 0; j < m; j++)
      {
         AT[i][j] = A[j][i];
      }
   }
   return AT;
}

/**
 * @brief Returns the determinant of a matrix
 * @param[in] A The matrix to obtain the determinant of
 */
template <typename T> MFEM_HOST_DEVICE
T det(const tensor<T, 1, 1>& A)
{
   return A[0][0];
}
/// @overload
template <typename T> MFEM_HOST_DEVICE
T det(const tensor<T, 2, 2>& A)
{
   return A[0][0] * A[1][1] - A[0][1] * A[1][0];
}
/// @overload
template <typename T> MFEM_HOST_DEVICE
T det(const tensor<T, 3, 3>& A)
{
   return A[0][0] * A[1][1] * A[2][2] + A[0][1] * A[1][2] * A[2][0] + A[0][2] *
          A[1][0] * A[2][1] -
          A[0][0] * A[1][2] * A[2][1] - A[0][1] * A[1][0] * A[2][2] - A[0][2] * A[1][1] *
          A[2][0];
}

template <typename T> MFEM_HOST_DEVICE
std::tuple<tensor<T, 1>, tensor<T, 1, 1>> eig(tensor<T, 1, 1> &A)
{
   return {tensor<T, 1>{A[0][0]}, tensor<T, 1, 1>{{{1.0}}}};
}

template <typename T> MFEM_HOST_DEVICE
std::tuple<tensor<T, 2>, tensor<T, 2, 2>> eig(tensor<T, 2, 2> &A)
{
   tensor<T, 2> e;
   tensor<T, 2, 2> v;

   real_t d0 = A(0, 0);
   real_t d2 = A(0, 1);
   real_t d3 = A(1, 1);
   real_t c, s;

   if (d2 == 0.0)
   {
      c = 1.0;
      s = 0.0;
   }
   else
   {
      real_t t;
      const real_t zeta = (d3 - d0) / (2.0 * d2);
      const real_t azeta = fabs(zeta);
      if (azeta < std::sqrt(1.0/std::numeric_limits<T>::epsilon()))
      {
         t = copysign(1./(azeta + std::sqrt(1. + zeta*zeta)), zeta);
      }
      else
      {
         t = copysign(0.5/azeta, zeta);
      }
      c = std::sqrt(1./(1. + t*t));
      s = c*t;
      t *= d2;
      d0 -= t;
      d3 += t;
   }

   if (d0 <= d3)
   {
      e(0) = d0;
      e(1) = d3;
      v(0, 0) =  c;
      v(1, 0) = -s;
      v(0, 1) =  s;
      v(1, 1) =  c;
   }
   else
   {
      e(0) = d3;
      e(1) = d0;
      v(0, 0) =  s;
      v(1, 0) =  c;
      v(0, 1) =  c;
      v(1, 1) = -s;
   }

   return {e, v};
}

template <typename T> MFEM_HOST_DEVICE
void GetScalingFactor(const T &d_max, T &mult)
{
   int d_exp;
   if (d_max > 0.)
   {
      mult = frexp(d_max, &d_exp);
      if (d_exp == std::numeric_limits<T>::max_exponent)
      {
         mult *= std::numeric_limits<T>::radix;
      }
      mult = d_max/mult;
   }
   else
   {
      mult = 1.;
   }
}

template <typename T> MFEM_HOST_DEVICE
T calcsv(const tensor<T, 1, 1> A, const int i)
{
   return A[0][0];
}

/**
 * @brief Compute the i-th singular value of a 2x2 matrix A
 */
template <typename T> MFEM_HOST_DEVICE
T calcsv(const tensor<T, 2, 2> A, const int i)
{
   real_t mult;
   real_t d0, d1, d2, d3;
   d0 = A(0, 0);
   d1 = A(1, 0);
   d2 = A(0, 1);
   d3 = A(1, 1);

   real_t d_max = fabs(d0);
   if (d_max < fabs(d1)) { d_max = fabs(d1); }
   if (d_max < fabs(d2)) { d_max = fabs(d2); }
   if (d_max < fabs(d3)) { d_max = fabs(d3); }

   GetScalingFactor(d_max, mult);

   d0 /= mult;
   d1 /= mult;
   d2 /= mult;
   d3 /= mult;

   real_t t = 0.5*((d0+d2)*(d0-d2)+(d1-d3)*(d1+d3));
   real_t s = d0*d2 + d1*d3;
   s = std::sqrt(0.5*(d0*d0 + d1*d1 + d2*d2 + d3*d3) + std::sqrt(t*t + s*s));

   if (s == 0.0)
   {
      return 0.0;
   }
   t = fabs(d0*d3 - d1*d2) / s;
   if (t > s)
   {
      if (i == 0)
      {
         return t*mult;
      }
      return s*mult;
   }
   if (i == 0)
   {
      return s*mult;
   }
   return t*mult;
}


/**
 * @brief Return whether a square rank 2 tensor is symmetric
 *
 * @tparam n The height of the tensor
 * @param A The square rank 2 tensor
 * @param abs_tolerance The absolute tolerance to check for symmetry
 * @return Whether the square rank 2 tensor (matrix) is symmetric
 */
template <int n> MFEM_HOST_DEVICE
bool is_symmetric(tensor<real_t, n, n> A, real_t abs_tolerance = 1.0e-8_r)
{
   for (int i = 0; i < n; ++i)
   {
      for (int j = i + 1; j < n; ++j)
      {
         if (std::abs(A(i, j) - A(j, i)) > abs_tolerance)
         {
            return false;
         }
      }
   }
   return true;
}

/**
 * @brief Return whether a matrix is symmetric and positive definite
 * This check uses Sylvester's criterion, checking that each upper left subtensor has a
 * determinant greater than zero.
 *
 * @param A The matrix to test for positive definiteness
 * @return Whether the matrix is positive definite
 */
inline MFEM_HOST_DEVICE
bool is_symmetric_and_positive_definite(tensor<real_t, 2, 2> A)
{
   if (!is_symmetric(A))
   {
      return false;
   }
   if (A(0, 0) < 0.0)
   {
      return false;
   }
   if (det(A) < 0.0)
   {
      return false;
   }
   return true;
}
/// @overload
inline MFEM_HOST_DEVICE
bool is_symmetric_and_positive_definite(tensor<real_t, 3, 3> A)
{
   if (!is_symmetric(A))
   {
      return false;
   }
   if (det(A) < 0.0)
   {
      return false;
   }
   auto subtensor = make_tensor<2, 2>([A](int i, int j) { return A(i, j); });
   if (!is_symmetric_and_positive_definite(subtensor))
   {
      return false;
   }
   return true;
}

/**
 * @brief Solves Ax = b for x using Gaussian elimination with partial pivoting
 * @param[in] A The coefficient matrix A
 * @param[in] b The righthand side vector b
 * @note @a A and @a b are by-value as they are mutated as part of the elimination
 */
template <typename T, int n> MFEM_HOST_DEVICE
tensor<T, n> linear_solve(tensor<T, n, n> A, const tensor<T, n> b)
{
   auto abs  = [](real_t x) { return (x < 0) ? -x : x; };
   auto swap_vector = [](tensor<T, n>& x, tensor<T, n>& y)
   {
      auto tmp = x;
      x        = y;
      y        = tmp;
   };
   auto swap_scalar = [](T& x, T& y)
   {
      auto tmp = x;
      x        = y;
      y        = tmp;
   };


   tensor<real_t, n> x{};

   for (int i = 0; i < n; i++)
   {
      // Search for maximum in this column
      real_t max_val = abs(A[i][i]);

      int max_row = i;
      for (int j = i + 1; j < n; j++)
      {
         if (abs(A[j][i]) > max_val)
         {
            max_val = abs(A[j][i]);
            max_row = j;
         }
      }

      swap_scalar(b[max_row], b[i]);
      swap_vector(A[max_row], A[i]);

      // zero entries below in this column
      for (int j = i + 1; j < n; j++)
      {
         real_t c = -A[j][i] / A[i][i];
         A[j] += c * A[i];
         b[j] += c * b[i];
         A[j][i] = 0;
      }
   }

   // Solve equation Ax=b for an upper triangular matrix A
   for (int i = n - 1; i >= 0; i--)
   {
      x[i] = b[i] / A[i][i];
      for (int j = i - 1; j >= 0; j--)
      {
         b[j] -= A[j][i] * x[i];
      }
   }

   return x;
}

/**
 * @brief Inverts a matrix
 * @param[in] A The matrix to invert
 * @note Uses a shortcut for inverting a 1x1, 2x2 and 3x3 matrix
 */
template <typename T>
inline MFEM_HOST_DEVICE tensor<T, 1, 1> inv(const tensor<T, 1, 1>& A)
{
   return tensor<T, 1, 1> {{{T{1.0} / A[0][0]}}};
}

template <typename T>
inline MFEM_HOST_DEVICE tensor<T, 2, 2> inv(const tensor<T, 2, 2>& A)
{
   T inv_detA(1.0_r / det(A));

   tensor<T, 2, 2> invA{};

   invA[0][0] = A[1][1] * inv_detA;
   invA[0][1] = -A[0][1] * inv_detA;
   invA[1][0] = -A[1][0] * inv_detA;
   invA[1][1] = A[0][0] * inv_detA;

   return invA;
}

/**
 * @overload
 * @note Uses a shortcut for inverting a 3-by-3 matrix
 */
template <typename T>
inline MFEM_HOST_DEVICE tensor<T, 3, 3> inv(const tensor<T, 3, 3>& A)
{
   T inv_detA(1.0_r / det(A));

   tensor<T, 3, 3> invA{};

   invA[0][0] = (A[1][1] * A[2][2] - A[1][2] * A[2][1]) * inv_detA;
   invA[0][1] = (A[0][2] * A[2][1] - A[0][1] * A[2][2]) * inv_detA;
   invA[0][2] = (A[0][1] * A[1][2] - A[0][2] * A[1][1]) * inv_detA;
   invA[1][0] = (A[1][2] * A[2][0] - A[1][0] * A[2][2]) * inv_detA;
   invA[1][1] = (A[0][0] * A[2][2] - A[0][2] * A[2][0]) * inv_detA;
   invA[1][2] = (A[0][2] * A[1][0] - A[0][0] * A[1][2]) * inv_detA;
   invA[2][0] = (A[1][0] * A[2][1] - A[1][1] * A[2][0]) * inv_detA;
   invA[2][1] = (A[0][1] * A[2][0] - A[0][0] * A[2][1]) * inv_detA;
   invA[2][2] = (A[0][0] * A[1][1] - A[0][1] * A[1][0]) * inv_detA;

   return invA;
}
/**
 * @overload
 * @note For N-by-N matrices with N > 3, requires Gaussian elimination
 * with partial pivoting
 */
template <typename T, int n>
MFEM_HOST_DEVICE
typename std::enable_if<(n > 3), tensor<T, n, n>>::type
                                               inv(const tensor<T, n, n>& A)
{
   auto abs  = [](T x) { return (x < 0) ? -x : x; };
   auto swap = [](tensor<T, n>& x, tensor<T, n>& y)
   {
      auto tmp = x;
      x        = y;
      y        = tmp;
   };

   tensor<T, n, n> B = IdentityMatrix<n>();

   for (int i = 0; i < n; i++)
   {
      // Search for maximum in this column
      T max_val = abs(A[i][i]);

      int max_row = i;
      for (int j = i + 1; j < n; j++)
      {
         if (abs(A[j][i]) > max_val)
         {
            max_val = abs(A[j][i]);
            max_row = j;
         }
      }

      swap(B[max_row], B[i]);
      swap(A[max_row], A[i]);

      // zero entries below in this column
      for (int j = i + 1; j < n; j++)
      {
         if (A[j][i] != 0.0)
         {
            T c = -A[j][i] / A[i][i];
            A[j] += c * A[i];
            B[j] += c * B[i];
            A[j][i] = 0;
         }
      }
   }

   // upper triangular solve
   for (int i = n - 1; i >= 0; i--)
   {
      B[i] = B[i] / A[i][i];
      for (int j = i - 1; j >= 0; j--)
      {
         if (A[j][i] != 0.0)
         {
            B[j] -= A[j][i] * B[i];
         }
      }
   }

   return B;
}

/**
 * @overload
 * @note when inverting a tensor of dual numbers,
 * hardcode the analytic derivative of the
 * inverse of a square matrix, rather than
 * apply Gauss elimination directly on the dual number types
 *
 * TODO: compare performance of this hardcoded implementation to just using inv() directly
 */
template <typename value_type, typename gradient_type, int n> MFEM_HOST_DEVICE
dual<value_type, gradient_type> inv(
   tensor<dual<value_type, gradient_type>, n, n> A)
{
   auto invA = inv(get_value(A));
   return make_tensor<n, n>([&](int i, int j)
   {
      auto          value = invA[i][j];
      gradient_type gradient{};
      for (int k = 0; k < n; k++)
      {
         for (int l = 0; l < n; l++)
         {
            gradient -= invA[i][k] * A[k][l].gradient * invA[l][j];
         }
      }
      return dual<value_type, gradient_type> {value, gradient};
   });
}

/**
 * @brief recursively serialize the entries in a tensor to an output stream.
 * Output format uses braces and comma separators to mimic C syntax for multidimensional array
 * initialization.
 *
 * @param[in] os The stream to work with standard output streams
 * @param[in] A The tensor to write out
 */
template <typename T, int... n>
std::ostream& operator<<(std::ostream& os, const tensor<T, n...>& A)
{
   os << '{' << A[0];
   for (int i = 1; i < tensor<T, n...>::first_dim; i++)
   {
      os << ", " << A[i];
   }
   os << '}';
   return os;
}

/**
 * @brief replace all entries in a tensor satisfying |x| < 1.0e-10 by literal zero
 * @param[in] A The tensor to "chop"
 */
template <int n> MFEM_HOST_DEVICE
tensor<real_t, n> chop(const tensor<real_t, n>& A)
{
   auto copy = A;
   for (int i = 0; i < n; i++)
   {
      if (copy[i] * copy[i] < 1.0e-20)
      {
         copy[i] = 0.0;
      }
   }
   return copy;
}

/// @overload
template <int m, int n> MFEM_HOST_DEVICE
tensor<real_t, m, n> chop(const tensor<real_t, m, n>& A)
{
   auto copy = A;
   for (int i = 0; i < m; i++)
   {
      for (int j = 0; j < n; j++)
      {
         if (copy[i][j] * copy[i][j] < 1.0e-20)
         {
            copy[i][j] = 0.0;
         }
      }
   }
   return copy;
}

/// @cond
namespace detail
{
template <typename T1, typename T2>
struct outer_prod;

template <int... m, int... n>
struct outer_prod<tensor<real_t, m...>, tensor<real_t, n...>>
{
   using type = tensor<real_t, m..., n...>;
};

template <int... n>
struct outer_prod<real_t, tensor<real_t, n...>>
{
   using type = tensor<real_t, n...>;
};

template <int... n>
struct outer_prod<tensor<real_t, n...>, real_t>
{
   using type = tensor<real_t, n...>;
};

template <>
struct outer_prod<real_t, real_t>
{
   using type = tensor<real_t>;
};

template <typename T>
struct outer_prod<zero, T>
{
   using type = zero;
};

template <typename T>
struct outer_prod<T, zero>
{
   using type = zero;
};

}  // namespace detail
/// @endcond

/**
 * @brief a type function that returns the tensor type of an outer product of two tensors
 * @tparam T1 the first argument to the outer product
 * @tparam T2 the second argument to the outer product
 */
template <typename T1, typename T2>
using outer_product_t = typename detail::outer_prod<T1, T2>::type;

/**
 * @brief Retrieves the gradient component of a real_t (which is nothing)
 * @return The sentinel, @see zero
 */
inline MFEM_HOST_DEVICE zero get_gradient(real_t /* arg */) { return zero{}; }

/**
 * @brief get the gradient of type `tensor` (note: since its stored type is not a dual
 * number, the derivative term is identically zero)
 * @return The sentinel, @see zero
 */
template <int... n>
MFEM_HOST_DEVICE zero get_gradient(const tensor<real_t, n...>& /* arg */)
{
   return zero{};
}

/**
 * @brief evaluate the change (to first order) in a function, f, given a small change in the input argument, dx.
 */
inline MFEM_HOST_DEVICE zero chain_rule(const zero /* df_dx */,
                                        const zero /* dx */) { return zero{}; }

/**
 * @overload
 * @note this overload implements a no-op for the case where the gradient w.r.t. an input argument is identically zero
 */
template <typename T>
MFEM_HOST_DEVICE zero chain_rule(const zero /* df_dx */,
                                 const T /* dx */)
{
   return zero{};
}

/**
 * @overload
 * @note this overload implements a no-op for the case where the small change is identically zero
 */
template <typename T>
MFEM_HOST_DEVICE zero chain_rule(const T /* df_dx */,
                                 const zero /* dx */)
{
   return zero{};
}

/**
 * @overload
 * @note for a scalar-valued function of a scalar, the chain rule is just multiplication
 */
inline MFEM_HOST_DEVICE real_t chain_rule(const real_t df_dx,
                                          const real_t dx) { return df_dx * dx; }

/**
 * @overload
 * @note for a tensor-valued function of a scalar, the chain rule is just scalar multiplication
 */
template <int... n>
MFEM_HOST_DEVICE auto chain_rule(const tensor<real_t, n...>& df_dx,
                                 const real_t dx) ->
decltype(df_dx * dx)
{
   return df_dx * dx;
}

template <int n> struct always_false : std::false_type { };

template <typename T, int... n> struct isotropic_tensor;

template <typename T, int n>
struct isotropic_tensor<T, n>
{
   static_assert(always_false<n> {},
                 "error: there is no such thing as a rank-1 isotropic tensor!");
};

// rank-2 isotropic tensors are just identity matrices
template <typename T, int m>
struct isotropic_tensor<T, m, m>
{
   MFEM_HOST_DEVICE constexpr T operator()(int i, int j) const
   {
      return (i == j) * value;
   }
   T value;
};

template <int m>
MFEM_HOST_DEVICE constexpr isotropic_tensor<real_t, m, m> IsotropicIdentity()
{
   return isotropic_tensor<real_t, m, m> {1.0};
}

template <typename S, typename T, int m> MFEM_HOST_DEVICE constexpr
auto operator*(S scale,
               const isotropic_tensor<T, m, m> & I)
-> isotropic_tensor<decltype(S {} * T{}), m, m>
{
   return {I.value * scale};
}

template <typename S, typename T, int m> MFEM_HOST_DEVICE constexpr
auto operator*(const isotropic_tensor<T, m, m> & I,
               const S scale)
-> isotropic_tensor<decltype(S {}, T{}), m, m>
{
   return {I.value * scale};
}

template <typename S, typename T, int m> MFEM_HOST_DEVICE constexpr
auto operator+(const isotropic_tensor<S, m, m>& I1,
               const isotropic_tensor<T, m, m>& I2)
-> isotropic_tensor<decltype(S {} + T{}), m, m>
{
   return {I1.value + I2.value};
}

template <typename S, typename T, int m> MFEM_HOST_DEVICE constexpr
auto operator-(const isotropic_tensor<S, m, m>& I1,
               const isotropic_tensor<T, m, m>& I2)
-> isotropic_tensor<decltype(S {} - T{}), m, m>
{
   return {I1.value - I2.value};
}

template <typename S, typename T, int m> MFEM_HOST_DEVICE //constexpr
auto operator+(const isotropic_tensor<S, m, m>& I,
               const tensor<T, m, m>& A)
-> tensor<decltype(S {} + T{}), m, m>
{
   tensor<decltype(S{} + T{}), m, m> output{};
   for (int i = 0; i < m; i++)
   {
      for (int j = 0; j < m; j++)
      {
         output[i][j] = I.value * (i == j) + A[i][j];
      }
   }
   return output;
}

template <typename S, typename T, int m> MFEM_HOST_DEVICE //constexpr
auto operator+(const tensor<S, m, m>& A,
               const isotropic_tensor<T, m, m>& I)
-> tensor<decltype(S {} + T{}), m, m>
{
   tensor<decltype(S{} + T{}), m, m> output{};
   for (int i = 0; i < m; i++)
   {
      for (int j = 0; j < m; j++)
      {
         output[i][j] = A[i][j] + I.value * (i == j);
      }
   }
   return output;
}

template <typename S, typename T, int m> MFEM_HOST_DEVICE //constexpr
auto operator-(const isotropic_tensor<S, m, m>& I,
               const tensor<T, m, m>& A)
-> tensor<decltype(S {} - T{}), m, m>
{
   tensor<decltype(S{} - T{}), m, m> output{};
   for (int i = 0; i < m; i++)
   {
      for (int j = 0; j < m; j++)
      {
         output[i][j] = I.value * (i == j) - A[i][j];
      }
   }
   return output;
}

template <typename S, typename T, int m> MFEM_HOST_DEVICE // constexpr
auto operator-(const tensor<S, m, m>& A,
               const isotropic_tensor<T, m, m>& I)
-> tensor<decltype(S {} - T{}), m, m>
{
   tensor<decltype(S{} - T{}), m, m> output{};
   for (int i = 0; i < m; i++)
   {
      for (int j = 0; j < m; j++)
      {
         output[i][j] = A[i][j] - I.value * (i == j);
      }
   }
   return output;
}

template <typename S, typename T, int m, int... n> MFEM_HOST_DEVICE constexpr
auto dot(const isotropic_tensor<S, m, m>& I,
         const tensor<T, m, n...>& A)
-> tensor<decltype(S {} * T{}), m, n...>
{
   return I.value * A;
}

template <typename S, typename T, int m, int... n> MFEM_HOST_DEVICE //constexpr
auto dot(const tensor<S, n...>& A,
         const isotropic_tensor<T, m, m> & I)
-> tensor<decltype(S {} * T{}), n...>
{
   constexpr int dimensions[sizeof...(n)] = {n...};
   static_assert(dimensions[sizeof...(n) - 1] == m, "n-1 != m");
   return A * I.value;
}

template <typename S, typename T, int m, int... n> MFEM_HOST_DEVICE constexpr
auto ddot(const isotropic_tensor<S, m, m>& I,
          const tensor<T, m, m>& A)
-> decltype(S {} * T{})
{
   return I.value * tr(A);
}

template <typename T, int m> MFEM_HOST_DEVICE constexpr
auto sym(const isotropic_tensor<T, m, m>& I) -> isotropic_tensor<T, m, m>
{
   return I;
}

template <typename T, int m> MFEM_HOST_DEVICE constexpr
auto antisym(const isotropic_tensor<T, m, m>&) -> zero
{
   return zero{};
}

template <typename T, int m> MFEM_HOST_DEVICE constexpr
auto tr(const isotropic_tensor<T, m, m>& I) -> decltype(T {} * m)
{
   return I.value * m;
}

template <typename T, int m> MFEM_HOST_DEVICE constexpr
auto transpose(const isotropic_tensor<T, m, m>& I) -> isotropic_tensor<T, m, m>
{
   return I;
}

template <typename T, int m> MFEM_HOST_DEVICE constexpr
auto det(const isotropic_tensor<T, m, m>& I) -> T
{
   return std::pow(I.value, m);
}

template <typename T, int m> MFEM_HOST_DEVICE constexpr
auto norm(const isotropic_tensor<T, m, m>& I) -> T
{
   return sqrt(I.value * I.value * m);
}

template <typename T, int m> MFEM_HOST_DEVICE constexpr
auto sqnorm(const isotropic_tensor<T, m, m>& I) -> T
{
   return I.value * I.value * m;
}

// rank-3 isotropic tensors are just the alternating symbol
template <typename T>
struct isotropic_tensor<T, 3, 3, 3>
{
   MFEM_HOST_DEVICE constexpr T operator()(int i, int j, int k) const
   {
      return 0.5 * (i - j) * (j - k) * (k - i) * value;
   }
   T value;
};

// there are 3 linearly-independent rank-4 isotropic tensors,
// so the general one will be some linear combination of them
template <typename T, int m>
struct isotropic_tensor<T, m, m, m, m>
{
   T c1, c2, c3;

   MFEM_HOST_DEVICE constexpr T operator()(int i, int j, int k, int l) const
   {
      return c1 * (i == j) * (k == l)
             + c2 * ((i == k) * (j == l) + (i == l) * (j == k)) * 0.5
             + c3 * ((i == k) * (j == l) - (i == l) * (j == k)) * 0.5;
   }
};

template <int m> MFEM_HOST_DEVICE constexpr
auto SymmetricIdentity() -> isotropic_tensor<real_t, m, m, m, m>
{
   return {0.0, 1.0, 0.0};
}

template <int m>MFEM_HOST_DEVICE constexpr
auto AntisymmetricIdentity() -> isotropic_tensor<real_t, m, m, m, m>
{
   return {0.0, 0.0, 1.0};
}

template <typename S, typename T, int m> MFEM_HOST_DEVICE constexpr
auto operator*(S scale,
               isotropic_tensor<T, m, m, m, m> I)
-> isotropic_tensor<decltype(S {} * T{}), m, m, m, m>
{
   return {I.c1 * scale, I.c2 * scale, I.c3 * scale};
}

template <typename S, typename T, int m> MFEM_HOST_DEVICE constexpr
auto operator*(isotropic_tensor<S, m, m, m, m> I,
               T scale)
-> isotropic_tensor<decltype(S {} * T{}), m, m, m, m>
{
   return {I.c1 * scale, I.c2 * scale, I.c3 * scale};
}

template <typename S, typename T, int m> MFEM_HOST_DEVICE constexpr
auto operator+(isotropic_tensor<S, m, m, m, m> I1,
               isotropic_tensor<T, m, m, m, m> I2)
-> isotropic_tensor<decltype(S {} + T{}), m, m, m, m>
{
   return {I1.c1 + I2.c1, I1.c2 + I2.c2, I1.c3 + I2.c3};
}

template <typename S, typename T, int m> MFEM_HOST_DEVICE constexpr
auto operator-(isotropic_tensor<S, m, m, m, m> I1,
               isotropic_tensor<T, m, m, m, m> I2)
-> isotropic_tensor<decltype(S {} - T{}), m, m, m, m>
{
   return {I1.c1 - I2.c1, I1.c2 - I2.c2, I1.c3 - I2.c3};
}

template <typename S, typename T, int m, int... n> MFEM_HOST_DEVICE constexpr
auto ddot(const isotropic_tensor<S, m, m, m, m>& I,
          const tensor<T, m, m>& A)
-> tensor<decltype(S {} * T{}), m, m>
{
   return I.c1 * tr(A) * IdentityMatrix<m>() + I.c2 * sym(A) + I.c3 * antisym(A);
}

} // namespace future
} // namespace mfem<|MERGE_RESOLUTION|>--- conflicted
+++ resolved
@@ -66,17 +66,10 @@
    using type = T;
    static constexpr int ndim      = 1;
    static constexpr int first_dim = 0;
-<<<<<<< HEAD
-   MFEM_HOST_DEVICE T& operator[](int /**/) { return values; }
-   MFEM_HOST_DEVICE const T& operator[](int /**/) const { return values; }
-   MFEM_HOST_DEVICE T& operator()(int /**/) { return values; }
-   MFEM_HOST_DEVICE const T& operator()(int /**/) const { return values; }
-=======
    MFEM_HOST_DEVICE T& operator[](int /*unused*/) { return values; }
    MFEM_HOST_DEVICE const T& operator[](int /*unused*/) const { return values; }
    MFEM_HOST_DEVICE T& operator()(int /*unused*/) { return values; }
    MFEM_HOST_DEVICE const T& operator()(int /*unused*/) const { return values; }
->>>>>>> 5e40324e
    T values;
 };
 
@@ -101,21 +94,12 @@
    using type = T;
    static constexpr int ndim      = 2;
    static constexpr int first_dim = 0;
-<<<<<<< HEAD
-   MFEM_HOST_DEVICE tensor< T, n1 >& operator[](int /**/) { return values; }
-   MFEM_HOST_DEVICE const tensor< T, n1 >& operator[](int /**/) const { return values; }
-   MFEM_HOST_DEVICE tensor< T, n1 >& operator()(int /**/) { return values; }
-   MFEM_HOST_DEVICE const tensor< T, n1 >& operator()(int /**/) const { return values; }
-   MFEM_HOST_DEVICE T& operator()(int /**/, int j) { return values[j]; }
-   MFEM_HOST_DEVICE const T& operator()(int /**/, int j) const { return values[j]; }
-=======
    MFEM_HOST_DEVICE tensor< T, n1 >& operator[](int /*unused*/) { return values; }
    MFEM_HOST_DEVICE const tensor< T, n1 >& operator[](int /*unused*/) const { return values; }
    MFEM_HOST_DEVICE tensor< T, n1 >& operator()(int /*unused*/) { return values; }
    MFEM_HOST_DEVICE const tensor< T, n1 >& operator()(int /*unused*/) const { return values; }
    MFEM_HOST_DEVICE T& operator()(int /*unused*/, int j) { return values[j]; }
    MFEM_HOST_DEVICE const T& operator()(int /*unused*/, int j) const { return values[j]; }
->>>>>>> 5e40324e
    tensor < T, n1 > values;
 };
 
