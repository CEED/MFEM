// Copyright (c) 2010, Lawrence Livermore National Security, LLC. Produced at
// the Lawrence Livermore National Laboratory. LLNL-CODE-443211. All Rights
// reserved. See file COPYRIGHT for details.
//
// This file is part of the MFEM library. For more information and source code
// availability see http://mfem.org.
//
// MFEM is free software; you can redistribute it and/or modify it under the
// terms of the GNU Lesser General Public License (as published by the Free
// Software Foundation) version 2.1 dated February 1999.

#ifndef MFEM_COMPLEX_OPERATOR
#define MFEM_COMPLEX_OPERATOR

#include "operator.hpp"
#include "sparsemat.hpp"
#ifdef MFEM_USE_MPI
#include "hypre.hpp"
#endif

namespace mfem
{

/** @brief Mimic the action of a complex operator using two real operators.

    This operator requires vectors that are twice the length of its internally
    stored real operators, Op_Real and Op_Imag. It is assumed that these vectors
    store the real part of the vector first followed by its imaginary part.

    ComplexOperator allows one to choose a convention upon construction, which
    facilitates symmetry.

    If we let (y_r + i y_i) = (Op_r + i Op_i)(x_r + i x_i) then Matrix-vector
    products are then computed as:

    1. When Convention::HERMITIAN is used (default)
    / y_r \   / Op_r -Op_i \ / x_r \
    |     | = |            | |     |
    \ y_i /   \ Op_i  Op_r / \ x_i /

    2. When Convention::BLOCK_SYMMETRIC is used
    / y_r \   / Op_r -Op_i \ / x_r \
    |     | = |            | |     |
    \-y_i /   \-Op_i -Op_r / \ x_i /
    In other words, Matrix-vector products with Convention::BLOCK_SYMMETRIC
    compute the complex conjugate of Op*x.

    Either convention can be used with a given complex operator,
    however, each of them is best suited for certain classes of
    problems.  For example:

    1. Convention::HERMITIAN, is well suited for Hermitian operators,
    i.e. operators where the real part is symmetric and the imaginary part of
    the operator is anti-symmetric, hence the name. In such cases the resulting
    2 x 2 operator will be symmetric.

    2. Convention::BLOCK_SYMMETRIC, is well suited for operators where both the
    real and imaginary parts are symmetric. In this case the resulting 2 x 2
    operator will again be symmetric. Such operators are common when studying
    damped oscillations, for example.

    Note: this class cannot be used to represent a general nonlinear complex
    operator.
 */
class ComplexOperator : public Operator
{
public:
   enum Convention
   {
      HERMITIAN,      ///< Native convention for Hermitian operators
      BLOCK_SYMMETRIC ///< Alternate convention for damping operators
   };

   /** @brief Constructs complex operator object

       Note that either @p Op_Real or @p Op_Imag can be NULL,
       thus eliminating their action (see documentation of the
       class for more details).

       In case ownership of the passed operator is transferred
       to this class through @p ownReal and @p ownImag,
       the operators will be explicitly destroyed at the end
       of the life of this object.
   */
   ComplexOperator(Operator * Op_Real, Operator * Op_Imag,
                   bool ownReal, bool ownImag,
                   Convention convention = HERMITIAN);

   virtual ~ComplexOperator();

   /** @brief Check for existence of real or imaginary part of the operator

       These methods do not check that the operators are non-zero but
       only that the operators have been set.
    */
   bool hasRealPart() const { return Op_Real_ != NULL; }
   bool hasImagPart() const { return Op_Imag_ != NULL; }

   /** @brief Real or imaginary part accessor methods

       The following accessor methods should only be called if the
       requested part of the opertor is known to exist.  This
       can be checked with hasRealPart() or hasImagPart().
   */
   virtual Operator & real();
   virtual Operator & imag();
   virtual const Operator & real() const;
   virtual const Operator & imag() const;

   virtual void Mult(const Vector &x, Vector &y) const;
   virtual void MultTranspose(const Vector &x, Vector &y) const;

   virtual Type GetType() const { return Complex_Operator; }

protected:
   // Let this be hidden from the public interface since the implementation
   // depends on internal members
   void Mult(const Vector &x_r, const Vector &x_i,
             Vector &y_r, Vector &y_i) const;
   void MultTranspose(const Vector &x_r, const Vector &x_i,
                      Vector &y_r, Vector &y_i) const;

protected:
   Operator * Op_Real_;
   Operator * Op_Imag_;

   bool ownReal_;
   bool ownImag_;

   Convention convention_;

   mutable Vector x_r_, x_i_, y_r_, y_i_;
   mutable Vector *u_, *v_;
};


/** @brief Specialization of the ComplexOperator built from a pair of Sparse
    Matrices.

    The purpose of this specialization is to construct a single SparseMatrix
    object which is equivalent to the 2x2 block system that the ComplexOperator
    mimics. The resulting SparseMatrix can then be passed along to solvers which
    require access to the CSR matrix data such as SuperLU, STRUMPACK, or similar
    sparse linear solvers.

    See ComplexOperator documentation in operator.hpp for more information.
 */
class ComplexSparseMatrix : public ComplexOperator
{
public:
   ComplexSparseMatrix(SparseMatrix * A_Real, SparseMatrix * A_Imag,
                       bool ownReal, bool ownImag,
                       Convention convention = HERMITIAN)
      : ComplexOperator(A_Real, A_Imag, ownReal, ownImag, convention)
   {}

   virtual SparseMatrix & real();
   virtual SparseMatrix & imag();

   virtual const SparseMatrix & real() const;
   virtual const SparseMatrix & imag() const;

<<<<<<< HEAD
=======
   /** Combine the blocks making up this complex operator into a
       single SparseMatrix.  The resulting matrix can be passed to
       solvers which require access to the matrix entries themselves,
       such as sparse direct solvers, rather than simply the action of
       the opertor.  Note that this combined operator requires roughly
       twice the memory of the block structured operator. */
>>>>>>> b84a5c6c
   SparseMatrix * GetSystemMatrix() const;

   virtual Type GetType() const { return MFEM_ComplexSparseMat; }
};

#ifdef MFEM_USE_MPI

/** @brief Specialization of the ComplexOperator built from a pair of
    HypreParMatrices.

    The purpose of this specialization is to construct a single
    HypreParMatrix object which is equivalent to the 2x2 block system
    that the ComplexOperator mimics. The resulting HypreParMatrix can
    then be passed along to solvers which require access to the CSR
    matrix data such as SuperLU, STRUMPACK, or similar sparse linear
    solvers.

    See ComplexOperator documentation in operator.hpp for more information.
 */
class ComplexHypreParMatrix : public ComplexOperator
{
public:
   ComplexHypreParMatrix(HypreParMatrix * A_Real, HypreParMatrix * A_Imag,
                         bool ownReal, bool ownImag,
                         Convention convention = HERMITIAN);

   virtual HypreParMatrix & real();
   virtual HypreParMatrix & imag();

   virtual const HypreParMatrix & real() const;
   virtual const HypreParMatrix & imag() const;

<<<<<<< HEAD
=======
   /** Combine the blocks making up this complex operator into a
       single HypreParMatrix.  The resulting matrix can be passed to
       solvers which require access to the matrix entries themselves,
       such as sparse direct solvers or Hypre preconditioners, rather
       than simply the action of the opertor.  Note that this combined
       operator requires roughly twice the memory of the block
       structured operator. */
>>>>>>> b84a5c6c
   HypreParMatrix * GetSystemMatrix() const;

   virtual Type GetType() const { return Complex_Hypre_ParCSR; }

private:
   void getColStartStop(const HypreParMatrix * A_r,
                        const HypreParMatrix * A_i,
                        int & num_recv_procs,
                        HYPRE_Int *& offd_col_start_stop) const;

   MPI_Comm comm_;
   int myid_;
   int nranks_;
};

#endif // MFEM_USE_MPI

}

#endif // MFEM_COMPLEX_OPERATOR<|MERGE_RESOLUTION|>--- conflicted
+++ resolved
@@ -160,15 +160,12 @@
    virtual const SparseMatrix & real() const;
    virtual const SparseMatrix & imag() const;
 
-<<<<<<< HEAD
-=======
    /** Combine the blocks making up this complex operator into a
        single SparseMatrix.  The resulting matrix can be passed to
        solvers which require access to the matrix entries themselves,
        such as sparse direct solvers, rather than simply the action of
        the opertor.  Note that this combined operator requires roughly
        twice the memory of the block structured operator. */
->>>>>>> b84a5c6c
    SparseMatrix * GetSystemMatrix() const;
 
    virtual Type GetType() const { return MFEM_ComplexSparseMat; }
@@ -201,8 +198,6 @@
    virtual const HypreParMatrix & real() const;
    virtual const HypreParMatrix & imag() const;
 
-<<<<<<< HEAD
-=======
    /** Combine the blocks making up this complex operator into a
        single HypreParMatrix.  The resulting matrix can be passed to
        solvers which require access to the matrix entries themselves,
@@ -210,7 +205,6 @@
        than simply the action of the opertor.  Note that this combined
        operator requires roughly twice the memory of the block
        structured operator. */
->>>>>>> b84a5c6c
    HypreParMatrix * GetSystemMatrix() const;
 
    virtual Type GetType() const { return Complex_Hypre_ParCSR; }
