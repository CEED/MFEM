--- conflicted
+++ resolved
@@ -63,19 +63,11 @@
 // doxygen doesn't like the macro-assisted typename so let's skip parsing it:
 /// @cond Suppress_Doxygen_warnings
 MFEM_cu_or_hip(sparseHandle_t) SparseMatrix::handle = nullptr;
-<<<<<<< HEAD
-// \endcond
-size_t SparseMatrixMP<float>::bufferSize = 0;
-size_t SparseMatrixMP<double>::bufferSize = 0;
-void * SparseMatrixMP<float>::dBuffer = nullptr;
-void * SparseMatrixMP<double>::dBuffer = nullptr;
-=======
 /// @endcond
 #ifndef MFEM_CUDA_1897_WORKAROUND
-size_t SparseMatrix::bufferSize = 0;
-void * SparseMatrix::dBuffer = nullptr;
+size_t SparseMatrixMP<double>::bufferSize = 0;
+void * SparseMatrixMP<double>::dBuffer = nullptr;
 #endif
->>>>>>> d9d6526c
 #endif // MFEM_USE_CUDA_OR_HIP
 
 template <class T>
@@ -4200,23 +4192,13 @@
    int * C_j;
    T * C_data;
 
-<<<<<<< HEAD
-   const int *A_i = A.GetI();
-   const int *A_j = A.GetJ();
-   const T *A_data = A.GetData();
-
-   const int *B_i = B.GetI();
-   const int *B_j = B.GetJ();
-   const T *B_data = B.GetData();
-=======
    const int *A_i = A.HostReadI();
    const int *A_j = A.HostReadJ();
-   const real_t *A_data = A.HostReadData();
+   const T *A_data = A.HostReadData();
 
    const int *B_i = B.HostReadI();
    const int *B_j = B.HostReadJ();
-   const real_t *B_data = B.HostReadData();
->>>>>>> d9d6526c
+   const T *B_data = B.HostReadData();
 
    int * marker = new int[ncols];
    std::fill(marker, marker+ncols, -1);
