--- conflicted
+++ resolved
@@ -483,13 +483,8 @@
       // Get size of temporary buffer needed to sort the column indices,
       // allocate the temporary buffer.
       size_t pBufferSizeInBytes;
-<<<<<<< HEAD
-      MFEM_cu_or_hip(sparseXcsrsort_bufferSizeExt)(
-         handle, m, n, nnzA, d_ia, d_ja, &pBufferSizeInBytes);
-=======
       MFEM_cu_or_hip(sparseXcsrsort_bufferSizeExt)(handle, m, n, nnzA, d_ia,
                                                    d_ja, &pBufferSizeInBytes);
->>>>>>> cf01c6cc
       void *pBuffer = MFEM_Cu_or_Hip(MemAlloc)(&pBuffer, pBufferSizeInBytes);
 
       // Create matrix descriptor, will have default values
@@ -509,13 +504,8 @@
 
       // Create a copy of the unsorted matrix values.
       real_t *d_a = ReadWriteData();
-<<<<<<< HEAD
-      void *d_a_unsorted = MFEM_Cu_or_Hip(MemAlloc)(
-                              &d_a_unsorted, nnzA * sizeof(real_t));
-=======
       void *d_a_unsorted = MFEM_Cu_or_Hip(MemAlloc)(&d_a_unsorted,
                                                     nnzA * sizeof(real_t));
->>>>>>> cf01c6cc
       MFEM_Cu_or_Hip(MemcpyDtoD)(d_a_unsorted, d_a, nnzA * sizeof(real_t));
 
       // Create the (input) dense vector with the unsorted values.
