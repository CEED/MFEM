// Copyright (c) 2010-2024, Lawrence Livermore National Security, LLC. Produced
// at the Lawrence Livermore National Laboratory. All Rights reserved. See files
// LICENSE and NOTICE for details. LLNL-CODE-806117.
//
// This file is part of the MFEM library. For more information and source code
// availability visit https://mfem.org.
//
// MFEM is free software; you can redistribute it and/or modify it under the
// terms of the BSD-3 license. We welcome feedback and contributions, see file
// CONTRIBUTING.md for details.

#ifndef MFEM_SUNDIALS
#define MFEM_SUNDIALS

#include "../config/config.hpp"

#ifdef MFEM_USE_SUNDIALS

#ifdef MFEM_USE_MPI
#include <mpi.h>
#include "hypre.hpp"
#endif

#include "ode.hpp"
#include "solvers.hpp"

#include <sundials/sundials_config.h>
// Check for appropriate SUNDIALS version
#if !defined(SUNDIALS_VERSION_MAJOR) || (SUNDIALS_VERSION_MAJOR < 5)
#error MFEM requires SUNDIALS version 5.0.0 or newer!
#endif
#if defined(MFEM_USE_CUDA) && ((SUNDIALS_VERSION_MAJOR == 5) && (SUNDIALS_VERSION_MINOR < 4))
#error MFEM requires SUNDIALS version 5.4.0 or newer when MFEM_USE_CUDA=TRUE!
#endif
#if defined(MFEM_USE_HIP) && ((SUNDIALS_VERSION_MAJOR == 5) && (SUNDIALS_VERSION_MINOR < 7))
#error MFEM requires SUNDIALS version 5.7.0 or newer when MFEM_USE_HIP=TRUE!
#endif
#if defined(MFEM_USE_CUDA) && !defined(SUNDIALS_NVECTOR_CUDA)
#error MFEM_USE_CUDA=TRUE requires SUNDIALS to be built with CUDA support
#endif
#if defined(MFEM_USE_HIP) && !defined(SUNDIALS_NVECTOR_HIP)
#error MFEM_USE_HIP=TRUE requires SUNDIALS to be built with HIP support
#endif
#include <sundials/sundials_matrix.h>
#include <sundials/sundials_linearsolver.h>
#include <arkode/arkode_arkstep.h>
#include <cvodes/cvodes.h>
#include <kinsol/kinsol.h>
#if defined(MFEM_USE_CUDA)
#include <sunmemory/sunmemory_cuda.h>
#elif defined(MFEM_USE_HIP)
#include <sunmemory/sunmemory_hip.h>
#endif

#include <functional>

#define MFEM_SUNDIALS_VERSION \
   (SUNDIALS_VERSION_MAJOR*10000 + SUNDIALS_VERSION_MINOR*100 + \
    SUNDIALS_VERSION_PATCH)

#if (SUNDIALS_VERSION_MAJOR < 6)

/// (DEPRECATED) Map SUNDIALS version >= 6 datatypes and constants to
/// version < 6 for backwards compatibility
using ARKODE_ERKTableID = int;
using ARKODE_DIRKTableID = int;
constexpr ARKODE_ERKTableID ARKODE_ERK_NONE = -1;
constexpr ARKODE_DIRKTableID ARKODE_DIRK_NONE = -1;
constexpr ARKODE_ERKTableID ARKODE_FEHLBERG_13_7_8 = FEHLBERG_13_7_8;

/// (DEPRECATED) There is no SUNContext in SUNDIALS version < 6 so set it to
/// arbitrary type for more compact backwards compatibility
using SUNContext = void*;

<<<<<<< HEAD
/// 'sunrealtype' was first introduced in v6.0.0
typedef realtype sunrealtype;
/// 'sunbooleantype' was first introduced in v6.0.0
typedef booleantype sunbooleantype;

/// New constant names introduced in v6.0.0
enum { SUN_PREC_NONE, SUN_PREC_LEFT, SUN_PREC_RIGHT, SUN_PREC_BOTH };

#endif // #if SUNDIALS_VERSION_MAJOR < 6

#if (SUNDIALS_VERSION_MAJOR < 7)

/** @brief The enum constant SUN_SUCCESS was added in v7 as a replacement of
    various *_SUCCESS macros that were removed in v7. */
enum { SUN_SUCCESS = 0 };

#endif // #if SUNDIALS_VERSION_MAJOR < 7

=======
// KIN_ORTH_MGS was introduced in SUNDIALS v6; here, we define it just so that
// it can be used as the default option in the second parameter of
// KINSolver::EnableAndersonAcc -- the actual value of the parameter will be
// ignored when using SUNDIALS < v6.
#define KIN_ORTH_MGS 0

#endif // SUNDIALS_VERSION_MAJOR < 6
>>>>>>> 17955e11

namespace mfem
{

#if defined(MFEM_USE_CUDA) || defined(MFEM_USE_HIP)

// ---------------------------------------------------------------------------
// SUNMemory interface class (used when CUDA or HIP is enabled)
// ---------------------------------------------------------------------------
class SundialsMemHelper
{
   /// The actual SUNDIALS object
   SUNMemoryHelper h;

public:

   /// Default constructor -- object must be moved to
   SundialsMemHelper() = default;

   /// Require a SUNContext as an argument (rather than calling Sundials::GetContext)
   /// to avoid undefined behavior during the construction of the Sundials singleton.
   SundialsMemHelper(SUNContext context);

   /// Implement move assignment
   SundialsMemHelper(SundialsMemHelper&& that_helper);

   /// Disable copy construction
   SundialsMemHelper(const SundialsMemHelper& that_helper) = delete;

   ~SundialsMemHelper() { if (h) { SUNMemoryHelper_Destroy(h); } }

   /// Disable copy assignment
   SundialsMemHelper& operator=(const SundialsMemHelper&) = delete;

   /// Implement move assignment
   SundialsMemHelper& operator=(SundialsMemHelper&& rhs);

   /// Typecasting to SUNDIALS' SUNMemoryHelper type
   operator SUNMemoryHelper() const { return h; }

   static int SundialsMemHelper_Alloc(SUNMemoryHelper helper, SUNMemory* memptr,
                                      size_t memsize, SUNMemoryType mem_type
#if (SUNDIALS_VERSION_MAJOR >= 6)
                                      , void* queue
#endif
                                     );

   static int SundialsMemHelper_Dealloc(SUNMemoryHelper helper, SUNMemory sunmem
#if (SUNDIALS_VERSION_MAJOR >= 6)
                                        , void* queue
#endif
                                       );

};

#else // MFEM_USE_CUDA || MFEM_USE_HIP

// ---------------------------------------------------------------------------
// Dummy SUNMemory interface class (used when CUDA or HIP is not enabled)
// ---------------------------------------------------------------------------
class SundialsMemHelper
{
public:

   SundialsMemHelper() = default;

   SundialsMemHelper(SUNContext context)
   {
      // Do nothing
   }
};

#endif // MFEM_USE_CUDA || MFEM_USE_HIP


/// Singleton class for SUNContext and SundialsMemHelper objects
class Sundials
{
public:

   /// Disable copy construction
   Sundials(Sundials &other) = delete;

   /// Disable copy assignment
   void operator=(const Sundials &other) = delete;

   /// Initializes SUNContext and SundialsMemHelper objects. Should be called at
   /// the beginning of the calling program (after Mpi::Init if applicable)
   static void Init();

   /// Provides access to the SUNContext object
   static SUNContext &GetContext();

   /// Provides access to the SundialsMemHelper object
   static SundialsMemHelper &GetMemHelper();

private:
   /// Returns a reference to the singleton instance of the class.
   static Sundials &Instance();

   /// Constructor called by Sundials::Instance (does nothing for version < 6)
   Sundials();

   /// Destructor called at end of calling program (does nothing for version < 6)
   ~Sundials();

   SUNContext context;
   SundialsMemHelper memHelper;
};


/// Vector interface for SUNDIALS N_Vectors.
class SundialsNVector : public Vector
{
protected:
   int own_NVector;

   /// The actual SUNDIALS object
   N_Vector x;

   friend class SundialsSolver;

   /// Set data and length of internal N_Vector x from 'this'.
   void _SetNvecDataAndSize_(long glob_size = 0);

   /// Set data and length from the internal N_Vector x.
   void _SetDataAndSize_();

public:
   /// Creates an empty SundialsNVector.
   SundialsNVector();

   /// Creates a SundialsNVector referencing an array of doubles, owned by someone else.
   /** The pointer @a data_ can be NULL. The data array can be replaced later
       with SetData(). */
   SundialsNVector(double *data_, int size_);

   /// Creates a SundialsNVector out of a SUNDIALS N_Vector object.
   /** The N_Vector @a nv must be destroyed outside. */
   SundialsNVector(N_Vector nv);

#ifdef MFEM_USE_MPI
   /// Creates an empty SundialsNVector.
   SundialsNVector(MPI_Comm comm);

   /// Creates a SundialsNVector with the given local and global sizes.
   SundialsNVector(MPI_Comm comm, int loc_size, long glob_size);

   /// Creates a SundialsNVector referencing an array of doubles, owned by someone else.
   /** The pointer @a data_ can be NULL. The data array can be replaced later
       with SetData(). */
   SundialsNVector(MPI_Comm comm, double *data_, int loc_size, long glob_size);

   /// Creates a SundialsNVector from a HypreParVector.
   /** Ownership of the data will not change. */
   SundialsNVector(HypreParVector& vec);
#endif

   /// Calls SUNDIALS N_VDestroy function if the N_Vector is owned by 'this'.
   ~SundialsNVector();

   /// Returns the N_Vector_ID for the internal N_Vector.
   inline N_Vector_ID GetNVectorID() const { return N_VGetVectorID(x); }

   /// Returns the N_Vector_ID for the N_Vector @a x_.
   inline N_Vector_ID GetNVectorID(N_Vector x_) const { return N_VGetVectorID(x_); }

#ifdef MFEM_USE_MPI
   /// Returns the MPI communicator for the internal N_Vector x.
   inline MPI_Comm GetComm() const
   {
#if SUNDIALS_VERSION_MAJOR < 7
      return *static_cast<MPI_Comm*>(N_VGetCommunicator(x));
#else
      return N_VGetCommunicator(x);
#endif
   }

   /// Returns the MPI global length for the internal N_Vector x.
   inline long GlobalSize() const { return N_VGetLength(x); }
#endif

   /// Resize the vector to size @a s.
   void SetSize(int s, long glob_size = 0);

   /// Set the vector data.
   /// @warning This method should be called only when OwnsData() is false.
   void SetData(double *d);

   /// Set the vector data and size.
   /** The Vector does not assume ownership of the new data. The new size is
       also used as the new Capacity().
       @warning This method should be called only when OwnsData() is false. */
   void SetDataAndSize(double *d, int s, long glob_size = 0);

   /// Reset the Vector to be a reference to a sub-vector of @a base.
   inline void MakeRef(Vector &base, int offset, int s)
   {
      // Ensure that the base is registered/initialized before making an alias
      base.Read();
      Vector::MakeRef(base, offset, s);
      _SetNvecDataAndSize_();
   }

   /** @brief Reset the Vector to be a reference to a sub-vector of @a base
       without changing its current size. */
   inline void MakeRef(Vector &base, int offset)
   {
      // Ensure that the base is registered/initialized before making an alias
      base.Read();
      Vector::MakeRef(base, offset);
      _SetNvecDataAndSize_();
   }

   /// Typecasting to SUNDIALS' N_Vector type
   operator N_Vector() const { return x; }

   /// Changes the ownership of the the vector
   N_Vector StealNVector() { own_NVector = 0; return x; }

   /// Sets ownership of the internal N_Vector
   void SetOwnership(int own) { own_NVector = own; }

   /// Gets ownership of the internal N_Vector
   int GetOwnership() const { return own_NVector; }

   /// Copy assignment.
   /** @note Defining this method overwrites the implicitly defined copy
       assignment operator. */
   using Vector::operator=;

#ifdef MFEM_USE_MPI
   bool MPIPlusX() const
   { return (GetNVectorID() == SUNDIALS_NVEC_MPIPLUSX); }
#else
   bool MPIPlusX() const { return false; }
#endif

   /// Create a N_Vector.
   /** @param[in] use_device  If true, use the SUNDIALS CUDA or HIP N_Vector. */
   static N_Vector MakeNVector(bool use_device);

#ifdef MFEM_USE_MPI
   /// Create a parallel N_Vector.
   /** @param[in] comm  The MPI communicator to use.
       @param[in] use_device  If true, use the SUNDIALS CUDA or HIP N_Vector. */
   static N_Vector MakeNVector(MPI_Comm comm, bool use_device);
#endif

#if defined(MFEM_USE_CUDA) || defined(MFEM_USE_HIP)
   static bool UseManagedMemory()
   {
      return Device::GetDeviceMemoryType() == MemoryType::MANAGED;
   }
#else
   static bool UseManagedMemory()
   {
      return false;
   }
#endif

};

/// Base class for interfacing with SUNDIALS packages.
class SundialsSolver
{
protected:
   void *sundials_mem;        ///< SUNDIALS mem structure.
   mutable int flag;          ///< Last flag returned from a call to SUNDIALS.
   bool reinit;               ///< Flag to signal memory reinitialization is need.
   long saved_global_size;    ///< Global vector length on last initialization.

   SundialsNVector*   Y;      ///< State vector.
   SUNMatrix          A;      /**< Linear system A = I - gamma J,
                                   M - gamma J, or J. */
   SUNMatrix          M;      ///< Mass matrix M.
   SUNLinearSolver    LSA;    ///< Linear solver for A.
   SUNLinearSolver    LSM;    ///< Linear solver for M.
   SUNNonlinearSolver NLS;    ///< Nonlinear solver.

#ifdef MFEM_USE_MPI
   bool Parallel() const
   { return (Y->MPIPlusX() || Y->GetNVectorID() == SUNDIALS_NVEC_PARALLEL); }
#else
   bool Parallel() const { return false; }
#endif

   /// Default scalar relative tolerance.
   static constexpr double default_rel_tol = 1e-4;
   /// Default scalar absolute tolerance.
   static constexpr double default_abs_tol = 1e-9;

   /** @brief Protected constructor: objects of this type should be constructed
       only as part of a derived class. */
   SundialsSolver() : sundials_mem(NULL), flag(0), reinit(false),
      saved_global_size(0), Y(NULL), A(NULL), M(NULL),
      LSA(NULL), LSM(NULL), NLS(NULL) { }

   // Helper functions
   // Serial version
   void AllocateEmptyNVector(N_Vector &y);

#ifdef MFEM_USE_MPI
   void AllocateEmptyNVector(N_Vector &y, MPI_Comm comm);
#endif

public:
   /// Access the SUNDIALS memory structure.
   void *GetMem() const { return sundials_mem; }

   /// Returns the last flag returned by a call to a SUNDIALS function.
   int GetFlag() const { return flag; }
};


// ---------------------------------------------------------------------------
// Interface to the CVODE library -- linear multi-step methods
// ---------------------------------------------------------------------------

/// Interface to the CVODE library -- linear multi-step methods.
class CVODESolver : public ODESolver, public SundialsSolver
{
protected:
   int lmm_type;  ///< Linear multistep method type.
   int step_mode; ///< CVODE step mode (CV_NORMAL or CV_ONE_STEP).
   int root_components; /// Number of components in gout

   /// Wrapper to compute the ODE rhs function.
   static int RHS(sunrealtype t, const N_Vector y, N_Vector ydot,
                  void *user_data);

   /// Setup the linear system $ A x = b $.
   static int LinSysSetup(sunrealtype t, N_Vector y, N_Vector fy, SUNMatrix A,
                          sunbooleantype jok, sunbooleantype *jcur,
                          sunrealtype gamma, void *user_data, N_Vector tmp1,
                          N_Vector tmp2, N_Vector tmp3);

   /// Solve the linear system $ A x = b $.
   static int LinSysSolve(SUNLinearSolver LS, SUNMatrix A, N_Vector x,
                          N_Vector b, sunrealtype tol);

   /// Prototype to define root finding for CVODE
   static int root(sunrealtype t, N_Vector y, sunrealtype *gout,
                   void *user_data);

   /// Typedef for root finding functions
   typedef std::function<int(sunrealtype t, Vector y, Vector gout,
                             CVODESolver *)> RootFunction;

   /// A class member to facilitate pointing to a user-specified root function
   RootFunction root_func;

   /// Typedef declaration for error weight functions
   typedef std::function<int(Vector y, Vector w, CVODESolver*)> EWTFunction;

   /** @brief A class member to facilitate pointing to a user-specified error
       weight function */
   EWTFunction ewt_func;

public:
   /// Construct a serial wrapper to SUNDIALS' CVODE integrator.
   /** @param[in] lmm Specifies the linear multistep method, the options are:
                      - CV_ADAMS - implicit methods for non-stiff systems,
                      - CV_BDF   - implicit methods for stiff systems. */
   CVODESolver(int lmm);

#ifdef MFEM_USE_MPI
   /// Construct a parallel wrapper to SUNDIALS' CVODE integrator.
   /** @param[in] comm The MPI communicator used to partition the ODE system
       @param[in] lmm  Specifies the linear multistep method, the options are:
                       - CV_ADAMS - implicit methods for non-stiff systems,
                       - CV_BDF   - implicit methods for stiff systems. */
   CVODESolver(MPI_Comm comm, int lmm);
#endif

   /** @brief Initialize CVODE: calls CVodeCreate() to create the CVODE
       memory and set some defaults.

       If the CVODE memory has already been created, it checks if the problem
       size has changed since the last call to Init(). If the problem is the
       same then CVodeReInit() will be called in the next call to Step(). If
       the problem size has changed, the CVODE memory is freed and realloced
       for the new problem size. */
   /** @param[in] f_ The TimeDependentOperator that defines the ODE system.

       @note All other methods must be called after Init().

       @note If this method is called a second time with a different problem
       size, then any non-default user-set options will be lost and will need
       to be set again. */
   void Init(TimeDependentOperator &f_) override;

   /// Integrate the ODE with CVODE using the specified step mode.
   /** @param[in,out] x  On output, the solution vector at the requested output
                         time tout = @a t + @a dt.
       @param[in,out] t  On output, the output time reached.
       @param[in,out] dt On output, the last time step taken.

       @note On input, the values of @a t and @a dt are used to compute desired
       output time for the integration, tout = @a t + @a dt.
   */
   void Step(Vector &x, double &t, double &dt) override;

   /** @brief Attach the linear system setup and solve methods from the
       TimeDependentOperator i.e., SUNImplicitSetup() and SUNImplicitSolve() to
       CVODE.
   */
   void UseMFEMLinearSolver();

   /// Attach SUNDIALS GMRES linear solver to CVODE.
   void UseSundialsLinearSolver();

   /// Select the CVODE step mode: CV_NORMAL (default) or CV_ONE_STEP.
   /** @param[in] itask  The desired step mode. */
   void SetStepMode(int itask);

   /// Set the scalar relative and scalar absolute tolerances.
   void SetSStolerances(double reltol, double abstol);

   /// Set the scalar relative and vector of absolute tolerances.
   void SetSVtolerances(double reltol, Vector abstol);

   /// Initialize Root Finder.
   void SetRootFinder(int components, RootFunction func);

   /// Set the maximum time step.
   void SetMaxStep(double dt_max);

   /// Set the maximum number of time steps.
   void SetMaxNSteps(int steps);

   /// Get the number of internal steps taken so far.
   long GetNumSteps();

   /** @brief Set the maximum method order.

       CVODE uses adaptive-order integration, based on the local truncation
       error. The default values for @a max_order are 12 for CV_ADAMS and
       5 for CV_BDF. Use this if you know a priori that your system is such
       that higher order integration formulas are unstable.

       @note @a max_order can't be higher than the current maximum order. */
   void SetMaxOrder(int max_order);

   /// Print various CVODE statistics.
   void PrintInfo() const;

   /// Destroy the associated CVODE memory and SUNDIALS objects.
   virtual ~CVODESolver();

};

// ---------------------------------------------------------------------------
// Interface to the CVODES library -- linear multi-step methods
// ---------------------------------------------------------------------------

class CVODESSolver : public CVODESolver
{
private:
   using CVODESolver::Init;

protected:
   int ncheck; ///< number of checkpoints used so far
   int indexB; ///< backward problem index

   /// Wrapper to compute the ODE RHS Quadrature function.
   static int RHSQ(sunrealtype t, const N_Vector y, N_Vector qdot,
                   void *user_data);

   /// Wrapper to compute the ODE RHS backward function.
   static int RHSB(sunrealtype t, N_Vector y,
                   N_Vector yB, N_Vector yBdot, void *user_dataB);

   /// Wrapper to compute the ODE RHS Backwards Quadrature function.
   static int RHSQB(sunrealtype t, N_Vector y, N_Vector yB,
                    N_Vector qBdot, void *user_dataB);

   /// Error control function
   static int ewt(N_Vector y, N_Vector w, void *user_data);

   SUNMatrix          AB;   ///< Linear system A = I - gamma J, M - gamma J, or J.
   SUNLinearSolver    LSB;  ///< Linear solver for A.
   SundialsNVector*   q;    ///< Quadrature vector.
   SundialsNVector*   yB;   ///< State vector.
   SundialsNVector*   yy;   ///< State vector.
   SundialsNVector*   qB;   ///< State vector.

   /// Default scalar backward relative tolerance
   static constexpr double default_rel_tolB = 1e-4;
   /// Default scalar backward absolute tolerance
   static constexpr double default_abs_tolB = 1e-9;
   /// Default scalar backward absolute quadrature tolerance
   static constexpr double default_abs_tolQB = 1e-9;

public:
   /** Construct a serial wrapper to SUNDIALS' CVODE integrator.
       @param[in] lmm Specifies the linear multistep method, the options are:
                      CV_ADAMS - implicit methods for non-stiff systems
                      CV_BDF   - implicit methods for stiff systems */
   CVODESSolver(int lmm);

#ifdef MFEM_USE_MPI
   /** Construct a parallel wrapper to SUNDIALS' CVODE integrator.
       @param[in] comm The MPI communicator used to partition the ODE system
       @param[in] lmm  Specifies the linear multistep method, the options are:
                       CV_ADAMS - implicit methods for non-stiff systems
                       CV_BDF   - implicit methods for stiff systems */
   CVODESSolver(MPI_Comm comm, int lmm);
#endif

   /** Initialize CVODE: Calls CVodeInit() and sets some defaults. We define this
       to force the time dependent operator to be a TimeDependenAdjointOperator.
       @param[in] f_ the TimeDependentAdjointOperator that defines the ODE system

       @note All other methods must be called after Init(). */
   void Init(TimeDependentAdjointOperator &f_);

   /// Initialize the adjoint problem
   void InitB(TimeDependentAdjointOperator &f_);

   /** Integrate the ODE with CVODE using the specified step mode.

       @param[out]    x  Solution vector at the requested output time x=x(t).
       @param[in,out] t  On output, the output time reached.
       @param[in,out] dt On output, the last time step taken.

       @note On input, the values of t and dt are used to compute desired
       output time for the integration, tout = t + dt. */
   void Step(Vector &x, double &t, double &dt) override;

   /// Solve one adjoint time step
   virtual void StepB(Vector &w, double &t, double &dt);

   /// Set multiplicative error weights
   void SetWFTolerances(EWTFunction func);

   // Initialize Quadrature Integration
   void InitQuadIntegration(mfem::Vector &q0,
                            double reltolQ = 1e-3,
                            double abstolQ = 1e-8);

   /// Initialize Quadrature Integration (Adjoint)
   void InitQuadIntegrationB(mfem::Vector &qB0, double reltolQB = 1e-3,
                             double abstolQB = 1e-8);

   /// Initialize Adjoint
   void InitAdjointSolve(int steps, int interpolation);

   /// Set the maximum number of backward steps
   void SetMaxNStepsB(int mxstepsB);

   /// Get Number of Steps for ForwardSolve
   long GetNumSteps();

   /// Evaluate Quadrature
   void EvalQuadIntegration(double t, Vector &q);

   /// Evaluate Quadrature solution
   void EvalQuadIntegrationB(double t, Vector &dG_dp);

   /// Get Interpolated Forward solution y at backward integration time tB
   void GetForwardSolution(double tB, mfem::Vector & yy);

   /// Set Linear Solver for the backward problem
   void UseMFEMLinearSolverB();

   /// Use built in SUNDIALS Newton solver
   void UseSundialsLinearSolverB();

   /**
      \brief Tolerance specification functions for the adjoint problem.

      It should be called after InitB() is called.

      \param[in] reltol the scalar relative error tolerance.
      \param[in] abstol the scalar absolute error tolerance.
   */
   void SetSStolerancesB(double reltol, double abstol);

   /**
      \brief Tolerance specification functions for the adjoint problem.

      It should be called after InitB() is called.

      \param[in] reltol the scalar relative error tolerance
      \param[in] abstol the vector of absolute error tolerances
   */
   void SetSVtolerancesB(double reltol, Vector abstol);

   /// Setup the linear system A x = b
   static int LinSysSetupB(sunrealtype t, N_Vector y, N_Vector yB, N_Vector fyB,
                           SUNMatrix A,
                           sunbooleantype jok, sunbooleantype *jcur,
                           sunrealtype gamma, void *user_data, N_Vector tmp1,
                           N_Vector tmp2, N_Vector tmp3);

   /// Solve the linear system A x = b
   static int LinSysSolveB(SUNLinearSolver LS, SUNMatrix A, N_Vector x,
                           N_Vector b, sunrealtype tol);


   /// Destroy the associated CVODES memory and SUNDIALS objects.
   virtual ~CVODESSolver();
};


// ---------------------------------------------------------------------------
// Interface to ARKode's ARKStep module -- Additive Runge-Kutta methods
// ---------------------------------------------------------------------------

/// Interface to ARKode's ARKStep module -- additive Runge-Kutta methods.
class ARKStepSolver : public ODESolver, public SundialsSolver
{
public:
   /// Types of ARKODE solvers.
   enum Type
   {
      EXPLICIT, ///< Explicit RK method
      IMPLICIT, ///< Implicit RK method
      IMEX      ///< Implicit-explicit ARK method
   };

protected:
   Type rk_type;      ///< Runge-Kutta type.
   int step_mode;     ///< ARKStep step mode (ARK_NORMAL or ARK_ONE_STEP).
   bool use_implicit; ///< True for implicit or imex integration.

   /** @name Wrappers to compute the ODE RHS functions.
       RHS1 is explicit RHS and RHS2 the implicit RHS for IMEX integration. When
       purely implicit or explicit only RHS1 is used. */
   ///@{
   static int RHS1(sunrealtype t, const N_Vector y, N_Vector ydot,
                   void *user_data);
   static int RHS2(sunrealtype t, const N_Vector y, N_Vector ydot,
                   void *user_data);
   ///@}

   /// Setup the linear system $ A x = b $.
   static int LinSysSetup(sunrealtype t, N_Vector y, N_Vector fy, SUNMatrix A,
                          SUNMatrix M, sunbooleantype jok, sunbooleantype *jcur,
                          sunrealtype gamma, void *user_data, N_Vector tmp1,
                          N_Vector tmp2, N_Vector tmp3);

   /// Solve the linear system $ A x = b $.
   static int LinSysSolve(SUNLinearSolver LS, SUNMatrix A, N_Vector x,
                          N_Vector b, sunrealtype tol);

   /// Setup the linear system $ M x = b $.
   static int MassSysSetup(sunrealtype t, SUNMatrix M, void *user_data,
                           N_Vector tmp1, N_Vector tmp2, N_Vector tmp3);

   /// Solve the linear system $ M x = b $.
   static int MassSysSolve(SUNLinearSolver LS, SUNMatrix M, N_Vector x,
                           N_Vector b, sunrealtype tol);

   /// Compute the matrix-vector product $ v = M x $.
   static int MassMult1(SUNMatrix M, N_Vector x, N_Vector v);

   /// Compute the matrix-vector product $v = M_t x $ at time t.
   static int MassMult2(N_Vector x, N_Vector v, sunrealtype t,
                        void* mtimes_data);

public:
   /// Construct a serial wrapper to SUNDIALS' ARKode integrator.
   /** @param[in] type Specifies the RK method type:
                       - EXPLICIT - explicit RK method (default)
                       - IMPLICIT - implicit RK method
                       - IMEX     - implicit-explicit ARK method */
   ARKStepSolver(Type type = EXPLICIT);

#ifdef MFEM_USE_MPI
   /// Construct a parallel wrapper to SUNDIALS' ARKode integrator.
   /** @param[in] comm The MPI communicator used to partition the ODE system.
       @param[in] type Specifies the RK method type:
                       - EXPLICIT - explicit RK method (default)
                       - IMPLICIT - implicit RK method
                       - IMEX     - implicit-explicit ARK method */
   ARKStepSolver(MPI_Comm comm, Type type = EXPLICIT);
#endif

   /** @brief Initialize ARKode: calls ARKStepCreate() to create the ARKStep
       memory and set some defaults.

       If the ARKStep has already been created, it checks if the problem size
       has changed since the last call to Init(). If the problem is the same
       then ARKStepReInit() will be called in the next call to Step(). If the
       problem size has changed, the ARKStep memory is freed and realloced
       for the new problem size. */
   /** @param[in] f_ The TimeDependentOperator that defines the ODE system

       @note All other methods must be called after Init().

       @note If this method is called a second time with a different problem
       size, then any non-default user-set options will be lost and will need
       to be set again. */
   void Init(TimeDependentOperator &f_) override;

   /// Integrate the ODE with ARKode using the specified step mode.
   /**
       @param[in,out] x  On output, the solution vector at the requested output
                         time, tout = @a t + @a dt
       @param[in,out] t  On output, the output time reached
       @param[in,out] dt On output, the last time step taken

       @note On input, the values of @a t and @a dt are used to compute desired
       output time for the integration, tout = @a t + @a dt.
   */
   void Step(Vector &x, real_t &t, real_t &dt) override;

   /** @brief Attach the linear system setup and solve methods from the
       TimeDependentOperator i.e., SUNImplicitSetup() and SUNImplicitSolve() to
       ARKode.
   */
   void UseMFEMLinearSolver();

   /// Attach a SUNDIALS GMRES linear solver to ARKode.
   void UseSundialsLinearSolver();

   /** @brief Attach mass matrix linear system setup, solve, and matrix-vector
       product methods from the TimeDependentOperator i.e., SUNMassSetup(),
       SUNMassSolve(), and SUNMassMult() to ARKode.

       @param[in] tdep    An integer flag indicating if the mass matrix is time
                          dependent (1) or time independent (0)
   */
   void UseMFEMMassLinearSolver(int tdep);

   /** @brief Attach the SUNDIALS GMRES linear solver and the mass matrix
       matrix-vector product method from the TimeDependentOperator i.e.,
       SUNMassMult() to ARKode to solve mass matrix systems.

       @param[in] tdep    An integer flag indicating if the mass matrix is time
                          dependent (1) or time independent (0)
   */
   void UseSundialsMassLinearSolver(int tdep);

   /// Select the ARKode step mode: ARK_NORMAL (default) or ARK_ONE_STEP.
   /** @param[in] itask  The desired step mode */
   void SetStepMode(int itask);

   /// Set the scalar relative and scalar absolute tolerances.
   void SetSStolerances(double reltol, double abstol);

   /// Set the maximum time step.
   void SetMaxStep(double dt_max);

   /// Chooses integration order for all explicit / implicit / IMEX methods.
   /** The default is 4, and the allowed ranges are: [2, 8] for explicit;
       [2, 5] for implicit; [3, 5] for IMEX. */
   void SetOrder(int order);

   /// Choose a specific Butcher table for an explicit RK method.
   /** See ARKODE documentation for all possible options, stability regions, etc.
       For example, table_id = BOGACKI_SHAMPINE_4_2_3 is 4-stage 3rd order. */
   void SetERKTableNum(ARKODE_ERKTableID table_id);

   /// Choose a specific Butcher table for a diagonally implicit RK method.
   /** See ARKODE documentation for all possible options, stability regions, etc.
       For example, table_id = CASH_5_3_4 is 5-stage 4th order. */
   void SetIRKTableNum(ARKODE_DIRKTableID table_id);

   /// Choose a specific Butcher table for an IMEX RK method.
   /** See ARKODE documentation for all possible options, stability regions, etc.
       For example, etable_id = ARK548L2SA_DIRK_8_4_5 and
       itable_id = ARK548L2SA_ERK_8_4_5 is 8-stage 5th order. */
   void SetIMEXTableNum(ARKODE_ERKTableID etable_id, ARKODE_DIRKTableID itable_id);

   /// Use a fixed time step size (disable temporal adaptivity).
   /** Use of this function is not recommended, since there is no assurance of
       the validity of the computed solutions. It is primarily provided for
       code-to-code verification testing purposes. */
   void SetFixedStep(double dt);

   /// Print various ARKStep statistics.
   void PrintInfo() const;

   /// Destroy the associated ARKode memory and SUNDIALS objects.
   virtual ~ARKStepSolver();

};


// ---------------------------------------------------------------------------
// Interface to the KINSOL library -- nonlinear solver methods
// ---------------------------------------------------------------------------

/// Interface to the KINSOL library -- nonlinear solver methods.
class KINSolver : public NewtonSolver, public SundialsSolver
{
protected:
   int global_strategy;                        ///< KINSOL solution strategy
   bool use_oper_grad;                         ///< use the Jv prod function
   mutable SundialsNVector *y_scale, *f_scale; ///< scaling vectors
   const Operator *jacobian;                   ///< stores oper->GetGradient()
   int aa_n = 0;            ///< number of acceleration vectors
   int aa_delay;            ///< Anderson Acceleration delay
   double aa_damping;       ///< Anderson Acceleration damping
   int aa_orth;             ///< Anderson Acceleration orthogonalization routine
   double fp_damping = 1.0; ///< Fixed Point or Picard damping parameter
   bool jfnk = false;       ///< enable JFNK
   Vector wrk;              ///< Work vector needed for the JFNK PC
   int maxli = 5;           ///< Maximum linear iterations
   int maxlrs = 0;          ///< Maximum linear solver restarts

   /// Wrapper to compute the nonlinear residual $ F(u) = 0 $.
   static int Mult(const N_Vector u, N_Vector fu, void *user_data);

   /// Wrapper to compute the Jacobian-vector product $ J(u) v = Jv $.
   static int GradientMult(N_Vector v, N_Vector Jv, N_Vector u,
                           sunbooleantype *new_u, void *user_data);

   /// Setup the linear system $ J u = b $.
   static int LinSysSetup(N_Vector u, N_Vector fu, SUNMatrix J,
                          void *user_data, N_Vector tmp1, N_Vector tmp2);

   /// Solve the linear system $ J u = b $.
   static int LinSysSolve(SUNLinearSolver LS, SUNMatrix J, N_Vector u,
                          N_Vector b, sunrealtype tol);

   /// Setup the preconditioner.
   static int PrecSetup(N_Vector uu,
                        N_Vector uscale,
                        N_Vector fval,
                        N_Vector fscale,
                        void *user_data);

   /// Solve the preconditioner equation $ Pz = v $.
   static int PrecSolve(N_Vector uu,
                        N_Vector uscale,
                        N_Vector fval,
                        N_Vector fscale,
                        N_Vector vv,
                        void *user_data);

   void SetJFNKSolver(Solver &solver);

public:

   /// Construct a serial wrapper to SUNDIALS' KINSOL nonlinear solver.
   /** @param[in] strategy   Specifies the nonlinear solver strategy:
                             KIN_NONE / KIN_LINESEARCH / KIN_PICARD / KIN_FP.
       @param[in] oper_grad  Specifies whether the solver should use its
                             Operator's GetGradient() method to compute the
                             Jacobian of the system. */
   KINSolver(int strategy, bool oper_grad = true);

#ifdef MFEM_USE_MPI
   /// Construct a parallel wrapper to SUNDIALS' KINSOL nonlinear solver.
   /** @param[in] comm       The MPI communicator used to partition the system.
       @param[in] strategy   Specifies the nonlinear solver strategy:
                             KIN_NONE / KIN_LINESEARCH / KIN_PICARD / KIN_FP.
       @param[in] oper_grad  Specifies whether the solver should use its
                             Operator's GetGradient() method to compute the
                             Jacobian of the system. */
   KINSolver(MPI_Comm comm, int strategy, bool oper_grad = true);
#endif

   /// Destroy the associated KINSOL memory.
   virtual ~KINSolver();

   /// Set the nonlinear Operator of the system and initialize KINSOL.
   /** @note If this method is called a second time with a different problem
       size, then non-default KINSOL-specific options will be lost and will need
       to be set again. */
   void SetOperator(const Operator &op) override;

   /// Set the linear solver for inverting the Jacobian.
   /** @note This function assumes that Operator::GetGradient(const Vector &)
             is implemented by the Operator specified by
             SetOperator(const Operator &).

             This method must be called after SetOperator(). */
   void SetSolver(Solver &solver) override;

   /// Equivalent to SetSolver(solver).
   void SetPreconditioner(Solver &solver) override { SetSolver(solver); }

   /// Set KINSOL's scaled step tolerance.
   /** The default tolerance is $ U^\frac{2}{3} $ , where
       U = machine unit round-off.
       @note This method must be called after SetOperator(). */
   void SetScaledStepTol(double sstol);

   /// Set maximum number of nonlinear iterations without a Jacobian update.
   /** The default is 10.
       @note This method must be called after SetOperator(). */
   void SetMaxSetupCalls(int max_calls);

   /// Enable Anderson Acceleration for KIN_FP or KIN_PICARD.
   /** @note Has to be called once before SetOperator() in order to set up the
       maximum subspace size. Subsequent calls need @a n less or equal to the
       initial subspace size.
       @param[in] n Anderson Acceleration subspace size
       @param[in] orth Anderson Acceleration orthogonalization routine
       @param[in] delay Anderson Acceleration delay
       @param[in] damping Anderson Acceleration damping parameter valid from 0 <
       d <= 1.0. Default is 1.0 (no damping) */
   void EnableAndersonAcc(int n, int orth = KIN_ORTH_MGS, int delay = 0,
                          double damping = 1.0);

   /// Specifies the value of the damping parameter in the fixed point or Picard
   /// iteration.
   /** param[in] damping fixed point iteration or Picard damping parameter */
   void SetDamping(double damping);

   /// Set the Jacobian Free Newton Krylov flag. The default is false.
   /** This flag indicates to use JFNK as the linear solver for KINSOL. This
       means that the Solver object set in SetSolver() or SetPreconditioner() is
       used as a preconditioner for an FGMRES algorithm provided by SpFGMR from
       SUNDIALS. Furthermore, all Jacobian-vector products in the outer Krylov
       method are approximated by a difference quotient and the relative
       tolerance for the outer Krylov method is adaptive. See the KINSOL User
       Manual for details. */
   void SetJFNK(bool use_jfnk) { jfnk = use_jfnk; }

   /// Set the maximum number of linear solver iterations
   /** @note Only valid in combination with JFNK */
   void SetLSMaxIter(int m) { maxli = m; }

   /// Set the maximum number of linear solver restarts
   /** @note Only valid in combination with JFNK */
   void SetLSMaxRestarts(int m) { maxlrs = m; }

   /// Set the print level for the KINSetPrintLevel function.
   void SetPrintLevel(int print_lvl) override { print_level = print_lvl; }

   /// This method is not supported and will throw an error.
   void SetPrintLevel(PrintLevel) override;

   /// Solve the nonlinear system $ F(x) = 0 $.
   /** This method computes the x_scale and fx_scale vectors and calls the
       other Mult(Vector&, Vector&, Vector&) const method. The x_scale vector
       is a vector of ones and values of fx_scale are determined by comparing
       the chosen relative and functional norm (i.e. absolute) tolerances.
       @param[in]     b  Not used, KINSOL always assumes zero RHS
       @param[in,out] x  On input, initial guess, if @a #iterative_mode = true,
                         otherwise the initial guess is zero; on output, the
                         solution */
   void Mult(const Vector &b, Vector &x) const override;

   /// Solve the nonlinear system $ F(x) = 0 $.
   /** Calls KINSol() to solve the nonlinear system. Before calling KINSol(),
       this functions uses the data members inherited from class IterativeSolver
       to set corresponding KINSOL options.
       @param[in,out] x         On input, initial guess, if @a #iterative_mode =
                                true, otherwise the initial guess is zero; on
                                output, the solution
       @param[in]     x_scale   Elements of a diagonal scaling matrix D, s.t.
                                D*x has all elements roughly the same when
                                x is close to a solution
       @param[in]     fx_scale  Elements of a diagonal scaling matrix E, s.t.
                                D*F(x) has all elements roughly the same when
                                x is not too close to a solution */
   void Mult(Vector &x, const Vector &x_scale, const Vector &fx_scale) const;
};

}  // namespace mfem

#endif // MFEM_USE_SUNDIALS

#endif // MFEM_SUNDIALS<|MERGE_RESOLUTION|>--- conflicted
+++ resolved
@@ -72,7 +72,6 @@
 /// arbitrary type for more compact backwards compatibility
 using SUNContext = void*;
 
-<<<<<<< HEAD
 /// 'sunrealtype' was first introduced in v6.0.0
 typedef realtype sunrealtype;
 /// 'sunbooleantype' was first introduced in v6.0.0
@@ -81,25 +80,22 @@
 /// New constant names introduced in v6.0.0
 enum { SUN_PREC_NONE, SUN_PREC_LEFT, SUN_PREC_RIGHT, SUN_PREC_BOTH };
 
-#endif // #if SUNDIALS_VERSION_MAJOR < 6
-
-#if (SUNDIALS_VERSION_MAJOR < 7)
-
-/** @brief The enum constant SUN_SUCCESS was added in v7 as a replacement of
-    various *_SUCCESS macros that were removed in v7. */
-enum { SUN_SUCCESS = 0 };
-
-#endif // #if SUNDIALS_VERSION_MAJOR < 7
-
-=======
 // KIN_ORTH_MGS was introduced in SUNDIALS v6; here, we define it just so that
 // it can be used as the default option in the second parameter of
 // KINSolver::EnableAndersonAcc -- the actual value of the parameter will be
 // ignored when using SUNDIALS < v6.
 #define KIN_ORTH_MGS 0
 
-#endif // SUNDIALS_VERSION_MAJOR < 6
->>>>>>> 17955e11
+#endif // #if SUNDIALS_VERSION_MAJOR < 6
+
+#if (SUNDIALS_VERSION_MAJOR < 7)
+
+/** @brief The enum constant SUN_SUCCESS was added in v7 as a replacement of
+    various *_SUCCESS macros that were removed in v7. */
+enum { SUN_SUCCESS = 0 };
+
+#endif // #if SUNDIALS_VERSION_MAJOR < 7
+
 
 namespace mfem
 {
