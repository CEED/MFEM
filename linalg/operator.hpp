// Copyright (c) 2010-2025, Lawrence Livermore National Security, LLC. Produced
// at the Lawrence Livermore National Laboratory. All Rights reserved. See files
// LICENSE and NOTICE for details. LLNL-CODE-806117.
//
// This file is part of the MFEM library. For more information and source code
// availability visit https://mfem.org.
//
// MFEM is free software; you can redistribute it and/or modify it under the
// terms of the BSD-3 license. We welcome feedback and contributions, see file
// CONTRIBUTING.md for details.

#ifndef MFEM_OPERATOR
#define MFEM_OPERATOR

#include "vector.hpp"

namespace mfem
{

template <class T>
class ConstrainedOperatorMP;

template <class T>
class RectangularConstrainedOperatorMP;

class OperatorBase
{
protected:
   int height; ///< Dimension of the output / number of rows in the matrix.
   int width;  ///< Dimension of the input / number of columns in the matrix.

public:
   /// Get the height (size of output) of the Operator. Synonym with NumRows().
   inline int Height() const { return height; }

   /// Get the width (size of input) of the Operator. Synonym with NumCols().
   inline int Width() const { return width; }

   enum Type
   {
      ANY_TYPE,         ///< ID for the base class Operator, i.e. any type.
      MFEM_SPARSEMAT,   ///< ID for class SparseMatrix.
      Hypre_ParCSR,     ///< ID for class HypreParMatrix.
      PETSC_MATAIJ,     ///< ID for class PetscParMatrix, MATAIJ format.
      PETSC_MATIS,      ///< ID for class PetscParMatrix, MATIS format.
      PETSC_MATSHELL,   ///< ID for class PetscParMatrix, MATSHELL format.
      PETSC_MATNEST,    ///< ID for class PetscParMatrix, MATNEST format.
      PETSC_MATHYPRE,   ///< ID for class PetscParMatrix, MATHYPRE format.
      PETSC_MATGENERIC, ///< ID for class PetscParMatrix, unspecified format.
      Complex_Operator, ///< ID for class ComplexOperator.
      MFEM_ComplexSparseMat, ///< ID for class ComplexSparseMatrix.
      Complex_Hypre_ParCSR,   ///< ID for class ComplexHypreParMatrix.
      Complex_DenseMat,  ///< ID for class ComplexDenseMatrix
      MFEM_Block_Matrix,     ///< ID for class BlockMatrix.
      MFEM_Block_Operator   ///< ID for the base class BlockOperator.
   };

   /// Defines operator diagonal policy upon elimination of rows and/or columns.
   enum DiagonalPolicy
   {
      DIAG_ZERO, ///< Set the diagonal value to zero
      DIAG_ONE,  ///< Set the diagonal value to one
      DIAG_KEEP  ///< Keep the diagonal value
   };
};

/// Abstract operator
template <class T>
class OperatorMP : public OperatorBase
{
protected:
   /// see FormSystemOperator()
   /** @note Uses DiagonalPolicy::DIAG_ONE. */
   void FormConstrainedSystemOperator(
      const Array<int> &ess_tdof_list, ConstrainedOperatorMP<T>* &Aout);

   /// see FormRectangularSystemOperator()
   void FormRectangularConstrainedSystemOperator(
      const Array<int> &trial_tdof_list,
      const Array<int> &test_tdof_list,
      RectangularConstrainedOperatorMP<T>* &Aout);

   /** @brief Returns RAP Operator of this, using input/output Prolongation matrices
       @a Pi corresponds to "P", @a Po corresponds to "Rt" */
   OperatorMP *SetupRAP(const OperatorMP<T> *Pi, const OperatorMP<T> *Po);

public:
   /// Initializes memory for true vectors of linear system
   void InitTVectors(const OperatorMP<T> *Po, const OperatorMP<T> *Ri,
                     const OperatorMP<T> *Pi,
                     VectorMP<T> &x, VectorMP<T> &b, VectorMP<T> &X, VectorMP<T> &B) const;

   /// Construct a square Operator with given size s (default 0).
   explicit OperatorMP(int s = 0) { height = width = s; }

   /** @brief Construct an Operator with the given height (output size) and
       width (input size). */
   OperatorMP(int h, int w) { height = h; width = w; }

   /** @brief Get the number of rows (size of output) of the Operator. Synonym
       with Height(). */
   inline int NumRows() const { return height; }

   /** @brief Get the number of columns (size of input) of the Operator. Synonym
       with Width(). */
   inline int NumCols() const { return width; }

   /// Return the MemoryClass preferred by the Operator.
   /** This is the MemoryClass that will be used to access the input and output
       vectors in the Mult() and MultTranspose() methods.

       For example, classes using the mfem::forall macro for implementation can
       return the value returned by Device::GetMemoryClass().

       The default implementation of this method in class Operator returns
       MemoryClass::HOST. */
   virtual MemoryClass GetMemoryClass() const { return MemoryClass::HOST; }

   /// Operator application: `y=A(x)`.
   virtual void Mult(const VectorMP<T> &x, VectorMP<T> &y) const = 0;

   /** @brief Action of the absolute-value operator: `y=|A|(x)`. The default
     behavior in class Operator is to generate an error. If the Operator is a
     composition of several operators, the composition unfold into a product
     of absolute-value operators too. */
   virtual void AbsMult(const Vector &x, Vector &y) const
   { MFEM_ABORT("Operator::AbsMult() is not overridden!"); }

   /** @brief Action of the transpose operator: `y=A^t(x)`. The default behavior
       in class Operator is to generate an error. */
<<<<<<< HEAD
   virtual void MultTranspose(const VectorMP<T> &x, VectorMP<T> &y) const
   { mfem_error("Operator::MultTranspose() is not overridden!"); }
=======
   virtual void MultTranspose(const Vector &x, Vector &y) const
   { MFEM_ABORT("Operator::MultTranspose() is not overridden!"); }

   /** @brief Action of the transpose absolute-value operator: `y=|A|^t(x)`.
      The default behavior in class Operator is to generate an error. */
   virtual void AbsMultTranspose(const Vector &x, Vector &y) const
   { MFEM_ABORT("Operator::AbsMultTranspose() is not overridden!"); }
>>>>>>> d9d6526c

   /// Operator application: `y+=A(x)` (default) or `y+=a*A(x)`.
   virtual void AddMult(const VectorMP<T> &x, VectorMP<T> &y,
                        const T a = 1.0) const;

   /// Operator transpose application: `y+=A^t(x)` (default) or `y+=a*A^t(x)`.
   virtual void AddMultTranspose(const VectorMP<T> &x, VectorMP<T> &y,
                                 const T a = 1.0) const;

   /// Operator application on a matrix: `Y=A(X)`.
   virtual void ArrayMult(const Array<const VectorMP<T> *> &X,
                          Array<VectorMP<T> *> &Y) const;

   /// Action of the transpose operator on a matrix: `Y=A^t(X)`.
   virtual void ArrayMultTranspose(const Array<const VectorMP<T> *> &X,
                                   Array<VectorMP<T> *> &Y) const;

   /// Operator application on a matrix: `Y+=A(X)` (default) or `Y+=a*A(X)`.
   virtual void ArrayAddMult(const Array<const VectorMP<T> *> &X,
                             Array<VectorMP<T> *> &Y,
                             const T a = 1.0) const;

   /** @brief Operator transpose application on a matrix: `Y+=A^t(X)` (default)
       or `Y+=a*A^t(X)`. */
   virtual void ArrayAddMultTranspose(const Array<const VectorMP<T> *> &X,
                                      Array<VectorMP<T> *> &Y, const T a = 1.0) const;

   /** @brief Evaluate the gradient operator at the point @a x. The default
       behavior in class Operator is to generate an error. */
   virtual OperatorMP<T> &GetGradient(const VectorMP<T> &x) const
   {
<<<<<<< HEAD
      mfem_error("Operator::GetGradient() is not overridden!");
      return const_cast<OperatorMP<T> &>(*this);
=======
      MFEM_ABORT("Operator::GetGradient() is not overridden!");
      return const_cast<Operator &>(*this);
>>>>>>> d9d6526c
   }

   /** @brief Computes the diagonal entries into @a diag. Typically, this
       operation only makes sense for linear Operator%s. In some cases, only an
       approximation of the diagonal is computed. */
   virtual void AssembleDiagonal(VectorMP<T> &diag) const
   {
      MFEM_CONTRACT_VAR(diag);
      MFEM_ABORT("Not relevant or not implemented for this Operator.");
   }

   /** @brief Prolongation operator from linear algebra (linear system) vectors,
       to input vectors for the operator. `NULL` means identity. */
   virtual const OperatorMP<T> *GetProlongation() const { return NULL; }

   /** @brief Restriction operator from input vectors for the operator to linear
       algebra (linear system) vectors. `NULL` means identity. */
   virtual const OperatorMP<T> *GetRestriction() const  { return NULL; }

   /** @brief Prolongation operator from linear algebra (linear system) vectors,
       to output vectors for the operator. `NULL` means identity. */
   virtual const OperatorMP<T> *GetOutputProlongation() const
   {
      return GetProlongation(); // Assume square unless specialized
   }

   /** @brief Transpose of GetOutputRestriction, directly available in this
       form to facilitate matrix-free RAP-type operators.

       `NULL` means identity. */
   virtual const OperatorMP<T> *GetOutputRestrictionTranspose() const { return NULL; }

   /** @brief Restriction operator from output vectors for the operator to linear
       algebra (linear system) vectors. `NULL` means identity. */
   virtual const OperatorMP<T> *GetOutputRestriction() const
   {
      return GetRestriction(); // Assume square unless specialized
   }

   /** @brief Form a constrained linear system using a matrix-free approach.

       Assuming square operator, form the operator linear system `A(X)=B`,
       corresponding to it and the right-hand side @a b, by applying any
       necessary transformations such as: parallel assembly, conforming
       constraints for non-conforming AMR and eliminating boundary conditions.
       @note Static condensation and hybridization are not supported for general
       operators (cf. the analogous methods BilinearForm::FormLinearSystem() and
       ParBilinearForm::FormLinearSystem()).

       The constraints are specified through the prolongation P from
       GetProlongation(), and restriction R from GetRestriction() methods, which
       are e.g. available through the (parallel) finite element space of any
       (parallel) bilinear form operator. We assume that the operator is square,
       using the same input and output space, so we have: `A(X)=[P^t (*this)
       P](X)`, `B=P^t(b)`, and `X=R(x)`.

       The vector @a x must contain the essential boundary condition values.
       These are eliminated through the ConstrainedOperator class and the vector
       @a X is initialized by setting its essential entries to the boundary
       conditions and all other entries to zero (@a copy_interior == 0) or
       copied from @a x (@a copy_interior != 0).

       After solving the system `A(X)=B`, the (finite element) solution @a x can
       be recovered by calling Operator::RecoverFEMSolution() with the same
       vectors @a X, @a b, and @a x.

       @note The caller is responsible for destroying the output operator @a A!
       @note If there are no transformations, @a X simply reuses the data of @a
       x. */
   void FormLinearSystem(const Array<int> &ess_tdof_list,
                         VectorMP<T> &x, VectorMP<T> &b,
                         OperatorMP<T>* &A, VectorMP<T> &X, VectorMP<T> &B,
                         int copy_interior = 0);

   /** @brief Form a column-constrained linear system using a matrix-free approach.

       Form the operator linear system `A(X)=B` corresponding to the operator
       and the right-hand side @a b, by applying any necessary transformations
       such as: parallel assembly, conforming constraints for non-conforming AMR
       and eliminating boundary conditions.  @note Static condensation and
       hybridization are not supported for general operators (cf. the method
       MixedBilinearForm::FormRectangularLinearSystem())

       The constraints are specified through the input prolongation Pi from
       GetProlongation(), and output restriction Ro from GetOutputRestriction()
       methods, which are e.g. available through the (parallel) finite element
       spaces of any (parallel) mixed bilinear form operator. So we have:
       `A(X)=[Ro (*this) Pi](X)`, `B=Ro(b)`, and `X=Pi^T(x)`.

       The vector @a x must contain the essential boundary condition values.
       The "columns" in this operator corresponding to these values are
       eliminated through the RectangularConstrainedOperator class.

       After solving the system `A(X)=B`, the (finite element) solution @a x can
       be recovered by calling Operator::RecoverFEMSolution() with the same
       vectors @a X, @a b, and @a x.

       @note The caller is responsible for destroying the output operator @a A!
       @note If there are no transformations, @a X simply reuses the data of @a
       x. */
   void FormRectangularLinearSystem(const Array<int> &trial_tdof_list,
                                    const Array<int> &test_tdof_list,
                                    VectorMP<T> &x, VectorMP<T> &b,
                                    OperatorMP<T>* &A, VectorMP<T> &X, VectorMP<T> &B);

   /** @brief Reconstruct a solution vector @a x (e.g. a GridFunction) from the
       solution @a X of a constrained linear system obtained from
       Operator::FormLinearSystem() or Operator::FormRectangularLinearSystem().

       Call this method after solving a linear system constructed using
       Operator::FormLinearSystem() to recover the solution as an input vector,
       @a x, for this Operator (presumably a finite element grid function). This
       method has identical signature to the analogous method for bilinear
       forms, though currently @a b is not used in the implementation. */
   virtual void RecoverFEMSolution(const VectorMP<T> &X, const VectorMP<T> &b,
                                   VectorMP<T> &x);

   /** @brief Return in @a A a parallel (on truedofs) version of this square
       operator.

       This returns the same operator as FormLinearSystem(), but does without
       the transformations of the right-hand side and initial guess. */
   void FormSystemOperator(const Array<int> &ess_tdof_list,
                           OperatorMP<T>* &A);

   /** @brief Return in @a A a parallel (on truedofs) version of this
       rectangular operator (including constraints).

       This returns the same operator as FormRectangularLinearSystem(), but does
       without the transformations of the right-hand side. */
   void FormRectangularSystemOperator(const Array<int> &trial_tdof_list,
                                      const Array<int> &test_tdof_list,
                                      OperatorMP<T>* &A);

   /** @brief Return in @a A a parallel (on truedofs) version of this
       rectangular operator.

       This is similar to FormSystemOperator(), but for dof-to-dof mappings
       (discrete linear operators), which can also correspond to rectangular
       matrices. The user should provide specializations of GetProlongation()
       for the input dofs and GetOutputRestriction() for the output dofs in
       their Operator implementation that are appropriate for the two spaces the
       Operator maps between. These are e.g. available through the (parallel)
       finite element space of any (parallel) bilinear form operator. We have:
       `A(X)=[Rout (*this) Pin](X)`. */
   void FormDiscreteOperator(OperatorMP<T>* &A);

   /// Prints operator with input size n and output size m in Matlab format.
   void PrintMatlab(std::ostream & out, int n, int m = 0) const;

   /// Prints operator in Matlab format.
   virtual void PrintMatlab(std::ostream & out) const;

   /// Virtual destructor.
   virtual ~OperatorMP() { }

   /// Return the type ID of the Operator class.
   /** This method is intentionally non-virtual, so that it returns the ID of
       the specific pointer or reference type used when calling this method. If
       not overridden by derived classes, they will automatically use the type ID
       of the base Operator class, ANY_TYPE. */
   Type GetType() const { return ANY_TYPE; }
};

using Operator = OperatorMP<real_t>;

/// Base abstract class for first order time dependent operators.
/** Operator of the form: (u,t) -> k(u,t), where k generally solves the
    algebraic equation F(u,k,t) = G(u,t). The functions F and G represent the
    _implicit_ and _explicit_ parts of the operator, respectively.

    A common use for this class is representing a differential algebraic
    equation of the form $ F(y,\frac{dy}{dt},t) = G(y,t) $.

    For example, consider an ordinary differential equation of the form
    $ M \frac{dy}{dt} = g(y,t) $. There are various ways of expressing this ODE
    as a TimeDependentOperator depending on the choices for F and G. Here are
    some common choices:

      1. F(u,k,t) = k and G(u,t) = inv(M) g(u,t),
      2. F(u,k,t) = M k and G(u,t) = g(u,t),
      3. F(u,k,t) = M k - g(u,t) and G(u,t) = 0.

    Note that depending on the ODE solver, some of the above choices may be
    preferable to the others.
*/
class TimeDependentOperator : public Operator
{
public:
   /// Enum used to describe the form of the time-dependent operator.
   /** The type should be set by classes derived from TimeDependentOperator to
       describe the form, in terms of the functions F and G, used by the
       specific derived class. This information can be queried by classes or
       functions (like time stepping algorithms) to make choices about the
       algorithm to use, or to ensure that the TimeDependentOperator uses the
       form expected by the class/function.

       For example, assume that a derived class is implementing the ODE
       $M \frac{dy}{dt} = g(y,t)$ and chooses to define $F(u,k,t) = M k$ and
       $G(u,t) = g(u,t)$. Then it cannot use type EXPLICIT, unless $M = I$, or
       type HOMOGENEOUS, unless $g(u,t) = 0$. If, on the other hand, the derived
       class chooses to define $F(u,k,t) = k$ and $G(u,t) = M^{-1} g(y,t)$, then
       the natural choice is to set the type to EXPLICIT, even though setting it
       to IMPLICIT is also not wrong -- doing so will simply fail to inform
       methods that query this information that it uses a more specific
       implementation, EXPLICIT, that may allow the use of algorithms that
       support only the EXPLICIT type. */
   enum Type
   {
      EXPLICIT,   ///< This type assumes F(u,k,t) = k.
      IMPLICIT,   ///< This is the most general type, no assumptions on F and G.
      HOMOGENEOUS ///< This type assumes that G(u,t) = 0.
   };

   /// Evaluation mode. See SetEvalMode() for details.
   enum EvalMode
   {
      /** Normal evaluation. */
      NORMAL,
      /** Assuming additive split, k(u,t) = k1(u,t) + k2(u,t), evaluate the
          first term, k1. */
      ADDITIVE_TERM_1,
      /** Assuming additive split, k(u,t) = k1(u,t) + k2(u,t), evaluate the
          second term, k2. */
      ADDITIVE_TERM_2
   };

protected:
   real_t t;  ///< Current time.
   Type type; /**< @brief Describes the form of the TimeDependentOperator, see
                   the documentation of #Type. */
   EvalMode eval_mode; ///< Current evaluation mode.

public:
   /** @brief Construct a "square" TimeDependentOperator (u,t) -> k(u,t), where
       u and k have the same dimension @a n. */
   explicit TimeDependentOperator(int n = 0, real_t t_ = 0.0,
                                  Type type_ = EXPLICIT)
      : Operator(n) { t = t_; type = type_; eval_mode = NORMAL; }

   /** @brief Construct a TimeDependentOperator (u,t) -> k(u,t), where u and k
       have dimensions @a w and @a h, respectively. */
   TimeDependentOperator(int h, int w, double t_ = 0.0, Type type_ = EXPLICIT)
      : Operator(h, w) { t = t_; type = type_; eval_mode = NORMAL; }

   /// Read the currently set time.
   virtual real_t GetTime() const { return t; }

   /// Set the current time.
   virtual void SetTime(const real_t t_) { t = t_; }

   /// True if #type is #EXPLICIT.
   bool isExplicit() const { return (type == EXPLICIT); }
   /// True if #type is #IMPLICIT or #HOMOGENEOUS.
   bool isImplicit() const { return !isExplicit(); }
   /// True if #type is #HOMOGENEOUS.
   bool isHomogeneous() const { return (type == HOMOGENEOUS); }

   /// Return the current evaluation mode. See SetEvalMode() for details.
   EvalMode GetEvalMode() const { return eval_mode; }

   /// Set the evaluation mode of the time-dependent operator.
   /** The evaluation mode is a switch that allows time-stepping methods to
       request evaluation of separate components/terms of the time-dependent
       operator. For example, IMEX methods typically assume additive split of
       the operator: k(u,t) = k1(u,t) + k2(u,t) and they rely on the ability to
       evaluate the two terms separately.

       Generally, setting the evaluation mode should affect the behavior of all
       evaluation-related methods in the class, such as Mult(), ImplicitSolve(),
       etc. However, the exact list of methods that need to support a specific
       mode will depend on the used time-stepping method. */
   virtual void SetEvalMode(const EvalMode new_eval_mode)
   { eval_mode = new_eval_mode; }

   /** @brief Perform the action of the explicit part of the operator, G:
       @a v = G(@a u, t) where t is the current time.

       Presently, this method is used by some PETSc ODE solvers and the
       SUNDIALS ARKStep integrator, for more details, see either the PETSc
       Manual or the ARKode User Guide, respectively. */
   virtual void ExplicitMult(const Vector &u, Vector &v) const;

   /** @brief Perform the action of the implicit part of the operator, F:
       @a v = F(@a u, @a k, t) where t is the current time.

       Presently, this method is used by some PETSc ODE solvers, for more
       details, see the PETSc Manual.*/
   virtual void ImplicitMult(const Vector &u, const Vector &k, Vector &v) const;

   /** @brief Perform the action of the operator (u,t) -> k(u,t) where t is the
       current time set by SetTime() and @a k satisfies
       F(@a u, @a k, t) = G(@a u, t).

       For solving an ordinary differential equation of the form
       $ M \frac{dy}{dt} = g(y,t) $, recall that F and G can be defined in
       various ways, e.g.:

         1. F(u,k,t) = k and G(u,t) = inv(M) g(u,t)
         2. F(u,k,t) = M k and G(u,t) = g(u,t)
         3. F(u,k,t) = M k - g(u,t) and G(u,t) = 0.

       Regardless of the choice of F and G, this function should always compute
       @a k = inv(M) g(@a u, t). */
   void Mult(const Vector &u, Vector &k) const override;

   /** @brief Solve for the unknown @a k, at the current time t, the following
       equation:
       F(@a u + @a gamma @a k, @a k, t) = G(@a u + @a gamma @a k, t).

       For solving an ordinary differential equation of the form
       $ M \frac{dy}{dt} = g(y,t) $, recall that F and G can be defined in
       various ways, e.g.:

         1. F(u,k,t) = k and G(u,t) = inv(M) g(u,t)
         2. F(u,k,t) = M k and G(u,t) = g(u,t)
         3. F(u,k,t) = M k - g(u,t) and G(u,t) = 0

       Regardless of the choice of F and G, this function should solve for @a k
       in M @a k = g(@a u + @a gamma @a k, t).

       To see how @a k can be useful, consider the backward Euler method defined
       by $ y(t + \Delta t) = y(t) + \Delta t k_0 $ where
       $ M k_0 = g \big( y(t) + \Delta t k_0, t + \Delta t \big) $. A backward
       Euler integrator can use @a k from this function for $k_0$, with the call
       using @a u set to $ y(t) $, @a gamma set to $ \Delta t$, and time set to
       $t + \Delta t$. See class BackwardEulerSolver.

       Generalizing further, consider a diagonally implicit Runge-Kutta (DIRK)
       method defined by
       $ y(t + \Delta t) = y(t) + \Delta t \sum_{i=1}^s b_i k_i $ where
       $ M k_i = g \big( y(t) + \Delta t \sum_{j=1}^i a_{ij} k_j,
                         t + c_i \Delta t \big) $.
       A DIRK integrator can use @a k from this function, with @a u set to
       $ y(t) + \Delta t \sum_{j=1}^{i-1} a_{ij} k_j $ and @a gamma set to
       $ a_{ii} \Delta t $, for $ k_i $. For example, see class SDIRK33Solver.

       If not re-implemented, this method simply generates an error. */
   virtual void ImplicitSolve(const real_t gamma, const Vector &u, Vector &k);

   /** @brief Return an Operator representing (dF/dk @a shift + dF/du) at the
       given @a u, @a k, and the currently set time.

       Presently, this method is used by some PETSc ODE solvers, for more
       details, see the PETSc Manual. */
   virtual Operator& GetImplicitGradient(const Vector &u, const Vector &k,
                                         real_t shift) const;

   /** @brief Return an Operator representing dG/du at the given point @a u and
       the currently set time.

       Presently, this method is used by some PETSc ODE solvers, for more
       details, see the PETSc Manual. */
   virtual Operator& GetExplicitGradient(const Vector &u) const;

   /** @brief Setup a linear system as needed by some SUNDIALS ODE solvers to
       perform a similar action to ImplicitSolve, i.e., solve for k, at the
       current time t, in F(u + gamma k, k, t) = G(u + gamma k, t).

       The SUNDIALS ODE solvers iteratively solve for k, as knew = kold + dk.
       The linear system here is for dk, obtained by linearizing the nonlinear
       system F(u + gamma knew, knew, t) = G(u + gamma knew, t) about dk = 0:
          F(u + gamma (kold + dk), kold + dk, t) = G(u + gamma (kold + dk), t)
          => [dF/dk + gamma (dF/du - dG/du)] dk = G - F + O(dk^2)
       In other words, the linear system to be setup here is A dk = r, where
       A = [dF/dk + gamma (dF/du - dG/du)] and r = G - F.

       For solving an ordinary differential equation of the form
       $ M \frac{dy}{dt} = g(y,t) $, recall that F and G can be defined as one
       of the following:

         1. F(u,k,t) = k and G(u,t) = inv(M) g(u,t)
         2. F(u,k,t) = M k and G(u,t) = g(u,t)
         3. F(u,k,t) = M k - g(u,t) and G(u,t) = 0

       This function performs setup to solve $ A dk = r $ where A is either

         1. A(@a y,t) = I - @a gamma inv(M) J(@a y,t)
         2. A(@a y,t) = M - @a gamma J(@a y,t)
         3. A(@a y,t) = M - @a gamma J(@a y,t)

       with J = dg/dy (or a reasonable approximation thereof).

       @param[in]  y     The state at which A(@a y,t) should be evaluated.
       @param[in]  v     The value of inv(M) g(y,t) for 1 or g(y,t) for 2 & 3.
       @param[in]  jok   Flag indicating if the Jacobian should be updated.
       @param[out] jcur  Flag to signal if the Jacobian was updated.
       @param[in]  gamma The scaled time step value.

       If not re-implemented, this method simply generates an error.

       Presently, this method is used by SUNDIALS ODE solvers, for more
       details, see the SUNDIALS User Guides. */
   virtual int SUNImplicitSetup(const Vector &y, const Vector &v,
                                int jok, int *jcur, real_t gamma);

   /** @brief Solve the ODE linear system A @a dk = @a r , where A and r are
       defined by the method SUNImplicitSetup().

       For solving an ordinary differential equation of the form
       $ M \frac{dy}{dt} = g(y,t) $, recall that F and G can be defined as one
       of the following:

         1. F(u,k,t) = k and G(u,t) = inv(M) g(u,t)
         2. F(u,k,t) = M k and G(u,t) = g(u,t)
         3. F(u,k,t) = M k - g(u,t) and G(u,t) = 0

       @param[in]      r   inv(M) g(y,t) - k for 1 or g(y,t) - M k for 2 & 3.
       @param[in,out]  dk  On input, the initial guess. On output, the solution.
       @param[in]      tol Linear solve tolerance.

       If not re-implemented, this method simply generates an error.

       Presently, this method is used by SUNDIALS ODE solvers, for more
       details, see the SUNDIALS User Guides. */
   virtual int SUNImplicitSolve(const Vector &r, Vector &dk, real_t tol);

   /** @brief Setup the mass matrix in the ODE system
       $ M \frac{dy}{dt} = g(y,t) $ .

       If not re-implemented, this method simply generates an error.

       Presently, this method is used by SUNDIALS ARKStep integrator, for more
       details, see the ARKode User Guide. */
   virtual int SUNMassSetup();

   /** @brief Solve the mass matrix linear system  M @a x = @a b, where M is
       defined by the method SUNMassSetup().

       @param[in]      b   The linear system right-hand side.
       @param[in,out]  x   On input, the initial guess. On output, the solution.
       @param[in]      tol Linear solve tolerance.

       If not re-implemented, this method simply generates an error.

       Presently, this method is used by SUNDIALS ARKStep integrator, for more
       details, see the ARKode User Guide. */
   virtual int SUNMassSolve(const Vector &b, Vector &x, real_t tol);

   /** @brief Compute the mass matrix-vector product @a v = M @a x, where M is
       defined by the method SUNMassSetup().

       @param[in]   x The vector to multiply.
       @param[out]  v The result of the matrix-vector product.

       If not re-implemented, this method simply generates an error.

       Presently, this method is used by SUNDIALS ARKStep integrator, for more
       details, see the ARKode User Guide. */
   virtual int SUNMassMult(const Vector &x, Vector &v);

   virtual ~TimeDependentOperator() { }
};


/** TimeDependentAdjointOperator is a TimeDependentOperator with Adjoint rate
    equations to be used with CVODESSolver. */
class TimeDependentAdjointOperator : public TimeDependentOperator
{
public:

   /**
      \brief The TimedependentAdjointOperator extends the TimeDependentOperator
      class to use features in SUNDIALS CVODESSolver for computing quadratures
      and solving adjoint problems.

      To solve adjoint problems one needs to implement the AdjointRateMult
      method to tell CVODES what the adjoint rate equation is.

      QuadratureIntegration (optional) can be used to compute values over the
      forward problem

      QuadratureSensitivityMult (optional) can be used to find the sensitivity
      of the quadrature using the adjoint solution in part.

      SUNImplicitSetupB (optional) can be used to setup custom solvers for the
      newton solve for the adjoint problem.

      SUNImplicitSolveB (optional) actually uses the solvers from
      SUNImplicitSetupB to solve the adjoint problem.

      See SUNDIALS user manuals for specifics.

      \param[in] dim Dimension of the forward operator
      \param[in] adjdim Dimension of the adjoint operator. Typically it is the
      same size as dim. However, SUNDIALS allows users to specify the size if
      one wants to perform custom operations.
      \param[in] t Starting time to set
      \param[in] type The TimeDependentOperator type
   */
   TimeDependentAdjointOperator(int dim, int adjdim, real_t t = 0.,
                                Type type = EXPLICIT) :
      TimeDependentOperator(dim, t, type),
      adjoint_height(adjdim)
   {}

   /// Destructor
   virtual ~TimeDependentAdjointOperator() {};

   /**
      \brief Provide the operator integration of a quadrature equation

      \param[in] y The current value at time t
      \param[out] qdot The current quadrature rate value at t
   */
   virtual void QuadratureIntegration(const Vector &y, Vector &qdot) const {};

   /** @brief Perform the action of the operator:
       @a yBdot = k = f(@a y,@2 yB, t), where

       @param[in] y The primal solution at time t
       @param[in] yB The adjoint solution at time t
       @param[out] yBdot the rate at time t
   */
   virtual void AdjointRateMult(const Vector &y, Vector & yB,
                                Vector &yBdot) const = 0;

   /**
      \brief Provides the sensitivity of the quadrature w.r.t to primal and
      adjoint solutions

      \param[in] y the value of the primal solution at time t
      \param[in] yB the value of the adjoint solution at time t
      \param[out] qBdot the value of the sensitivity of the quadrature rate at
      time t
   */
   virtual void QuadratureSensitivityMult(const Vector &y, const Vector &yB,
                                          Vector &qBdot) const {}

   /** @brief Setup the ODE linear system $ A(x,t) = (I - gamma J) $ or
       $ A = (M - gamma J) $, where $ J(x,t) = \frac{df}{dt(x,t)} $.

       @param[in]  t     The current time
       @param[in]  x     The state at which $A(x,xB,t)$ should be evaluated.
       @param[in]  xB    The state at which $A(x,xB,t)$ should be evaluated.
       @param[in]  fxB   The current value of the ODE rhs function, $f(x,t)$.
       @param[in]  jokB   Flag indicating if the Jacobian should be updated.
       @param[out] jcurB  Flag to signal if the Jacobian was updated.
       @param[in]  gammaB The scaled time step value.

       If not re-implemented, this method simply generates an error.

       Presently, this method is used by SUNDIALS ODE solvers, for more details,
       see the SUNDIALS User Guides.
   */
   virtual int SUNImplicitSetupB(const real_t t, const Vector &x,
                                 const Vector &xB, const Vector &fxB,
                                 int jokB, int *jcurB, real_t gammaB)
   {
      MFEM_ABORT("TimeDependentAdjointOperator::SUNImplicitSetupB() is not "
                 "overridden!");
      return (-1);
   }

   /** @brief Solve the ODE linear system $ A(x,xB,t) xB = b $ as setup by
       the method SUNImplicitSetup().

       @param[in]      b   The linear system right-hand side.
       @param[in,out]  x   On input, the initial guess. On output, the solution.
       @param[in]      tol Linear solve tolerance.

       If not re-implemented, this method simply generates an error.

       Presently, this method is used by SUNDIALS ODE solvers, for more details,
       see the SUNDIALS User Guides. */
   virtual int SUNImplicitSolveB(Vector &x, const Vector &b, real_t tol)
   {
      MFEM_ABORT("TimeDependentAdjointOperator::SUNImplicitSolveB() is not "
                 "overridden!");
      return (-1);
   }

   /// Returns the size of the adjoint problem state space
   int GetAdjointHeight() {return adjoint_height;}

protected:
   int adjoint_height; /// Size of the adjoint problem
};


/// Base abstract class for second order time dependent operators.
/** Operator of the form: (x,dxdt,t) -> f(x,dxdt,t), where k = f(x,dxdt,t)
    generally solves the algebraic equation F(x,dxdt,k,t) = G(x,dxdt,t).
    The functions F and G represent the_implicit_ and _explicit_ parts of
    the operator, respectively. For explicit operators,
    F(x,dxdt,k,t) = k, so f(x,dxdt,t) = G(x,dxdt,t). */
class SecondOrderTimeDependentOperator : public TimeDependentOperator
{
public:
   /** @brief Construct a "square" SecondOrderTimeDependentOperator
       y = f(x,dxdt,t), where x, dxdt and y have the same dimension @a n. */
   explicit SecondOrderTimeDependentOperator(int n = 0, real_t t_ = 0.0,
                                             Type type_ = EXPLICIT)
      : TimeDependentOperator(n, t_,type_) { }

   /** @brief Construct a SecondOrderTimeDependentOperator y = f(x,dxdt,t),
       where x, dxdt and y have the same dimension @a n. */
   SecondOrderTimeDependentOperator(int h, int w, real_t t_ = 0.0,
                                    Type type_ = EXPLICIT)
      : TimeDependentOperator(h, w, t_,type_) { }

   using TimeDependentOperator::Mult;

   /** @brief Perform the action of the operator: @a y = k = f(@a x,@ dxdt, t),
       where k solves the algebraic equation
       F(@a x,@ dxdt, k, t) = G(@a x,@ dxdt, t) and t is the current time. */
   virtual void Mult(const Vector &x, const Vector &dxdt, Vector &y) const;

   using TimeDependentOperator::ImplicitSolve;
   /** @brief Solve the equation:
       @a k = f(@a x + @a fac0 @a k, @a dxdt + @a fac1 @a k, t), for the
       unknown @a k at the current time t.

       For general F and G, the equation for @a k becomes:
       F(@a x +  @a fac0 @a k, @a dxdt + @a fac1 @a k, t)
                        = G(@a x +  @a fac0 @a k, @a dxdt + @a fac1 @a k, t).

       The input vectors @a x and @a dxdt corresponds to time index (or cycle) n, while the
       currently set time, #t, and the result vector @a k correspond to time
       index n+1.

       This method allows for the abstract implementation of some time
       integration methods.

       If not re-implemented, this method simply generates an error. */
   virtual void ImplicitSolve(const real_t fac0, const real_t fac1,
                              const Vector &x, const Vector &dxdt, Vector &k);


   virtual ~SecondOrderTimeDependentOperator() { }
};


/// Base class for solvers
template <class T>
class SolverMP : public OperatorMP<T>
{
public:
   /// If true, use the second argument of Mult() as an initial guess.
   bool iterative_mode;

   /** @brief Initialize a square Solver with size @a s.

       @warning Use a Boolean expression for the second parameter (not an int)
       to distinguish this call from the general rectangular constructor. */
   explicit SolverMP(int s = 0, bool iter_mode = false)
      : OperatorMP<T>(s) { iterative_mode = iter_mode; }

   /// Initialize a Solver with height @a h and width @a w.
   SolverMP(int h, int w, bool iter_mode = false)
      : OperatorMP<T>(h, w) { iterative_mode = iter_mode; }

   /// Set/update the solver for the given operator.
   virtual void SetOperator(const OperatorMP<T> &op) = 0;
};

using Solver = SolverMP<real_t>;

/// Identity Operator I: x -> x.
template <class T>
class IdentityOperatorMP : public OperatorMP<T>
{
public:
   /// Create an identity operator of size @a n.
   explicit IdentityOperatorMP(int n) : OperatorMP<T>(n) { }

   /// Operator application
   void Mult(const VectorMP<T> &x, VectorMP<T> &y) const override { y = x; }

   /// Application of the transpose
   void MultTranspose(const VectorMP<T> &x, VectorMP<T> &y) const override { y = x; }
};

using IdentityOperator = IdentityOperatorMP<real_t>;

/// Returns true if P is the identity prolongation, i.e. if it is either NULL or
/// an IdentityOperator.
template <class T>
inline bool IsIdentityProlongation(const OperatorMP<T> *P)
{
   return !P || dynamic_cast<const IdentityOperatorMP<T>*>(P);
}

/// Scaled Operator B: x -> a A(x).
class ScaledOperator : public Operator
{
private:
   const Operator &A_;
   real_t a_;

public:
   /// Create an operator which is a scalar multiple of A.
   explicit ScaledOperator(const Operator *A, real_t a)
      : Operator(A->Height(), A->Width()), A_(*A), a_(a) { }

   /// Operator application
   void Mult(const Vector &x, Vector &y) const override
   { A_.Mult(x, y); y *= a_; }

   /// Application of the transpose.
   void MultTranspose(const Vector &x, Vector &y) const override
   { A_.MultTranspose(x, y); y *= a_; }
};


/** @brief The transpose of a given operator. Switches the roles of the methods
    Mult() and MultTranspose(). */
template <class T>
class TransposeOperatorMP : public OperatorMP<T>
{
private:
   const OperatorMP<T> &A;

public:
   /// Construct the transpose of a given operator @a *a.
   TransposeOperatorMP(const OperatorMP<T> *a)
      : OperatorMP<T>(a->Width(), a->Height()), A(*a) { }

   /// Construct the transpose of a given operator @a a.
   TransposeOperatorMP(const OperatorMP<T> &a)
      : OperatorMP<T>(a.Width(), a.Height()), A(a) { }

   /// Operator application. Apply the transpose of the original Operator.
   void Mult(const VectorMP<T> &x, VectorMP<T> &y) const override
   { A.MultTranspose(x, y); }

   /// Application of the transpose. Apply the original Operator.
   void MultTranspose(const VectorMP<T> &x, VectorMP<T> &y) const override
   { A.Mult(x, y); }
};

using TransposeOperator = TransposeOperatorMP<real_t>;

/// General linear combination operator: x -> a A(x) + b B(x).
class SumOperator : public Operator
{
   const Operator *A, *B;
   const real_t alpha, beta;
   bool ownA, ownB;
   mutable Vector z;

public:
   SumOperator(
      const Operator *A, const real_t alpha,
      const Operator *B, const real_t beta,
      bool ownA, bool ownB);

   void Mult(const Vector &x, Vector &y) const override
   { z.SetSize(A->Height()); A->Mult(x, z); B->Mult(x, y); add(alpha, z, beta, y, y); }

   void MultTranspose(const Vector &x, Vector &y) const override
   { z.SetSize(A->Width()); A->MultTranspose(x, z); B->MultTranspose(x, y); add(alpha, z, beta, y, y); }

   virtual ~SumOperator();
};

/// General product operator: x -> (A*B)(x) = A(B(x)).
template <class T>
class ProductOperatorMP : public OperatorMP<T>
{
   const OperatorMP<T> *A, *B;
   bool ownA, ownB;
   mutable VectorMP<T> z;

public:
   ProductOperatorMP(const OperatorMP<T> *A, const OperatorMP<T> *B, bool ownA,
                     bool ownB);

   void Mult(const VectorMP<T> &x, VectorMP<T> &y) const override
   { B->Mult(x, z); A->Mult(z, y); }

   void MultTranspose(const VectorMP<T> &x, VectorMP<T> &y) const override
   { A->MultTranspose(x, z); B->MultTranspose(z, y); }

   virtual ~ProductOperatorMP<T>();
};

using ProductOperator = ProductOperatorMP<real_t>;

/// The operator x -> R*A*P*x constructed through the actions of R^T, A and P
template <class T>
class RAPOperatorMP : public OperatorMP<T>
{
private:
   const OperatorMP<T> & Rt;
   const OperatorMP<T> & A;
   const OperatorMP<T> & P;
   mutable VectorMP<T> Px;
   mutable VectorMP<T> APx;
   MemoryClass mem_class;

public:
   /// Construct the RAP operator given R^T, A and P.
   RAPOperatorMP<T>(const OperatorMP<T> &Rt_, const OperatorMP<T> &A_,
                    const OperatorMP<T> &P_);

   MemoryClass GetMemoryClass() const override { return mem_class; }

   /// Operator application.
   void Mult(const VectorMP<T> & x, VectorMP<T> & y) const override
   { P.Mult(x, Px); A.Mult(Px, APx); Rt.MultTranspose(APx, y); }

   /// Operator-wise absolute-value application.
   void AbsMult(const Vector & x, Vector & y) const override
   { P.AbsMult(x, Px); A.AbsMult(Px, APx); Rt.AbsMultTranspose(APx, y); }

   /// Approximate diagonal of the RAP Operator.
   /** Returns the diagonal of A, as returned by its AssembleDiagonal method,
       multiplied be P^T.

       When P is the FE space prolongation operator on a mesh without hanging
       nodes and Rt = P, the returned diagonal is exact, as long as the diagonal
       of A is also exact. */
   void AssembleDiagonal(VectorMP<T> &diag) const override
   {
      A.AssembleDiagonal(APx);
      P.MultTranspose(APx, diag);

      // TODO: For an AMR mesh, a convergent diagonal can be assembled with
      // |P^T| APx, where |P^T| has entry-wise absolute values of the conforming
      // prolongation transpose operator. See BilinearForm::AssembleDiagonal.
   }

   /// Application of the transpose.
   void MultTranspose(const VectorMP<T> & x, VectorMP<T> & y) const override
   { Rt.Mult(x, APx); A.MultTranspose(APx, Px); P.MultTranspose(Px, y); }

   /// Operator-wise absolute-value application of the transpose
   void AbsMultTranspose(const Vector & x, Vector & y) const override
   {
      Rt.AbsMult(x, APx);
      A.AbsMultTranspose(APx, Px);
      P.AbsMultTranspose(Px, y);
   }
};

using RAPOperator = RAPOperatorMP<real_t>;

/// General triple product operator x -> A*B*C*x, with ownership of the factors.
template <class T>
class TripleProductOperatorMP : public OperatorMP<T>
{
   const OperatorMP<T> *A;
   const OperatorMP<T> *B;
   const OperatorMP<T> *C;
   bool ownA, ownB, ownC;
   mutable VectorMP<T> t1, t2;
   MemoryClass mem_class;

public:
   TripleProductOperatorMP(const OperatorMP<T> *A, const OperatorMP<T> *B,
                           const OperatorMP<T> *C, bool ownA, bool ownB, bool ownC);

   MemoryClass GetMemoryClass() const override { return mem_class; }

   void Mult(const VectorMP<T> &x, VectorMP<T> &y) const override
   { C->Mult(x, t1); B->Mult(t1, t2); A->Mult(t2, y); }

   void MultTranspose(const VectorMP<T> &x, VectorMP<T> &y) const override
   { A->MultTranspose(x, t2); B->MultTranspose(t2, t1); C->MultTranspose(t1, y); }

   virtual ~TripleProductOperatorMP<T>();
};

using TripleProductOperator = TripleProductOperatorMP<real_t>;

/** @brief Square Operator for imposing essential boundary conditions using only
    the action, Mult(), of a given unconstrained Operator.

    Square operator constrained by fixing certain entries in the solution to
    given "essential boundary condition" values. This class is used by the
    general, matrix-free system formulation of Operator::FormLinearSystem.

    Do not confuse with ConstrainedSolver, which despite the name has very
    different functionality. */
template <class T>
class ConstrainedOperatorMP : public OperatorMP<T>
{
   using DiagonalPolicy = OperatorBase::DiagonalPolicy;
   using OperatorBase::DIAG_ONE;
   using OperatorBase::DIAG_KEEP;
   using OperatorBase::DIAG_ZERO;

protected:
   Array<int> constraint_list;  ///< List of constrained indices/dofs.
   OperatorMP<T> *A;                 ///< The unconstrained Operator.
   bool own_A;                  ///< Ownership flag for A.
   mutable VectorMP<T> z, w;         ///< Auxiliary vectors.
   MemoryClass mem_class;
   DiagonalPolicy diag_policy;  ///< Diagonal policy for constrained dofs

public:
   /** @brief Constructor from a general Operator and a list of essential
       indices/dofs.

       Specify the unconstrained operator @a *A and a @a list of indices to
       constrain, i.e. each entry @a list[i] represents an essential dof. If the
       ownership flag @a own_A is true, the operator @a *A will be destroyed
       when this object is destroyed. The @a diag_policy determines how the
       operator sets entries corresponding to essential dofs. */
   ConstrainedOperatorMP(OperatorMP<T> *A, const Array<int> &list,
                         bool own_A = false,
                         DiagonalPolicy diag_policy = DIAG_ONE);

   /// Returns the type of memory in which the solution and temporaries are stored.
   MemoryClass GetMemoryClass() const override { return mem_class; }

   /// Set the diagonal policy for the constrained operator.
   void SetDiagonalPolicy(const DiagonalPolicy diag_policy_)
   { diag_policy = diag_policy_; }

   /// Diagonal of A, modified according to the used DiagonalPolicy.
   void AssembleDiagonal(VectorMP<T> &diag) const override;

   /** @brief Eliminate "essential boundary condition" values specified in @a x
       from the given right-hand side @a b.

       Performs the following steps:

           z = A((0,x_b));  b_i -= z_i;  b_b = x_b;

       where the "_b" subscripts denote the essential (boundary) indices/dofs of
       the vectors, and "_i" -- the rest of the entries.

       @note This method is consistent with `DiagonalPolicy::DIAG_ONE`. */
   void EliminateRHS(const VectorMP<T> &x, VectorMP<T> &b) const;

   /** @brief Constrained operator action.

       Performs the following steps:

           z = A((x_i,0));  y_i = z_i;  y_b = x_b;

       where the "_b" subscripts denote the essential (boundary) indices/dofs of
       the vectors, and "_i" -- the rest of the entries. */
   void Mult(const VectorMP<T> &x, VectorMP<T> &y) const override;

   void AddMult(const VectorMP<T> &x, VectorMP<T> &y,
                const T a = 1.0) const override;

<<<<<<< HEAD
   void MultTranspose(const VectorMP<T> &x, VectorMP<T> &y) const override;
=======
   void AbsMult(const Vector &x, Vector &y) const override;

   void MultTranspose(const Vector &x, Vector &y) const override;
>>>>>>> d9d6526c

   void AbsMultTranspose(const Vector &x, Vector &y) const override;

   /** @brief Implementation of Mult or MultTranspose.
<<<<<<< HEAD
    *  TODO - Generalize to allow constraining rows and columns differently.
   */
   void ConstrainedMult(const VectorMP<T> &x, VectorMP<T> &y,
                        const bool transpose) const;
=======
       TODO - Generalize to allow constraining rows and columns differently. */
   void ConstrainedMult(const Vector &x, Vector &y, const bool transpose) const;
>>>>>>> d9d6526c

   /** @brief Implementation of AbsMult or AbsMultTranspose.
       TODO - Generalize to allow constraining rows and columns differently. */
   void ConstrainedAbsMult(const Vector &x, Vector &y,
                           const bool transpose) const;

   /// Destructor: destroys the unconstrained Operator, if owned.
   ~ConstrainedOperatorMP<T>() override { if (own_A) { delete A; } }
};

using ConstrainedOperator = ConstrainedOperatorMP<real_t>;

/** @brief Rectangular Operator for imposing essential boundary conditions on
    the input space using only the action, Mult(), of a given unconstrained
    Operator.

    Rectangular operator constrained by fixing certain entries in the solution
    to given "essential boundary condition" values. This class is used by the
    general matrix-free formulation of Operator::FormRectangularLinearSystem. */
template <class T>
class RectangularConstrainedOperatorMP : public OperatorMP<T>
{
protected:
   Array<int> trial_constraints, test_constraints;
   OperatorMP<T> *A;
   bool own_A;
   mutable VectorMP<T> z, w;
   MemoryClass mem_class;

public:
   /** @brief Constructor from a general Operator and a list of essential
       indices/dofs.

       Specify the unconstrained operator @a *A and two lists of indices to
       constrain, i.e. each entry @a trial_list[i] represents an essential trial
       dof. If the ownership flag @a own_A is true, the operator @a *A will be
       destroyed when this object is destroyed. */
   RectangularConstrainedOperatorMP(OperatorMP<T> *A, const Array<int> &trial_list,
                                    const Array<int> &test_list, bool own_A = false);
   /// Returns the type of memory in which the solution and temporaries are stored.
   MemoryClass GetMemoryClass() const override { return mem_class; }
   /** @brief Eliminate columns corresponding to "essential boundary condition"
       values specified in @a x from the given right-hand side @a b.

       Performs the following steps:

           b -= A((0,x_b));
           b_j = 0

       where the "_b" subscripts denote the essential (boundary) indices and the
       "_j" subscript denotes the essential test indices */
   void EliminateRHS(const VectorMP<T> &x, VectorMP<T> &b) const;
   /** @brief Rectangular-constrained operator action.

       Performs the following steps:

           y = A((x_i,0));
           y_j = 0

       where the "_i" subscripts denote all the nonessential (boundary) trial
       indices and the "_j" subscript denotes the essential test indices */
   void Mult(const VectorMP<T> &x, VectorMP<T> &y) const override;
   void MultTranspose(const VectorMP<T> &x, VectorMP<T> &y) const override;
   virtual ~RectangularConstrainedOperatorMP<T>() { if (own_A) { delete A; } }
};

<<<<<<< HEAD
using RectangularConstrainedOperator = RectangularConstrainedOperatorMP<real_t>;
=======
/** @brief Abstract class for defining inner products. The method Eval()
    must be implemented in derived classes to compute the inner product
    of two vectors according to a specific inner product definition.
*/
class InnerProductOperator : public Operator
{
#ifdef MFEM_USE_MPI
private:
   MPI_Comm comm = MPI_COMM_NULL;
   int dot_prod_type = 0; // 0: local, 1: global

public:
   InnerProductOperator(MPI_Comm comm_) : Operator(1)
   { comm = comm_; dot_prod_type = 1; }
#endif
protected:
   /// @brief Standard global/local $\ell_2$ inner product.
   virtual real_t Dot(const Vector &x, const Vector &y) const;

public:
   /// Create an operator of size 1 (scalar).
   InnerProductOperator() : Operator(1)
   {
#ifdef MFEM_USE_MPI
      dot_prod_type = 0;
#endif
   }

   /// Operator application - not always needed/used but added
   /// to satisfy the abstract base class interface.
   virtual void Mult(const Vector &x, Vector &y) const override
   {
      MFEM_ABORT("Mult is not implemented.");
   }

   /** @brief Compute the inner product (x,y) of vectors x and y.
              This is an abstract method that must be
              implemented in derived classes. */
   virtual real_t Eval(const Vector &x, const Vector &y) = 0;
};
>>>>>>> d9d6526c

/** @brief PowerMethod helper class to estimate the largest eigenvalue of an
           operator using the iterative power method. */
class PowerMethod
{
   Vector v1;
#ifdef MFEM_USE_MPI
   MPI_Comm comm;
#endif

public:

#ifdef MFEM_USE_MPI
   PowerMethod() : comm(MPI_COMM_NULL) {}
#else
   PowerMethod() {}
#endif

#ifdef MFEM_USE_MPI
   PowerMethod(MPI_Comm comm_) : comm(comm_) {}
#endif

   /// @brief Returns an estimate of the largest eigenvalue of the operator \p opr
   /// using the iterative power method.
   /** \p v0 is being used as the vector for the iterative process and will contain
       the eigenvector corresponding to the largest eigenvalue after convergence.
       The maximum number of iterations may set with \p numSteps, the relative
       tolerance with \p tolerance and the seed of the random initialization of
       \p v0 with \p seed. If \p seed is 0 \p v0 will not be random-initialized. */
   real_t EstimateLargestEigenvalue(Operator& opr, Vector& v0,
                                    int numSteps = 10, real_t tolerance = 1e-8,
                                    int seed = 12345);
};

}

#endif<|MERGE_RESOLUTION|>--- conflicted
+++ resolved
@@ -123,23 +123,18 @@
      behavior in class Operator is to generate an error. If the Operator is a
      composition of several operators, the composition unfold into a product
      of absolute-value operators too. */
-   virtual void AbsMult(const Vector &x, Vector &y) const
+   virtual void AbsMult(const VectorMP<T> &x, VectorMP<T> &y) const
    { MFEM_ABORT("Operator::AbsMult() is not overridden!"); }
 
    /** @brief Action of the transpose operator: `y=A^t(x)`. The default behavior
        in class Operator is to generate an error. */
-<<<<<<< HEAD
    virtual void MultTranspose(const VectorMP<T> &x, VectorMP<T> &y) const
-   { mfem_error("Operator::MultTranspose() is not overridden!"); }
-=======
-   virtual void MultTranspose(const Vector &x, Vector &y) const
    { MFEM_ABORT("Operator::MultTranspose() is not overridden!"); }
 
    /** @brief Action of the transpose absolute-value operator: `y=|A|^t(x)`.
       The default behavior in class Operator is to generate an error. */
-   virtual void AbsMultTranspose(const Vector &x, Vector &y) const
+   virtual void AbsMultTranspose(const VectorMP<T> &x, VectorMP<T> &y) const
    { MFEM_ABORT("Operator::AbsMultTranspose() is not overridden!"); }
->>>>>>> d9d6526c
 
    /// Operator application: `y+=A(x)` (default) or `y+=a*A(x)`.
    virtual void AddMult(const VectorMP<T> &x, VectorMP<T> &y,
@@ -171,13 +166,8 @@
        behavior in class Operator is to generate an error. */
    virtual OperatorMP<T> &GetGradient(const VectorMP<T> &x) const
    {
-<<<<<<< HEAD
-      mfem_error("Operator::GetGradient() is not overridden!");
+      MFEM_ABORT("Operator::GetGradient() is not overridden!");
       return const_cast<OperatorMP<T> &>(*this);
-=======
-      MFEM_ABORT("Operator::GetGradient() is not overridden!");
-      return const_cast<Operator &>(*this);
->>>>>>> d9d6526c
    }
 
    /** @brief Computes the diagonal entries into @a diag. Typically, this
@@ -981,7 +971,7 @@
    { P.Mult(x, Px); A.Mult(Px, APx); Rt.MultTranspose(APx, y); }
 
    /// Operator-wise absolute-value application.
-   void AbsMult(const Vector & x, Vector & y) const override
+   void AbsMult(const VectorMP<T> & x, VectorMP<T> & y) const override
    { P.AbsMult(x, Px); A.AbsMult(Px, APx); Rt.AbsMultTranspose(APx, y); }
 
    /// Approximate diagonal of the RAP Operator.
@@ -1006,7 +996,7 @@
    { Rt.Mult(x, APx); A.MultTranspose(APx, Px); P.MultTranspose(Px, y); }
 
    /// Operator-wise absolute-value application of the transpose
-   void AbsMultTranspose(const Vector & x, Vector & y) const override
+   void AbsMultTranspose(const VectorMP<T> & x, VectorMP<T> & y) const override
    {
       Rt.AbsMult(x, APx);
       A.AbsMultTranspose(APx, Px);
@@ -1118,30 +1108,20 @@
    void AddMult(const VectorMP<T> &x, VectorMP<T> &y,
                 const T a = 1.0) const override;
 
-<<<<<<< HEAD
+   void AbsMult(const VectorMP<T> &x, VectorMP<T> &y) const override;
+
    void MultTranspose(const VectorMP<T> &x, VectorMP<T> &y) const override;
-=======
-   void AbsMult(const Vector &x, Vector &y) const override;
-
-   void MultTranspose(const Vector &x, Vector &y) const override;
->>>>>>> d9d6526c
-
-   void AbsMultTranspose(const Vector &x, Vector &y) const override;
+
+   void AbsMultTranspose(const VectorMP<T> &x, VectorMP<T> &y) const override;
 
    /** @brief Implementation of Mult or MultTranspose.
-<<<<<<< HEAD
-    *  TODO - Generalize to allow constraining rows and columns differently.
-   */
+    *  TODO - Generalize to allow constraining rows and columns differently. */
    void ConstrainedMult(const VectorMP<T> &x, VectorMP<T> &y,
                         const bool transpose) const;
-=======
-       TODO - Generalize to allow constraining rows and columns differently. */
-   void ConstrainedMult(const Vector &x, Vector &y, const bool transpose) const;
->>>>>>> d9d6526c
 
    /** @brief Implementation of AbsMult or AbsMultTranspose.
        TODO - Generalize to allow constraining rows and columns differently. */
-   void ConstrainedAbsMult(const Vector &x, Vector &y,
+   void ConstrainedAbsMult(const VectorMP<T> &x, VectorMP<T> &y,
                            const bool transpose) const;
 
    /// Destructor: destroys the unconstrained Operator, if owned.
@@ -1204,14 +1184,14 @@
    virtual ~RectangularConstrainedOperatorMP<T>() { if (own_A) { delete A; } }
 };
 
-<<<<<<< HEAD
 using RectangularConstrainedOperator = RectangularConstrainedOperatorMP<real_t>;
-=======
+
 /** @brief Abstract class for defining inner products. The method Eval()
     must be implemented in derived classes to compute the inner product
     of two vectors according to a specific inner product definition.
 */
-class InnerProductOperator : public Operator
+template <class T>
+class InnerProductOperatorMP : public OperatorMP<T>
 {
 #ifdef MFEM_USE_MPI
 private:
@@ -1219,7 +1199,7 @@
    int dot_prod_type = 0; // 0: local, 1: global
 
 public:
-   InnerProductOperator(MPI_Comm comm_) : Operator(1)
+   InnerProductOperatorMP(MPI_Comm comm_) : Operator(1)
    { comm = comm_; dot_prod_type = 1; }
 #endif
 protected:
@@ -1228,7 +1208,7 @@
 
 public:
    /// Create an operator of size 1 (scalar).
-   InnerProductOperator() : Operator(1)
+   InnerProductOperatorMP() : OperatorMP<T>(1)
    {
 #ifdef MFEM_USE_MPI
       dot_prod_type = 0;
@@ -1237,7 +1217,7 @@
 
    /// Operator application - not always needed/used but added
    /// to satisfy the abstract base class interface.
-   virtual void Mult(const Vector &x, Vector &y) const override
+   virtual void Mult(const VectorMP<T> &x, VectorMP<T> &y) const override
    {
       MFEM_ABORT("Mult is not implemented.");
    }
@@ -1245,9 +1225,10 @@
    /** @brief Compute the inner product (x,y) of vectors x and y.
               This is an abstract method that must be
               implemented in derived classes. */
-   virtual real_t Eval(const Vector &x, const Vector &y) = 0;
-};
->>>>>>> d9d6526c
+   virtual real_t Eval(const VectorMP<T> &x, const VectorMP<T> &y) = 0;
+};
+
+using InnerProductOperator = InnerProductOperatorMP<real_t>;
 
 /** @brief PowerMethod helper class to estimate the largest eigenvalue of an
            operator using the iterative power method. */
