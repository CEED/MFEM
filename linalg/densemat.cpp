// Copyright (c) 2010-2024, Lawrence Livermore National Security, LLC. Produced
// at the Lawrence Livermore National Laboratory. All Rights reserved. See files
// LICENSE and NOTICE for details. LLNL-CODE-806117.
//
// This file is part of the MFEM library. For more information and source code
// availability visit https://mfem.org.
//
// MFEM is free software; you can redistribute it and/or modify it under the
// terms of the BSD-3 license. We welcome feedback and contributions, see file
// CONTRIBUTING.md for details.


// Implementation of data types dense matrix, inverse dense matrix


#include "kernels.hpp"
#include "vector.hpp"
#include "matrix.hpp"
#include "densemat.hpp"
#include "lapack.hpp"
#include "batched/batched.hpp"
#include "../general/forall.hpp"
#include "../general/table.hpp"
#include "../general/globals.hpp"

#include <iostream>
#include <iomanip>
#include <limits>
#include <algorithm>
#include <cstdlib>
#if defined(_MSC_VER) && (_MSC_VER < 1800)
#include <float.h>
#define copysign _copysign
#endif


namespace mfem
{

using namespace std;

DenseMatrix::DenseMatrix() : Matrix(0) { }

DenseMatrix::DenseMatrix(const DenseMatrix &m) : Matrix(m.height, m.width)
{
   const int hw = height * width;
   if (hw > 0)
   {
      MFEM_ASSERT(m.data, "invalid source matrix");
      data.New(hw);
      std::memcpy(data, m.data, sizeof(real_t)*hw);
   }
}

DenseMatrix::DenseMatrix(int s) : Matrix(s)
{
   MFEM_ASSERT(s >= 0, "invalid DenseMatrix size: " << s);
   if (s > 0)
   {
      data.New(s*s);
      *this = 0.0; // init with zeroes
   }
}

DenseMatrix::DenseMatrix(int m, int n) : Matrix(m, n)
{
   MFEM_ASSERT(m >= 0 && n >= 0,
               "invalid DenseMatrix size: " << m << " x " << n);
   const int capacity = m*n;
   if (capacity > 0)
   {
      data.New(capacity);
      *this = 0.0; // init with zeroes
   }
}

DenseMatrix::DenseMatrix(const DenseMatrix &mat, char ch)
   : Matrix(mat.width, mat.height)
{
   MFEM_CONTRACT_VAR(ch);
   const int capacity = height*width;
   if (capacity > 0)
   {
      data.New(capacity);

      for (int i = 0; i < height; i++)
      {
         for (int j = 0; j < width; j++)
         {
            (*this)(i,j) = mat(j,i);
         }
      }
   }
}

void DenseMatrix::SetSize(int h, int w)
{
   MFEM_ASSERT(h >= 0 && w >= 0,
               "invalid DenseMatrix size: " << h << " x " << w);
   if (Height() == h && Width() == w)
   {
      return;
   }
   height = h;
   width = w;
   const int hw = h*w;
   if (hw > data.Capacity())
   {
      data.Delete();
      data.New(hw);
      *this = 0.0; // init with zeroes
   }
}

real_t &DenseMatrix::Elem(int i, int j)
{
   return (*this)(i,j);
}

const real_t &DenseMatrix::Elem(int i, int j) const
{
   return (*this)(i,j);
}

void DenseMatrix::Mult(const real_t *x, real_t *y) const
{
   kernels::Mult(height, width, Data(), x, y);
}

void DenseMatrix::Mult(const real_t *x, Vector &y) const
{
   MFEM_ASSERT(height == y.Size(), "incompatible dimensions");

   Mult(x, y.GetData());
}

void DenseMatrix::Mult(const Vector &x, real_t *y) const
{
   MFEM_ASSERT(width == x.Size(), "incompatible dimensions");

   Mult(x.GetData(), y);
}

void DenseMatrix::Mult(const Vector &x, Vector &y) const
{
   MFEM_ASSERT(height == y.Size() && width == x.Size(),
               "incompatible dimensions");

   Mult(x.GetData(), y.GetData());
}

real_t DenseMatrix::operator *(const DenseMatrix &m) const
{
   MFEM_ASSERT(Height() == m.Height() && Width() == m.Width(),
               "incompatible dimensions");

   const int hw = height * width;
   real_t a = 0.0;
   for (int i = 0; i < hw; i++)
   {
      a += data[i] * m.data[i];
   }

   return a;
}

void DenseMatrix::MultTranspose(const real_t *x, real_t *y) const
{
   real_t *d_col = Data();
   for (int col = 0; col < width; col++)
   {
      real_t y_col = 0.0;
      for (int row = 0; row < height; row++)
      {
         y_col += x[row]*d_col[row];
      }
      y[col] = y_col;
      d_col += height;
   }
}

void DenseMatrix::MultTranspose(const real_t *x, Vector &y) const
{
   MFEM_ASSERT(width == y.Size(), "incompatible dimensions");

   MultTranspose(x, y.GetData());
}

void DenseMatrix::MultTranspose(const Vector &x, real_t *y) const
{
   MFEM_ASSERT(height == x.Size(), "incompatible dimensions");

   MultTranspose(x.GetData(), y);
}

void DenseMatrix::MultTranspose(const Vector &x, Vector &y) const
{
   MFEM_ASSERT(height == x.Size() && width == y.Size(),
               "incompatible dimensions");

   MultTranspose(x.GetData(), y.GetData());
}

void DenseMatrix::AddMult(const Vector &x, Vector &y, const real_t a) const
{
   if (a != 1.0)
   {
      AddMult_a(a, x, y);
      return;
   }
   MFEM_ASSERT(height == y.Size() && width == x.Size(),
               "incompatible dimensions");

   const real_t *xp = x.GetData(), *d_col = data;
   real_t *yp = y.GetData();
   for (int col = 0; col < width; col++)
   {
      real_t x_col = xp[col];
      for (int row = 0; row < height; row++)
      {
         yp[row] += x_col*d_col[row];
      }
      d_col += height;
   }
}

void DenseMatrix::AddMultTranspose(const Vector &x, Vector &y,
                                   const real_t a) const
{
   if (a != 1.0)
   {
      AddMultTranspose_a(a, x, y);
      return;
   }
   MFEM_ASSERT(height == x.Size() && width == y.Size(),
               "incompatible dimensions");

   const real_t *d_col = data;
   for (int col = 0; col < width; col++)
   {
      real_t y_col = 0.0;
      for (int row = 0; row < height; row++)
      {
         y_col += x[row]*d_col[row];
      }
      y[col] += y_col;
      d_col += height;
   }
}

void DenseMatrix::AddMult_a(real_t a, const Vector &x, Vector &y) const
{
   MFEM_ASSERT(height == y.Size() && width == x.Size(),
               "incompatible dimensions");

   const real_t *xp = x.GetData(), *d_col = data;
   real_t *yp = y.GetData();
   for (int col = 0; col < width; col++)
   {
      const real_t x_col = a*xp[col];
      for (int row = 0; row < height; row++)
      {
         yp[row] += x_col*d_col[row];
      }
      d_col += height;
   }
}

void DenseMatrix::AddMultTranspose_a(real_t a, const Vector &x,
                                     Vector &y) const
{
   MFEM_ASSERT(height == x.Size() && width == y.Size(),
               "incompatible dimensions");

   const real_t *d_col = data;
   for (int col = 0; col < width; col++)
   {
      real_t y_col = 0.0;
      for (int row = 0; row < height; row++)
      {
         y_col += x[row]*d_col[row];
      }
      y[col] += a * y_col;
      d_col += height;
   }
}

real_t DenseMatrix::InnerProduct(const real_t *x, const real_t *y) const
{
   real_t prod = 0.0;

   for (int i = 0; i < height; i++)
   {
      real_t Axi = 0.0;
      for (int j = 0; j < width; j++)
      {
         Axi += (*this)(i,j) * x[j];
      }
      prod += y[i] * Axi;
   }

   return prod;
}

// LeftScaling this = diag(s) * this
void DenseMatrix::LeftScaling(const Vector & s)
{
   real_t * it_data = data;
   for (int j = 0; j < width; ++j)
   {
      for (int i = 0; i < height; ++i)
      {
         *(it_data++) *= s(i);
      }
   }
}

// InvLeftScaling this = diag(1./s) * this
void DenseMatrix::InvLeftScaling(const Vector & s)
{
   real_t * it_data = data;
   for (int j = 0; j < width; ++j)
   {
      for (int i = 0; i < height; ++i)
      {
         *(it_data++) /= s(i);
      }
   }
}

// RightScaling: this = this * diag(s);
void DenseMatrix::RightScaling(const Vector & s)
{
   real_t sj;
   real_t * it_data = data;
   for (int j = 0; j < width; ++j)
   {
      sj = s(j);
      for (int i = 0; i < height; ++i)
      {
         *(it_data++) *= sj;
      }
   }
}

// InvRightScaling: this = this * diag(1./s);
void DenseMatrix::InvRightScaling(const Vector & s)
{
   real_t * it_data = data;
   for (int j = 0; j < width; ++j)
   {
      const real_t sj = 1./s(j);
      for (int i = 0; i < height; ++i)
      {
         *(it_data++) *= sj;
      }
   }
}

// SymmetricScaling this = diag(sqrt(s)) * this * diag(sqrt(s))
void DenseMatrix::SymmetricScaling(const Vector & s)
{
   if (height != width || s.Size() != height)
   {
      mfem_error("DenseMatrix::SymmetricScaling: dimension mismatch");
   }

   real_t * ss = new real_t[width];
   real_t * it_s = s.GetData();
   real_t * it_ss = ss;
   for ( real_t * end_s = it_s + width; it_s != end_s; ++it_s)
   {
      *(it_ss++) = sqrt(*it_s);
   }

   real_t * it_data = data;
   for (int j = 0; j < width; ++j)
   {
      for (int i = 0; i < height; ++i)
      {
         *(it_data++) *= ss[i]*ss[j];
      }
   }

   delete[] ss;
}

// InvSymmetricScaling this = diag(sqrt(1./s)) * this * diag(sqrt(1./s))
void DenseMatrix::InvSymmetricScaling(const Vector & s)
{
   if (height != width || s.Size() != width)
   {
      mfem_error("DenseMatrix::InvSymmetricScaling: dimension mismatch");
   }

   real_t * ss = new real_t[width];
   real_t * it_s = s.GetData();
   real_t * it_ss = ss;
   for (real_t * end_s = it_s + width; it_s != end_s; ++it_s)
   {
      *(it_ss++) = 1./sqrt(*it_s);
   }

   real_t * it_data = data;
   for (int j = 0; j < width; ++j)
   {
      for (int i = 0; i < height; ++i)
      {
         *(it_data++) *= ss[i]*ss[j];
      }
   }

   delete[] ss;
}

real_t DenseMatrix::Trace() const
{
#ifdef MFEM_DEBUG
   if (Width() != Height())
   {
      mfem_error("DenseMatrix::Trace() : not a square matrix!");
   }
#endif

   real_t t = 0.0;

   for (int i = 0; i < width; i++)
   {
      t += (*this)(i, i);
   }

   return t;
}

MatrixInverse *DenseMatrix::Inverse() const
{
   return new DenseMatrixInverse(*this);
}

void DenseMatrix::Exponential()
{
   MFEM_ASSERT(Height() == Width() && Height() <= 2,
               "The matrix must be square and "
               << "of size less than or equal to 2."
               << "  Height() = " << Height()
               << ", Width() = " << Width());

   switch (Height())
   {
      case 1:
      {
         data[0] = std::exp(data[0]);
         break;
      }
      case 2:
      {
         /// Formulas from Corollary 2.4 of doi:10.1109/9.233156
         /// Note typo in the paper, in the prefactor in the equation under (i).
         const real_t a = data[0];
         const real_t b = data[1];
         const real_t c = data[2];
         const real_t d = data[3];
         const real_t e = (a - d)*(a - d) + 4*b*c;
         const real_t f = std::exp((a + d)/2.0);
         const real_t g = std::sqrt(std::abs(e)) / 2.0;

         if (e == 0)
         {
            data[0] = 1.0 + (a - d)/2.0;
            data[3] = 1.0 - (a - d)/2.0;
         }
         else if (e > 0)
         {
            data[0] = std::cosh(g) + (a - d)/2 * std::sinh(g) / g;
            data[1] = b * std::sinh(g) / g;
            data[2] = c * std::sinh(g) / g;
            data[3] = std::cosh(g) - (a - d)/2 * std::sinh(g) / g;
         }
         else
         {
            data[0] = std::cos(g) + (a - d)/2 * std::sin(g) / g;
            data[1] = b * std::sin(g) / g;
            data[2] = c * std::sin(g) / g;
            data[3] = std::cos(g) - (a - d)/2 * std::sin(g) / g;
         }
         for (int i = 0; i < 4; i++)
         {
            data[i] *= f;
         }
         break;
      }
      case 3:
      {
         MFEM_ABORT("3x3 matrices are not currently supported");
      }
      default:
      {
         MFEM_ABORT("Only 1x1 and 2x2 matrices are currently supported");
      }
   }
}

real_t DenseMatrix::Det() const
{
   MFEM_ASSERT(Height() == Width() && Height() > 0,
               "The matrix must be square and "
               << "sized larger than zero to compute the determinant."
               << "  Height() = " << Height()
               << ", Width() = " << Width());

   switch (Height())
   {
      case 1:
         return data[0];

      case 2:
         return data[0] * data[3] - data[1] * data[2];

      case 3:
      {
         const real_t *d = data;
         return
            d[0] * (d[4] * d[8] - d[5] * d[7]) +
            d[3] * (d[2] * d[7] - d[1] * d[8]) +
            d[6] * (d[1] * d[5] - d[2] * d[4]);
      }
      case 4:
      {
         const real_t *d = data;
         return
            d[ 0] * (d[ 5] * (d[10] * d[15] - d[11] * d[14]) -
                     d[ 9] * (d[ 6] * d[15] - d[ 7] * d[14]) +
                     d[13] * (d[ 6] * d[11] - d[ 7] * d[10])
                    ) -
            d[ 4] * (d[ 1] * (d[10] * d[15] - d[11] * d[14]) -
                     d[ 9] * (d[ 2] * d[15] - d[ 3] * d[14]) +
                     d[13] * (d[ 2] * d[11] - d[ 3] * d[10])
                    ) +
            d[ 8] * (d[ 1] * (d[ 6] * d[15] - d[ 7] * d[14]) -
                     d[ 5] * (d[ 2] * d[15] - d[ 3] * d[14]) +
                     d[13] * (d[ 2] * d[ 7] - d[ 3] * d[ 6])
                    ) -
            d[12] * (d[ 1] * (d[ 6] * d[11] - d[ 7] * d[10]) -
                     d[ 5] * (d[ 2] * d[11] - d[ 3] * d[10]) +
                     d[ 9] * (d[ 2] * d[ 7] - d[ 3] * d[ 6])
                    );
      }
      default:
      {
         // In the general case we compute the determinant from the LU
         // decomposition.
         DenseMatrixInverse lu_factors(*this);

         return lu_factors.Det();
      }
   }
   // not reachable
}

real_t DenseMatrix::Weight() const
{
   if (Height() == Width())
   {
      // return fabs(Det());
      return Det();
   }
   else if ((Height() == 2) && (Width() == 1))
   {
      return sqrt(data[0] * data[0] + data[1] * data[1]);
   }
   else if ((Height() == 3) && (Width() == 1))
   {
      return sqrt(data[0] * data[0] + data[1] * data[1] + data[2] * data[2]);
   }
   else if ((Height() == 3) && (Width() == 2))
   {
      const real_t *d = data;
      real_t E = d[0] * d[0] + d[1] * d[1] + d[2] * d[2];
      real_t G = d[3] * d[3] + d[4] * d[4] + d[5] * d[5];
      real_t F = d[0] * d[3] + d[1] * d[4] + d[2] * d[5];
      return sqrt(E * G - F * F);
   }
   mfem_error("DenseMatrix::Weight(): mismatched or unsupported dimensions");
   return 0.0;
}

void DenseMatrix::Set(real_t alpha, const real_t *A)
{
   const int s = Width()*Height();
   for (int i = 0; i < s; i++)
   {
      data[i] = alpha*A[i];
   }
}

void DenseMatrix::Add(const real_t c, const DenseMatrix &A)
{
   for (int j = 0; j < Width(); j++)
   {
      for (int i = 0; i < Height(); i++)
      {
         (*this)(i,j) += c * A(i,j);
      }
   }
}

void DenseMatrix::Add(const real_t c, const real_t *A)
{
   const int s = Width()*Height();
   for (int i = 0; i < s; i++)
   {
      data[i] += c*A[i];
   }
}

DenseMatrix &DenseMatrix::operator=(real_t c)
{
   const int s = Height()*Width();
   for (int i = 0; i < s; i++)
   {
      data[i] = c;
   }
   return *this;
}

DenseMatrix &DenseMatrix::operator=(const real_t *d)
{
   const int s = Height()*Width();
   for (int i = 0; i < s; i++)
   {
      data[i] = d[i];
   }
   return *this;
}

DenseMatrix &DenseMatrix::operator=(const DenseMatrix &m)
{
   SetSize(m.height, m.width);

   const int hw = height * width;
   for (int i = 0; i < hw; i++)
   {
      data[i] = m.data[i];
   }

   return *this;
}

DenseMatrix &DenseMatrix::operator+=(const real_t *m)
{
   kernels::Add(Height(), Width(), m, (real_t*)data);
   return *this;
}

DenseMatrix &DenseMatrix::operator+=(const DenseMatrix &m)
{
   MFEM_ASSERT(Height() == m.Height() && Width() == m.Width(),
               "incompatible matrix sizes.");
   return *this += m.GetData();
}

DenseMatrix &DenseMatrix::operator-=(const DenseMatrix &m)
{
   for (int j = 0; j < width; j++)
   {
      for (int i = 0; i < height; i++)
      {
         (*this)(i, j) -= m(i, j);
      }
   }

   return *this;
}

DenseMatrix &DenseMatrix::operator*=(real_t c)
{
   int s = Height()*Width();
   for (int i = 0; i < s; i++)
   {
      data[i] *= c;
   }
   return *this;
}

void DenseMatrix::Neg()
{
   const int hw = Height() * Width();
   for (int i = 0; i < hw; i++)
   {
      data[i] = -data[i];
   }
}

void DenseMatrix::Invert()
{
#ifdef MFEM_DEBUG
   if (Height() <= 0 || Height() != Width())
   {
      mfem_error("DenseMatrix::Invert(): dimension mismatch");
   }
#endif

#ifdef MFEM_USE_LAPACK
   int   *ipiv = new int[width];
   int    lwork = -1;
   real_t qwork, *work;
   int    info;

   MFEM_LAPACK_PREFIX(getrf_)(&width, &width, data, &width, ipiv, &info);

   if (info)
   {
      mfem_error("DenseMatrix::Invert() : Error in DGETRF");
   }

   MFEM_LAPACK_PREFIX(getri_)(&width, data, &width, ipiv, &qwork, &lwork, &info);

   lwork = (int) qwork;
   work = new real_t[lwork];

   MFEM_LAPACK_PREFIX(getri_)(&width, data, &width, ipiv, work, &lwork, &info);

   if (info)
   {
      mfem_error("DenseMatrix::Invert() : Error in DGETRI");
   }

   delete [] work;
   delete [] ipiv;
#else
   int c, i, j, n = Width();
   real_t a, b;
   Array<int> piv(n);

   for (c = 0; c < n; c++)
   {
      a = fabs((*this)(c, c));
      i = c;
      for (j = c + 1; j < n; j++)
      {
         b = fabs((*this)(j, c));
         if (a < b)
         {
            a = b;
            i = j;
         }
      }
      if (a == 0.0)
      {
         mfem_error("DenseMatrix::Invert() : singular matrix");
      }
      piv[c] = i;
      for (j = 0; j < n; j++)
      {
         mfem::Swap<real_t>((*this)(c, j), (*this)(i, j));
      }

      a = (*this)(c, c) = 1.0 / (*this)(c, c);
      for (j = 0; j < c; j++)
      {
         (*this)(c, j) *= a;
      }
      for (j++; j < n; j++)
      {
         (*this)(c, j) *= a;
      }
      for (i = 0; i < c; i++)
      {
         (*this)(i, c) = a * (b = -(*this)(i, c));
         for (j = 0; j < c; j++)
         {
            (*this)(i, j) += b * (*this)(c, j);
         }
         for (j++; j < n; j++)
         {
            (*this)(i, j) += b * (*this)(c, j);
         }
      }
      for (i++; i < n; i++)
      {
         (*this)(i, c) = a * (b = -(*this)(i, c));
         for (j = 0; j < c; j++)
         {
            (*this)(i, j) += b * (*this)(c, j);
         }
         for (j++; j < n; j++)
         {
            (*this)(i, j) += b * (*this)(c, j);
         }
      }
   }

   for (c = n - 1; c >= 0; c--)
   {
      j = piv[c];
      for (i = 0; i < n; i++)
      {
         mfem::Swap<real_t>((*this)(i, c), (*this)(i, j));
      }
   }
#endif
}

void DenseMatrix::SquareRootInverse()
{
   // Square root inverse using Denman--Beavers
#ifdef MFEM_DEBUG
   if (Height() <= 0 || Height() != Width())
   {
      mfem_error("DenseMatrix::SquareRootInverse() matrix not square.");
   }
#endif

   DenseMatrix tmp1(Height());
   DenseMatrix tmp2(Height());
   DenseMatrix tmp3(Height());

   tmp1 = (*this);
   (*this) = 0.0;
   for (int v = 0; v < Height() ; v++) { (*this)(v,v) = 1.0; }

   for (int j = 0; j < 10; j++)
   {
      for (int i = 0; i < 10; i++)
      {
         tmp2 = tmp1;
         tmp3 = (*this);

         tmp2.Invert();
         tmp3.Invert();

         tmp1 += tmp3;
         (*this) += tmp2;

         tmp1 *= 0.5;
         (*this) *= 0.5;
      }
      mfem::Mult((*this), tmp1, tmp2);
      for (int v = 0; v < Height() ; v++) { tmp2(v,v) -= 1.0; }
      if (tmp2.FNorm() < 1e-10) { break; }
   }

   if (tmp2.FNorm() > 1e-10)
   {
      mfem_error("DenseMatrix::SquareRootInverse not converged");
   }
}

void DenseMatrix::Norm2(real_t *v) const
{
   for (int j = 0; j < Width(); j++)
   {
      v[j] = 0.0;
      for (int i = 0; i < Height(); i++)
      {
         v[j] += (*this)(i,j)*(*this)(i,j);
      }
      v[j] = sqrt(v[j]);
   }
}

real_t DenseMatrix::MaxMaxNorm() const
{
   int hw = Height()*Width();
   const real_t *d = data;
   real_t norm = 0.0, abs_entry;

   for (int i = 0; i < hw; i++)
   {
      abs_entry = fabs(d[i]);
      if (norm < abs_entry)
      {
         norm = abs_entry;
      }
   }

   return norm;
}

void DenseMatrix::FNorm(real_t &scale_factor, real_t &scaled_fnorm2) const
{
   int i, hw = Height() * Width();
   real_t max_norm = 0.0, entry, fnorm2;

   for (i = 0; i < hw; i++)
   {
      entry = fabs(data[i]);
      if (entry > max_norm)
      {
         max_norm = entry;
      }
   }

   if (max_norm == 0.0)
   {
      scale_factor = scaled_fnorm2 = 0.0;
      return;
   }

   fnorm2 = 0.0;
   for (i = 0; i < hw; i++)
   {
      entry = data[i] / max_norm;
      fnorm2 += entry * entry;
   }

   scale_factor = max_norm;
   scaled_fnorm2 = fnorm2;
}

void dsyevr_Eigensystem(DenseMatrix &a, Vector &ev, DenseMatrix *evect)
{
#ifdef MFEM_USE_LAPACK
   ev.SetSize(a.Width());

   char      JOBZ     = 'N';
   char      RANGE    = 'A';
   char      UPLO     = 'U';
   int       N        = a.Width();
   real_t   *A        = new real_t[N*N];
   int       LDA      = N;
   real_t    VL       = 0.0;
   real_t    VU       = 1.0;
   int       IL       = 0;
   int       IU       = 1;
   real_t    ABSTOL   = 0.0;
   int       M;
   real_t   *W        = ev.GetData();
   real_t   *Z        = NULL;
   int       LDZ      = 1;
   int      *ISUPPZ   = new int[2*N];
   int       LWORK    = -1; // query optimal (real_t) workspace size
   real_t    QWORK;
   real_t   *WORK     = NULL;
   int       LIWORK   = -1; // query optimal (int) workspace size
   int       QIWORK;
   int      *IWORK    = NULL;
   int       INFO;

   if (evect) // Compute eigenvectors too
   {
      evect->SetSize(N);

      JOBZ     = 'V';
      Z        = evect->Data();
      LDZ      = N;
   }

   int hw = a.Height() * a.Width();
   real_t *data = a.Data();

   for (int i = 0; i < hw; i++)
   {
      A[i] = data[i];
   }

   MFEM_LAPACK_PREFIX(syevr_)(&JOBZ, &RANGE, &UPLO, &N, A, &LDA, &VL, &VU, &IL,
                              &IU, &ABSTOL, &M, W, Z, &LDZ, ISUPPZ, &QWORK,
                              &LWORK, &QIWORK, &LIWORK, &INFO);

   LWORK  = (int) QWORK;
   LIWORK = QIWORK;

   WORK  = new real_t[LWORK];
   IWORK = new int[LIWORK];

   MFEM_LAPACK_PREFIX(syevr_)(&JOBZ, &RANGE, &UPLO, &N, A, &LDA, &VL, &VU, &IL,
                              &IU, &ABSTOL, &M, W, Z, &LDZ, ISUPPZ, WORK,
                              &LWORK, IWORK, &LIWORK, &INFO);

   if (INFO != 0)
   {
      mfem::err << "dsyevr_Eigensystem(...): DSYEVR error code: "
                << INFO << endl;
      mfem_error();
   }

#ifdef MFEM_DEBUG
   if (M < N)
   {
      mfem::err << "dsyevr_Eigensystem(...):\n"
                << " DSYEVR did not find all eigenvalues "
                << M << "/" << N << endl;
      mfem_error();
   }
   if (CheckFinite(W, N) > 0)
   {
      mfem_error("dsyevr_Eigensystem(...): inf/nan values in W");
   }
   if (CheckFinite(Z, N*N) > 0)
   {
      mfem_error("dsyevr_Eigensystem(...): inf/nan values in Z");
   }
   VU = 0.0;
   for (IL = 0; IL < N; IL++)
      for (IU = 0; IU <= IL; IU++)
      {
         VL = 0.0;
         for (M = 0; M < N; M++)
         {
            VL += Z[M+IL*N] * Z[M+IU*N];
         }
         if (IU < IL)
         {
            VL = fabs(VL);
         }
         else
         {
            VL = fabs(VL-1.0);
         }
         if (VL > VU)
         {
            VU = VL;
         }
         if (VU > 0.5)
         {
            mfem::err << "dsyevr_Eigensystem(...):"
                      << " Z^t Z - I deviation = " << VU
                      << "\n W[max] = " << W[N-1] << ", W[min] = "
                      << W[0] << ", N = " << N << endl;
            mfem_error();
         }
      }
   if (VU > 1e-9)
   {
      mfem::err << "dsyevr_Eigensystem(...):"
                << " Z^t Z - I deviation = " << VU
                << "\n W[max] = " << W[N-1] << ", W[min] = "
                << W[0] << ", N = " << N << endl;
   }
   if (VU > 1e-5)
   {
      mfem_error("dsyevr_Eigensystem(...): ERROR: ...");
   }
   VU = 0.0;
   for (IL = 0; IL < N; IL++)
      for (IU = 0; IU < N; IU++)
      {
         VL = 0.0;
         for (M = 0; M < N; M++)
         {
            VL += Z[IL+M*N] * W[M] * Z[IU+M*N];
         }
         VL = fabs(VL-data[IL+N*IU]);
         if (VL > VU)
         {
            VU = VL;
         }
      }
   if (VU > 1e-9)
   {
      mfem::err << "dsyevr_Eigensystem(...):"
                << " max matrix deviation = " << VU
                << "\n W[max] = " << W[N-1] << ", W[min] = "
                << W[0] << ", N = " << N << endl;
   }
   if (VU > 1e-5)
   {
      mfem_error("dsyevr_Eigensystem(...): ERROR: ...");
   }
#endif

   delete [] IWORK;
   delete [] WORK;
   delete [] ISUPPZ;
   delete [] A;
#else
   MFEM_CONTRACT_VAR(a);
   MFEM_CONTRACT_VAR(ev);
   MFEM_CONTRACT_VAR(evect);
#endif
}

void dsyev_Eigensystem(DenseMatrix &a, Vector &ev, DenseMatrix *evect)
{
#ifdef MFEM_USE_LAPACK
   int   N      = a.Width();
   char  JOBZ   = 'N';
   char  UPLO   = 'U';
   int   LDA    = N;
   int   LWORK  = -1; /* query optimal workspace size */
   int   INFO;

   ev.SetSize(N);

   real_t *A    = NULL;
   real_t *W    = ev.GetData();
   real_t *WORK = NULL;
   real_t  QWORK;

   if (evect)
   {
      JOBZ = 'V';
      evect->SetSize(N);
      A = evect->Data();
   }
   else
   {
      A = new real_t[N*N];
   }

   int hw = a.Height() * a.Width();
   real_t *data = a.Data();
   for (int i = 0; i < hw; i++)
   {
      A[i] = data[i];
   }

   MFEM_LAPACK_PREFIX(syev_)(&JOBZ, &UPLO, &N, A, &LDA, W, &QWORK, &LWORK, &INFO);

   LWORK = (int) QWORK;
   WORK = new real_t[LWORK];

   MFEM_LAPACK_PREFIX(syev_)(&JOBZ, &UPLO, &N, A, &LDA, W, WORK, &LWORK, &INFO);

   if (INFO != 0)
   {
      mfem::err << "dsyev_Eigensystem: DSYEV error code: " << INFO << endl;
      mfem_error();
   }

   delete [] WORK;
   if (evect == NULL) { delete [] A; }
#else
   MFEM_CONTRACT_VAR(a);
   MFEM_CONTRACT_VAR(ev);
   MFEM_CONTRACT_VAR(evect);
#endif
}

void DenseMatrix::Eigensystem(Vector &ev, DenseMatrix *evect)
{
#ifdef MFEM_USE_LAPACK

   // dsyevr_Eigensystem(*this, ev, evect);

   dsyev_Eigensystem(*this, ev, evect);

#else

   MFEM_CONTRACT_VAR(ev);
   MFEM_CONTRACT_VAR(evect);
   mfem_error("DenseMatrix::Eigensystem: Compiled without LAPACK");

#endif
}

void dsygv_Eigensystem(DenseMatrix &a, DenseMatrix &b, Vector &ev,
                       DenseMatrix *evect)
{
#ifdef MFEM_USE_LAPACK
   int   N      = a.Width();
   int   ITYPE  = 1;
   char  JOBZ   = 'N';
   char  UPLO   = 'U';
   int   LDA    = N;
   int   LDB    = N;
   int   LWORK  = -1; /* query optimal workspace size */
   int   INFO;

   ev.SetSize(N);

   real_t *A    = NULL;
   real_t *B    = new real_t[N*N];
   real_t *W    = ev.GetData();
   real_t *WORK = NULL;
   real_t  QWORK;

   if (evect)
   {
      JOBZ = 'V';
      evect->SetSize(N);
      A = evect->Data();
   }
   else
   {
      A = new real_t[N*N];
   }

   int hw = a.Height() * a.Width();
   real_t *a_data = a.Data();
   real_t *b_data = b.Data();
   for (int i = 0; i < hw; i++)
   {
      A[i] = a_data[i];
      B[i] = b_data[i];
   }

   MFEM_LAPACK_PREFIX(sygv_)(&ITYPE, &JOBZ, &UPLO, &N, A, &LDA, B, &LDB, W,
                             &QWORK, &LWORK, &INFO);

   LWORK = (int) QWORK;
   WORK = new real_t[LWORK];

   MFEM_LAPACK_PREFIX(sygv_)(&ITYPE, &JOBZ, &UPLO, &N, A, &LDA, B, &LDB, W, WORK,
                             &LWORK, &INFO);

   if (INFO != 0)
   {
      mfem::err << "dsygv_Eigensystem: DSYGV error code: " << INFO << endl;
      mfem_error();
   }

   delete [] WORK;
   delete [] B;
   if (evect == NULL) { delete [] A; }
#else
   MFEM_CONTRACT_VAR(a);
   MFEM_CONTRACT_VAR(b);
   MFEM_CONTRACT_VAR(ev);
   MFEM_CONTRACT_VAR(evect);
#endif
}

void DenseMatrix::Eigensystem(DenseMatrix &b, Vector &ev,
                              DenseMatrix *evect)
{
#ifdef MFEM_USE_LAPACK

   dsygv_Eigensystem(*this, b, ev, evect);

#else
   MFEM_CONTRACT_VAR(b);
   MFEM_CONTRACT_VAR(ev);
   MFEM_CONTRACT_VAR(evect);
   mfem_error("DenseMatrix::Eigensystem(generalized): Compiled without LAPACK");
#endif
}

void DenseMatrix::SingularValues(Vector &sv) const
{
#ifdef MFEM_USE_LAPACK
   DenseMatrix copy_of_this = *this;
   char        jobu         = 'N';
   char        jobvt        = 'N';
   int         m            = Height();
   int         n            = Width();
   real_t      *a           = copy_of_this.data;
   sv.SetSize(min(m, n));
   real_t      *s           = sv.GetData();
   real_t      *u           = NULL;
   real_t      *vt          = NULL;
   real_t      *work        = NULL;
   int         lwork        = -1;
   int         info;
   real_t      qwork;

   MFEM_LAPACK_PREFIX(gesvd_)(&jobu, &jobvt, &m, &n, a, &m, s, u, &m, vt, &n,
                              &qwork, &lwork, &info);

   lwork = (int) qwork;
   work = new real_t[lwork];

   MFEM_LAPACK_PREFIX(gesvd_)(&jobu, &jobvt, &m, &n, a, &m, s, u, &m, vt, &n,
                              work, &lwork, &info);

   delete [] work;
   if (info)
   {
      mfem::err << "DenseMatrix::SingularValues : info = " << info << endl;
      mfem_error();
   }
#else
   MFEM_CONTRACT_VAR(sv);
   // compiling without lapack
   mfem_error("DenseMatrix::SingularValues: Compiled without LAPACK");
#endif
}

int DenseMatrix::Rank(real_t tol) const
{
   int rank=0;
   Vector sv(min(Height(), Width()));
   SingularValues(sv);

   for (int i=0; i < sv.Size(); ++i)
      if (sv(i) >= tol)
      {
         ++rank;
      }

   return rank;
}

real_t DenseMatrix::CalcSingularvalue(const int i) const
{
   MFEM_ASSERT(Height() == Width() && Height() > 0 && Height() < 4,
               "The matrix must be square and sized 1, 2, or 3 to compute the"
               " singular values."
               << "  Height() = " << Height()
               << ", Width() = " << Width());

   const int n = Height();
   const real_t *d = data;

   if (n == 1)
   {
      return d[0];
   }
   else if (n == 2)
   {
      return kernels::CalcSingularvalue<2>(d,i);
   }
   else
   {
      return kernels::CalcSingularvalue<3>(d,i);
   }
}

void DenseMatrix::CalcEigenvalues(real_t *lambda, real_t *vec) const
{
#ifdef MFEM_DEBUG
   if (Height() != Width() || Height() < 2 || Height() > 3)
   {
      mfem_error("DenseMatrix::CalcEigenvalues");
   }
#endif

   const int n = Height();
   const real_t *d = data;

   if (n == 2)
   {
      kernels::CalcEigenvalues<2>(d, lambda, vec);
   }
   else
   {
      kernels::CalcEigenvalues<3>(d, lambda, vec);
   }
}

void DenseMatrix::GetRow(int r, Vector &row) const
{
   int m = Height();
   int n = Width();
   row.SetSize(n);

   const real_t* rp = data + r;
   real_t* vp = row.GetData();

   for (int i = 0; i < n; i++)
   {
      vp[i] = *rp;
      rp += m;
   }
}

void DenseMatrix::GetColumn(int c, Vector &col) const
{
   int m = Height();
   col.SetSize(m);

   real_t *cp = Data() + c * m;
   real_t *vp = col.GetData();

   for (int i = 0; i < m; i++)
   {
      vp[i] = cp[i];
   }
}

void DenseMatrix::GetDiag(Vector &d) const
{
   if (height != width)
   {
      mfem_error("DenseMatrix::GetDiag\n");
   }
   d.SetSize(height);

   for (int i = 0; i < height; ++i)
   {
      d(i) = (*this)(i,i);
   }
}

void DenseMatrix::Getl1Diag(Vector &l) const
{
   if (height != width)
   {
      mfem_error("DenseMatrix::Getl1Diag\n");
   }
   l.SetSize(height);

   l = 0.0;

   for (int j = 0; j < width; ++j)
      for (int i = 0; i < height; ++i)
      {
         l(i) += fabs((*this)(i,j));
      }
}

void DenseMatrix::GetRowSums(Vector &l) const
{
   l.SetSize(height);
   for (int i = 0; i < height; i++)
   {
      real_t d = 0.0;
      for (int j = 0; j < width; j++)
      {
         d += operator()(i, j);
      }
      l(i) = d;
   }
}

void DenseMatrix::Diag(real_t c, int n)
{
   SetSize(n);

   const int N = n*n;
   for (int i = 0; i < N; i++)
   {
      data[i] = 0.0;
   }
   for (int i = 0; i < n; i++)
   {
      data[i*(n+1)] = c;
   }
}

void DenseMatrix::Diag(real_t *diag, int n)
{
   SetSize(n);

   int i, N = n*n;
   for (i = 0; i < N; i++)
   {
      data[i] = 0.0;
   }
   for (i = 0; i < n; i++)
   {
      data[i*(n+1)] = diag[i];
   }
}

void DenseMatrix::Transpose()
{
   int i, j;
   real_t t;

   if (Width() == Height())
   {
      for (i = 0; i < Height(); i++)
         for (j = i+1; j < Width(); j++)
         {
            t = (*this)(i,j);
            (*this)(i,j) = (*this)(j,i);
            (*this)(j,i) = t;
         }
   }
   else
   {
      DenseMatrix T(*this,'t');
      (*this) = T;
   }
}

void DenseMatrix::Transpose(const DenseMatrix &A)
{
   SetSize(A.Width(),A.Height());

   for (int i = 0; i < Height(); i++)
      for (int j = 0; j < Width(); j++)
      {
         (*this)(i,j) = A(j,i);
      }
}

void DenseMatrix::Symmetrize()
{
#ifdef MFEM_DEBUG
   if (Width() != Height())
   {
      mfem_error("DenseMatrix::Symmetrize() : not a square matrix!");
   }
#endif
   kernels::Symmetrize(Height(), Data());
}

void DenseMatrix::Lump()
{
   for (int i = 0; i < Height(); i++)
   {
      real_t L = 0.0;
      for (int j = 0; j < Width(); j++)
      {
         L += (*this)(i, j);
         (*this)(i, j) = 0.0;
      }
      (*this)(i, i) = L;
   }
}

void DenseMatrix::GradToCurl(DenseMatrix &curl)
{
   int n = Height();

#ifdef MFEM_DEBUG
   if ((Width() != 2 || curl.Width() != 1 || 2*n != curl.Height()) &&
       (Width() != 3 || curl.Width() != 3 || 3*n != curl.Height()))
   {
      mfem_error("DenseMatrix::GradToCurl(...): dimension mismatch");
   }
#endif

   if (Width() == 2)
   {
      for (int i = 0; i < n; i++)
      {
         // (x,y) is grad of Ui
         real_t x = (*this)(i,0);
         real_t y = (*this)(i,1);

         int j = i+n;

         // curl of (Ui,0)
         curl(i,0) = -y;

         // curl of (0,Ui)
         curl(j,0) = x;
      }
   }
   else
   {
      for (int i = 0; i < n; i++)
      {
         // (x,y,z) is grad of Ui
         real_t x = (*this)(i,0);
         real_t y = (*this)(i,1);
         real_t z = (*this)(i,2);

         int j = i+n;
         int k = j+n;

         // curl of (Ui,0,0)
         curl(i,0) =  0.;
         curl(i,1) =  z;
         curl(i,2) = -y;

         // curl of (0,Ui,0)
         curl(j,0) = -z;
         curl(j,1) =  0.;
         curl(j,2) =  x;

         // curl of (0,0,Ui)
         curl(k,0) =  y;
         curl(k,1) = -x;
         curl(k,2) =  0.;
      }
   }
}

void DenseMatrix::GradToVectorCurl2D(DenseMatrix &curl)
{
   MFEM_VERIFY(Width() == 2,
               "DenseMatrix::GradToVectorCurl2D(...): dimension must be 2")

   int n = Height();
   // rotate gradient
   for (int i = 0; i < n; i++)
   {
      curl(i,0) = (*this)(i,1);
      curl(i,1) = -(*this)(i,0);
   }
}

void DenseMatrix::GradToDiv(Vector &div)
{
   MFEM_ASSERT(Width()*Height() == div.Size(), "incompatible Vector 'div'!");

   // div(dof*j+i) <-- (*this)(i,j)

   const int n = height * width;
   real_t *ddata = div.GetData();

   for (int i = 0; i < n; i++)
   {
      ddata[i] = data[i];
   }
}

void DenseMatrix::CopyRows(const DenseMatrix &A, int row1, int row2)
{
   SetSize(row2 - row1 + 1, A.Width());

   for (int j = 0; j < Width(); j++)
   {
      for (int i = row1; i <= row2; i++)
      {
         (*this)(i-row1,j) = A(i,j);
      }
   }
}

void DenseMatrix::CopyCols(const DenseMatrix &A, int col1, int col2)
{
   SetSize(A.Height(), col2 - col1 + 1);

   for (int j = col1; j <= col2; j++)
   {
      for (int i = 0; i < Height(); i++)
      {
         (*this)(i,j-col1) = A(i,j);
      }
   }
}

void DenseMatrix::CopyMN(const DenseMatrix &A, int m, int n, int Aro, int Aco)
{
   SetSize(m,n);

   for (int j = 0; j < n; j++)
   {
      for (int i = 0; i < m; i++)
      {
         (*this)(i,j) = A(Aro+i,Aco+j);
      }
   }
}

void DenseMatrix::CopyMN(const DenseMatrix &A, int row_offset, int col_offset)
{
   real_t *v = A.Data();

   for (int j = 0; j < A.Width(); j++)
   {
      for (int i = 0; i < A.Height(); i++)
      {
         (*this)(row_offset+i,col_offset+j) = *(v++);
      }
   }
}

void DenseMatrix::CopyMNt(const DenseMatrix &A, int row_offset, int col_offset)
{
   real_t *v = A.Data();

   for (int i = 0; i < A.Width(); i++)
   {
      for (int j = 0; j < A.Height(); j++)
      {
         (*this)(row_offset+i,col_offset+j) = *(v++);
      }
   }
}

void DenseMatrix::CopyMN(const DenseMatrix &A, int m, int n, int Aro, int Aco,
                         int row_offset, int col_offset)
{
   MFEM_VERIFY(row_offset+m <= this->Height() && col_offset+n <= this->Width(),
               "this DenseMatrix is too small to accommodate the submatrix.  "
               << "row_offset = " << row_offset
               << ", m = " << m
               << ", this->Height() = " << this->Height()
               << ", col_offset = " << col_offset
               << ", n = " << n
               << ", this->Width() = " << this->Width()
              );
   MFEM_VERIFY(Aro+m <= A.Height() && Aco+n <= A.Width(),
               "The A DenseMatrix is too small to accommodate the submatrix.  "
               << "Aro = " << Aro
               << ", m = " << m
               << ", A.Height() = " << A.Height()
               << ", Aco = " << Aco
               << ", n = " << n
               << ", A.Width() = " << A.Width()
              );

   for (int j = 0; j < n; j++)
   {
      for (int i = 0; i < m; i++)
      {
         (*this)(row_offset+i,col_offset+j) = A(Aro+i,Aco+j);
      }
   }
}

void DenseMatrix::CopyMNDiag(real_t c, int n, int row_offset, int col_offset)
{
   for (int i = 0; i < n; i++)
   {
      for (int j = i+1; j < n; j++)
      {
         (*this)(row_offset+i,col_offset+j) =
            (*this)(row_offset+j,col_offset+i) = 0.0;
      }
   }

   for (int i = 0; i < n; i++)
   {
      (*this)(row_offset+i,col_offset+i) = c;
   }
}

void DenseMatrix::CopyMNDiag(real_t *diag, int n, int row_offset,
                             int col_offset)
{
   for (int i = 0; i < n; i++)
   {
      for (int j = i+1; j < n; j++)
      {
         (*this)(row_offset+i,col_offset+j) =
            (*this)(row_offset+j,col_offset+i) = 0.0;
      }
   }

   for (int i = 0; i < n; i++)
   {
      (*this)(row_offset+i,col_offset+i) = diag[i];
   }
}

void DenseMatrix::CopyExceptMN(const DenseMatrix &A, int m, int n)
{
   SetSize(A.Width()-1,A.Height()-1);

   int i, j, i_off = 0, j_off = 0;

   for (j = 0; j < A.Width(); j++)
   {
      if ( j == n )
      {
         j_off = 1;
         continue;
      }
      for (i = 0; i < A.Height(); i++)
      {
         if ( i == m )
         {
            i_off = 1;
            continue;
         }
         (*this)(i-i_off,j-j_off) = A(i,j);
      }
      i_off = 0;
   }
}

void DenseMatrix::AddMatrix(DenseMatrix &A, int ro, int co)
{
   int h, ah, aw;
   real_t *p, *ap;

   h  = Height();
   ah = A.Height();
   aw = A.Width();

#ifdef MFEM_DEBUG
   if (co+aw > Width() || ro+ah > h)
   {
      mfem_error("DenseMatrix::AddMatrix(...) 1 : dimension mismatch");
   }
#endif

   p  = data + ro + co * h;
   ap = A.data;

   for (int c = 0; c < aw; c++)
   {
      for (int r = 0; r < ah; r++)
      {
         p[r] += ap[r];
      }
      p  += h;
      ap += ah;
   }
}

void DenseMatrix::AddMatrix(real_t a, const DenseMatrix &A, int ro, int co)
{
   int h, ah, aw;
   real_t *p, *ap;

   h  = Height();
   ah = A.Height();
   aw = A.Width();

#ifdef MFEM_DEBUG
   if (co+aw > Width() || ro+ah > h)
   {
      mfem_error("DenseMatrix::AddMatrix(...) 2 : dimension mismatch");
   }
#endif

   p  = data + ro + co * h;
   ap = A.Data();

   for (int c = 0; c < aw; c++)
   {
      for (int r = 0; r < ah; r++)
      {
         p[r] += a * ap[r];
      }
      p  += h;
      ap += ah;
   }
}

void DenseMatrix::GetSubMatrix(const Array<int> & idx, DenseMatrix & A) const
{
   int k = idx.Size();
   int idx_max = idx.Max();
   MFEM_VERIFY(idx.Min() >=0 && idx_max < this->height && idx_max < this->width,
               "DenseMatrix::GetSubMatrix: Index out of bounds");
   A.SetSize(k);
   real_t * adata = A.Data();

   int ii, jj;
   for (int i = 0; i<k; i++)
   {
      ii = idx[i];
      for (int j = 0; j<k; j++)
      {
         jj = idx[j];
         adata[i+j*k] = this->data[ii+jj*height];
      }
   }
}

void DenseMatrix::GetSubMatrix(const Array<int> & idx_i,
                               const Array<int> & idx_j, DenseMatrix & A) const
{
   int k = idx_i.Size();
   int l = idx_j.Size();

   MFEM_VERIFY(idx_i.Min() >=0 && idx_i.Max() < this->height,
               "DenseMatrix::GetSubMatrix: Row index out of bounds");
   MFEM_VERIFY(idx_j.Min() >=0 && idx_j.Max() < this->width,
               "DenseMatrix::GetSubMatrix: Col index out of bounds");

   A.SetSize(k,l);
   real_t * adata = A.Data();

   int ii, jj;
   for (int i = 0; i<k; i++)
   {
      ii = idx_i[i];
      for (int j = 0; j<l; j++)
      {
         jj = idx_j[j];
         adata[i+j*k] = this->data[ii+jj*height];
      }
   }
}

void DenseMatrix::GetSubMatrix(int ibeg, int iend, DenseMatrix & A)
{
   MFEM_VERIFY(iend >= ibeg, "DenseMatrix::GetSubMatrix: Inconsistent range");
   MFEM_VERIFY(ibeg >=0,
               "DenseMatrix::GetSubMatrix: Negative index");
   MFEM_VERIFY(iend <= this->height && iend <= this->width,
               "DenseMatrix::GetSubMatrix: Index bigger than upper bound");

   int k = iend - ibeg;
   A.SetSize(k);
   real_t * adata = A.Data();

   int ii, jj;
   for (int i = 0; i<k; i++)
   {
      ii = ibeg + i;
      for (int j = 0; j<k; j++)
      {
         jj = ibeg + j;
         adata[i+j*k] = this->data[ii+jj*height];
      }
   }
}

void DenseMatrix::GetSubMatrix(int ibeg, int iend, int jbeg, int jend,
                               DenseMatrix & A)
{
   MFEM_VERIFY(iend >= ibeg,
               "DenseMatrix::GetSubMatrix: Inconsistent row range");
   MFEM_VERIFY(jend >= jbeg,
               "DenseMatrix::GetSubMatrix: Inconsistent col range");
   MFEM_VERIFY(ibeg >=0,
               "DenseMatrix::GetSubMatrix: Negative row index");
   MFEM_VERIFY(jbeg >=0,
               "DenseMatrix::GetSubMatrix: Negative row index");
   MFEM_VERIFY(iend <= this->height,
               "DenseMatrix::GetSubMatrix: Index bigger than row upper bound");
   MFEM_VERIFY(jend <= this->width,
               "DenseMatrix::GetSubMatrix: Index bigger than col upper bound");

   int k = iend - ibeg;
   int l = jend - jbeg;
   A.SetSize(k,l);
   real_t * adata = A.Data();

   int ii, jj;
   for (int i = 0; i<k; i++)
   {
      ii = ibeg + i;
      for (int j = 0; j<l; j++)
      {
         jj = jbeg + j;
         adata[i+j*k] = this->data[ii+jj*height];
      }
   }
}

void DenseMatrix::SetSubMatrix(const Array<int> & idx, const DenseMatrix & A)
{
   int k = idx.Size();
   MFEM_VERIFY(A.Height() == k && A.Width() == k,
               "DenseMatrix::SetSubMatrix:Inconsistent matrix dimensions");

   int idx_max = idx.Max();

   MFEM_VERIFY(idx.Min() >=0,
               "DenseMatrix::SetSubMatrix: Negative index");
   MFEM_VERIFY(idx_max < this->height,
               "DenseMatrix::SetSubMatrix: Index bigger than row upper bound");
   MFEM_VERIFY(idx_max < this->width,
               "DenseMatrix::SetSubMatrix: Index bigger than col upper bound");

   real_t * adata = A.Data();

   int ii, jj;
   for (int i = 0; i<k; i++)
   {
      ii = idx[i];
      for (int j = 0; j<k; j++)
      {
         jj = idx[j];
         this->data[ii+jj*height] = adata[i+j*k];
      }
   }
}

void DenseMatrix::SetSubMatrix(const Array<int> & idx_i,
                               const Array<int> & idx_j, const DenseMatrix & A)
{
   int k = idx_i.Size();
   int l = idx_j.Size();
   MFEM_VERIFY(k == A.Height() && l == A.Width(),
               "DenseMatrix::SetSubMatrix:Inconsistent matrix dimensions");
   MFEM_VERIFY(idx_i.Min() >=0,
               "DenseMatrix::SetSubMatrix: Negative row index");
   MFEM_VERIFY(idx_j.Min() >=0,
               "DenseMatrix::SetSubMatrix: Negative col index");
   MFEM_VERIFY(idx_i.Max() < this->height,
               "DenseMatrix::SetSubMatrix: Index bigger than row upper bound");
   MFEM_VERIFY(idx_j.Max() < this->width,
               "DenseMatrix::SetSubMatrix: Index bigger than col upper bound");

   real_t * adata = A.Data();

   int ii, jj;
   for (int i = 0; i<k; i++)
   {
      ii = idx_i[i];
      for (int j = 0; j<l; j++)
      {
         jj = idx_j[j];
         this->data[ii+jj*height] = adata[i+j*k];
      }
   }
}

void DenseMatrix::SetSubMatrix(int ibeg, const DenseMatrix & A)
{
   int k = A.Height();

   MFEM_VERIFY(A.Width() == k, "DenseMatrix::SetSubmatrix: A is not square");
   MFEM_VERIFY(ibeg >=0,
               "DenseMatrix::SetSubmatrix: Negative index");
   MFEM_VERIFY(ibeg + k <= this->height,
               "DenseMatrix::SetSubmatrix: index bigger than row upper bound");
   MFEM_VERIFY(ibeg + k <= this->width,
               "DenseMatrix::SetSubmatrix: index bigger than col upper bound");

   real_t * adata = A.Data();

   int ii, jj;
   for (int i = 0; i<k; i++)
   {
      ii = ibeg + i;
      for (int j = 0; j<k; j++)
      {
         jj = ibeg + j;
         this->data[ii+jj*height] = adata[i+j*k];
      }
   }
}

void DenseMatrix::SetSubMatrix(int ibeg, int jbeg, const DenseMatrix & A)
{
   int k = A.Height();
   int l = A.Width();

   MFEM_VERIFY(ibeg>=0,
               "DenseMatrix::SetSubmatrix: Negative row index");
   MFEM_VERIFY(jbeg>=0,
               "DenseMatrix::SetSubmatrix: Negative col index");
   MFEM_VERIFY(ibeg + k <= this->height,
               "DenseMatrix::SetSubmatrix: Index bigger than row upper bound");
   MFEM_VERIFY(jbeg + l <= this->width,
               "DenseMatrix::SetSubmatrix: Index bigger than col upper bound");

   real_t * adata = A.Data();

   int ii, jj;
   for (int i = 0; i<k; i++)
   {
      ii = ibeg + i;
      for (int j = 0; j<l; j++)
      {
         jj = jbeg + j;
         this->data[ii+jj*height] = adata[i+j*k];
      }
   }
}

void DenseMatrix::AddSubMatrix(const Array<int> & idx, const DenseMatrix & A)
{
   int k = idx.Size();
   MFEM_VERIFY(A.Height() == k && A.Width() == k,
               "DenseMatrix::AddSubMatrix:Inconsistent matrix dimensions");

   int idx_max = idx.Max();

   MFEM_VERIFY(idx.Min() >=0, "DenseMatrix::AddSubMatrix: Negative index");
   MFEM_VERIFY(idx_max < this->height,
               "DenseMatrix::AddSubMatrix: Index bigger than row upper bound");
   MFEM_VERIFY(idx_max < this->width,
               "DenseMatrix::AddSubMatrix: Index bigger than col upper bound");

   real_t * adata = A.Data();

   int ii, jj;
   for (int i = 0; i<k; i++)
   {
      ii = idx[i];
      for (int j = 0; j<k; j++)
      {
         jj = idx[j];
         this->data[ii+jj*height] += adata[i+j*k];
      }
   }
}

void DenseMatrix::AddSubMatrix(const Array<int> & idx_i,
                               const Array<int> & idx_j, const DenseMatrix & A)
{
   int k = idx_i.Size();
   int l = idx_j.Size();
   MFEM_VERIFY(k == A.Height() && l == A.Width(),
               "DenseMatrix::AddSubMatrix:Inconsistent matrix dimensions");

   MFEM_VERIFY(idx_i.Min() >=0,
               "DenseMatrix::AddSubMatrix: Negative row index");
   MFEM_VERIFY(idx_j.Min() >=0,
               "DenseMatrix::AddSubMatrix: Negative col index");
   MFEM_VERIFY(idx_i.Max() < this->height,
               "DenseMatrix::AddSubMatrix: Index bigger than row upper bound");
   MFEM_VERIFY(idx_j.Max() < this->width,
               "DenseMatrix::AddSubMatrix: Index bigger than col upper bound");

   real_t * adata = A.Data();

   int ii, jj;
   for (int i = 0; i<k; i++)
   {
      ii = idx_i[i];
      for (int j = 0; j<l; j++)
      {
         jj = idx_j[j];
         this->data[ii+jj*height] += adata[i+j*k];
      }
   }
}

void DenseMatrix::AddSubMatrix(int ibeg, const DenseMatrix & A)
{
   int k = A.Height();
   MFEM_VERIFY(A.Width() == k, "DenseMatrix::AddSubmatrix: A is not square");

   MFEM_VERIFY(ibeg>=0,
               "DenseMatrix::AddSubmatrix: Negative index");
   MFEM_VERIFY(ibeg + k <= this->Height(),
               "DenseMatrix::AddSubmatrix: Index bigger than row upper bound");
   MFEM_VERIFY(ibeg + k <= this->Width(),
               "DenseMatrix::AddSubmatrix: Index bigger than col upper bound");

   real_t * adata = A.Data();

   int ii, jj;
   for (int i = 0; i<k; i++)
   {
      ii = ibeg + i;
      for (int j = 0; j<k; j++)
      {
         jj = ibeg + j;
         this->data[ii+jj*height] += adata[i+j*k];
      }
   }
}

void DenseMatrix::AddSubMatrix(int ibeg, int jbeg, const DenseMatrix & A)
{
   int k = A.Height();
   int l = A.Width();

   MFEM_VERIFY(ibeg>=0,
               "DenseMatrix::AddSubmatrix: Negative row index");
   MFEM_VERIFY(jbeg>=0,
               "DenseMatrix::AddSubmatrix: Negative col index");
   MFEM_VERIFY(ibeg + k <= this->height,
               "DenseMatrix::AddSubmatrix: Index bigger than row upper bound");
   MFEM_VERIFY(jbeg + l <= this->width,
               "DenseMatrix::AddSubmatrix: Index bigger than col upper bound");

   real_t * adata = A.Data();

   int ii, jj;
   for (int i = 0; i<k; i++)
   {
      ii = ibeg + i;
      for (int j = 0; j<l; j++)
      {
         jj = jbeg + j;
         this->data[ii+jj*height] += adata[i+j*k];
      }
   }
}

void DenseMatrix::AddToVector(int offset, Vector &v) const
{
   const int n = height * width;
   real_t *vdata = v.GetData() + offset;

   for (int i = 0; i < n; i++)
   {
      vdata[i] += data[i];
   }
}

void DenseMatrix::GetFromVector(int offset, const Vector &v)
{
   const int n = height * width;
   const real_t *vdata = v.GetData() + offset;

   for (int i = 0; i < n; i++)
   {
      data[i] = vdata[i];
   }
}

void DenseMatrix::AdjustDofDirection(Array<int> &dofs)
{
   const int n = Height();

#ifdef MFEM_DEBUG
   if (dofs.Size() != n || Width() != n)
   {
      mfem_error("DenseMatrix::AdjustDofDirection(...): dimension mismatch");
   }
#endif

   int *dof = dofs;
   for (int i = 0; i < n-1; i++)
   {
      const int s = (dof[i] < 0) ? (-1) : (1);
      for (int j = i+1; j < n; j++)
      {
         const int t = (dof[j] < 0) ? (-s) : (s);
         if (t < 0)
         {
            (*this)(i,j) = -(*this)(i,j);
            (*this)(j,i) = -(*this)(j,i);
         }
      }
   }
}

void DenseMatrix::SetRow(int row, real_t value)
{
   for (int j = 0; j < Width(); j++)
   {
      (*this)(row, j) = value;
   }
}

void DenseMatrix::SetCol(int col, real_t value)
{
   for (int i = 0; i < Height(); i++)
   {
      (*this)(i, col) = value;
   }
}

void DenseMatrix::SetRow(int r, const real_t* row)
{
   MFEM_ASSERT(row != nullptr, "supplied row pointer is null");
   for (int j = 0; j < Width(); j++)
   {
      (*this)(r, j) = row[j];
   }
}

void DenseMatrix::SetRow(int r, const Vector &row)
{
   MFEM_ASSERT(Width() == row.Size(), "");
   SetRow(r, row.GetData());
}

void DenseMatrix::SetCol(int c, const real_t* col)
{
   MFEM_ASSERT(col != nullptr, "supplied column pointer is null");
   for (int i = 0; i < Height(); i++)
   {
      (*this)(i, c) = col[i];
   }
}

void DenseMatrix::SetCol(int c, const Vector &col)
{
   MFEM_ASSERT(Height() == col.Size(), "");
   SetCol(c, col.GetData());
}

void DenseMatrix::Threshold(real_t eps)
{
   for (int col = 0; col < Width(); col++)
   {
      for (int row = 0; row < Height(); row++)
      {
         if (std::abs(operator()(row,col)) <= eps)
         {
            operator()(row,col) = 0.0;
         }
      }
   }
}

void DenseMatrix::Print(std::ostream &os, int width_) const
{
   // save current output flags
   ios::fmtflags old_flags = os.flags();
   // output flags = scientific + show sign
   os << setiosflags(ios::scientific | ios::showpos);
   for (int i = 0; i < height; i++)
   {
      os << "[row " << i << "]\n";
      for (int j = 0; j < width; j++)
      {
         os << (*this)(i,j);
         if (j+1 == width || (j+1) % width_ == 0)
         {
            os << '\n';
         }
         else
         {
            os << ' ';
         }
      }
   }
   // reset output flags to original values
   os.flags(old_flags);
}

void DenseMatrix::PrintMatlab(std::ostream &os) const
{
   // save current output flags
   ios::fmtflags old_flags = os.flags();
   // output flags = scientific + show sign
   os << setiosflags(ios::scientific | ios::showpos);
   for (int i = 0; i < height; i++)
   {
      for (int j = 0; j < width; j++)
      {
         os << (*this)(i,j);
         os << ' ';
      }
      os << "\n";
   }
   // reset output flags to original values
   os.flags(old_flags);
}

void DenseMatrix::PrintT(std::ostream &os, int width_) const
{
   // save current output flags
   ios::fmtflags old_flags = os.flags();
   // output flags = scientific + show sign
   os << setiosflags(ios::scientific | ios::showpos);
   for (int j = 0; j < width; j++)
   {
      os << "[col " << j << "]\n";
      for (int i = 0; i < height; i++)
      {
         os << (*this)(i,j);
         if (i+1 == height || (i+1) % width_ == 0)
         {
            os << '\n';
         }
         else
         {
            os << ' ';
         }
      }
   }
   // reset output flags to original values
   os.flags(old_flags);
}

void DenseMatrix::TestInversion()
{
   DenseMatrix copy(*this), C(width);
   Invert();
   mfem::Mult(*this, copy, C);

   for (int i = 0; i < width; i++)
   {
      C(i,i) -= 1.0;
   }
   mfem::out << "size = " << width << ", i_max = " << C.MaxMaxNorm()
             << ", cond_F = " << FNorm()*copy.FNorm() << endl;
}

void DenseMatrix::Swap(DenseMatrix &other)
{
   mfem::Swap(width, other.width);
   mfem::Swap(height, other.height);
   mfem::Swap(data, other.data);
}

DenseMatrix::~DenseMatrix()
{
   data.Delete();
}



void Add(const DenseMatrix &A, const DenseMatrix &B,
         real_t alpha, DenseMatrix &C)
{
   kernels::Add(C.Height(), C.Width(), alpha, A.Data(), B.Data(), C.Data());
}

void Add(real_t alpha, const real_t *A,
         real_t beta,  const real_t *B, DenseMatrix &C)
{
   kernels::Add(C.Height(), C.Width(), alpha, A, beta, B, C.Data());
}

void Add(real_t alpha, const DenseMatrix &A,
         real_t beta,  const DenseMatrix &B, DenseMatrix &C)
{
   MFEM_ASSERT(A.Height() == C.Height(), "");
   MFEM_ASSERT(B.Height() == C.Height(), "");
   MFEM_ASSERT(A.Width() == C.Width(), "");
   MFEM_ASSERT(B.Width() == C.Width(), "");
   Add(alpha, A.GetData(), beta, B.GetData(), C);
}

bool LinearSolve(DenseMatrix& A, real_t* X, real_t TOL)
{
   MFEM_VERIFY(A.IsSquare(), "A must be a square matrix!");
   MFEM_ASSERT(A.NumCols() > 0, "supplied matrix, A, is empty!");
   MFEM_ASSERT(X != nullptr, "supplied vector, X, is null!");

   int N = A.NumCols();

   switch (N)
   {
      case 1:
      {
         real_t det = A(0,0);
         if (std::abs(det) <= TOL) { return false; } // singular

         X[0] /= det;
         break;
      }
      case 2:
      {
         real_t det = A.Det();
         if (std::abs(det) <= TOL) { return false; } // singular

         real_t invdet = 1. / det;

         real_t b0 = X[0];
         real_t b1 = X[1];

         X[0] = ( A(1,1)*b0 - A(0,1)*b1) * invdet;
         X[1] = (-A(1,0)*b0 + A(0,0)*b1) * invdet;
         break;
      }
      default:
      {
         // default to LU factorization for the general case
         Array<int> ipiv(N);
         LUFactors lu(A.Data(), ipiv);

         if (!lu.Factor(N,TOL)) { return false; } // singular

         lu.Solve(N, 1, X);
      }

   } // END switch

   return true;
}

void Mult(const DenseMatrix &b, const DenseMatrix &c, DenseMatrix &a)
{
   MFEM_ASSERT(a.Height() == b.Height() && a.Width() == c.Width() &&
               b.Width() == c.Height(), "incompatible dimensions");

#ifdef MFEM_USE_LAPACK
   static char transa = 'N', transb = 'N';
   static real_t alpha = 1.0, beta = 0.0;
   int m = b.Height(), n = c.Width(), k = b.Width();

   MFEM_LAPACK_PREFIX(gemm_)(&transa, &transb, &m, &n, &k, &alpha, b.Data(), &m,
                             c.Data(), &k, &beta, a.Data(), &m);
#else
   const int ah = a.Height();
   const int aw = a.Width();
   const int bw = b.Width();
   real_t *ad = a.Data();
   const real_t *bd = b.Data();
   const real_t *cd = c.Data();
   kernels::Mult(ah,aw,bw,bd,cd,ad);
#endif
}

void AddMult_a(real_t alpha, const DenseMatrix &b, const DenseMatrix &c,
               DenseMatrix &a)
{
   MFEM_ASSERT(a.Height() == b.Height() && a.Width() == c.Width() &&
               b.Width() == c.Height(), "incompatible dimensions");

#ifdef MFEM_USE_LAPACK
   static char transa = 'N', transb = 'N';
   static real_t beta = 1.0;
   int m = b.Height(), n = c.Width(), k = b.Width();

   MFEM_LAPACK_PREFIX(gemm_)(&transa, &transb, &m, &n, &k, &alpha, b.Data(), &m,
                             c.Data(), &k, &beta, a.Data(), &m);
#else
   const int ah = a.Height();
   const int aw = a.Width();
   const int bw = b.Width();
   real_t *ad = a.Data();
   const real_t *bd = b.Data();
   const real_t *cd = c.Data();
   for (int j = 0; j < aw; j++)
   {
      for (int k = 0; k < bw; k++)
      {
         for (int i = 0; i < ah; i++)
         {
            ad[i+j*ah] += alpha * bd[i+k*ah] * cd[k+j*bw];
         }
      }
   }
#endif
}

void AddMult(const DenseMatrix &b, const DenseMatrix &c, DenseMatrix &a)
{
   MFEM_ASSERT(a.Height() == b.Height() && a.Width() == c.Width() &&
               b.Width() == c.Height(), "incompatible dimensions");

#ifdef MFEM_USE_LAPACK
   static char transa = 'N', transb = 'N';
   static real_t alpha = 1.0, beta = 1.0;
   int m = b.Height(), n = c.Width(), k = b.Width();

   MFEM_LAPACK_PREFIX(gemm_)(&transa, &transb, &m, &n, &k, &alpha, b.Data(), &m,
                             c.Data(), &k, &beta, a.Data(), &m);
#else
   const int ah = a.Height();
   const int aw = a.Width();
   const int bw = b.Width();
   real_t *ad = a.Data();
   const real_t *bd = b.Data();
   const real_t *cd = c.Data();
   for (int j = 0; j < aw; j++)
   {
      for (int k = 0; k < bw; k++)
      {
         for (int i = 0; i < ah; i++)
         {
            ad[i+j*ah] += bd[i+k*ah] * cd[k+j*bw];
         }
      }
   }
#endif
}

void CalcAdjugate(const DenseMatrix &a, DenseMatrix &adja)
{
#ifdef MFEM_DEBUG
   if (a.Width() > a.Height() || a.Width() < 1 || a.Height() > 3)
   {
      mfem_error("CalcAdjugate(...): unsupported dimensions");
   }
   if (a.Width() != adja.Height() || a.Height() != adja.Width())
   {
      mfem_error("CalcAdjugate(...): dimension mismatch");
   }
#endif

   if (a.Width() < a.Height())
   {
      const real_t *d = a.Data();
      real_t *ad = adja.Data();
      if (a.Width() == 1)
      {
         // N x 1, N = 2,3
         ad[0] = d[0];
         ad[1] = d[1];
         if (a.Height() == 3)
         {
            ad[2] = d[2];
         }
      }
      else
      {
         // 3 x 2
         real_t e, g, f;
         e = d[0]*d[0] + d[1]*d[1] + d[2]*d[2];
         g = d[3]*d[3] + d[4]*d[4] + d[5]*d[5];
         f = d[0]*d[3] + d[1]*d[4] + d[2]*d[5];

         ad[0] = d[0]*g - d[3]*f;
         ad[1] = d[3]*e - d[0]*f;
         ad[2] = d[1]*g - d[4]*f;
         ad[3] = d[4]*e - d[1]*f;
         ad[4] = d[2]*g - d[5]*f;
         ad[5] = d[5]*e - d[2]*f;
      }
      return;
   }

   if (a.Width() == 1)
   {
      adja(0,0) = 1.0;
   }
   else if (a.Width() == 2)
   {
      adja(0,0) =  a(1,1);
      adja(0,1) = -a(0,1);
      adja(1,0) = -a(1,0);
      adja(1,1) =  a(0,0);
   }
   else
   {
      adja(0,0) = a(1,1)*a(2,2)-a(1,2)*a(2,1);
      adja(0,1) = a(0,2)*a(2,1)-a(0,1)*a(2,2);
      adja(0,2) = a(0,1)*a(1,2)-a(0,2)*a(1,1);

      adja(1,0) = a(1,2)*a(2,0)-a(1,0)*a(2,2);
      adja(1,1) = a(0,0)*a(2,2)-a(0,2)*a(2,0);
      adja(1,2) = a(0,2)*a(1,0)-a(0,0)*a(1,2);

      adja(2,0) = a(1,0)*a(2,1)-a(1,1)*a(2,0);
      adja(2,1) = a(0,1)*a(2,0)-a(0,0)*a(2,1);
      adja(2,2) = a(0,0)*a(1,1)-a(0,1)*a(1,0);
   }
}

void CalcAdjugateTranspose(const DenseMatrix &a, DenseMatrix &adjat)
{
#ifdef MFEM_DEBUG
   if (a.Height() != a.Width() || adjat.Height() != adjat.Width() ||
       a.Width() != adjat.Width() || a.Width() < 1 || a.Width() > 3)
   {
      mfem_error("CalcAdjugateTranspose(...): dimension mismatch");
   }
#endif
   if (a.Width() == 1)
   {
      adjat(0,0) = 1.0;
   }
   else if (a.Width() == 2)
   {
      adjat(0,0) =  a(1,1);
      adjat(1,0) = -a(0,1);
      adjat(0,1) = -a(1,0);
      adjat(1,1) =  a(0,0);
   }
   else
   {
      adjat(0,0) = a(1,1)*a(2,2)-a(1,2)*a(2,1);
      adjat(1,0) = a(0,2)*a(2,1)-a(0,1)*a(2,2);
      adjat(2,0) = a(0,1)*a(1,2)-a(0,2)*a(1,1);

      adjat(0,1) = a(1,2)*a(2,0)-a(1,0)*a(2,2);
      adjat(1,1) = a(0,0)*a(2,2)-a(0,2)*a(2,0);
      adjat(2,1) = a(0,2)*a(1,0)-a(0,0)*a(1,2);

      adjat(0,2) = a(1,0)*a(2,1)-a(1,1)*a(2,0);
      adjat(1,2) = a(0,1)*a(2,0)-a(0,0)*a(2,1);
      adjat(2,2) = a(0,0)*a(1,1)-a(0,1)*a(1,0);
   }
}

void CalcInverse(const DenseMatrix &a, DenseMatrix &inva)
{
   MFEM_ASSERT(a.Width() <= a.Height() && a.Width() >= 1 && a.Height() <= 3, "");
   MFEM_ASSERT(inva.Height() == a.Width(), "incorrect dimensions");
   MFEM_ASSERT(inva.Width() == a.Height(), "incorrect dimensions");

   if (a.Width() < a.Height())
   {
      const real_t *d = a.Data();
      real_t *id = inva.Data();
      if (a.Height() == 2)
      {
         kernels::CalcLeftInverse<2,1>(d, id);
      }
      else
      {
         if (a.Width() == 1)
         {
            kernels::CalcLeftInverse<3,1>(d, id);
         }
         else
         {
            kernels::CalcLeftInverse<3,2>(d, id);
         }
      }
      return;
   }

#ifdef MFEM_DEBUG
   const real_t t = a.Det();
   MFEM_ASSERT(std::abs(t) > 1.0e-14 * pow(a.FNorm()/a.Width(), a.Width()),
               "singular matrix!");
#endif

   switch (a.Height())
   {
      case 1:
         inva(0,0) = 1.0 / a.Det();
         break;
      case 2:
         kernels::CalcInverse<2>(a.Data(), inva.Data());
         break;
      case 3:
         kernels::CalcInverse<3>(a.Data(), inva.Data());
         break;
   }
}

void CalcInverseTranspose(const DenseMatrix &a, DenseMatrix &inva)
{
#ifdef MFEM_DEBUG
   if ( (a.Width() != a.Height()) || ( (a.Height()!= 1) && (a.Height()!= 2)
                                       && (a.Height()!= 3) ) )
   {
      mfem_error("CalcInverseTranspose(...): dimension mismatch");
   }
#endif

   real_t t = 1. / a.Det() ;

   switch (a.Height())
   {
      case 1:
         inva(0,0) = 1.0 / a(0,0);
         break;
      case 2:
         inva(0,0) = a(1,1) * t ;
         inva(1,0) = -a(0,1) * t ;
         inva(0,1) = -a(1,0) * t ;
         inva(1,1) = a(0,0) * t ;
         break;
      case 3:
         inva(0,0) = (a(1,1)*a(2,2)-a(1,2)*a(2,1))*t;
         inva(1,0) = (a(0,2)*a(2,1)-a(0,1)*a(2,2))*t;
         inva(2,0) = (a(0,1)*a(1,2)-a(0,2)*a(1,1))*t;

         inva(0,1) = (a(1,2)*a(2,0)-a(1,0)*a(2,2))*t;
         inva(1,1) = (a(0,0)*a(2,2)-a(0,2)*a(2,0))*t;
         inva(2,1) = (a(0,2)*a(1,0)-a(0,0)*a(1,2))*t;

         inva(0,2) = (a(1,0)*a(2,1)-a(1,1)*a(2,0))*t;
         inva(1,2) = (a(0,1)*a(2,0)-a(0,0)*a(2,1))*t;
         inva(2,2) = (a(0,0)*a(1,1)-a(0,1)*a(1,0))*t;
         break;
   }
}

void CalcOrtho(const DenseMatrix &J, Vector &n)
{
   MFEM_ASSERT( ((J.Height() == 2 && J.Width() == 1)
                 || (J.Height() == 3 && J.Width() == 2))
                && (J.Height() == n.Size()),
                "Matrix must be 3x2 or 2x1, "
                << "and the Vector must be sized with the rows. "
                << " J.Height() = " << J.Height()
                << ", J.Width() = " << J.Width()
                << ", n.Size() = " << n.Size()
              );

   const real_t *d = J.Data();
   if (J.Height() == 2)
   {
      n(0) =  d[1];
      n(1) = -d[0];
   }
   else
   {
      n(0) = d[1]*d[5] - d[2]*d[4];
      n(1) = d[2]*d[3] - d[0]*d[5];
      n(2) = d[0]*d[4] - d[1]*d[3];
   }
}

void MultAAt(const DenseMatrix &a, DenseMatrix &aat)
{
   const int height = a.Height();
   const int width = a.Width();
   for (int i = 0; i < height; i++)
   {
      for (int j = 0; j <= i; j++)
      {
         real_t temp = 0.;
         for (int k = 0; k < width; k++)
         {
            temp += a(i,k) * a(j,k);
         }
         aat(j,i) = aat(i,j) = temp;
      }
   }
}

void AddMultADAt(const DenseMatrix &A, const Vector &D, DenseMatrix &ADAt)
{
   for (int i = 0; i < A.Height(); i++)
   {
      for (int j = 0; j < i; j++)
      {
         real_t t = 0.;
         for (int k = 0; k < A.Width(); k++)
         {
            t += D(k) * A(i, k) * A(j, k);
         }
         ADAt(i, j) += t;
         ADAt(j, i) += t;
      }
   }

   // process diagonal
   for (int i = 0; i < A.Height(); i++)
   {
      real_t t = 0.;
      for (int k = 0; k < A.Width(); k++)
      {
         t += D(k) * A(i, k) * A(i, k);
      }
      ADAt(i, i) += t;
   }
}

void MultADAt(const DenseMatrix &A, const Vector &D, DenseMatrix &ADAt)
{
   for (int i = 0; i < A.Height(); i++)
   {
      for (int j = 0; j <= i; j++)
      {
         real_t t = 0.;
         for (int k = 0; k < A.Width(); k++)
         {
            t += D(k) * A(i, k) * A(j, k);
         }
         ADAt(j, i) = ADAt(i, j) = t;
      }
   }
}

void MultABt(const DenseMatrix &A, const DenseMatrix &B, DenseMatrix &ABt)
{
#ifdef MFEM_DEBUG
   if (A.Height() != ABt.Height() || B.Height() != ABt.Width() ||
       A.Width() != B.Width())
   {
      mfem_error("MultABt(...): dimension mismatch");
   }
#endif

#ifdef MFEM_USE_LAPACK
   static char transa = 'N', transb = 'T';
   static real_t alpha = 1.0, beta = 0.0;
   int m = A.Height(), n = B.Height(), k = A.Width();

   MFEM_LAPACK_PREFIX(gemm_)(&transa, &transb, &m, &n, &k, &alpha, A.Data(), &m,
                             B.Data(), &n, &beta, ABt.Data(), &m);
#elif 1
   const int ah = A.Height();
   const int bh = B.Height();
   const int aw = A.Width();
   const real_t *ad = A.Data();
   const real_t *bd = B.Data();
   real_t *cd = ABt.Data();

   kernels::MultABt(ah, aw, bh, ad, bd, cd);
#elif 1
   const int ah = A.Height();
   const int bh = B.Height();
   const int aw = A.Width();
   const real_t *ad = A.Data();
   const real_t *bd = B.Data();
   real_t *cd = ABt.Data();

   for (int j = 0; j < bh; j++)
      for (int i = 0; i < ah; i++)
      {
         real_t d = 0.0;
         const real_t *ap = ad + i;
         const real_t *bp = bd + j;
         for (int k = 0; k < aw; k++)
         {
            d += (*ap) * (*bp);
            ap += ah;
            bp += bh;
         }
         *(cd++) = d;
      }
#else
   int i, j, k;
   real_t d;

   for (i = 0; i < A.Height(); i++)
      for (j = 0; j < B.Height(); j++)
      {
         d = 0.0;
         for (k = 0; k < A.Width(); k++)
         {
            d += A(i, k) * B(j, k);
         }
         ABt(i, j) = d;
      }
#endif
}

void MultADBt(const DenseMatrix &A, const Vector &D,
              const DenseMatrix &B, DenseMatrix &ADBt)
{
#ifdef MFEM_DEBUG
   if (A.Height() != ADBt.Height() || B.Height() != ADBt.Width() ||
       A.Width() != B.Width() || A.Width() != D.Size())
   {
      mfem_error("MultADBt(...): dimension mismatch");
   }
#endif

   const int ah = A.Height();
   const int bh = B.Height();
   const int aw = A.Width();
   const real_t *ad = A.Data();
   const real_t *bd = B.Data();
   const real_t *dd = D.GetData();
   real_t *cd = ADBt.Data();

   for (int i = 0, s = ah*bh; i < s; i++)
   {
      cd[i] = 0.0;
   }
   for (int k = 0; k < aw; k++)
   {
      real_t *cp = cd;
      for (int j = 0; j < bh; j++)
      {
         const real_t dk_bjk = dd[k] * bd[j];
         for (int i = 0; i < ah; i++)
         {
            cp[i] += ad[i] * dk_bjk;
         }
         cp += ah;
      }
      ad += ah;
      bd += bh;
   }
}

void AddMultABt(const DenseMatrix &A, const DenseMatrix &B, DenseMatrix &ABt)
{
#ifdef MFEM_DEBUG
   if (A.Height() != ABt.Height() || B.Height() != ABt.Width() ||
       A.Width() != B.Width())
   {
      mfem_error("AddMultABt(...): dimension mismatch");
   }
#endif

#ifdef MFEM_USE_LAPACK
   static char transa = 'N', transb = 'T';
   static real_t alpha = 1.0, beta = 1.0;
   int m = A.Height(), n = B.Height(), k = A.Width();

   MFEM_LAPACK_PREFIX(gemm_)(&transa, &transb, &m, &n, &k, &alpha, A.Data(), &m,
                             B.Data(), &n, &beta, ABt.Data(), &m);
#elif 1
   const int ah = A.Height();
   const int bh = B.Height();
   const int aw = A.Width();
   const real_t *ad = A.Data();
   const real_t *bd = B.Data();
   real_t *cd = ABt.Data();

   for (int k = 0; k < aw; k++)
   {
      real_t *cp = cd;
      for (int j = 0; j < bh; j++)
      {
         const real_t bjk = bd[j];
         for (int i = 0; i < ah; i++)
         {
            cp[i] += ad[i] * bjk;
         }
         cp += ah;
      }
      ad += ah;
      bd += bh;
   }
#else
   int i, j, k;
   real_t d;

   for (i = 0; i < A.Height(); i++)
      for (j = 0; j < B.Height(); j++)
      {
         d = 0.0;
         for (k = 0; k < A.Width(); k++)
         {
            d += A(i, k) * B(j, k);
         }
         ABt(i, j) += d;
      }
#endif
}

void AddMultADBt(const DenseMatrix &A, const Vector &D,
                 const DenseMatrix &B, DenseMatrix &ADBt)
{
#ifdef MFEM_DEBUG
   if (A.Height() != ADBt.Height() || B.Height() != ADBt.Width() ||
       A.Width() != B.Width() || A.Width() != D.Size())
   {
      mfem_error("AddMultADBt(...): dimension mismatch");
   }
#endif

   const int ah = A.Height();
   const int bh = B.Height();
   const int aw = A.Width();
   const real_t *ad = A.Data();
   const real_t *bd = B.Data();
   const real_t *dd = D.GetData();
   real_t *cd = ADBt.Data();

   for (int k = 0; k < aw; k++)
   {
      real_t *cp = cd;
      for (int j = 0; j < bh; j++)
      {
         const real_t dk_bjk = dd[k] * bd[j];
         for (int i = 0; i < ah; i++)
         {
            cp[i] += ad[i] * dk_bjk;
         }
         cp += ah;
      }
      ad += ah;
      bd += bh;
   }
}

void AddMult_a_ABt(real_t a, const DenseMatrix &A, const DenseMatrix &B,
                   DenseMatrix &ABt)
{
#ifdef MFEM_DEBUG
   if (A.Height() != ABt.Height() || B.Height() != ABt.Width() ||
       A.Width() != B.Width())
   {
      mfem_error("AddMult_a_ABt(...): dimension mismatch");
   }
#endif

#ifdef MFEM_USE_LAPACK
   static char transa = 'N', transb = 'T';
   real_t alpha = a;
   static real_t beta = 1.0;
   int m = A.Height(), n = B.Height(), k = A.Width();

   MFEM_LAPACK_PREFIX(gemm_)(&transa, &transb, &m, &n, &k, &alpha, A.Data(), &m,
                             B.Data(), &n, &beta, ABt.Data(), &m);
#elif 1
   const int ah = A.Height();
   const int bh = B.Height();
   const int aw = A.Width();
   const real_t *ad = A.Data();
   const real_t *bd = B.Data();
   real_t *cd = ABt.Data();

   for (int k = 0; k < aw; k++)
   {
      real_t *cp = cd;
      for (int j = 0; j < bh; j++)
      {
         const real_t bjk = a * bd[j];
         for (int i = 0; i < ah; i++)
         {
            cp[i] += ad[i] * bjk;
         }
         cp += ah;
      }
      ad += ah;
      bd += bh;
   }
#else
   int i, j, k;
   real_t d;

   for (i = 0; i < A.Height(); i++)
      for (j = 0; j < B.Height(); j++)
      {
         d = 0.0;
         for (k = 0; k < A.Width(); k++)
         {
            d += A(i, k) * B(j, k);
         }
         ABt(i, j) += a * d;
      }
#endif
}

void MultAtB(const DenseMatrix &A, const DenseMatrix &B, DenseMatrix &AtB)
{
#ifdef MFEM_DEBUG
   if (A.Width() != AtB.Height() || B.Width() != AtB.Width() ||
       A.Height() != B.Height())
   {
      mfem_error("MultAtB(...): dimension mismatch");
   }
#endif

#ifdef MFEM_USE_LAPACK
   static char transa = 'T', transb = 'N';
   static real_t alpha = 1.0, beta = 0.0;
   int m = A.Width(), n = B.Width(), k = A.Height();

   MFEM_LAPACK_PREFIX(gemm_)(&transa, &transb, &m, &n, &k, &alpha, A.Data(), &k,
                             B.Data(), &k, &beta, AtB.Data(), &m);
#elif 1
   const int ah = A.Height();
   const int aw = A.Width();
   const int bw = B.Width();
   const real_t *ad = A.Data();
   const real_t *bd = B.Data();
   real_t *cd = AtB.Data();

   for (int j = 0; j < bw; j++)
   {
      const real_t *ap = ad;
      for (int i = 0; i < aw; i++)
      {
         real_t d = 0.0;
         for (int k = 0; k < ah; k++)
         {
            d += ap[k] * bd[k];
         }
         *(cd++) = d;
         ap += ah;
      }
      bd += ah;
   }
#else
   int i, j, k;
   real_t d;

   for (i = 0; i < A.Width(); i++)
      for (j = 0; j < B.Width(); j++)
      {
         d = 0.0;
         for (k = 0; k < A.Height(); k++)
         {
            d += A(k, i) * B(k, j);
         }
         AtB(i, j) = d;
      }
#endif
}

void AddMultAtB(const DenseMatrix &A, const DenseMatrix &B,
                DenseMatrix &AtB)
{
   MFEM_ASSERT(AtB.Height() == A.Width() && AtB.Width() == B.Width() &&
               A.Height() == B.Height(), "incompatible dimensions");

#ifdef MFEM_USE_LAPACK
   static char transa = 'T', transb = 'N';
   static real_t alpha = 1.0, beta = 1.0;
   int m = A.Width(), n = B.Width(), k = A.Height();

   MFEM_LAPACK_PREFIX(gemm_)(&transa, &transb, &m, &n, &k, &alpha, A.Data(), &k,
                             B.Data(), &k, &beta, AtB.Data(), &m);
#else
   const int ah = A.Height();
   const int aw = A.Width();
   const int bw = B.Width();
   const real_t *ad = A.Data();
   const real_t *bd = B.Data();
   real_t *cd = AtB.Data();

   for (int j = 0; j < bw; j++)
   {
      const real_t *ap = ad;
      for (int i = 0; i < aw; i++)
      {
         real_t d = 0.0;
         for (int k = 0; k < ah; k++)
         {
            d += ap[k] * bd[k];
         }
         *(cd++) += d;
         ap += ah;
      }
      bd += ah;
   }
#endif
}

void AddMult_a_AtB(real_t a, const DenseMatrix &A, const DenseMatrix &B,
                   DenseMatrix &AtB)
{
   MFEM_ASSERT(AtB.Height() == A.Width() && AtB.Width() == B.Width() &&
               A.Height() == B.Height(), "incompatible dimensions");

#ifdef MFEM_USE_LAPACK
   static char transa = 'T', transb = 'N';
   real_t alpha = a;
   static real_t beta = 1.0;
   int m = A.Width(), n = B.Width(), k = A.Height();

   MFEM_LAPACK_PREFIX(gemm_)(&transa, &transb, &m, &n, &k, &alpha, A.Data(), &k,
                             B.Data(), &k, &beta, AtB.Data(), &m);
#else
   const int ah = A.Height();
   const int aw = A.Width();
   const int bw = B.Width();
   const real_t *ad = A.Data();
   const real_t *bd = B.Data();
   real_t *cd = AtB.Data();

   for (int j = 0; j < bw; j++)
   {
      const real_t *ap = ad;
      for (int i = 0; i < aw; i++)
      {
         real_t d = 0.0;
         for (int k = 0; k < ah; k++)
         {
            d += ap[k] * bd[k];
         }
         *(cd++) += a * d;
         ap += ah;
      }
      bd += ah;
   }
#endif
}

void AddMult_a_AAt(real_t a, const DenseMatrix &A, DenseMatrix &AAt)
{
   real_t d;

   for (int i = 0; i < A.Height(); i++)
   {
      for (int j = 0; j < i; j++)
      {
         d = 0.;
         for (int k = 0; k < A.Width(); k++)
         {
            d += A(i,k) * A(j,k);
         }
         AAt(i, j) += (d *= a);
         AAt(j, i) += d;
      }
      d = 0.;
      for (int k = 0; k < A.Width(); k++)
      {
         d += A(i,k) * A(i,k);
      }
      AAt(i, i) += a * d;
   }
}

void Mult_a_AAt(real_t a, const DenseMatrix &A, DenseMatrix &AAt)
{
   for (int i = 0; i < A.Height(); i++)
   {
      for (int j = 0; j <= i; j++)
      {
         real_t d = 0.;
         for (int k = 0; k < A.Width(); k++)
         {
            d += A(i,k) * A(j,k);
         }
         AAt(i, j) = AAt(j, i) = a * d;
      }
   }
}

void MultVVt(const Vector &v, DenseMatrix &vvt)
{
   for (int i = 0; i < v.Size(); i++)
   {
      for (int j = 0; j <= i; j++)
      {
         vvt(i,j) = vvt(j,i) = v(i) * v(j);
      }
   }
}

void MultVWt(const Vector &v, const Vector &w, DenseMatrix &VWt)
{
#ifdef MFEM_DEBUG
   if (v.Size() != VWt.Height() || w.Size() != VWt.Width())
   {
      mfem_error("MultVWt(...): dimension mismatch");
   }
#endif

   for (int i = 0; i < v.Size(); i++)
   {
      const real_t vi = v(i);
      for (int j = 0; j < w.Size(); j++)
      {
         VWt(i, j) = vi * w(j);
      }
   }
}

void AddMultVWt(const Vector &v, const Vector &w, DenseMatrix &VWt)
{
   const int m = v.Size(), n = w.Size();

#ifdef MFEM_DEBUG
   if (VWt.Height() != m || VWt.Width() != n)
   {
      mfem_error("AddMultVWt(...): dimension mismatch");
   }
#endif

   for (int i = 0; i < m; i++)
   {
      const real_t vi = v(i);
      for (int j = 0; j < n; j++)
      {
         VWt(i, j) += vi * w(j);
      }
   }
}

void AddMultVVt(const Vector &v, DenseMatrix &VVt)
{
   const int n = v.Size();

#ifdef MFEM_DEBUG
   if (VVt.Height() != n || VVt.Width() != n)
   {
      mfem_error("AddMultVVt(...): dimension mismatch");
   }
#endif

   for (int i = 0; i < n; i++)
   {
      const real_t vi = v(i);
      for (int j = 0; j < i; j++)
      {
         const real_t vivj = vi * v(j);
         VVt(i, j) += vivj;
         VVt(j, i) += vivj;
      }
      VVt(i, i) += vi * vi;
   }
}

void AddMult_a_VWt(const real_t a, const Vector &v, const Vector &w,
                   DenseMatrix &VWt)
{
   const int m = v.Size(), n = w.Size();

#ifdef MFEM_DEBUG
   if (VWt.Height() != m || VWt.Width() != n)
   {
      mfem_error("AddMult_a_VWt(...): dimension mismatch");
   }
#endif

   for (int j = 0; j < n; j++)
   {
      const real_t awj = a * w(j);
      for (int i = 0; i < m; i++)
      {
         VWt(i, j) += v(i) * awj;
      }
   }
}

void AddMult_a_VVt(const real_t a, const Vector &v, DenseMatrix &VVt)
{
   MFEM_ASSERT(VVt.Height() == v.Size() && VVt.Width() == v.Size(),
               "incompatible dimensions!");

   const int n = v.Size();
   for (int i = 0; i < n; i++)
   {
      real_t avi = a * v(i);
      for (int j = 0; j < i; j++)
      {
         const real_t avivj = avi * v(j);
         VVt(i, j) += avivj;
         VVt(j, i) += avivj;
      }
      VVt(i, i) += avi * v(i);
   }
}

void RAP(const DenseMatrix &A, const DenseMatrix &P, DenseMatrix & RAP)
{
   DenseMatrix RA(P.Width(),A.Width());
   MultAtB(P,A,RA);
   RAP.SetSize(RA.Height(), P.Width());
   Mult(RA,P, RAP);
}

void RAP(const DenseMatrix &Rt, const DenseMatrix &A,
         const DenseMatrix &P, DenseMatrix & RAP)
{
   DenseMatrix RA(Rt.Width(),A.Width());
   MultAtB(Rt,A,RA);
   RAP.SetSize(RA.Height(), P.Width());
   Mult(RA,P, RAP);
}

bool LUFactors::Factor(int m, real_t TOL)
{
#ifdef MFEM_USE_LAPACK
   int info = 0;
   if (m) { MFEM_LAPACK_PREFIX(getrf_)(&m, &m, data, &m, ipiv, &info); }
   return info == 0;
#else
   // compiling without LAPACK
   real_t *data_ptr = this->data;
   for (int i = 0; i < m; i++)
   {
      // pivoting
      {
         int piv = i;
         real_t a = std::abs(data_ptr[piv+i*m]);
         for (int j = i+1; j < m; j++)
         {
            const real_t b = std::abs(data_ptr[j+i*m]);
            if (b > a)
            {
               a = b;
               piv = j;
            }
         }
         ipiv[i] = piv;
         if (piv != i)
         {
            // swap rows i and piv in both L and U parts
            for (int j = 0; j < m; j++)
            {
               mfem::Swap<real_t>(data_ptr[i+j*m], data_ptr[piv+j*m]);
            }
         }
      }

      if (abs(data_ptr[i + i*m]) <= TOL)
      {
         return false; // failed
      }

      const real_t a_ii_inv = 1.0 / data_ptr[i+i*m];
      for (int j = i+1; j < m; j++)
      {
         data_ptr[j+i*m] *= a_ii_inv;
      }
      for (int k = i+1; k < m; k++)
      {
         const real_t a_ik = data_ptr[i+k*m];
         for (int j = i+1; j < m; j++)
         {
            data_ptr[j+k*m] -= a_ik * data_ptr[j+i*m];
         }
      }
   }
#endif

   return true; // success
}

real_t LUFactors::Det(int m) const
{
   real_t det = 1.0;
   for (int i=0; i<m; i++)
   {
      if (ipiv[i] != i-ipiv_base)
      {
         det *= -data[m * i + i];
      }
      else
      {
         det *=  data[m * i + i];
      }
   }
   return det;
}

void LUFactors::Mult(int m, int n, real_t *X) const
{
   real_t *x = X;
   for (int k = 0; k < n; k++)
   {
      // X <- U X
      for (int i = 0; i < m; i++)
      {
         real_t x_i = x[i] * data[i+i*m];
         for (int j = i+1; j < m; j++)
         {
            x_i += x[j] * data[i+j*m];
         }
         x[i] = x_i;
      }
      // X <- L X
      for (int i = m-1; i >= 0; i--)
      {
         real_t x_i = x[i];
         for (int j = 0; j < i; j++)
         {
            x_i += x[j] * data[i+j*m];
         }
         x[i] = x_i;
      }
      // X <- P^{-1} X
      for (int i = m-1; i >= 0; i--)
      {
         mfem::Swap<real_t>(x[i], x[ipiv[i]-ipiv_base]);
      }
      x += m;
   }
}

void LUFactors::LSolve(int m, int n, real_t *X) const
{
   real_t *x = X;
   for (int k = 0; k < n; k++)
   {
      // X <- P X
      for (int i = 0; i < m; i++)
      {
         mfem::Swap<real_t>(x[i], x[ipiv[i]-ipiv_base]);
      }
      // X <- L^{-1} X
      for (int j = 0; j < m; j++)
      {
         const real_t x_j = x[j];
         for (int i = j+1; i < m; i++)
         {
            x[i] -= data[i+j*m] * x_j;
         }
      }
      x += m;
   }
}

void LUFactors::USolve(int m, int n, real_t *X) const
{
   real_t *x = X;
   // X <- U^{-1} X
   for (int k = 0; k < n; k++)
   {
      for (int j = m-1; j >= 0; j--)
      {
         const real_t x_j = ( x[j] /= data[j+j*m] );
         for (int i = 0; i < j; i++)
         {
            x[i] -= data[i+j*m] * x_j;
         }
      }
      x += m;
   }
}

void LUFactors::Solve(int m, int n, real_t *X) const
{
#ifdef MFEM_USE_LAPACK
   char trans = 'N';
   int  info = 0;
   if (m > 0 && n > 0)
   {
      MFEM_LAPACK_PREFIX(getrs_)(&trans, &m, &n, data, &m, ipiv, X, &m, &info);
   }
   MFEM_VERIFY(!info, "LAPACK: error in DGETRS");
#else
   // compiling without LAPACK
   LSolve(m, n, X);
   USolve(m, n, X);
#endif
}

void LUFactors::RightSolve(int m, int n, real_t *X) const
{
   real_t *x;
#ifdef MFEM_USE_LAPACK
   char n_ch = 'N', side = 'R', u_ch = 'U', l_ch = 'L';
   real_t alpha = 1.0;
   if (m > 0 && n > 0)
   {
      MFEM_LAPACK_PREFIX(trsm_)(&side,&u_ch,&n_ch,&n_ch,&n,&m,&alpha,data,&m,X,&n);
      MFEM_LAPACK_PREFIX(trsm_)(&side,&l_ch,&n_ch,&u_ch,&n,&m,&alpha,data,&m,X,&n);
   }
#else
   // compiling without LAPACK
   // X <- X U^{-1}
   x = X;
   for (int k = 0; k < n; k++)
   {
      for (int j = 0; j < m; j++)
      {
         const real_t x_j = ( x[j*n] /= data[j+j*m]);
         for (int i = j+1; i < m; i++)
         {
            x[i*n] -= data[j + i*m] * x_j;
         }
      }
      ++x;
   }

   // X <- X L^{-1}
   x = X;
   for (int k = 0; k < n; k++)
   {
      for (int j = m-1; j >= 0; j--)
      {
         const real_t x_j = x[j*n];
         for (int i = 0; i < j; i++)
         {
            x[i*n] -= data[j + i*m] * x_j;
         }
      }
      ++x;
   }
#endif
   // X <- X P
   x = X;
   for (int k = 0; k < n; k++)
   {
      for (int i = m-1; i >= 0; --i)
      {
         mfem::Swap<real_t>(x[i*n], x[(ipiv[i]-ipiv_base)*n]);
      }
      ++x;
   }
}

void LUFactors::GetInverseMatrix(int m, real_t *X) const
{
   // A^{-1} = U^{-1} L^{-1} P
   // X <- U^{-1} (set only the upper triangular part of X)
   real_t *x = X;
   for (int k = 0; k < m; k++)
   {
      const real_t minus_x_k = -( x[k] = 1.0/data[k+k*m] );
      for (int i = 0; i < k; i++)
      {
         x[i] = data[i+k*m] * minus_x_k;
      }
      for (int j = k-1; j >= 0; j--)
      {
         const real_t x_j = ( x[j] /= data[j+j*m] );
         for (int i = 0; i < j; i++)
         {
            x[i] -= data[i+j*m] * x_j;
         }
      }
      x += m;
   }
   // X <- X L^{-1} (use input only from the upper triangular part of X)
   {
      int k = m-1;
      for (int j = 0; j < k; j++)
      {
         const real_t minus_L_kj = -data[k+j*m];
         for (int i = 0; i <= j; i++)
         {
            X[i+j*m] += X[i+k*m] * minus_L_kj;
         }
         for (int i = j+1; i < m; i++)
         {
            X[i+j*m] = X[i+k*m] * minus_L_kj;
         }
      }
   }
   for (int k = m-2; k >= 0; k--)
   {
      for (int j = 0; j < k; j++)
      {
         const real_t L_kj = data[k+j*m];
         for (int i = 0; i < m; i++)
         {
            X[i+j*m] -= X[i+k*m] * L_kj;
         }
      }
   }
   // X <- X P
   for (int k = m-1; k >= 0; k--)
   {
      const int piv_k = ipiv[k]-ipiv_base;
      if (k != piv_k)
      {
         for (int i = 0; i < m; i++)
         {
            Swap<real_t>(X[i+k*m], X[i+piv_k*m]);
         }
      }
   }
}

void LUFactors::SubMult(int m, int n, int r, const real_t *A21,
                        const real_t *X1, real_t *X2)
{
   // X2 <- X2 - A21 X1
   for (int k = 0; k < r; k++)
   {
      for (int j = 0; j < m; j++)
      {
         const real_t x1_jk = X1[j+k*m];
         for (int i = 0; i < n; i++)
         {
            X2[i+k*n] -= A21[i+j*n] * x1_jk;
         }
      }
   }
}

void LUFactors::BlockFactor(
   int m, int n, real_t *A12, real_t *A21, real_t *A22) const
{
   // A12 <- L^{-1} P A12
   LSolve(m, n, A12);
   // A21 <- A21 U^{-1}
   for (int j = 0; j < m; j++)
   {
      const real_t u_jj_inv = 1.0/data[j+j*m];
      for (int i = 0; i < n; i++)
      {
         A21[i+j*n] *= u_jj_inv;
      }
      for (int k = j+1; k < m; k++)
      {
         const real_t u_jk = data[j+k*m];
         for (int i = 0; i < n; i++)
         {
            A21[i+k*n] -= A21[i+j*n] * u_jk;
         }
      }
   }
   // A22 <- A22 - A21 A12
   SubMult(m, n, n, A21, A12, A22);
}

void LUFactors::BlockForwSolve(int m, int n, int r, const real_t *L21,
                               real_t *B1, real_t *B2) const
{
   // B1 <- L^{-1} P B1
   LSolve(m, r, B1);
   // B2 <- B2 - L21 B1
   SubMult(m, n, r, L21, B1, B2);
}

void LUFactors::BlockBackSolve(int m, int n, int r, const real_t *U12,
                               const real_t *X2, real_t *Y1) const
{
   // Y1 <- Y1 - U12 X2
   SubMult(n, m, r, U12, X2, Y1);
   // Y1 <- U^{-1} Y1
   USolve(m, r, Y1);
}


bool CholeskyFactors::Factor(int m, real_t TOL)
{
#ifdef MFEM_USE_LAPACK
   int info = 0;
   char uplo = 'L';
   MFEM_VERIFY(data, "Matrix data not set");
   if (m) { MFEM_LAPACK_PREFIX(potrf_)(&uplo, &m, data, &m, &info); }
   return info == 0;
#else
   // Cholesky–Crout algorithm
   for (int j = 0; j<m; j++)
   {
      real_t a = 0.;
      for (int k = 0; k<j; k++)
      {
         a+=data[j+k*m]*data[j+k*m];
      }

      MFEM_VERIFY(data[j+j*m] - a > 0.,
                  "CholeskyFactors::Factor: The matrix is not SPD");

      data[j+j*m] = std::sqrt(data[j+j*m] - a);

      if (data[j + j*m] <= TOL)
      {
         return false; // failed
      }

      for (int i = j+1; i<m; i++)
      {
         a = 0.;
         for (int k = 0; k<j; k++)
         {
            a+= data[i+k*m]*data[j+k*m];
         }
         data[i+j*m] = 1./data[j+m*j]*(data[i+j*m] - a);
      }
   }
   return true; // success
#endif
}

real_t CholeskyFactors::Det(int m) const
{
   real_t det = 1.0;
   for (int i=0; i<m; i++)
   {
      det *=  data[i + i*m];
   }
   return det;
}

void CholeskyFactors::LMult(int m, int n, real_t * X) const
{
   // X <- L X
   real_t *x = X;
   for (int k = 0; k < n; k++)
   {
      for (int j = m-1; j >= 0; j--)
      {
         real_t x_j = x[j] * data[j+j*m];
         for (int i = 0; i < j; i++)
         {
            x_j += x[i] * data[j+i*m];
         }
         x[j] = x_j;
      }
      x += m;
   }
}

void CholeskyFactors::UMult(int m, int n, real_t * X) const
{
   real_t *x = X;
   for (int k = 0; k < n; k++)
   {
      for (int i = 0; i < m; i++)
      {
         real_t x_i = x[i] * data[i+i*m];
         for (int j = i+1; j < m; j++)
         {
            x_i += x[j] * data[j+i*m];
         }
         x[i] = x_i;
      }
      x += m;
   }
}

void CholeskyFactors::LSolve(int m, int n, real_t * X) const
{

#ifdef MFEM_USE_LAPACK
   char uplo = 'L';
   char trans = 'N';
   char diag = 'N';
   int info = 0;

   MFEM_LAPACK_PREFIX(trtrs_)(&uplo, &trans, &diag, &m, &n, data, &m, X, &m,
                              &info);
   MFEM_VERIFY(!info, "CholeskyFactors:LSolve:: info");

#else
   real_t *x = X;
   for (int k = 0; k < n; k++)
   {
      // X <- L^{-1} X
      for (int j = 0; j < m; j++)
      {
         const real_t x_j = (x[j] /= data[j+j*m]);
         for (int i = j+1; i < m; i++)
         {
            x[i] -= data[i+j*m] * x_j;
         }
      }
      x += m;
   }
#endif
}

void CholeskyFactors::USolve(int m, int n, real_t * X) const
{
#ifdef MFEM_USE_LAPACK

   char uplo = 'L';
   char trans = 'T';
   char diag = 'N';
   int info = 0;

   MFEM_LAPACK_PREFIX(trtrs_)(&uplo, &trans, &diag, &m, &n, data, &m, X, &m,
                              &info);
   MFEM_VERIFY(!info, "CholeskyFactors:USolve:: info");

#else
   // X <- L^{-t} X
   real_t *x = X;
   for (int k = 0; k < n; k++)
   {
      for (int j = m-1; j >= 0; j--)
      {
         const real_t x_j = ( x[j] /= data[j+j*m] );
         for (int i = 0; i < j; i++)
         {
            x[i] -= data[j+i*m] * x_j;
         }
      }
      x += m;
   }
#endif
}

void CholeskyFactors::Solve(int m, int n, real_t * X) const
{
#ifdef MFEM_USE_LAPACK
   char uplo = 'L';
   int info = 0;
   MFEM_LAPACK_PREFIX(potrs_)(&uplo, &m, &n, data, &m, X, &m, &info);
   MFEM_VERIFY(!info, "CholeskyFactors:Solve:: info");

#else
   LSolve(m, n, X);
   USolve(m, n, X);
#endif
}

void CholeskyFactors::RightSolve(int m, int n, real_t * X) const
{
#ifdef MFEM_USE_LAPACK
   char side = 'R';
   char uplo = 'L';
   char transt = 'T';
   char trans = 'N';
   char diag = 'N';

   real_t alpha = 1.0;
   if (m > 0 && n > 0)
   {
      MFEM_LAPACK_PREFIX(trsm_)(&side,&uplo,&transt,&diag,&n,&m,&alpha,data,&m,X,&n);
      MFEM_LAPACK_PREFIX(trsm_)(&side,&uplo,&trans,&diag,&n,&m,&alpha,data,&m,X,&n);
   }
#else
   // X <- X L^{-t}
   real_t *x = X;
   for (int k = 0; k < n; k++)
   {
      for (int j = 0; j < m; j++)
      {
         const real_t x_j = ( x[j*n] /= data[j+j*m]);
         for (int i = j+1; i < m; i++)
         {
            x[i*n] -= data[i + j*m] * x_j;
         }
      }
      ++x;
   }
   // X <- X L^{-1}
   x = X;
   for (int k = 0; k < n; k++)
   {
      for (int j = m-1; j >= 0; j--)
      {
         const real_t x_j = (x[j*n] /= data[j+j*m]);
         for (int i = 0; i < j; i++)
         {
            x[i*n] -= data[j + i*m] * x_j;
         }
      }
      ++x;
   }
#endif
}

void CholeskyFactors::GetInverseMatrix(int m, real_t * X) const
{
   // A^{-1} = L^{-t} L^{-1}
#ifdef MFEM_USE_LAPACK
   // copy the lower triangular part of L to X
   for (int i = 0; i<m; i++)
   {
      for (int j = i; j<m; j++)
      {
         X[j+i*m] = data[j+i*m];
      }
   }
   char uplo = 'L';
   int info = 0;
   MFEM_LAPACK_PREFIX(potri_)(&uplo, &m, X, &m, &info);
   MFEM_VERIFY(!info, "CholeskyFactors:GetInverseMatrix:: info");
   // fill in the upper triangular part
   for (int i = 0; i<m; i++)
   {
      for (int j = i+1; j<m; j++)
      {
         X[i+j*m] = X[j+i*m];
      }
   }
#else
   // L^-t * L^-1 (in place)
   for (int k = 0; k<m; k++)
   {
      X[k+k*m] = 1./data[k+k*m];
      for (int i = k+1; i < m; i++)
      {
         real_t s=0.;
         for (int j=k; j<i; j++)
         {
            s -= data[i+j*m] * X[j+k*m]/data[i+i*m];
         }
         X[i+k*m] = s;
      }
   }
   for (int i = 0; i < m; i++)
   {
      for (int j = i; j < m; j++)
      {
         real_t s = 0.;
         for (int k=j; k<m; k++)
         {
            s += X[k+i*m] * X[k+j*m];
         }
         X[i+j*m] = X[j+i*m] = s;
      }
   }
#endif
}


void DenseMatrixInverse::Init(int m)
{
   if (spd)
   {
      factors = new CholeskyFactors();
   }
   else
   {
      factors = new LUFactors();
   }
   if (m>0)
   {
      factors->data = new real_t[m*m];
      if (!spd)
      {
         dynamic_cast<LUFactors *>(factors)->ipiv = new int[m];
      }
      own_data = true;
   }
}

DenseMatrixInverse::DenseMatrixInverse(const DenseMatrix &mat, bool spd_)
   : MatrixInverse(mat), spd(spd_)
{
   MFEM_ASSERT(height == width, "not a square matrix");
   a = &mat;
   Init(width);
   Factor();
}

DenseMatrixInverse::DenseMatrixInverse(const DenseMatrix *mat, bool spd_)
   : MatrixInverse(*mat), spd(spd_)
{
   MFEM_ASSERT(height == width, "not a square matrix");
   a = mat;
   Init(width);
}

void DenseMatrixInverse::Factor()
{
   MFEM_ASSERT(a, "DenseMatrix is not given");
   const real_t *adata = a->data;
   const int s = width*width;
   for (int i = 0; i < s; i++)
   {
      factors->data[i] = adata[i];
   }
   factors->Factor(width);
}

void DenseMatrixInverse::GetInverseMatrix(DenseMatrix &Ainv) const
{
   Ainv.SetSize(width);
   factors->GetInverseMatrix(width,Ainv.Data());
}

void DenseMatrixInverse::Factor(const DenseMatrix &mat)
{
   MFEM_VERIFY(mat.height == mat.width, "DenseMatrix is not square!");
   if (width != mat.width)
   {
      height = width = mat.width;
      if (own_data) { delete [] factors->data; }
      factors->data = new real_t[width*width];

      if (!spd)
      {
         LUFactors * lu = dynamic_cast<LUFactors *>(factors);
         if (own_data) { delete [] lu->ipiv; }
         lu->ipiv = new int[width];
      }
      own_data = true;
   }
   a = &mat;
   Factor();
}

void DenseMatrixInverse::SetOperator(const Operator &op)
{
   const DenseMatrix *p = dynamic_cast<const DenseMatrix*>(&op);
   MFEM_VERIFY(p != NULL, "Operator is not a DenseMatrix!");
   Factor(*p);
}

void DenseMatrixInverse::Mult(const real_t *x, real_t *y) const
{
   for (int row = 0; row < height; row++)
   {
      y[row] = x[row];
   }
   factors->Solve(width, 1, y);
}

void DenseMatrixInverse::Mult(const Vector &x, Vector &y) const
{
   y = x;
   factors->Solve(width, 1, y.GetData());
}

void DenseMatrixInverse::Mult(const DenseMatrix &B, DenseMatrix &X) const
{
   X = B;
   factors->Solve(width, X.Width(), X.Data());
}

void DenseMatrixInverse::TestInversion()
{
   DenseMatrix C(width);
   Mult(*a, C);
   for (int i = 0; i < width; i++)
   {
      C(i,i) -= 1.0;
   }
   mfem::out << "size = " << width << ", i_max = " << C.MaxMaxNorm() << endl;
}

DenseMatrixInverse::~DenseMatrixInverse()
{
   if (own_data)
   {
      delete [] factors->data;
      if (!spd)
      {
         delete [] dynamic_cast<LUFactors *>(factors)->ipiv;
      }
   }
   delete factors;
}

#ifdef MFEM_USE_LAPACK

DenseMatrixEigensystem::DenseMatrixEigensystem(DenseMatrix &m)
   : mat(m)
{
   n = mat.Width();
   EVal.SetSize(n);
   EVect.SetSize(n);
   ev.SetDataAndSize(NULL, n);

   jobz = 'V';
   uplo = 'U';
   lwork = -1;
   real_t qwork;
   MFEM_LAPACK_PREFIX(syev_)(&jobz, &uplo, &n, EVect.Data(), &n, EVal.GetData(),
                             &qwork, &lwork, &info);

   lwork = (int) qwork;
   work = new real_t[lwork];
}

DenseMatrixEigensystem::DenseMatrixEigensystem(
   const DenseMatrixEigensystem &other)
   : mat(other.mat), EVal(other.EVal), EVect(other.EVect), ev(NULL, other.n),
     n(other.n)
{
   jobz = other.jobz;
   uplo = other.uplo;
   lwork = other.lwork;

   work = new real_t[lwork];
}

void DenseMatrixEigensystem::Eval()
{
#ifdef MFEM_DEBUG
   if (mat.Width() != n)
   {
      mfem_error("DenseMatrixEigensystem::Eval(): dimension mismatch");
   }
#endif

   EVect = mat;
   MFEM_LAPACK_PREFIX(syev_)(&jobz, &uplo, &n, EVect.Data(), &n, EVal.GetData(),
                             work, &lwork, &info);

   if (info != 0)
   {
      mfem::err << "DenseMatrixEigensystem::Eval(): DSYEV error code: "
                << info << endl;
      mfem_error();
   }
}

DenseMatrixEigensystem::~DenseMatrixEigensystem()
{
   delete [] work;
}


DenseMatrixGeneralizedEigensystem::DenseMatrixGeneralizedEigensystem(
   DenseMatrix &a, DenseMatrix &b,
   bool left_eigen_vectors,
   bool right_eigen_vectors)
   : A(a), B(b)
{
   MFEM_VERIFY(A.Height() == A.Width(), "A has to be a square matrix");
   MFEM_VERIFY(B.Height() == B.Width(), "B has to be a square matrix");
   n = A.Width();
   MFEM_VERIFY(B.Height() == n, "A and B dimension mismatch");

   jobvl = 'N';
   jobvr = 'N';
   A_copy.SetSize(n);
   B_copy.SetSize(n);
   if (left_eigen_vectors)
   {
      jobvl = 'V';
      Vl.SetSize(n);
   }
   if (right_eigen_vectors)
   {
      jobvr = 'V';
      Vr.SetSize(n);
   }

   lwork = -1;
   real_t qwork;

   alphar = new real_t[n];
   alphai = new real_t[n];
   beta = new real_t[n];

   int nl = max(1,Vl.Height());
   int nr = max(1,Vr.Height());

   MFEM_LAPACK_PREFIX(ggev_)(&jobvl,&jobvr,&n,A_copy.Data(),&n,B_copy.Data(),&n,
                             alphar, alphai, beta, Vl.Data(), &nl, Vr.Data(),
                             &nr, &qwork, &lwork, &info);

   lwork = (int) qwork;
   work = new real_t[lwork];
}

void DenseMatrixGeneralizedEigensystem::Eval()
{
   int nl = max(1,Vl.Height());
   int nr = max(1,Vr.Height());

   A_copy = A;
   B_copy = B;
   MFEM_LAPACK_PREFIX(ggev_)(&jobvl,&jobvr,&n,A_copy.Data(),&n,B_copy.Data(),&n,
                             alphar, alphai, beta, Vl.Data(), &nl, Vr.Data(),
                             &nr, work, &lwork, &info);
   if (info != 0)
   {
      mfem::err << "DenseMatrixGeneralizedEigensystem::Eval(): DGGEV error code: "
                << info << endl;
      mfem_error();
   }
   evalues_r.SetSize(n);
   evalues_i.SetSize(n);
   for (int i = 0; i<n; i++)
   {
      if (beta[i] != 0.)
      {
         evalues_r(i) = alphar[i]/beta[i];
         evalues_i(i) = alphai[i]/beta[i];
      }
      else
      {
         evalues_r(i) = infinity();
         evalues_i(i) = infinity();
      }
   }
}

DenseMatrixGeneralizedEigensystem::~DenseMatrixGeneralizedEigensystem()
{
   delete [] alphar;
   delete [] alphai;
   delete [] beta;
   delete [] work;
}

DenseMatrixSVD::DenseMatrixSVD(DenseMatrix &M,
                               bool left_singular_vectors,
                               bool right_singular_vectors)
{
   m = M.Height();
   n = M.Width();
   jobu = (left_singular_vectors)? 'S' : 'N';
   jobvt = (right_singular_vectors)? 'S' : 'N';
   Init();
}

DenseMatrixSVD::DenseMatrixSVD(int h, int w,
                               bool left_singular_vectors,
                               bool right_singular_vectors)
{
   m = h;
   n = w;
   jobu = (left_singular_vectors)? 'S' : 'N';
   jobvt = (right_singular_vectors)? 'S' : 'N';
   Init();
}

DenseMatrixSVD::DenseMatrixSVD(DenseMatrix &M,
                               char left_singular_vectors,
                               char right_singular_vectors)
{
   m = M.Height();
   n = M.Width();
   jobu = left_singular_vectors;
   jobvt = right_singular_vectors;
   Init();
}

DenseMatrixSVD::DenseMatrixSVD(int h, int w,
                               char left_singular_vectors,
                               char right_singular_vectors)
{
   m = h;
   n = w;
   jobu = left_singular_vectors;
   jobvt = right_singular_vectors;
   Init();
}

void DenseMatrixSVD::Init()
{
   sv.SetSize(min(m, n));
   real_t qwork;
   lwork = -1;
   MFEM_LAPACK_PREFIX(gesvd_)(&jobu, &jobvt, &m, &n, NULL, &m, sv.GetData(),
                              NULL, &m, NULL, &n, &qwork, &lwork, &info);
   lwork = (int) qwork;
   work = new real_t[lwork];
}

void DenseMatrixSVD::Eval(DenseMatrix &M)
{
#ifdef MFEM_DEBUG
   if (M.Height() != m || M.Width() != n)
   {
      mfem_error("DenseMatrixSVD::Eval()");
   }
#endif
   real_t * datau = nullptr;
   real_t * datavt = nullptr;
   if (jobu == 'A')
   {
      U.SetSize(m,m);
      datau = U.Data();
   }
   else if (jobu == 'S')
   {
      U.SetSize(m,min(m,n));
      datau = U.Data();
   }
   if (jobvt == 'A')
   {
      Vt.SetSize(n,n);
      datavt = Vt.Data();
   }
   else if (jobvt == 'S')
   {
      Vt.SetSize(min(m,n),n);
      datavt = Vt.Data();
   }
   Mc = M;
   MFEM_LAPACK_PREFIX(gesvd_)(&jobu, &jobvt, &m, &n, Mc.Data(), &m, sv.GetData(),
                              datau, &m, datavt, &n, work, &lwork, &info);

   if (info)
   {
      mfem::err << "DenseMatrixSVD::Eval() : info = " << info << endl;
      mfem_error();
   }
}

DenseMatrixSVD::~DenseMatrixSVD()
{
   delete [] work;
}

#endif // if MFEM_USE_LAPACK


void DenseTensor::AddMult(const Table &elem_dof, const Vector &x, Vector &y)
const
{
   int n = SizeI(), ne = SizeK();
   const int *I = elem_dof.GetI(), *J = elem_dof.GetJ(), *dofs;
   const real_t *d_col = mfem::HostRead(tdata, n*SizeJ()*ne);
   real_t *yp = y.HostReadWrite();
   real_t x_col;
   const real_t *xp = x.HostRead();
   // the '4' here can be tuned for given platform and compiler
   if (n <= 4)
   {
      for (int i = 0; i < ne; i++)
      {
         dofs = J + I[i];
         for (int col = 0; col < n; col++)
         {
            x_col = xp[dofs[col]];
            for (int row = 0; row < n; row++)
            {
               yp[dofs[row]] += x_col*d_col[row];
            }
            d_col += n;
         }
      }
   }
   else
   {
      Vector ye(n);
      for (int i = 0; i < ne; i++)
      {
         dofs = J + I[i];
         x_col = xp[dofs[0]];
         for (int row = 0; row < n; row++)
         {
            ye(row) = x_col*d_col[row];
         }
         d_col += n;
         for (int col = 1; col < n; col++)
         {
            x_col = xp[dofs[col]];
            for (int row = 0; row < n; row++)
            {
               ye(row) += x_col*d_col[row];
            }
            d_col += n;
         }
         for (int row = 0; row < n; row++)
         {
            yp[dofs[row]] += ye(row);
         }
      }
   }
}

DenseTensor &DenseTensor::operator=(real_t c)
{
   int s = SizeI() * SizeJ() * SizeK();
   for (int i=0; i<s; i++)
   {
      tdata[i] = c;
   }
   return *this;
}

DenseTensor &DenseTensor::operator=(const DenseTensor &other)
{
   DenseTensor new_tensor(other);
   Swap(new_tensor);
   return *this;
}

void BatchLUFactor(DenseTensor &Mlu, Array<int> &P, const real_t TOL)
{
<<<<<<< HEAD
   const int m = Mlu.SizeI();
   const int len = Mlu.SizeK();

   Vector vec(Mlu.ReadWrite(), m*m*len);
   BatchLUFactor(m, len, vec, P, TOL);
}

void BatchLUSolve(const DenseTensor &Mlu, const Array<int> &P, Vector &X)
{

   const int m = Mlu.SizeI();
   const int len = Mlu.SizeK();

   auto data_all = mfem::Reshape(Mlu.Read(), m, m, len);
   auto piv_all = mfem::Reshape(P.Read(), m, len);
   auto x_all = mfem::Reshape(X.ReadWrite(), m, len);

   mfem::forall(len, [=] MFEM_HOST_DEVICE (int e)
   {
      kernels::LUSolve(&data_all(0, 0,e), m, &piv_all(0, e), &x_all(0,e));
   });

}

void BatchLUFactor(const int m, const int len,
                   mfem::Vector &A, mfem::Array<int> &P, const real_t TOL)
{
   P.SetSize(m * len);
   auto data_all = mfem::Reshape(A.ReadWrite(), m, m, len);
   auto ipiv_all = mfem::Reshape(P.Write(), m, len);
   Array<bool> pivot_flag(1);
   pivot_flag[0] = true;
   bool *d_pivot_flag = pivot_flag.ReadWrite();

   mfem::forall(len, [=] MFEM_HOST_DEVICE (int e)
   {
      for (int i = 0; i < m; i++)
      {
         // pivoting
         {
            int piv = i;
            real_t a = fabs(data_all(piv,i,e));
            for (int j = i+1; j < m; j++)
            {
               const real_t b = fabs(data_all(j,i,e));
               if (b > a)
               {
                  a = b;
                  piv = j;
               }
            }
            ipiv_all(i,e) = piv;
            if (piv != i)
            {
               // swap rows i and piv in both L and U parts
               for (int j = 0; j < m; j++)
               {
                  mfem::kernels::internal::Swap<real_t>(data_all(i,j,e), data_all(piv,j,e));
               }
            }
         } // pivot end

         if (abs(data_all(i,i,e)) <= TOL)
         {
            d_pivot_flag[0] = false;
         }

         const real_t a_ii_inv = 1.0 / data_all(i,i,e);
         for (int j = i+1; j < m; j++)
         {
            data_all(j,i,e) *= a_ii_inv;
         }

         for (int k = i+1; k < m; k++)
         {
            const real_t a_ik = data_all(i,k,e);
            for (int j = i+1; j < m; j++)
            {
               data_all(j,k,e) -= a_ik * data_all(j,i,e);
            }
         }

      } // m loop

   });

   MFEM_ASSERT(pivot_flag.HostRead()[0], "Batch LU factorization failed \n");

=======
   BatchedLinAlg::LUFactor(Mlu, P);
>>>>>>> e50e54e0
}


void BatchLUSolve(mfem::Vector &Minv, int m, int len, mfem::Array<int> &P,
                  mfem::Vector &X)
{
<<<<<<< HEAD
   auto data_all = mfem::Reshape(Minv.Read(), m, m, len);
   auto piv_all  = mfem::Reshape(P.Read(), m, len);
   auto x_all    = mfem::Reshape(X.ReadWrite(), m, len);


   mfem::forall(len, [=] MFEM_HOST_DEVICE (int e)
   {

      const int *ipiv = &piv_all(0, e);
      real_t *x       = &x_all(0, e);

      // X <- P X
      for (int i = 0; i < m; i++)
      {
         mfem::kernels::internal::Swap<real_t>(x[i], x[ipiv[i]]);
      }

      // X <- L^{-1} X
      for (int j = 0; j < m; j++)
      {
         const real_t x_j = x[j];
         for (int i = j + 1; i < m; i++)
         {
            x[i] -= data_all(i, j, e) * x_j;
         }
      }

      // X <- U^{-1} X
      for (int j = m - 1; j >= 0; j--)
      {
         const real_t x_j = (x[j] /= data_all(j, j, e));
         for (int i = 0; i < j; i++)
         {
            x[i] -= data_all(i, j, e) * x_j;
         }
      }
   });
}

void BatchInverseMatrix(const mfem::Vector &LU,
                        const int m,
                        const int len,
                        const mfem::Array<int> &P,
                        mfem::Vector &INV)
{
   auto data_all = mfem::Reshape(LU.Read(), m, m, len);
   auto piv_all  = mfem::Reshape(P.Read(), m, len);
   auto inv_all  = mfem::Reshape(INV.ReadWrite(), m, m, len);


   mfem::forall(len, [=] MFEM_HOST_DEVICE (int e)
   {
      // A^{-1} = U^{-1} L^{-1} P
      // X <- U^{-1} (set only the upper triangular part of X)
      real_t *X          = &inv_all(0, 0, e);
      real_t *x          = X;
      const real_t *data = &data_all(0, 0, e);
      const int *ipiv    = &piv_all(0, e);

      for (int k = 0; k < m; k++)
      {
         const real_t minus_x_k = -(x[k] = 1.0 / data[k + k * m]);
         for (int i = 0; i < k; i++)
         {
            x[i] = data[i + k * m] * minus_x_k;
         }
         for (int j = k - 1; j >= 0; j--)
         {
            const real_t x_j = (x[j] /= data[j + j * m]);
            for (int i = 0; i < j; i++)
            {
               x[i] -= data[i + j * m] * x_j;
            }
         }
         x += m;
      }

      // X <- X L^{-1} (use input only from the upper triangular part of X)
      {
         int k = m - 1;
         for (int j = 0; j < k; j++)
         {
            const real_t minus_L_kj = -data[k + j * m];
            for (int i = 0; i <= j; i++)
            {
               X[i + j * m] += X[i + k * m] * minus_L_kj;
            }
            for (int i = j + 1; i < m; i++)
            {
               X[i + j * m] = X[i + k * m] * minus_L_kj;
            }
         }
      }
      for (int k = m - 2; k >= 0; k--)
      {
         for (int j = 0; j < k; j++)
         {
            const real_t L_kj = data[k + j * m];
            for (int i = 0; i < m; i++)
            {
               X[i + j * m] -= X[i + k * m] * L_kj;
            }
         }
      }

      // X <- X P
      for (int k = m - 1; k >= 0; k--)
      {
         const int piv_k = ipiv[k];
         if (k != piv_k)
         {
            for (int i = 0; i < m; i++)
            {
               //Swap<real_t>(X[i+k*m], X[i+piv_k*m]);
               mfem::kernels::internal::Swap<real_t>(X[i + k * m], X[i + piv_k * m]);
            }
         }
      }
   });
}

void BatchInverseMatrix(const DenseTensor &LU,
                        const Array<int> &P,
                        DenseTensor &INV)
{
   const int m = LU.SizeI();
   const int len = LU.SizeK();
   auto data_all = mfem::Reshape(LU.Read(), m, m, len);
   auto piv_all  = mfem::Reshape(P.Read(), m, len);
   auto inv_all  = mfem::Reshape(INV.ReadWrite(), m, m, len);


   mfem::forall(len, [=] MFEM_HOST_DEVICE (int e)
   {
      // A^{-1} = U^{-1} L^{-1} P
      // X <- U^{-1} (set only the upper triangular part of X)
      real_t *X          = &inv_all(0, 0, e);
      real_t *x          = X;
      const real_t *data = &data_all(0, 0, e);
      const int *ipiv    = &piv_all(0, e);

      for (int k = 0; k < m; k++)
      {
         const real_t minus_x_k = -(x[k] = 1.0 / data[k + k * m]);
         for (int i = 0; i < k; i++)
         {
            x[i] = data[i + k * m] * minus_x_k;
         }
         for (int j = k - 1; j >= 0; j--)
         {
            const real_t x_j = (x[j] /= data[j + j * m]);
            for (int i = 0; i < j; i++)
            {
               x[i] -= data[i + j * m] * x_j;
            }
         }
         x += m;
      }

      // X <- X L^{-1} (use input only from the upper triangular part of X)
      {
         int k = m - 1;
         for (int j = 0; j < k; j++)
         {
            const real_t minus_L_kj = -data[k + j * m];
            for (int i = 0; i <= j; i++)
            {
               X[i + j * m] += X[i + k * m] * minus_L_kj;
            }
            for (int i = j + 1; i < m; i++)
            {
               X[i + j * m] = X[i + k * m] * minus_L_kj;
            }
         }
      }
      for (int k = m - 2; k >= 0; k--)
      {
         for (int j = 0; j < k; j++)
         {
            const real_t L_kj = data[k + j * m];
            for (int i = 0; i < m; i++)
            {
               X[i + j * m] -= X[i + k * m] * L_kj;
            }
         }
      }

      // X <- X P
      for (int k = m - 1; k >= 0; k--)
      {
         const int piv_k = ipiv[k];
         if (k != piv_k)
         {
            for (int i = 0; i < m; i++)
            {
               //Swap<real_t>(X[i+k*m], X[i+piv_k*m]);
               mfem::kernels::internal::Swap<real_t>(X[i + k * m], X[i + piv_k * m]);
            }
         }
      }
   });
=======
   BatchedLinAlg::LUSolve(Mlu, P, X);
>>>>>>> e50e54e0
}

} // namespace mfem<|MERGE_RESOLUTION|>--- conflicted
+++ resolved
@@ -929,7 +929,7 @@
    real_t   *Z        = NULL;
    int       LDZ      = 1;
    int      *ISUPPZ   = new int[2*N];
-   int       LWORK    = -1; // query optimal (real_t) workspace size
+   int       LWORK    = -1; // query optimal (double) workspace size
    real_t    QWORK;
    real_t   *WORK     = NULL;
    int       LIWORK   = -1; // query optimal (int) workspace size
@@ -4410,309 +4410,12 @@
 
 void BatchLUFactor(DenseTensor &Mlu, Array<int> &P, const real_t TOL)
 {
-<<<<<<< HEAD
-   const int m = Mlu.SizeI();
-   const int len = Mlu.SizeK();
-
-   Vector vec(Mlu.ReadWrite(), m*m*len);
-   BatchLUFactor(m, len, vec, P, TOL);
+   BatchedLinAlg::LUFactor(Mlu, P);
 }
 
 void BatchLUSolve(const DenseTensor &Mlu, const Array<int> &P, Vector &X)
 {
-
-   const int m = Mlu.SizeI();
-   const int len = Mlu.SizeK();
-
-   auto data_all = mfem::Reshape(Mlu.Read(), m, m, len);
-   auto piv_all = mfem::Reshape(P.Read(), m, len);
-   auto x_all = mfem::Reshape(X.ReadWrite(), m, len);
-
-   mfem::forall(len, [=] MFEM_HOST_DEVICE (int e)
-   {
-      kernels::LUSolve(&data_all(0, 0,e), m, &piv_all(0, e), &x_all(0,e));
-   });
-
-}
-
-void BatchLUFactor(const int m, const int len,
-                   mfem::Vector &A, mfem::Array<int> &P, const real_t TOL)
-{
-   P.SetSize(m * len);
-   auto data_all = mfem::Reshape(A.ReadWrite(), m, m, len);
-   auto ipiv_all = mfem::Reshape(P.Write(), m, len);
-   Array<bool> pivot_flag(1);
-   pivot_flag[0] = true;
-   bool *d_pivot_flag = pivot_flag.ReadWrite();
-
-   mfem::forall(len, [=] MFEM_HOST_DEVICE (int e)
-   {
-      for (int i = 0; i < m; i++)
-      {
-         // pivoting
-         {
-            int piv = i;
-            real_t a = fabs(data_all(piv,i,e));
-            for (int j = i+1; j < m; j++)
-            {
-               const real_t b = fabs(data_all(j,i,e));
-               if (b > a)
-               {
-                  a = b;
-                  piv = j;
-               }
-            }
-            ipiv_all(i,e) = piv;
-            if (piv != i)
-            {
-               // swap rows i and piv in both L and U parts
-               for (int j = 0; j < m; j++)
-               {
-                  mfem::kernels::internal::Swap<real_t>(data_all(i,j,e), data_all(piv,j,e));
-               }
-            }
-         } // pivot end
-
-         if (abs(data_all(i,i,e)) <= TOL)
-         {
-            d_pivot_flag[0] = false;
-         }
-
-         const real_t a_ii_inv = 1.0 / data_all(i,i,e);
-         for (int j = i+1; j < m; j++)
-         {
-            data_all(j,i,e) *= a_ii_inv;
-         }
-
-         for (int k = i+1; k < m; k++)
-         {
-            const real_t a_ik = data_all(i,k,e);
-            for (int j = i+1; j < m; j++)
-            {
-               data_all(j,k,e) -= a_ik * data_all(j,i,e);
-            }
-         }
-
-      } // m loop
-
-   });
-
-   MFEM_ASSERT(pivot_flag.HostRead()[0], "Batch LU factorization failed \n");
-
-=======
-   BatchedLinAlg::LUFactor(Mlu, P);
->>>>>>> e50e54e0
-}
-
-
-void BatchLUSolve(mfem::Vector &Minv, int m, int len, mfem::Array<int> &P,
-                  mfem::Vector &X)
-{
-<<<<<<< HEAD
-   auto data_all = mfem::Reshape(Minv.Read(), m, m, len);
-   auto piv_all  = mfem::Reshape(P.Read(), m, len);
-   auto x_all    = mfem::Reshape(X.ReadWrite(), m, len);
-
-
-   mfem::forall(len, [=] MFEM_HOST_DEVICE (int e)
-   {
-
-      const int *ipiv = &piv_all(0, e);
-      real_t *x       = &x_all(0, e);
-
-      // X <- P X
-      for (int i = 0; i < m; i++)
-      {
-         mfem::kernels::internal::Swap<real_t>(x[i], x[ipiv[i]]);
-      }
-
-      // X <- L^{-1} X
-      for (int j = 0; j < m; j++)
-      {
-         const real_t x_j = x[j];
-         for (int i = j + 1; i < m; i++)
-         {
-            x[i] -= data_all(i, j, e) * x_j;
-         }
-      }
-
-      // X <- U^{-1} X
-      for (int j = m - 1; j >= 0; j--)
-      {
-         const real_t x_j = (x[j] /= data_all(j, j, e));
-         for (int i = 0; i < j; i++)
-         {
-            x[i] -= data_all(i, j, e) * x_j;
-         }
-      }
-   });
-}
-
-void BatchInverseMatrix(const mfem::Vector &LU,
-                        const int m,
-                        const int len,
-                        const mfem::Array<int> &P,
-                        mfem::Vector &INV)
-{
-   auto data_all = mfem::Reshape(LU.Read(), m, m, len);
-   auto piv_all  = mfem::Reshape(P.Read(), m, len);
-   auto inv_all  = mfem::Reshape(INV.ReadWrite(), m, m, len);
-
-
-   mfem::forall(len, [=] MFEM_HOST_DEVICE (int e)
-   {
-      // A^{-1} = U^{-1} L^{-1} P
-      // X <- U^{-1} (set only the upper triangular part of X)
-      real_t *X          = &inv_all(0, 0, e);
-      real_t *x          = X;
-      const real_t *data = &data_all(0, 0, e);
-      const int *ipiv    = &piv_all(0, e);
-
-      for (int k = 0; k < m; k++)
-      {
-         const real_t minus_x_k = -(x[k] = 1.0 / data[k + k * m]);
-         for (int i = 0; i < k; i++)
-         {
-            x[i] = data[i + k * m] * minus_x_k;
-         }
-         for (int j = k - 1; j >= 0; j--)
-         {
-            const real_t x_j = (x[j] /= data[j + j * m]);
-            for (int i = 0; i < j; i++)
-            {
-               x[i] -= data[i + j * m] * x_j;
-            }
-         }
-         x += m;
-      }
-
-      // X <- X L^{-1} (use input only from the upper triangular part of X)
-      {
-         int k = m - 1;
-         for (int j = 0; j < k; j++)
-         {
-            const real_t minus_L_kj = -data[k + j * m];
-            for (int i = 0; i <= j; i++)
-            {
-               X[i + j * m] += X[i + k * m] * minus_L_kj;
-            }
-            for (int i = j + 1; i < m; i++)
-            {
-               X[i + j * m] = X[i + k * m] * minus_L_kj;
-            }
-         }
-      }
-      for (int k = m - 2; k >= 0; k--)
-      {
-         for (int j = 0; j < k; j++)
-         {
-            const real_t L_kj = data[k + j * m];
-            for (int i = 0; i < m; i++)
-            {
-               X[i + j * m] -= X[i + k * m] * L_kj;
-            }
-         }
-      }
-
-      // X <- X P
-      for (int k = m - 1; k >= 0; k--)
-      {
-         const int piv_k = ipiv[k];
-         if (k != piv_k)
-         {
-            for (int i = 0; i < m; i++)
-            {
-               //Swap<real_t>(X[i+k*m], X[i+piv_k*m]);
-               mfem::kernels::internal::Swap<real_t>(X[i + k * m], X[i + piv_k * m]);
-            }
-         }
-      }
-   });
-}
-
-void BatchInverseMatrix(const DenseTensor &LU,
-                        const Array<int> &P,
-                        DenseTensor &INV)
-{
-   const int m = LU.SizeI();
-   const int len = LU.SizeK();
-   auto data_all = mfem::Reshape(LU.Read(), m, m, len);
-   auto piv_all  = mfem::Reshape(P.Read(), m, len);
-   auto inv_all  = mfem::Reshape(INV.ReadWrite(), m, m, len);
-
-
-   mfem::forall(len, [=] MFEM_HOST_DEVICE (int e)
-   {
-      // A^{-1} = U^{-1} L^{-1} P
-      // X <- U^{-1} (set only the upper triangular part of X)
-      real_t *X          = &inv_all(0, 0, e);
-      real_t *x          = X;
-      const real_t *data = &data_all(0, 0, e);
-      const int *ipiv    = &piv_all(0, e);
-
-      for (int k = 0; k < m; k++)
-      {
-         const real_t minus_x_k = -(x[k] = 1.0 / data[k + k * m]);
-         for (int i = 0; i < k; i++)
-         {
-            x[i] = data[i + k * m] * minus_x_k;
-         }
-         for (int j = k - 1; j >= 0; j--)
-         {
-            const real_t x_j = (x[j] /= data[j + j * m]);
-            for (int i = 0; i < j; i++)
-            {
-               x[i] -= data[i + j * m] * x_j;
-            }
-         }
-         x += m;
-      }
-
-      // X <- X L^{-1} (use input only from the upper triangular part of X)
-      {
-         int k = m - 1;
-         for (int j = 0; j < k; j++)
-         {
-            const real_t minus_L_kj = -data[k + j * m];
-            for (int i = 0; i <= j; i++)
-            {
-               X[i + j * m] += X[i + k * m] * minus_L_kj;
-            }
-            for (int i = j + 1; i < m; i++)
-            {
-               X[i + j * m] = X[i + k * m] * minus_L_kj;
-            }
-         }
-      }
-      for (int k = m - 2; k >= 0; k--)
-      {
-         for (int j = 0; j < k; j++)
-         {
-            const real_t L_kj = data[k + j * m];
-            for (int i = 0; i < m; i++)
-            {
-               X[i + j * m] -= X[i + k * m] * L_kj;
-            }
-         }
-      }
-
-      // X <- X P
-      for (int k = m - 1; k >= 0; k--)
-      {
-         const int piv_k = ipiv[k];
-         if (k != piv_k)
-         {
-            for (int i = 0; i < m; i++)
-            {
-               //Swap<real_t>(X[i+k*m], X[i+piv_k*m]);
-               mfem::kernels::internal::Swap<real_t>(X[i + k * m], X[i + piv_k * m]);
-            }
-         }
-      }
-   });
-=======
    BatchedLinAlg::LUSolve(Mlu, P, X);
->>>>>>> e50e54e0
 }
 
 } // namespace mfem