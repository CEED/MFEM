--- conflicted
+++ resolved
@@ -32,119 +32,6 @@
 #define copysign _copysign
 #endif
 
-
-<<<<<<< HEAD
-#ifdef MFEM_USE_LAPACK
-#ifdef MFEM_USE_SINGLE
-extern "C" void
-sgemm_(char *, char *, int *, int *, int *, float *, float *,
-       int *, float *, int *, float *, float *, int *);
-extern "C" void
-sgetrf_(int *, int *, float *, int *, int *, int *);
-extern "C" void
-sgetrs_(char *, int *, int *, float *, int *, int *, float *, int *, int *);
-extern "C" void
-sgetri_(int *N, float *A, int *LDA, int *IPIV, float *WORK,
-        int *LWORK, int *INFO);
-extern "C" void
-ssyevr_(char *JOBZ, char *RANGE, char *UPLO, int *N, float *A, int *LDA,
-        float *VL, float *VU, int *IL, int *IU, float *ABSTOL, int *M,
-        float *W, float *Z, int *LDZ, int *ISUPPZ, float *WORK, int *LWORK,
-        int *IWORK, int *LIWORK, int *INFO);
-extern "C" void
-ssyev_(char *JOBZ, char *UPLO, int *N, float *A, int *LDA, float *W,
-       float *WORK, int *LWORK, int *INFO);
-extern "C" void
-ssygv_ (int *ITYPE, char *JOBZ, char *UPLO, int * N, float *A, int *LDA,
-        float *B, int *LDB, float *W,  float *WORK, int *LWORK, int *INFO);
-extern "C" void
-ssygvx_(int *ITYPE, char *JOBZ, char *RANGE, char *UPLO, int *N,
-        double *A, int *LDA, double *B, int *LDB,
-        double *VL, double *VU, int *IL, int *IU, double *ABSTOL, int *M,
-        double *W, double *Z, int *LDZ, double *WORK, int *LWORK,
-        int *IWORK, int *IFAIL, int *INFO);
-extern "C" void
-sgesvd_(char *JOBU, char *JOBVT, int *M, int *N, float *A, int *LDA,
-        float *S, float *U, int *LDU, float *VT, int *LDVT, float *WORK,
-        int *LWORK, int *INFO);
-extern "C" void
-strsm_(char *side, char *uplo, char *transa, char *diag, int *m, int *n,
-       float *alpha, float *a, int *lda, float *b, int *ldb);
-extern "C" void
-sggev_(char *jobvl, char *jobvr, int *n, float *a, int *lda, float *B,
-       int *ldb, float *alphar, float *alphai, float *beta, float *vl,
-       int * ldvl, float * vr, int * ldvr, float * work, int * lwork, int* info);
-
-// Cholesky factorizations/solves
-extern "C" void
-spotrf_(char *, int *, float *, int *, int *);
-// Solve
-extern "C" void
-spotrs_(char *, int *, int *, float *, int *, float *, int *, int *);
-// Triangular Solves
-extern "C" void
-strtrs_(char *, char*, char *, int *, int *, float *, int *, float *, int *,
-        int *);
-extern "C" void
-spotri_(char *, int *, float *, int*, int *);
-#elif defined MFEM_USE_DOUBLE
-extern "C" void
-dgemm_(char *, char *, int *, int *, int *, double *, double *,
-       int *, double *, int *, double *, double *, int *);
-extern "C" void
-dgetrf_(int *, int *, double *, int *, int *, int *);
-extern "C" void
-dgetrs_(char *, int *, int *, double *, int *, int *, double *, int *, int *);
-extern "C" void
-dgetri_(int *N, double *A, int *LDA, int *IPIV, double *WORK,
-        int *LWORK, int *INFO);
-extern "C" void
-dsyevr_(char *JOBZ, char *RANGE, char *UPLO, int *N, double *A, int *LDA,
-        double *VL, double *VU, int *IL, int *IU, double *ABSTOL, int *M,
-        double *W, double *Z, int *LDZ, int *ISUPPZ, double *WORK, int *LWORK,
-        int *IWORK, int *LIWORK, int *INFO);
-extern "C" void
-dsyev_(char *JOBZ, char *UPLO, int *N, double *A, int *LDA, double *W,
-       double *WORK, int *LWORK, int *INFO);
-extern "C" void
-dsygv_ (int *ITYPE, char *JOBZ, char *UPLO, int * N, double *A, int *LDA,
-        double *B, int *LDB, double *W,  double *WORK, int *LWORK, int *INFO);
-extern "C" void
-dsygvx_(int *ITYPE, char *JOBZ, char *RANGE, char *UPLO, int *N,
-        double *A, int *LDA, double *B, int *LDB,
-        double *VL, double *VU, int *IL, int *IU, double *ABSTOL, int *M,
-        double *W, double *Z, int *LDZ, double *WORK, int *LWORK,
-        int *IWORK, int *IFAIL, int *INFO);
-extern "C" void
-dgesvd_(char *JOBU, char *JOBVT, int *M, int *N, double *A, int *LDA,
-        double *S, double *U, int *LDU, double *VT, int *LDVT, double *WORK,
-        int *LWORK, int *INFO);
-extern "C" void
-dtrsm_(char *side, char *uplo, char *transa, char *diag, int *m, int *n,
-       double *alpha, double *a, int *lda, double *b, int *ldb);
-extern "C" void
-dggev_(char *jobvl, char *jobvr, int *n, double *a, int *lda, double *B,
-       int *ldb, double *alphar, double *alphai, double *beta, double *vl,
-       int * ldvl, double * vr, int * ldvr, double * work, int * lwork, int* info);
-
-// Cholesky factorizations/solves
-extern "C" void
-dpotrf_(char *, int *, double *, int *, int *);
-// Solve
-extern "C" void
-dpotrs_(char *, int *, int *, double *, int *, double *, int *, int *);
-// Triangular Solves
-extern "C" void
-dtrtrs_(char *, char*, char *, int *, int *, double *, int *, double *, int *,
-        int *);
-extern "C" void
-dpotri_(char *, int *, double *, int*, int *);
-#endif
-#endif
-
-
-=======
->>>>>>> 8153d112
 namespace mfem
 {
 
@@ -1019,6 +906,63 @@
    scaled_fnorm2 = fnorm2;
 }
 
+void dsyev_Eigensystem(DenseMatrix &a, Vector &ev, DenseMatrix *evect)
+{
+#ifdef MFEM_USE_LAPACK
+   int   N      = a.Width();
+   char  JOBZ   = 'N';
+   char  UPLO   = 'U';
+   int   LDA    = N;
+   int   LWORK  = -1; /* query optimal workspace size */
+   int   INFO;
+
+   ev.SetSize(N);
+
+   real_t *A    = NULL;
+   real_t *W    = ev.GetData();
+   real_t *WORK = NULL;
+   real_t  QWORK;
+
+   if (evect)
+   {
+      JOBZ = 'V';
+      evect->SetSize(N);
+      A = evect->Data();
+   }
+   else
+   {
+      A = new real_t[N*N];
+   }
+
+   int hw = a.Height() * a.Width();
+   real_t *data = a.Data();
+   for (int i = 0; i < hw; i++)
+   {
+      A[i] = data[i];
+   }
+
+   MFEM_LAPACK_PREFIX(syev_)(&JOBZ, &UPLO, &N, A, &LDA, W, &QWORK, &LWORK, &INFO);
+
+   LWORK = (int) QWORK;
+   WORK = new real_t[LWORK];
+
+   MFEM_LAPACK_PREFIX(syev_)(&JOBZ, &UPLO, &N, A, &LDA, W, WORK, &LWORK, &INFO);
+
+   if (INFO != 0)
+   {
+      mfem::err << "dsyev_Eigensystem: DSYEV error code: " << INFO << endl;
+      mfem_error();
+   }
+
+   delete [] WORK;
+   if (evect == NULL) { delete [] A; }
+#else
+   MFEM_CONTRACT_VAR(a);
+   MFEM_CONTRACT_VAR(ev);
+   MFEM_CONTRACT_VAR(evect);
+#endif
+}
+
 void dsyevr_Eigensystem(DenseMatrix &a, Vector &ev, DenseMatrix *evect,
                         char RANGE, real_t VL, real_t VU, int IL, int IU)
 {
@@ -1052,6 +996,7 @@
       Z        = evect->Data();
       LDZ      = N;
    }
+
 
    int hw = a.Height() * a.Width();
    real_t *data = a.Data();
@@ -1218,6 +1163,7 @@
 
 void dsyevr_Eigensystem(DenseMatrix &a, Vector &ev, DenseMatrix *evect)
 {
+  // dsyev_Eigensystem(a, ev, evect);
    dsyevr_Eigensystem(a, ev, evect, 'A', 0.0, 1.0, 0, 1);
 }
 
@@ -1233,6 +1179,72 @@
    dsyevr_Eigensystem(a, ev, evect, 'I', 0.0, 1.0, IL, IU);
 }
 
+void dsygv_Eigensystem(DenseMatrix &a, DenseMatrix &b, Vector &ev,
+                       DenseMatrix *evect)
+{
+#ifdef MFEM_USE_LAPACK
+   int   N      = a.Width();
+   int   ITYPE  = 1;
+   char  JOBZ   = 'N';
+   char  UPLO   = 'U';
+   int   LDA    = N;
+   int   LDB    = N;
+   int   LWORK  = -1; /* query optimal workspace size */
+   int   INFO;
+
+   ev.SetSize(N);
+
+   real_t *A    = NULL;
+   real_t *B    = new real_t[N*N];
+   real_t *W    = ev.GetData();
+   real_t *WORK = NULL;
+   real_t  QWORK;
+
+   if (evect)
+   {
+      JOBZ = 'V';
+      evect->SetSize(N);
+      A = evect->Data();
+   }
+   else
+   {
+      A = new real_t[N*N];
+   }
+
+   int hw = a.Height() * a.Width();
+   real_t *a_data = a.Data();
+   real_t *b_data = b.Data();
+   for (int i = 0; i < hw; i++)
+   {
+      A[i] = a_data[i];
+      B[i] = b_data[i];
+   }
+
+   MFEM_LAPACK_PREFIX(sygv_)(&ITYPE, &JOBZ, &UPLO, &N,
+      A, &LDA, B, &LDB, W, &QWORK, &LWORK, &INFO);
+
+   LWORK = (int) QWORK;
+   WORK = new real_t[LWORK];
+
+   MFEM_LAPACK_PREFIX(sygv_)(&ITYPE, &JOBZ, &UPLO, &N,
+      A, &LDA, B, &LDB, W, WORK, &LWORK, &INFO);
+
+   if (INFO != 0)
+   {
+      mfem::err << "dsygv_Eigensystem: DSYGV error code: " << INFO << endl;
+      mfem_error();
+   }
+
+   delete [] WORK;
+   delete [] B;
+   if (evect == NULL) { delete [] A; }
+#else
+   MFEM_CONTRACT_VAR(a);
+   MFEM_CONTRACT_VAR(b);
+   MFEM_CONTRACT_VAR(ev);
+   MFEM_CONTRACT_VAR(evect);
+#endif
+}
 
 void dsygvx_Eigensystem(DenseMatrix &a, DenseMatrix &b,
                         Vector &ev, DenseMatrix *evect,
@@ -1257,7 +1269,7 @@
    real_t   *WORK     = NULL;
    int       LWORK    = -1; // query optimal (double) workspace size
    int      *IWORK    = new int[5*N];
-   int      *IFAIL    = NULL;
+   int      *IFAIL    = new int[N];
    int       INFO;
 
    if (evect) // Compute eigenvectors too
@@ -1279,36 +1291,18 @@
       B[i] = data_b[i];
    }
 
-<<<<<<< HEAD
-#ifdef MFEM_USE_SINGLE
-   ssygvx_( &ITYPE, &JOBZ, &RANGE, &UPLO, &N, A, &LDA, B, &LDB, &VL, &VU, &IL, &IU,
-#elif defined MFEM_USE_DOUBLE
-   dsygvx_( &ITYPE, &JOBZ, &RANGE, &UPLO, &N, A, &LDA, B, &LDB, &VL, &VU, &IL, &IU,
-#else
-   MFEM_ABORT("Floating point type undefined");
-#endif
+   MFEM_LAPACK_PREFIX(sygvx_)( &ITYPE, &JOBZ, &RANGE, &UPLO,
+            &N, A, &LDA, B, &LDB, &VL, &VU, &IL, &IU,
             &ABSTOL, &M, W, Z, &LDZ, &QWORK, &LWORK,
             IWORK, IFAIL, &INFO );
-=======
-   MFEM_LAPACK_PREFIX(syev_)(&JOBZ, &UPLO, &N, A, &LDA, W, &QWORK, &LWORK, &INFO);
->>>>>>> 8153d112
 
    LWORK  = (int) QWORK;
    WORK  = new real_t[LWORK];
 
-<<<<<<< HEAD
-#ifdef MFEM_USE_SINGLE
-   ssygvx_( &ITYPE, &JOBZ, &RANGE, &UPLO, &N, A, &LDA, B, &LDB, &VL, &VU, &IL, &IU,
-#elif defined MFEM_USE_DOUBLE
-   dsygvx_( &ITYPE, &JOBZ, &RANGE, &UPLO, &N, A, &LDA, B, &LDB, &VL, &VU, &IL, &IU,
-#else
-   MFEM_ABORT("Floating point type undefined");
-#endif
+   MFEM_LAPACK_PREFIX(sygvx_)( &ITYPE, &JOBZ, &RANGE, &UPLO,
+            &N, A, &LDA, B, &LDB, &VL, &VU, &IL, &IU,
             &ABSTOL, &M, W, Z, &LDZ, WORK, &LWORK,
             IWORK, IFAIL, &INFO );
-=======
-   MFEM_LAPACK_PREFIX(syev_)(&JOBZ, &UPLO, &N, A, &LDA, W, WORK, &LWORK, &INFO);
->>>>>>> 8153d112
 
    if (INFO != 0)
    {
@@ -1321,11 +1315,11 @@
    {
       evect->SetSize(N,M);
    }
-
+   delete [] IFAIL;
    delete [] IWORK;
    delete [] WORK;
-   delete [] A;
    delete [] B;
+   if (evect == NULL) { delete [] A; }
 #else
    MFEM_CONTRACT_VAR(a);
    MFEM_CONTRACT_VAR(ev);
@@ -1336,6 +1330,7 @@
 void dsygvx_Eigensystem(DenseMatrix &a, DenseMatrix &b,
                         Vector &ev, DenseMatrix *evect)
 {
+   //dsygv_Eigensystem(a, b, ev, evect);
    dsygvx_Eigensystem(a, b, ev, evect, 'A', 0.0, 1.0, 0, 1);
 }
 
@@ -1372,7 +1367,6 @@
    real_t alpha, eval_i = 0.0, eval_prev = 0.0;
    int iter = 0;
 
-<<<<<<< HEAD
 #ifdef MFEM_USE_SINGLE
    const real_t rel_tol = 1e-7;
 #elif defined MFEM_USE_DOUBLE
@@ -1418,16 +1412,6 @@
    return 0.0;
 #endif
 }
-=======
-   MFEM_LAPACK_PREFIX(sygv_)(&ITYPE, &JOBZ, &UPLO, &N, A, &LDA, B, &LDB, W,
-                             &QWORK, &LWORK, &INFO);
-
-   LWORK = (int) QWORK;
-   WORK = new real_t[LWORK];
-
-   MFEM_LAPACK_PREFIX(sygv_)(&ITYPE, &JOBZ, &UPLO, &N, A, &LDA, B, &LDB, W, WORK,
-                             &LWORK, &INFO);
->>>>>>> 8153d112
 
 void DenseMatrix::NullSpace(DenseMatrix &ns, real_t tol)
 {
@@ -1457,6 +1441,7 @@
 {
 #ifdef MFEM_USE_LAPACK
    dsygvx_Eigensystem(*this, b, ev, evect);
+   //dsygv_old_Eigensystem(*this, b, ev, evect);
 #else
    MFEM_CONTRACT_VAR(b);
    MFEM_CONTRACT_VAR(ev);
