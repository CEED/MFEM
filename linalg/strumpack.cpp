--- conflicted
+++ resolved
@@ -144,13 +144,8 @@
 {
    solver_->options().set_reordering_method( method );
 }
-<<<<<<< HEAD
-/*
-void STRUMPACKSolver::SetMC64Job( strumpack::MC64Job job )
-=======
 
 void STRUMPACKSolver::DisableMatching( )
->>>>>>> d09bf3bf
 {
 #if STRUMPACK_VERSION_MAJOR >= 3
    solver_->options().set_matching( strumpack::MatchingJob::NONE );
@@ -158,9 +153,6 @@
    solver_->options().set_mc64job( strumpack::MC64Job::NONE );
 #endif
 }
-<<<<<<< HEAD
-*/
-=======
 
 void STRUMPACKSolver::EnableMatching( )
 {
@@ -181,7 +173,6 @@
 }
 #endif
 
->>>>>>> d09bf3bf
 void STRUMPACKSolver::SetRelTol( double rtol )
 {
    solver_->options().set_rel_tol( rtol );
