--- conflicted
+++ resolved
@@ -441,21 +441,13 @@
    void BooleanMultTranspose(const Array<int> &x, Array<int> &y) const;
 
    /// y = |A| * x, using entry-wise absolute values of matrix A
-<<<<<<< HEAD
-   void AbsMult(const VectorMP<T> &x, VectorMP<T> &y) const;
-=======
-   void AbsMult(const Vector &x, Vector &y) const override;
->>>>>>> d9d6526c
+   void AbsMult(const VectorMP<T> &x, VectorMP<T> &y) const override;
 
    /// y = |At| * x, using entry-wise absolute values of the transpose of matrix A
    /** If the matrix is modified, call ResetTranspose() and optionally
        EnsureMultTranspose() to make sure this method uses the correct updated
        transpose. */
-<<<<<<< HEAD
-   void AbsMultTranspose(const VectorMP<T> &x, VectorMP<T> &y) const;
-=======
-   void AbsMultTranspose(const Vector &x, Vector &y) const override;
->>>>>>> d9d6526c
+   void AbsMultTranspose(const VectorMP<T> &x, VectorMP<T> &y) const override;
 
    /// Compute y^t A x
    T InnerProduct(const VectorMP<T> &x, const VectorMP<T> &y) const;
