--- conflicted
+++ resolved
@@ -728,9 +728,6 @@
 {
 protected:
    int m = 10;
-<<<<<<< HEAD
-   mutable Array<Vector *> skMV, ykMV;
-=======
    mutable Array<Vector *> skArray, ykArray;
 
    void DeleteStorageVectors()
@@ -755,7 +752,6 @@
          ykArray[i]->UseDevice(true);
       }
    }
->>>>>>> 23301d22
 
 public:
    LBFGSSolver() : NewtonSolver()
@@ -770,15 +766,12 @@
    }
 #endif
 
-<<<<<<< HEAD
-=======
    virtual void SetOperator(const Operator &op)
    {
       NewtonSolver::SetOperator(op);
       InitializeStorageVectors();
    }
 
->>>>>>> 23301d22
    void SetHistorySize(int dim)
    {
       m = dim;
@@ -794,32 +787,6 @@
    virtual void SetSolver(Solver &solver)
    { MFEM_WARNING("L-BFGS won't use the given solver."); }
 
-<<<<<<< HEAD
-   void DeleteStorageVectors()
-   {
-      for (int i = 0; i < skMV.Size(); i++)
-      {
-         skMV[i]->Destroy();
-         ykMV[i]->Destroy();
-      }
-   }
-
-   void InitializeStorageVectors()
-   {
-      DeleteStorageVectors();
-      skMV.SetSize(m);
-      ykMV.SetSize(m);
-      for (int i = 0; i < m; i++)
-      {
-         skMV[i] = new Vector(width);
-         ykMV[i] = new Vector(width);
-         skMV[i]->UseDevice(true);
-         ykMV[i]->UseDevice(true);
-      }
-   }
-
-=======
->>>>>>> 23301d22
    virtual ~LBFGSSolver() { DeleteStorageVectors(); }
 };
 
