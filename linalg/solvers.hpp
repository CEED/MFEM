// Copyright (c) 2010-2024, Lawrence Livermore National Security, LLC. Produced
// at the Lawrence Livermore National Laboratory. All Rights reserved. See files
// LICENSE and NOTICE for details. LLNL-CODE-806117.
//
// This file is part of the MFEM library. For more information and source code
// availability visit https://mfem.org.
//
// MFEM is free software; you can redistribute it and/or modify it under the
// terms of the BSD-3 license. We welcome feedback and contributions, see file
// CONTRIBUTING.md for details.

#ifndef MFEM_SOLVERS
#define MFEM_SOLVERS

#include "../config/config.hpp"
#include "densemat.hpp"
#include "handle.hpp"
#include <memory>

#ifdef MFEM_USE_MPI
#include <mpi.h>
#endif

#ifdef MFEM_USE_SUITESPARSE
#include "sparsemat.hpp"
#include <umfpack.h>
#include <klu.h>
#endif

namespace mfem
{

class BilinearForm;

/// Abstract base class for an iterative solver monitor
class IterativeSolverMonitor
{
protected:
   /// The last IterativeSolver to which this monitor was attached.
   const class IterativeSolver *iter_solver;

public:
   IterativeSolverMonitor() : iter_solver(nullptr) {}

   virtual ~IterativeSolverMonitor() {}

   /// Monitor the residual vector r
   virtual void MonitorResidual(int it, real_t norm, const Vector &r,
                                bool final)
   {
   }

   /// Monitor the solution vector x
   virtual void MonitorSolution(int it, real_t norm, const Vector &x,
                                bool final)
   {
   }

   /** @brief This method is invoked by IterativeSolver::SetMonitor, informing
       the monitor which IterativeSolver is using it. */
   void SetIterativeSolver(const IterativeSolver &solver)
   { iter_solver = &solver; }
};

/// Abstract base class for iterative solver
class IterativeSolver : public Solver
{
public:
   /** @brief Settings for the output behavior of the IterativeSolver.

       By default, all output is suppressed. The construction of the desired
       print level can be achieved through a builder pattern, for example

           PrintLevel().Errors().Warnings()

       constructs the print level with only errors and warnings enabled.
     */
   struct PrintLevel
   {
      /** @brief If a fatal problem has been detected the failure will be
          reported to @ref mfem::err. */
      bool errors = false;
      /** @brief If a non-fatal problem has been detected some context-specific
          information will be reported to @ref mfem::out */
      bool warnings = false;
      /** @brief Detailed information about each iteration will be reported to
          @ref mfem::out */
      bool iterations = false;
      /** @brief A summary of the solver process will be reported after the last
          iteration to @ref mfem::out */
      bool summary = false;
      /** @brief Information about the first and last iteration will be printed
          to @ref mfem::out */
      bool first_and_last = false;

      /// Initializes the print level to suppress
      PrintLevel() = default;

      /** @name Builder
         These methods are utilized to construct PrintLevel objects through a
         builder approach by chaining the function calls in this group. */
      ///@{
      PrintLevel &None() { *this = PrintLevel(); return *this; }
      PrintLevel &Warnings() { warnings=true; return *this; }
      PrintLevel &Errors() { errors=true; return *this; }
      PrintLevel &Iterations() { iterations=true; return *this; }
      PrintLevel &FirstAndLast() { first_and_last=true; return *this; }
      PrintLevel &Summary() { summary=true; return *this; }
      PrintLevel &All()
      { return Warnings().Errors().Iterations().FirstAndLast().Summary(); }
      ///@}
   };

#ifdef MFEM_USE_MPI
private:
   int dot_prod_type; // 0 - local, 1 - global over 'comm'
   MPI_Comm comm = MPI_COMM_NULL;
#endif

protected:
   const Operator *oper;
   Solver *prec;
   IterativeSolverMonitor *monitor = nullptr;

   /// @name Reporting (protected attributes and member functions)
   ///@{

   /** @brief (DEPRECATED) Legacy print level definition, which is left for
       compatibility with custom iterative solvers.
       @deprecated #print_options should be used instead. */
   int print_level = -1;

   /** @brief Output behavior for the iterative solver.

       This primarily controls the output behavior of the iterative solvers
       provided by this library. This member must be synchronized with
       #print_level to ensure compatibility with custom iterative solvers. */
   PrintLevel print_options;

   /// Convert a legacy print level integer to a PrintLevel object
   PrintLevel FromLegacyPrintLevel(int);

   /// @brief Use some heuristics to guess a legacy print level corresponding to
   /// the given PrintLevel.
   static int GuessLegacyPrintLevel(PrintLevel);
   ///@}

   /// @name Convergence (protected attributes)
   ///@{

   /// Limit for the number of iterations the solver is allowed to do
   int max_iter;

   /// Relative tolerance.
   real_t rel_tol;

   /// Absolute tolerance.
   real_t abs_tol;

   ///@}

   /// @name Solver statistics (protected attributes)
   /// Every IterativeSolver is expected to define these in its Mult() call.
   ///@{

   mutable int final_iter = -1;
   mutable bool converged = false;
   mutable real_t initial_norm = -1.0, final_norm = -1.0;

   ///@}

<<<<<<< HEAD
   real_t Dot(const Vector &x, const Vector &y) const;
   real_t Norm(const Vector &x) const { return sqrt(Dot(x, x)); }
   void Monitor(int it, real_t norm, const Vector& r, const Vector& x,
=======
   /// Return the dot product of @a x and @a y
   double Dot(const Vector &x, const Vector &y) const;

   /// Return the 2-norm of @a x
   double Norm(const Vector &x) const { return sqrt(Dot(x, x)); }

   /// Monitor both the residual @a r and the solution @a x
   void Monitor(int it, double norm, const Vector& r, const Vector& x,
>>>>>>> b7907143
                bool final=false) const;

public:
   IterativeSolver();

#ifdef MFEM_USE_MPI
   IterativeSolver(MPI_Comm comm_);
#endif

   /** @name Convergence
       @brief Termination criteria for the iterative solvers.

       @details While the convergence criterion is solver specific, most of the
       provided iterative solvers use one of the following criteria

       \f$ ||r||_X \leq tol_{rel}||r_0||_X \f$,

       \f$ ||r||_X \leq tol_{abs} \f$,

       \f$ ||r||_X \leq \max\{ tol_{abs}, tol_{rel} ||r_0||_X \} \f$,

       where X denotes the space in which the norm is measured. The choice of
       X depends on the specific iterative solver.
      */
   ///@{
   void SetRelTol(real_t rtol) { rel_tol = rtol; }
   void SetAbsTol(real_t atol) { abs_tol = atol; }
   void SetMaxIter(int max_it) { max_iter = max_it; }
   ///@}

   /** @name Reporting
       These options control the internal reporting behavior into ::mfem::out
       and ::mfem::err of the iterative solvers.
    */
   ///@{

   /// @brief Legacy method to set the level of verbosity of the solver output.
   /** This is the old way to control what information will be printed to
       ::mfem::out and ::mfem::err. The behavior for the print level for all
       iterative solvers is:

       - -1: Suppress all outputs.
       -  0: Print information about all detected issues (e.g. no convergence).
       -  1: Same as level 0, but with detailed information about each
             iteration.
       -  2: Print detected issues and a summary when the solver terminates.
       -  3: Same as 2, but print also the first and last iterations.
       - >3: Custom print options which are dependent on the specific solver.

       In parallel, only rank 0 produces output.

       @note It is recommended to use @ref SetPrintLevel(PrintLevel) instead.

       @note Some derived classes, like KINSolver, redefine this method and use
       their own set of print level constants. */
   virtual void SetPrintLevel(int print_lvl);

   /// @brief Set the level of verbosity of the solver output.
   /** In parallel, only rank 0 produces outputs. Errors are output to
       ::mfem::err and all other information to ::mfem::out.

       @note Not all subclasses of IterativeSolver support all possible options.

       @note Some derived classes, like KINSolver, disable this method in favor
       of SetPrintLevel(int).

       @sa PrintLevel for possible options.
   */
   virtual void SetPrintLevel(PrintLevel);
   ///@}

   /// @name Solver statistics.
   /// These are valid after the call to Mult().
   ///@{

   /// Returns the number of iterations taken during the last call to Mult()
   int GetNumIterations() const { return final_iter; }
   /// Returns true if the last call to Mult() converged successfully.
   bool GetConverged() const { return converged; }
   /// @brief Returns the initial residual norm from the last call to Mult().
   ///
   /// This function returns the norm of the residual (or preconditioned
   /// residual, depending on the solver), computed before the start of the
   /// iteration.
   real_t GetInitialNorm() const { return initial_norm; }
   /// @brief Returns the final residual norm after termination of the solver
   /// during the last call to Mult().
   ///
   /// This function returns the norm of the residual (or preconditioned
   /// residual, depending on the solver), corresponding to the returned
   /// solution.
   real_t GetFinalNorm() const { return final_norm; }
   /// @brief Returns the final residual norm after termination of the solver
   /// during the last call to Mult(), divided by the initial residual norm.
   /// Returns -1 if one of these norms is left undefined by the solver.
   ///
   /// @sa GetFinalNorm(), GetInitialNorm()
   real_t GetFinalRelNorm() const
   {
      if (final_norm < 0.0 || initial_norm < 0.0) { return -1.0; }
      return final_norm / initial_norm;
   }

   ///@}

   /// This should be called before SetOperator
   virtual void SetPreconditioner(Solver &pr);

   /// Also calls SetOperator for the preconditioner if there is one
   virtual void SetOperator(const Operator &op) override;

   /// Set the iterative solver monitor
   void SetMonitor(IterativeSolverMonitor &m)
   { monitor = &m; m.SetIterativeSolver(*this); }

#ifdef MFEM_USE_MPI
   /** @brief Return the associated MPI communicator, or MPI_COMM_NULL if no
       communicator is set. */
   MPI_Comm GetComm() const
   { return dot_prod_type == 0 ? MPI_COMM_NULL : comm; }
#endif
};


/// Jacobi smoothing for a given bilinear form (no matrix necessary).
/** Useful with tensorized, partially assembled operators. Can also be defined
    by given diagonal vector. This is basic Jacobi iteration; for tolerances,
    iteration control, etc. wrap with SLISolver. */
class OperatorJacobiSmoother : public Solver
{
public:
   /** @brief Default constructor: the diagonal will be computed by subsequent
       calls to SetOperator() using the Operator method AssembleDiagonal. */
   /** In this case the array of essential tdofs will be empty. */
   OperatorJacobiSmoother(const real_t damping=1.0);

   /** Setup a Jacobi smoother with the diagonal of @a a obtained by calling
       a.AssembleDiagonal(). It is assumed that the underlying operator acts as
       the identity on entries in ess_tdof_list, corresponding to (assembled)
       DIAG_ONE policy or ConstrainedOperator in the matrix-free setting.

       @note For objects created with this constructor, calling SetOperator()
       will only set the internal Operator pointer to the given new Operator
       without any other changes to the object. This is done to preserve the
       original behavior of this class. */
   OperatorJacobiSmoother(const BilinearForm &a,
                          const Array<int> &ess_tdof_list,
                          const real_t damping=1.0);

   /** Application is by the *inverse* of the given vector. It is assumed that
       the underlying operator acts as the identity on entries in ess_tdof_list,
       corresponding to (assembled) DIAG_ONE policy or ConstrainedOperator in
       the matrix-free setting.

       @note For objects created with this constructor, calling SetOperator()
       will only set the internal Operator pointer to the given new Operator
       without any other changes to the object. This is done to preserve the
       original behavior of this class. */
   OperatorJacobiSmoother(const Vector &d,
                          const Array<int> &ess_tdof_list,
                          const real_t damping=1.0);

   ~OperatorJacobiSmoother() {}

   /// Replace diagonal entries with their absolute values.
   void SetPositiveDiagonal(bool pos_diag = true) { use_abs_diag = pos_diag; }

   /// Approach the solution of the linear system by applying Jacobi smoothing.
   void Mult(const Vector &x, Vector &y) const;

   /** @brief Approach the solution of the transposed linear system by applying
       Jacobi smoothing. */
   void MultTranspose(const Vector &x, Vector &y) const { Mult(x, y); }

   /** @brief Recompute the diagonal using the method AssembleDiagonal of the
       given new Operator, @a op. */
   /** Note that (Par)BilinearForm operators are treated similar to the way they
       are treated in the constructor that takes a BilinearForm parameter.
       Specifically, this means that the OperatorJacobiSmoother will work with
       true-dof vectors even though the size of the BilinearForm may be
       different.

       When the new Operator, @a op, is not a (Par)BilinearForm, any previously
       set array of essential true-dofs will be thrown away because in this case
       any essential b.c. will be handled by the AssembleDiagonal method. */
   void SetOperator(const Operator &op);

private:
   Vector dinv;
   const real_t damping;
   const Array<int> *ess_tdof_list; // not owned; may be NULL
   mutable Vector residual;
   /// Uses absolute values of the diagonal entries.
   bool use_abs_diag = false;

   const Operator *oper; // not owned

   // To preserve the original behavior, some constructors set this flag to
   // false to disallow updating the OperatorJacobiSmoother with SetOperator.
   const bool allow_updates;

public:
   void Setup(const Vector &diag);
};

/// Chebyshev accelerated smoothing with given vector, no matrix necessary
/** Potentially useful with tensorized operators, for example. This is just a
    very basic Chebyshev iteration, if you want tolerances, iteration control,
    etc. wrap this with SLISolver. */
class OperatorChebyshevSmoother : public Solver
{
public:
   /** Application is by *inverse* of the given vector. It is assumed the
       underlying operator acts as the identity on entries in ess_tdof_list,
       corresponding to (assembled) DIAG_ONE policy or ConstrainedOperator in
       the matrix-free setting. The estimated largest eigenvalue of the
       diagonally preconditoned operator must be provided via
       max_eig_estimate. */
   OperatorChebyshevSmoother(const Operator &oper_, const Vector &d,
                             const Array<int>& ess_tdof_list,
                             int order, real_t max_eig_estimate);

   /// Deprecated: see pass-by-reference version above
   MFEM_DEPRECATED
   OperatorChebyshevSmoother(const Operator* oper_, const Vector &d,
                             const Array<int>& ess_tdof_list,
                             int order, real_t max_eig_estimate);

   /** Application is by *inverse* of the given vector. It is assumed the
       underlying operator acts as the identity on entries in ess_tdof_list,
       corresponding to (assembled) DIAG_ONE policy or ConstrainedOperator in
       the matrix-free setting. The largest eigenvalue of the diagonally
       preconditoned operator is estimated internally via a power method. The
       accuracy of the estimated eigenvalue may be controlled via
       power_iterations and power_tolerance. */
#ifdef MFEM_USE_MPI
   OperatorChebyshevSmoother(const Operator &oper_, const Vector &d,
                             const Array<int>& ess_tdof_list,
                             int order, MPI_Comm comm = MPI_COMM_NULL,
                             int power_iterations = 10,
                             real_t power_tolerance = 1e-8);

   /// Deprecated: see pass-by-reference version above
   MFEM_DEPRECATED
   OperatorChebyshevSmoother(const Operator* oper_, const Vector &d,
                             const Array<int>& ess_tdof_list,
                             int order, MPI_Comm comm = MPI_COMM_NULL,
                             int power_iterations = 10,
                             real_t power_tolerance = 1e-8);
#else
   OperatorChebyshevSmoother(const Operator &oper_, const Vector &d,
                             const Array<int>& ess_tdof_list,
                             int order, int power_iterations = 10,
                             real_t power_tolerance = 1e-8);

   /// Deprecated: see pass-by-reference version above
   MFEM_DEPRECATED
   OperatorChebyshevSmoother(const Operator* oper_, const Vector &d,
                             const Array<int>& ess_tdof_list,
                             int order, int power_iterations = 10,
                             real_t power_tolerance = 1e-8);
#endif

   ~OperatorChebyshevSmoother() {}

   /** @brief Approach the solution of the linear system by applying Chebyshev
       smoothing. */
   void Mult(const Vector &x, Vector &y) const;

   /** @brief Approach the solution of the transposed linear system by applying
       Chebyshev smoothing. */
   void MultTranspose(const Vector &x, Vector &y) const { Mult(x, y); }

   void SetOperator(const Operator &op_)
   {
      oper = &op_;
   }

   void Setup();

private:
   const int order;
   real_t max_eig_estimate;
   const int N;
   Vector dinv;
   const Vector &diag;
   Array<real_t> coeffs;
   const Array<int>& ess_tdof_list;
   mutable Vector residual;
   mutable Vector helperVector;
   const Operator* oper;
};


/// Stationary linear iteration: x <- x + B (b - A x)
class SLISolver : public IterativeSolver
{
protected:
   mutable Vector r, z;

   void UpdateVectors();

public:
   SLISolver() { }

#ifdef MFEM_USE_MPI
   SLISolver(MPI_Comm comm_) : IterativeSolver(comm_) { }
#endif

   virtual void SetOperator(const Operator &op)
   { IterativeSolver::SetOperator(op); UpdateVectors(); }

   /// Iterative solution of the linear system using Stationary Linear Iteration
   virtual void Mult(const Vector &b, Vector &x) const;
};

/// Stationary linear iteration. (tolerances are squared)
void SLI(const Operator &A, const Vector &b, Vector &x,
         int print_iter = 0, int max_num_iter = 1000,
         real_t RTOLERANCE = 1e-12, real_t ATOLERANCE = 1e-24);

/// Preconditioned stationary linear iteration. (tolerances are squared)
void SLI(const Operator &A, Solver &B, const Vector &b, Vector &x,
         int print_iter = 0, int max_num_iter = 1000,
         real_t RTOLERANCE = 1e-12, real_t ATOLERANCE = 1e-24);


/// Conjugate gradient method
class CGSolver : public IterativeSolver
{
protected:
   mutable Vector r, d, z;

   void UpdateVectors();

public:
   CGSolver() { }

#ifdef MFEM_USE_MPI
   CGSolver(MPI_Comm comm_) : IterativeSolver(comm_) { }
#endif

   virtual void SetOperator(const Operator &op)
   { IterativeSolver::SetOperator(op); UpdateVectors(); }

   /** @brief Iterative solution of the linear system using the Conjugate
       Gradient method. */
   virtual void Mult(const Vector &b, Vector &x) const;
};

/// Conjugate gradient method. (tolerances are squared)
void CG(const Operator &A, const Vector &b, Vector &x,
        int print_iter = 0, int max_num_iter = 1000,
        real_t RTOLERANCE = 1e-12, real_t ATOLERANCE = 1e-24);

/// Preconditioned conjugate gradient method. (tolerances are squared)
void PCG(const Operator &A, Solver &B, const Vector &b, Vector &x,
         int print_iter = 0, int max_num_iter = 1000,
         real_t RTOLERANCE = 1e-12, real_t ATOLERANCE = 1e-24);


/// GMRES method
class GMRESSolver : public IterativeSolver
{
protected:
   int m; // see SetKDim()

public:
   GMRESSolver() { m = 50; }

#ifdef MFEM_USE_MPI
   GMRESSolver(MPI_Comm comm_) : IterativeSolver(comm_) { m = 50; }
#endif

   /// Set the number of iteration to perform between restarts, default is 50.
   void SetKDim(int dim) { m = dim; }

   /// Iterative solution of the linear system using the GMRES method
   virtual void Mult(const Vector &b, Vector &x) const;
};

/// FGMRES method
class FGMRESSolver : public IterativeSolver
{
protected:
   int m;

public:
   FGMRESSolver() { m = 50; }

#ifdef MFEM_USE_MPI
   FGMRESSolver(MPI_Comm comm_) : IterativeSolver(comm_) { m = 50; }
#endif

   void SetKDim(int dim) { m = dim; }

   /// Iterative solution of the linear system using the FGMRES method.
   virtual void Mult(const Vector &b, Vector &x) const;
};

/// GMRES method. (tolerances are squared)
int GMRES(const Operator &A, Vector &x, const Vector &b, Solver &M,
          int &max_iter, int m, real_t &tol, real_t atol, int printit);

/// GMRES method. (tolerances are squared)
void GMRES(const Operator &A, Solver &B, const Vector &b, Vector &x,
           int print_iter = 0, int max_num_iter = 1000, int m = 50,
           real_t rtol = 1e-12, real_t atol = 1e-24);


/// BiCGSTAB method
class BiCGSTABSolver : public IterativeSolver
{
protected:
   mutable Vector p, phat, s, shat, t, v, r, rtilde;

   void UpdateVectors();

public:
   BiCGSTABSolver() { }

#ifdef MFEM_USE_MPI
   BiCGSTABSolver(MPI_Comm comm_) : IterativeSolver(comm_) { }
#endif

   virtual void SetOperator(const Operator &op)
   { IterativeSolver::SetOperator(op); UpdateVectors(); }

   /// Iterative solution of the linear system using the BiCGSTAB method
   virtual void Mult(const Vector &b, Vector &x) const;
};

/// BiCGSTAB method. (tolerances are squared)
int BiCGSTAB(const Operator &A, Vector &x, const Vector &b, Solver &M,
             int &max_iter, real_t &tol, real_t atol, int printit);

/// BiCGSTAB method. (tolerances are squared)
void BiCGSTAB(const Operator &A, Solver &B, const Vector &b, Vector &x,
              int print_iter = 0, int max_num_iter = 1000,
              real_t rtol = 1e-12, real_t atol = 1e-24);


/// MINRES method
class MINRESSolver : public IterativeSolver
{
protected:
   mutable Vector v0, v1, w0, w1, q;
   mutable Vector u1; // used in the preconditioned version

public:
   MINRESSolver() { }

#ifdef MFEM_USE_MPI
   MINRESSolver(MPI_Comm comm_) : IterativeSolver(comm_) { }
#endif

   virtual void SetPreconditioner(Solver &pr)
   {
      IterativeSolver::SetPreconditioner(pr);
      if (oper) { u1.SetSize(width); }
   }

   virtual void SetOperator(const Operator &op);

   /// Iterative solution of the linear system using the MINRES method
   virtual void Mult(const Vector &b, Vector &x) const;
};

/// MINRES method without preconditioner. (tolerances are squared)
void MINRES(const Operator &A, const Vector &b, Vector &x, int print_it = 0,
            int max_it = 1000, real_t rtol = 1e-12, real_t atol = 1e-24);

/// MINRES method with preconditioner. (tolerances are squared)
void MINRES(const Operator &A, Solver &B, const Vector &b, Vector &x,
            int print_it = 0, int max_it = 1000,
            real_t rtol = 1e-12, real_t atol = 1e-24);


/// Newton's method for solving F(x)=b for a given operator F.
/** The method GetGradient() must be implemented for the operator F.
    The preconditioner is used (in non-iterative mode) to evaluate
    the action of the inverse gradient of the operator. */
class NewtonSolver : public IterativeSolver
{
protected:
   mutable Vector r, c;
   mutable Operator *grad;

   // Adaptive linear solver rtol variables

   // Method to determine rtol, 0 means the adaptive algorithm is deactivated.
   int lin_rtol_type = 0;
   // rtol to use in first iteration
   real_t lin_rtol0;
   // Maximum rtol
   real_t lin_rtol_max;
   // Function norm ||F(x)|| of the previous iterate
   mutable real_t fnorm_last = 0.0;
   // Linear residual norm of the previous iterate
   mutable real_t lnorm_last = 0.0;
   // Forcing term (linear residual rtol) from the previous iterate
   mutable real_t eta_last = 0.0;
   // Eisenstat-Walker factor gamma
   real_t gamma;
   // Eisenstat-Walker factor alpha
   real_t alpha;

   /** @brief Method for the adaptive linear solver rtol invoked before the
       linear solve. */
   void AdaptiveLinRtolPreSolve(const Vector &x,
                                const int it,
                                const real_t fnorm) const;

   /** @brief Method for the adaptive linear solver rtol invoked after the
       linear solve. */
   void AdaptiveLinRtolPostSolve(const Vector &x,
                                 const Vector &b,
                                 const int it,
                                 const real_t fnorm) const;

public:
   NewtonSolver() { }

#ifdef MFEM_USE_MPI
   NewtonSolver(MPI_Comm comm_) : IterativeSolver(comm_) { }
#endif
   virtual void SetOperator(const Operator &op);

   /// Set the linear solver for inverting the Jacobian.
   /** This method is equivalent to calling SetPreconditioner(). */
   virtual void SetSolver(Solver &solver) { prec = &solver; }

   /// Solve the nonlinear system with right-hand side @a b.
   /** If `b.Size() != Height()`, then @a b is assumed to be zero. */
   virtual void Mult(const Vector &b, Vector &x) const;

   /** @brief This method can be overloaded in derived classes to implement line
       search algorithms. */
   /** The base class implementation (NewtonSolver) simply returns 1. A return
       value of 0 indicates a failure, interrupting the Newton iteration. */
   virtual real_t ComputeScalingFactor(const Vector &x, const Vector &b) const
   { return 1.0; }

   /** @brief This method can be overloaded in derived classes to perform
       computations that need knowledge of the newest Newton state. */
   virtual void ProcessNewState(const Vector &x) const { }

   /// Enable adaptive linear solver relative tolerance algorithm.
   /** Compute a relative tolerance for the Krylov method after each nonlinear
    iteration, based on the algorithm presented in [1].

    The maximum linear solver relative tolerance @a rtol_max should be < 1. For
    @a type 1 the parameters @a alpha and @a gamma are ignored. For @a type 2
    @a alpha has to be between 0 and 1 and @a gamma between 1 and 2.

    [1] Eisenstat, Stanley C., and Homer F. Walker. "Choosing the forcing terms
    in an inexact Newton method."
    */
   void SetAdaptiveLinRtol(const int type = 2,
                           const real_t rtol0 = 0.5,
                           const real_t rtol_max = 0.9,
                           const real_t alpha = 0.5 * (1.0 + sqrt(5.0)),
                           const real_t gamma = 1.0);
};

/** L-BFGS method for solving F(x)=b for a given operator F, by minimizing
    the norm of F(x) - b. Requires only the action of the operator F. */
class LBFGSSolver : public NewtonSolver
{
protected:
   int m = 10;
   mutable Array<Vector *> skArray, ykArray;

   void DeleteStorageVectors()
   {
      for (int i = 0; i < skArray.Size(); i++)
      {
         delete skArray[i];
         delete ykArray[i];
      }
   }

   void InitializeStorageVectors()
   {
      DeleteStorageVectors();
      skArray.SetSize(m);
      ykArray.SetSize(m);
      for (int i = 0; i < m; i++)
      {
         skArray[i] = new Vector(width);
         ykArray[i] = new Vector(width);
         skArray[i]->UseDevice(true);
         ykArray[i]->UseDevice(true);
      }
   }

public:
   LBFGSSolver() : NewtonSolver() { }

#ifdef MFEM_USE_MPI
   LBFGSSolver(MPI_Comm comm_) : NewtonSolver(comm_) { }
#endif

   virtual void SetOperator(const Operator &op)
   {
      NewtonSolver::SetOperator(op);
      InitializeStorageVectors();
   }

   void SetHistorySize(int dim)
   {
      m = dim;
      InitializeStorageVectors();
   }

   /// Solve the nonlinear system with right-hand side @a b.
   /** If `b.Size() != Height()`, then @a b is assumed to be zero. */
   virtual void Mult(const Vector &b, Vector &x) const;

   virtual void SetPreconditioner(Solver &pr)
   { MFEM_WARNING("L-BFGS won't use the given preconditioner."); }
   virtual void SetSolver(Solver &solver)
   { MFEM_WARNING("L-BFGS won't use the given solver."); }

   virtual ~LBFGSSolver() { DeleteStorageVectors(); }
};


/** Adaptive restarted GMRES.
    m_max and m_min(=1) are the maximal and minimal restart parameters.
    m_step(=1) is the step to use for going from m_max and m_min.
    cf(=0.4) is a desired convergence factor. */
int aGMRES(const Operator &A, Vector &x, const Vector &b,
           const Operator &M, int &max_iter,
           int m_max, int m_min, int m_step, real_t cf,
           real_t &tol, real_t &atol, int printit);

#ifdef MFEM_USE_HIOP
class HiopOptimizationProblem;
#endif

/** Defines operators and constraints for the following optimization problem:
 *
 *    Find x that minimizes the objective function F(x), subject to
 *    C(x) = c_e,
 *    d_lo <= D(x) <= d_hi,
 *    x_lo <= x <= x_hi.
 *
 *  The operators F, C, D must take input of the same size (same width).
 *  Gradients of F, C, D might be needed, depending on the OptimizationSolver.
 *  When used with Hiop, gradients of C and D must be DenseMatrices.
 *  F always returns a scalar value, see CalcObjective(), CalcObjectiveGrad().
 *  C and D can have arbitrary heights.
 *  C and D can be NULL, meaning that their constraints are not used.
 *
 *  When used in parallel, all Vectors are assumed to be true dof vectors, and
 *  the operators are expected to be defined for tdof vectors. */
class OptimizationProblem
{
#ifdef MFEM_USE_HIOP
   friend class HiopOptimizationProblem;
#endif

private:
   /// See NewX().
   mutable bool new_x = true;

protected:
   /// Not owned, some can remain unused (NULL).
   const Operator *C, *D;
   const Vector *c_e, *d_lo, *d_hi, *x_lo, *x_hi;

   /// Implementations of CalcObjective() and CalcObjectiveGrad() can use this
   /// method to check if the argument Vector x has been changed after the last
   /// call to CalcObjective() or CalcObjectiveGrad().
   /// The result is on by default, and gets set by the OptimizationSolver.
   bool NewX() const { return new_x; }

public:
   const int input_size;

   /// In parallel, insize is the number of the local true dofs.
   OptimizationProblem(int insize, const Operator *C_, const Operator *D_);

   /// Objective F(x). In parallel, the result should be reduced over tasks.
   virtual real_t CalcObjective(const Vector &x) const = 0;
   /// The result grad is expected to enter with the correct size.
   virtual void CalcObjectiveGrad(const Vector &x, Vector &grad) const
   { MFEM_ABORT("The objective gradient is not implemented."); }

   void SetEqualityConstraint(const Vector &c);
   void SetInequalityConstraint(const Vector &dl, const Vector &dh);
   void SetSolutionBounds(const Vector &xl, const Vector &xh);

   const Operator *GetC() const { return C; }
   const Operator *GetD() const { return D; }
   const Vector *GetEqualityVec() const { return c_e; }
   const Vector *GetInequalityVec_Lo() const { return d_lo; }
   const Vector *GetInequalityVec_Hi() const { return d_hi; }
   const Vector *GetBoundsVec_Lo() const { return x_lo; }
   const Vector *GetBoundsVec_Hi() const { return x_hi; }

   int GetNumConstraints() const;
};

/// Abstract solver for OptimizationProblems.
class OptimizationSolver : public IterativeSolver
{
protected:
   const OptimizationProblem *problem;

public:
   OptimizationSolver(): IterativeSolver(), problem(NULL) { }
#ifdef MFEM_USE_MPI
   OptimizationSolver(MPI_Comm comm_): IterativeSolver(comm_), problem(NULL) { }
#endif
   virtual ~OptimizationSolver() { }

   /** This function is virtual as solvers might need to perform some initial
    *  actions (e.g. validation) with the OptimizationProblem. */
   virtual void SetOptimizationProblem(const OptimizationProblem &prob)
   { problem = &prob; }

   virtual void Mult(const Vector &xt, Vector &x) const = 0;

   virtual void SetPreconditioner(Solver &pr)
   { MFEM_ABORT("Not meaningful for this solver."); }
   virtual void SetOperator(const Operator &op)
   { MFEM_ABORT("Not meaningful for this solver."); }
};

/** SLBQP optimizer:
 *  (S)ingle (L)inearly Constrained with (B)ounds (Q)uadratic (P)rogram
 *
 *    Minimize || x-x_t ||, subject to
 *    sum w_i x_i = a,
 *    x_lo <= x <= x_hi.
 */
class SLBQPOptimizer : public OptimizationSolver
{
protected:
   Vector lo, hi, w;
   real_t a;

   /// Solve QP at fixed lambda
   inline real_t solve(real_t l, const Vector &xt, Vector &x, int &nclip) const
   {
      add(xt, l, w, x);
      if (problem == NULL) { x.median(lo,hi); }
      else
      {
         x.median(*problem->GetBoundsVec_Lo(),
                  *problem->GetBoundsVec_Hi());
      }
      nclip++;
      if (problem == NULL) { return Dot(w, x) - a; }
      else
      {
         Vector c(1);
         // Includes parallel communication.
         problem->GetC()->Mult(x, c);

         return c(0) - (*problem->GetEqualityVec())(0);
      }
   }

   inline void print_iteration(int it, real_t r, real_t l) const;

public:
   SLBQPOptimizer() { }

#ifdef MFEM_USE_MPI
   SLBQPOptimizer(MPI_Comm comm_) : OptimizationSolver(comm_) { }
#endif

   /** Setting an OptimizationProblem will overwrite the Vectors given by
    *  SetBounds and SetLinearConstraint. The objective function remains
    *  unchanged. */
   virtual void SetOptimizationProblem(const OptimizationProblem &prob);

   void SetBounds(const Vector &lo_, const Vector &hi_);
   void SetLinearConstraint(const Vector &w_, real_t a_);

   /** We let the target values play the role of the initial vector xt, from
    *  which the operator generates the optimal vector x. */
   virtual void Mult(const Vector &xt, Vector &x) const;
};

/** Block ILU solver:
 *  Performs a block ILU(k) approximate factorization with specified block
 *  size. Currently only k=0 is supported. This is useful as a preconditioner
 *  for DG-type discretizations, where the system matrix has a natural
 *  (elemental) block structure.
 *
 *  In the case of DG discretizations, the block size should usually be set to
 *  either ndofs_per_element or vdim*ndofs_per_element (if the finite element
 *  space has Ordering::byVDIM). The block size must evenly divide the size of
 *  the matrix.
 *
 *  Renumbering the blocks is also supported by specifying a reordering method.
 *  Currently greedy minimum discarded fill ordering and no reordering are
 *  supported. Renumbering the blocks can lead to a much better approximate
 *  factorization.
 */
class BlockILU : public Solver
{
public:

   /// The reordering method used by the BlockILU factorization.
   enum class Reordering
   {
      MINIMUM_DISCARDED_FILL,
      NONE
   };

   /** Create an "empty" BlockILU solver. SetOperator must be called later to
    *  actually form the factorization
    */
   BlockILU(int block_size_,
            Reordering reordering_ = Reordering::MINIMUM_DISCARDED_FILL,
            int k_fill_ = 0);

   /** Create a block ILU approximate factorization for the matrix @a op.
    *  @a op should be of type either SparseMatrix or HypreParMatrix. In the
    *  case that @a op is a HypreParMatrix, the ILU factorization is performed
    *  on the diagonal blocks of the parallel decomposition.
    */
   BlockILU(const Operator &op, int block_size_ = 1,
            Reordering reordering_ = Reordering::MINIMUM_DISCARDED_FILL,
            int k_fill_ = 0);

   /** Perform the block ILU factorization for the matrix @a op.
    *  As in the constructor, @a op must either be a SparseMatrix or
    *  HypreParMatrix
    */
   void SetOperator(const Operator &op);

   /// Solve the system `LUx = b`, where `L` and `U` are the block ILU factors.
   void Mult(const Vector &b, Vector &x) const;

   /** Get the I array for the block CSR representation of the factorization.
    *  Similar to SparseMatrix::GetI(). Mostly used for testing.
    */
   int *GetBlockI() { return IB.GetData(); }

   /** Get the J array for the block CSR representation of the factorization.
    *  Similar to SparseMatrix::GetJ(). Mostly used for testing.
    */
   int *GetBlockJ() { return JB.GetData(); }

   /** Get the data array for the block CSR representation of the factorization.
    *  Similar to SparseMatrix::GetData(). Mostly used for testing.
    */
   real_t *GetBlockData() { return AB.Data(); }

private:
   /// Set up the block CSR structure corresponding to a sparse matrix @a A
   void CreateBlockPattern(const class SparseMatrix &A);

   /// Perform the block ILU factorization
   void Factorize();

   int block_size;

   /// Fill level for block ILU(k) factorizations. Only k=0 is supported.
   int k_fill;

   Reordering reordering;

   /// Temporary vector used in the Mult() function.
   mutable Vector y;

   /// Permutation and inverse permutation vectors for the block reordering.
   Array<int> P, Pinv;

   /** Block CSR storage of the factorization. The block upper triangular part
    *  stores the U factor. The L factor implicitly has identity on the diagonal
    *  blocks, and the rest of L is given by the strictly block lower triangular
    *  part.
    */
   Array<int> IB, ID, JB;
   DenseTensor AB;

   /// DB(i) stores the LU factorization of the i'th diagonal block
   mutable DenseTensor DB;
   /// Pivot arrays for the LU factorizations given by #DB
   mutable Array<int> ipiv;
};


/// Monitor that checks whether the residual is zero at a given set of dofs.
/** This monitor is useful for checking if the initial guess, rhs, operator, and
    preconditioner are properly setup for solving in the subspace with imposed
    essential boundary conditions. */
class ResidualBCMonitor : public IterativeSolverMonitor
{
protected:
   const Array<int> *ess_dofs_list; ///< Not owned

public:
   ResidualBCMonitor(const Array<int> &ess_dofs_list_)
      : ess_dofs_list(&ess_dofs_list_) { }

   void MonitorResidual(int it, real_t norm, const Vector &r,
                        bool final) override;
};


#ifdef MFEM_USE_SUITESPARSE

/// Direct sparse solver using UMFPACK
class UMFPackSolver : public Solver
{
protected:
   bool use_long_ints;
   SparseMatrix *mat;
   void *Numeric;
   SuiteSparse_long *AI, *AJ;

   void Init();

public:
   real_t Control[UMFPACK_CONTROL];
   mutable real_t Info[UMFPACK_INFO];

   /** @brief For larger matrices, if the solver fails, set the parameter @a
       use_long_ints_ = true. */
   UMFPackSolver(bool use_long_ints_ = false)
      : use_long_ints(use_long_ints_) { Init(); }
   /** @brief Factorize the given SparseMatrix using the defaults. For larger
       matrices, if the solver fails, set the parameter @a use_long_ints_ =
       true. */
   UMFPackSolver(SparseMatrix &A, bool use_long_ints_ = false)
      : use_long_ints(use_long_ints_) { Init(); SetOperator(A); }

   /** @brief Factorize the given Operator @a op which must be a SparseMatrix.

       The factorization uses the parameters set in the #Control data member.
       @note This method calls SparseMatrix::SortColumnIndices() with @a op,
       modifying the matrix if the column indices are not already sorted. */
   virtual void SetOperator(const Operator &op);

   /// Set the print level field in the #Control data member.
   void SetPrintLevel(int print_lvl) { Control[UMFPACK_PRL] = print_lvl; }

   /// Direct solution of the linear system using UMFPACK
   virtual void Mult(const Vector &b, Vector &x) const;

   /// Direct solution of the transposed linear system using UMFPACK
   virtual void MultTranspose(const Vector &b, Vector &x) const;

   virtual ~UMFPackSolver();
};

/// Direct sparse solver using KLU
class KLUSolver : public Solver
{
protected:
   SparseMatrix *mat;
   klu_symbolic *Symbolic;
   klu_numeric *Numeric;

   void Init();

public:
   KLUSolver()
      : mat(0),Symbolic(0),Numeric(0)
   { Init(); }
   KLUSolver(SparseMatrix &A)
      : mat(0),Symbolic(0),Numeric(0)
   { Init(); SetOperator(A); }

   // Works on sparse matrices only; calls SparseMatrix::SortColumnIndices().
   virtual void SetOperator(const Operator &op);

   /// Direct solution of the linear system using KLU
   virtual void Mult(const Vector &b, Vector &x) const;

   /// Direct solution of the transposed linear system using KLU
   virtual void MultTranspose(const Vector &b, Vector &x) const;

   virtual ~KLUSolver();

   mutable klu_common Common;
};

#endif // MFEM_USE_SUITESPARSE

/// Block diagonal solver for A, each block is inverted by direct solver
class DirectSubBlockSolver : public Solver
{
   SparseMatrix& block_dof;
   mutable Array<int> local_dofs;
   mutable Vector sub_rhs;
   mutable Vector sub_sol;
   std::unique_ptr<DenseMatrixInverse[]> block_solvers;
public:
   /// block_dof is a boolean matrix, block_dof(i, j) = 1 if j-th dof belongs to
   /// i-th block, block_dof(i, j) = 0 otherwise.
   DirectSubBlockSolver(const SparseMatrix& A, const SparseMatrix& block_dof);

   /// Direct solution of the block diagonal linear system
   virtual void Mult(const Vector &x, Vector &y) const;
   virtual void SetOperator(const Operator &op) { }
};

/// Solver S such that I - A * S = (I - A * S1) * (I - A * S0).
/// That is, S = S0 + S1 - S1 * A * S0.
class ProductSolver : public Solver
{
   OperatorPtr A;
   OperatorPtr S0;
   OperatorPtr S1;
public:
   ProductSolver(Operator* A_, Solver* S0_, Solver* S1_,
                 bool ownA, bool ownS0, bool ownS1)
      : Solver(A_->NumRows()), A(A_, ownA), S0(S0_, ownS0), S1(S1_, ownS1) { }

   /// Solution of the linear system using a product of subsolvers
   virtual void Mult(const Vector &x, Vector &y) const;

   /// Solution of the transposed linear system using a product of subsolvers
   virtual void MultTranspose(const Vector &x, Vector &y) const;
   virtual void SetOperator(const Operator &op) { }
};

/// Solver wrapper which orthogonalizes the input and output vector
/**
 * OrthoSolver wraps an existing Solver and orthogonalizes the input vector
 * before passing it to the Mult() method of the Solver. This is a convenience
 * implementation to handle e.g. a Poisson problem with pure Neumann boundary
 * conditions, where this procedure removes the Nullspace.
 */
class OrthoSolver : public Solver
{
private:
#ifdef MFEM_USE_MPI
   MPI_Comm mycomm;
   mutable HYPRE_BigInt global_size;
   const bool parallel;
#else
   mutable int global_size;
#endif

public:
   OrthoSolver();
#ifdef MFEM_USE_MPI
   OrthoSolver(MPI_Comm mycomm_);
#endif

   /// Set the solver used by the OrthoSolver.
   /** The action of the OrthoSolver is given by P * s * P where P is the
       projection to the subspace of vectors with zero sum. Calling this method
       is required before calling SetOperator() or Mult(). */
   void SetSolver(Solver &s);

   /// Set the Operator that is the OrthoSolver is to invert (approximately).
   /** The Operator @a op is simply forwarded to the solver object given by
       SetSolver() which needs to be called before this method. Calling this
       method is optional when the solver already has an associated Operator. */
   virtual void SetOperator(const Operator &op);

   /** @brief Perform the action of the OrthoSolver: P * solver * P where P is
       the projection to the subspace of vectors with zero sum. */
   /** @note The projection P can be written as P = I - 1 1^T / (1^T 1) where
       I is the identity matrix and 1 is the column-vector with all components
       equal to 1. */
   void Mult(const Vector &b, Vector &x) const;

private:
   Solver *solver = nullptr;

   mutable Vector b_ortho;

   void Orthogonalize(const Vector &v, Vector &v_ortho) const;
};

#ifdef MFEM_USE_MPI
/** This smoother does relaxations on an auxiliary space (determined by a map
    from the original space to the auxiliary space provided by the user).
    The smoother on the auxiliary space is a HypreSmoother. Its options can be
    modified through GetSmoother.
    For example, the space can be the nullspace of div/curl, in which case the
    smoother can be used to construct a Hiptmair smoother. */
class AuxSpaceSmoother : public Solver
{
   OperatorPtr aux_map_;
   OperatorPtr aux_system_;
   OperatorPtr aux_smoother_;
   void Mult(const Vector &x, Vector &y, bool transpose) const;
public:
   AuxSpaceSmoother(const HypreParMatrix &op, HypreParMatrix *aux_map,
                    bool op_is_symmetric = true, bool own_aux_map = false);
   virtual void Mult(const Vector &x, Vector &y) const { Mult(x, y, false); }
   virtual void MultTranspose(const Vector &x, Vector &y) const
   { Mult(x, y, true); }
   virtual void SetOperator(const Operator &op) { }
   HypreSmoother& GetSmoother() { return *aux_smoother_.As<HypreSmoother>(); }
   using Operator::Mult;
};
#endif // MFEM_USE_MPI

#ifdef MFEM_USE_LAPACK
/** Non-negative least squares (NNLS) solver class, for computing a vector
    with non-negative entries approximately satisfying an under-determined
    linear system. */
class NNLSSolver : public Solver
{
public:
   NNLSSolver();

   ~NNLSSolver() { }

   /// The operator must be a DenseMatrix.
   void SetOperator(const Operator &op) override;

   /** @brief Compute the non-negative least squares solution to the
       underdetermined system. */
   void Mult(const Vector &w, Vector &sol) const override;

   /** @brief
       Set verbosity. If set to 0: print nothing; if 1: just print results;
       if 2: print short update on every iteration; if 3: print longer update
       each iteration.
     */
   void SetVerbosity(int v) { verbosity_ = v; }

<<<<<<< HEAD
   void SetTolerance(real_t tol) { const_tol_ = tol; }
=======
   /// Set the target absolute residual norm tolerance for convergence
   void SetTolerance(double tol) { const_tol_ = tol; }
>>>>>>> b7907143

   /// Set the minimum number of nonzeros required for the solution.
   void SetMinNNZ(int min_nnz) { min_nnz_ = min_nnz; }

   /** @brief Set the maximum number of nonzeros required for the solution, as
       an early termination condition. */
   void SetMaxNNZ(int max_nnz) { max_nnz_ = max_nnz; }

<<<<<<< HEAD
   /// Set threshold on relative change in residual over nStallCheck_ iterations.
   void SetResidualChangeTolerance(real_t tol)
   { res_change_termination_tol_ = tol; }

   void SetZeroTolerance(real_t tol) { zero_tol_ = tol; }
=======
   /** @brief Set threshold on relative change in residual over nStallCheck_
       iterations. */
   void SetResidualChangeTolerance(double tol)
   { res_change_termination_tol_ = tol; }

   /** @brief Set the magnitude of projected residual entries that are
       considered zero.  Increasing this value relaxes solution constraints. */
   void SetZeroTolerance(double tol) { zero_tol_ = tol; }
>>>>>>> b7907143

   /// Set RHS vector constant shift, defining rhs_lb and rhs_ub in Solve().
   void SetRHSDelta(real_t d) { rhs_delta_ = d; }

   /// Set the maximum number of outer iterations in Solve().
   void SetOuterIterations(int n) { n_outer_ = n; }

   /// Set the maximum number of inner iterations in Solve().
   void SetInnerIterations(int n) { n_inner_ = n; }

   /// Set the number of iterations to use for stall checking.
   void SetStallCheck(int n) { nStallCheck_ = n; }

   /// Set a flag to determine whether to call NormalizeConstraints().
   void SetNormalize(bool n) { normalize_ = n; }

   /** @brief
     * Enumerated types of QRresidual mode. Options are 'off': the residual is
     * calculated normally, 'on': the residual is calculated using the QR
     * method, 'hybrid': the residual is calculated normally until we experience
     * rounding errors, then the QR method is used. The default is 'hybrid',
     * which should see the best performance. Recommend using 'hybrid' or 'off'
     * only, since 'on' is computationally expensive.
     */
   enum class QRresidualMode {off, on, hybrid};

   /** @brief
    * Set the residual calculation mode for the NNLS solver. See QRresidualMode
    * enum above for details.
    */
   void SetQRResidualMode(const QRresidualMode qr_residual_mode);

   /**
    * @brief Solve the NNLS problem. Specifically, we find a vector @a soln,
    * such that rhs_lb < mat*soln < rhs_ub is satisfied, where mat is the
    * DenseMatrix input to SetOperator().
    *
    * The method by which we find the solution is the active-set method
    * developed by Lawson and Hanson (1974) using lapack. To decrease rounding
    * errors in the case of very tight tolerances, we have the option to compute
    * the residual using the QR factorization of A, by res = b - Q*Q^T*b. This
    * residual calculation results in less rounding error, but is more
    * computationally expensive. To select whether to use the QR residual method
    * or not, see set_qrresidual_mode above.
    */
   void Solve(const Vector& rhs_lb, const Vector& rhs_ub, Vector& soln) const;

   /** @brief
     * Normalize the constraints such that the tolerances for each constraint
     * (i.e. (UB - LB)/2) are equal. This seems to help the performance in most
     * cases.
     */
   void NormalizeConstraints(Vector& rhs_lb, Vector& rhs_ub) const;

private:
   const DenseMatrix *mat;

   real_t const_tol_;
   int min_nnz_; // minimum number of nonzero entries
   mutable int max_nnz_; // maximum number of nonzero entries
   int verbosity_;

   /**
    * @brief Threshold on relative change in residual over nStallCheck_
    * iterations, for stall sensing.
    */
   real_t res_change_termination_tol_;

   real_t zero_tol_;
   real_t rhs_delta_;
   int n_outer_;
   int n_inner_;
   int nStallCheck_;

   bool normalize_;

   mutable bool NNLS_qrres_on_;
   QRresidualMode qr_residual_mode_;

   mutable Vector row_scaling_;
};
#endif // MFEM_USE_LAPACK

}

#endif // MFEM_SOLVERS<|MERGE_RESOLUTION|>--- conflicted
+++ resolved
@@ -169,20 +169,14 @@
 
    ///@}
 
-<<<<<<< HEAD
+   /// Return the dot product of @a x and @a y
    real_t Dot(const Vector &x, const Vector &y) const;
+
+   /// Return the 2-norm of @a x
    real_t Norm(const Vector &x) const { return sqrt(Dot(x, x)); }
+
+   /// Monitor both the residual @a r and the solution @a x
    void Monitor(int it, real_t norm, const Vector& r, const Vector& x,
-=======
-   /// Return the dot product of @a x and @a y
-   double Dot(const Vector &x, const Vector &y) const;
-
-   /// Return the 2-norm of @a x
-   double Norm(const Vector &x) const { return sqrt(Dot(x, x)); }
-
-   /// Monitor both the residual @a r and the solution @a x
-   void Monitor(int it, double norm, const Vector& r, const Vector& x,
->>>>>>> b7907143
                 bool final=false) const;
 
 public:
@@ -1310,12 +1304,8 @@
      */
    void SetVerbosity(int v) { verbosity_ = v; }
 
-<<<<<<< HEAD
+   /// Set the target absolute residual norm tolerance for convergence
    void SetTolerance(real_t tol) { const_tol_ = tol; }
-=======
-   /// Set the target absolute residual norm tolerance for convergence
-   void SetTolerance(double tol) { const_tol_ = tol; }
->>>>>>> b7907143
 
    /// Set the minimum number of nonzeros required for the solution.
    void SetMinNNZ(int min_nnz) { min_nnz_ = min_nnz; }
@@ -1324,22 +1314,14 @@
        an early termination condition. */
    void SetMaxNNZ(int max_nnz) { max_nnz_ = max_nnz; }
 
-<<<<<<< HEAD
-   /// Set threshold on relative change in residual over nStallCheck_ iterations.
+   /** @brief Set threshold on relative change in residual over nStallCheck_
+       iterations. */
    void SetResidualChangeTolerance(real_t tol)
    { res_change_termination_tol_ = tol; }
 
-   void SetZeroTolerance(real_t tol) { zero_tol_ = tol; }
-=======
-   /** @brief Set threshold on relative change in residual over nStallCheck_
-       iterations. */
-   void SetResidualChangeTolerance(double tol)
-   { res_change_termination_tol_ = tol; }
-
    /** @brief Set the magnitude of projected residual entries that are
        considered zero.  Increasing this value relaxes solution constraints. */
-   void SetZeroTolerance(double tol) { zero_tol_ = tol; }
->>>>>>> b7907143
+   void SetZeroTolerance(real_t tol) { zero_tol_ = tol; }
 
    /// Set RHS vector constant shift, defining rhs_lb and rhs_ub in Solve().
    void SetRHSDelta(real_t d) { rhs_delta_ = d; }
