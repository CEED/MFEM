// Copyright (c) 2010-2020, Lawrence Livermore National Security, LLC. Produced
// at the Lawrence Livermore National Laboratory. All Rights reserved. See files
// LICENSE and NOTICE for details. LLNL-CODE-806117.
//
// This file is part of the MFEM library. For more information and source code
// availability visit https://mfem.org.
//
// MFEM is free software; you can redistribute it and/or modify it under the
// terms of the BSD-3 license. We welcome feedback and contributions, see file
// CONTRIBUTING.md for details.

#ifndef MFEM_SOLVERS
#define MFEM_SOLVERS

#include "../config/config.hpp"
#include "densemat.hpp"

#ifdef MFEM_USE_MPI
#include <mpi.h>
#endif

#ifdef MFEM_USE_SUITESPARSE
#include "sparsemat.hpp"
#include <umfpack.h>
#include <klu.h>
#endif

namespace mfem
{

class BilinearForm;

/// Abstract base class for an iterative solver monitor
class IterativeSolverMonitor
{
protected:
   /// The last IterativeSolver to which this monitor was attached.
   const class IterativeSolver *iter_solver;

public:
   IterativeSolverMonitor() : iter_solver(nullptr) {}

   virtual ~IterativeSolverMonitor() {}

   /// Monitor the residual vector r
   virtual void MonitorResidual(int it, double norm, const Vector &r,
                                bool final)
   {
   }

   /// Monitor the solution vector x
   virtual void MonitorSolution(int it, double norm, const Vector &x,
                                bool final)
   {
   }

   /** @brief This method is invoked by ItertiveSolver::SetMonitor, informing
       the monitor which IterativeSolver is using it. */
   void SetIterativeSolver(const IterativeSolver &solver)
   { iter_solver = &solver; }
};

/// Abstract base class for iterative solver
class IterativeSolver : public Solver
{
#ifdef MFEM_USE_MPI
private:
   int dot_prod_type; // 0 - local, 1 - global over 'comm'
   MPI_Comm comm;
#endif

protected:
   const Operator *oper;
   Solver *prec;
   IterativeSolverMonitor *monitor = nullptr;

   int max_iter, print_level;
   double rel_tol, abs_tol;

   // stats
   mutable int final_iter, converged;
   mutable double final_norm;

   double Dot(const Vector &x, const Vector &y) const;
   double Norm(const Vector &x) const { return sqrt(Dot(x, x)); }
   void Monitor(int it, double norm, const Vector& r, const Vector& x,
                bool final=false) const;

public:
   IterativeSolver();

#ifdef MFEM_USE_MPI
   IterativeSolver(MPI_Comm _comm);
#endif

   void SetRelTol(double rtol) { rel_tol = rtol; }
   void SetAbsTol(double atol) { abs_tol = atol; }
   void SetMaxIter(int max_it) { max_iter = max_it; }
   void SetPrintLevel(int print_lvl);

   int GetNumIterations() const { return final_iter; }
   int GetConverged() const { return converged; }
   double GetFinalNorm() const { return final_norm; }

   /// This should be called before SetOperator
   virtual void SetPreconditioner(Solver &pr);

   /// Also calls SetOperator for the preconditioner if there is one
   virtual void SetOperator(const Operator &op);

   /// Set the iterative solver monitor
   void SetMonitor(IterativeSolverMonitor &m)
   { monitor = &m; m.SetIterativeSolver(*this); }

#ifdef MFEM_USE_MPI
   /** @brief Return the associated MPI communicator, or MPI_COMM_NULL if no
       communicator is set. */
   MPI_Comm GetComm() const
   { return dot_prod_type == 0 ? MPI_COMM_NULL : comm; }
#endif
};


/// Jacobi smoothing for a given bilinear form (no matrix necessary).
/** Useful with tensorized, partially assembled operators. Can also be defined
    by given diagonal vector. This is basic Jacobi iteration; for tolerances,
    iteration control, etc. wrap with SLISolver. */
class OperatorJacobiSmoother : public Solver
{
public:
   /** Setup a Jacobi smoother with the diagonal of @a a obtained by calling
       a.AssembleDiagonal(). It is assumed that the underlying operator acts as
       the identity on entries in ess_tdof_list, corresponding to (assembled)
       DIAG_ONE policy or ConstrainedOperator in the matrix-free setting. */
   OperatorJacobiSmoother(const BilinearForm &a,
                          const Array<int> &ess_tdof_list,
                          const double damping=1.0);

   /** Application is by the *inverse* of the given vector. It is assumed that
       the underlying operator acts as the identity on entries in ess_tdof_list,
       corresponding to (assembled) DIAG_ONE policy or ConstrainedOperator in
       the matrix-free setting. */
   OperatorJacobiSmoother(const Vector &d,
                          const Array<int> &ess_tdof_list,
                          const double damping=1.0);
   ~OperatorJacobiSmoother() {}

   void Mult(const Vector &x, Vector &y) const;
   void MultTranspose(const Vector &x, Vector &y) const { Mult(x, y); }
   void SetOperator(const Operator &op) { oper = &op; }
   void Setup(const Vector &diag);

private:
   const int N;
   Vector dinv;
   const double damping;
   const Array<int> &ess_tdof_list;
   mutable Vector residual;

   const Operator *oper;
};

/// Chebyshev accelerated smoothing with given vector, no matrix necessary
/** Potentially useful with tensorized operators, for example. This is just a
    very basic Chebyshev iteration, if you want tolerances, iteration control,
    etc. wrap this with SLISolver. */
class OperatorChebyshevSmoother : public Solver
{
public:
   /** Application is by *inverse* of the given vector. It is assumed the
       underlying operator acts as the identity on entries in ess_tdof_list,
       corresponding to (assembled) DIAG_ONE policy or ConstrainedOperator in
       the matrix-free setting. The estimated largest eigenvalue of the
       diagonally preconditoned operator must be provided via
       max_eig_estimate. */
   OperatorChebyshevSmoother(Operator* oper_, const Vector &d,
                             const Array<int>& ess_tdof_list,
                             int order, double max_eig_estimate);

   /** Application is by *inverse* of the given vector. It is assumed the
       underlying operator acts as the identity on entries in ess_tdof_list,
       corresponding to (assembled) DIAG_ONE policy or ConstrainedOperator in
       the matrix-free setting. The largest eigenvalue of the diagonally
       preconditoned operator is estimated internally via a power method. The
       accuracy of the estimated eigenvalue may be controlled via
       power_iterations and power_tolerance. */
#ifdef MFEM_USE_MPI
   OperatorChebyshevSmoother(Operator* oper_, const Vector &d,
                             const Array<int>& ess_tdof_list,
                             int order, MPI_Comm comm = MPI_COMM_NULL, int power_iterations = 10,
                             double power_tolerance = 1e-8);
#else
   OperatorChebyshevSmoother(Operator* oper_, const Vector &d,
                             const Array<int>& ess_tdof_list,
                             int order, int power_iterations = 10, double power_tolerance = 1e-8);
#endif

   ~OperatorChebyshevSmoother() {}

   void Mult(const Vector&x, Vector &y) const;

   void MultTranspose(const Vector &x, Vector &y) const { Mult(x, y); }

   void SetOperator(const Operator &op_)
   {
      oper = &op_;
   }

   void Setup();

private:
   const int order;
   double max_eig_estimate;
   const int N;
   Vector dinv;
   const Vector &diag;
   Array<double> coeffs;
   const Array<int>& ess_tdof_list;
   mutable Vector residual;
   mutable Vector helperVector;
   const Operator* oper;
};


/// Stationary linear iteration: x <- x + B (b - A x)
class SLISolver : public IterativeSolver
{
protected:
   mutable Vector r, z;

   void UpdateVectors();

public:
   SLISolver() { }

#ifdef MFEM_USE_MPI
   SLISolver(MPI_Comm _comm) : IterativeSolver(_comm) { }
#endif

   virtual void SetOperator(const Operator &op)
   { IterativeSolver::SetOperator(op); UpdateVectors(); }

   virtual void Mult(const Vector &b, Vector &x) const;
};

/// Stationary linear iteration. (tolerances are squared)
void SLI(const Operator &A, const Vector &b, Vector &x,
         int print_iter = 0, int max_num_iter = 1000,
         double RTOLERANCE = 1e-12, double ATOLERANCE = 1e-24);

/// Preconditioned stationary linear iteration. (tolerances are squared)
void SLI(const Operator &A, Solver &B, const Vector &b, Vector &x,
         int print_iter = 0, int max_num_iter = 1000,
         double RTOLERANCE = 1e-12, double ATOLERANCE = 1e-24);


/// Conjugate gradient method
class CGSolver : public IterativeSolver
{
protected:
   mutable Vector r, d, z;

   void UpdateVectors();

public:
   CGSolver() { }

#ifdef MFEM_USE_MPI
   CGSolver(MPI_Comm _comm) : IterativeSolver(_comm) { }
#endif

   virtual void SetOperator(const Operator &op)
   { IterativeSolver::SetOperator(op); UpdateVectors(); }

   virtual void Mult(const Vector &b, Vector &x) const;
};

/// Conjugate gradient method. (tolerances are squared)
void CG(const Operator &A, const Vector &b, Vector &x,
        int print_iter = 0, int max_num_iter = 1000,
        double RTOLERANCE = 1e-12, double ATOLERANCE = 1e-24);

/// Preconditioned conjugate gradient method. (tolerances are squared)
void PCG(const Operator &A, Solver &B, const Vector &b, Vector &x,
         int print_iter = 0, int max_num_iter = 1000,
         double RTOLERANCE = 1e-12, double ATOLERANCE = 1e-24);


/// GMRES method
class GMRESSolver : public IterativeSolver
{
protected:
   int m; // see SetKDim()
   std::string name;

public:
   GMRESSolver() { m = 50; }

#ifdef MFEM_USE_MPI
   GMRESSolver(MPI_Comm _comm) : IterativeSolver(_comm) { m = 50; }
#endif

   /// Set the number of iteration to perform between restarts, default is 50.
   void SetKDim(int dim) { m = dim; }

   virtual void Mult(const Vector &b, Vector &x) const;

   void SetName(const std::string &s)
   {
      name = s;
   }
};

/// FGMRES method
class FGMRESSolver : public IterativeSolver
{
protected:
   int m;

public:
   FGMRESSolver() { m = 50; }

#ifdef MFEM_USE_MPI
   FGMRESSolver(MPI_Comm _comm) : IterativeSolver(_comm) { m = 50; }
#endif

   void SetKDim(int dim) { m = dim; }

   virtual void Mult(const Vector &b, Vector &x) const;
};

/// GMRES method. (tolerances are squared)
int GMRES(const Operator &A, Vector &x, const Vector &b, Solver &M,
          int &max_iter, int m, double &tol, double atol, int printit);

/// GMRES method. (tolerances are squared)
void GMRES(const Operator &A, Solver &B, const Vector &b, Vector &x,
           int print_iter = 0, int max_num_iter = 1000, int m = 50,
           double rtol = 1e-12, double atol = 1e-24);


/// BiCGSTAB method
class BiCGSTABSolver : public IterativeSolver
{
protected:
   mutable Vector p, phat, s, shat, t, v, r, rtilde;

   void UpdateVectors();

public:
   BiCGSTABSolver() { }

#ifdef MFEM_USE_MPI
   BiCGSTABSolver(MPI_Comm _comm) : IterativeSolver(_comm) { }
#endif

   virtual void SetOperator(const Operator &op)
   { IterativeSolver::SetOperator(op); UpdateVectors(); }

   virtual void Mult(const Vector &b, Vector &x) const;
};

/// BiCGSTAB method. (tolerances are squared)
int BiCGSTAB(const Operator &A, Vector &x, const Vector &b, Solver &M,
             int &max_iter, double &tol, double atol, int printit);

/// BiCGSTAB method. (tolerances are squared)
void BiCGSTAB(const Operator &A, Solver &B, const Vector &b, Vector &x,
              int print_iter = 0, int max_num_iter = 1000,
              double rtol = 1e-12, double atol = 1e-24);


/// MINRES method
class MINRESSolver : public IterativeSolver
{
protected:
   mutable Vector v0, v1, w0, w1, q;
   mutable Vector u1; // used in the preconditioned version

public:
   MINRESSolver() { }

#ifdef MFEM_USE_MPI
   MINRESSolver(MPI_Comm _comm) : IterativeSolver(_comm) { }
#endif

   virtual void SetPreconditioner(Solver &pr)
   {
      IterativeSolver::SetPreconditioner(pr);
      if (oper) { u1.SetSize(width); }
   }

   virtual void SetOperator(const Operator &op);

   virtual void Mult(const Vector &b, Vector &x) const;
};

/// MINRES method without preconditioner. (tolerances are squared)
void MINRES(const Operator &A, const Vector &b, Vector &x, int print_it = 0,
            int max_it = 1000, double rtol = 1e-12, double atol = 1e-24);

/// MINRES method with preconditioner. (tolerances are squared)
void MINRES(const Operator &A, Solver &B, const Vector &b, Vector &x,
            int print_it = 0, int max_it = 1000,
            double rtol = 1e-12, double atol = 1e-24);


/// Newton's method for solving F(x)=b for a given operator F.
/** The method GetGradient() must be implemented for the operator F.
    The preconditioner is used (in non-iterative mode) to evaluate
    the action of the inverse gradient of the operator. */
class NewtonSolver : public IterativeSolver
{
protected:
   mutable Vector r, c;

public:
   NewtonSolver() { }

#ifdef MFEM_USE_MPI
   NewtonSolver(MPI_Comm _comm) : IterativeSolver(_comm) { }
#endif
   virtual void SetOperator(const Operator &op);

   /// Set the linear solver for inverting the Jacobian.
   /** This method is equivalent to calling SetPreconditioner(). */
   virtual void SetSolver(Solver &solver) { prec = &solver; }

   /// Solve the nonlinear system with right-hand side @a b.
   /** If `b.Size() != Height()`, then @a b is assumed to be zero. */
   virtual void Mult(const Vector &b, Vector &x) const;

   /** @brief This method can be overloaded in derived classes to implement line
       search algorithms. */
   /** The base class implementation (NewtonSolver) simply returns 1. A return
       value of 0 indicates a failure, interrupting the Newton iteration. */
   virtual double ComputeScalingFactor(const Vector &x, const Vector &b) const
   { return 1.0; }

   /** @brief This method can be overloaded in derived classes to perform
       computations that need knowledge of the newest Newton state. */
   virtual void ProcessNewState(const Vector &x) const { }
};

/** L-BFGS method for solving F(x)=b for a given operator F, by minimizing
    the norm of F(x) - b. Requires only the action of the operator F. */
class LBFGSSolver : public NewtonSolver
{
protected:
   int m = 10;

public:
   LBFGSSolver() : NewtonSolver() { }

#ifdef MFEM_USE_MPI
   LBFGSSolver(MPI_Comm _comm) : NewtonSolver(_comm) { }
#endif

   void SetHistorySize(int dim) { m = dim; }

   /// Solve the nonlinear system with right-hand side @a b.
   /** If `b.Size() != Height()`, then @a b is assumed to be zero. */
   virtual void Mult(const Vector &b, Vector &x) const;

   virtual void SetPreconditioner(Solver &pr)
   { MFEM_WARNING("L-BFGS won't use the given preconditioner."); }
   virtual void SetSolver(Solver &solver)
   { MFEM_WARNING("L-BFGS won't use the given solver."); }
};

/** Adaptive restarted GMRES.
    m_max and m_min(=1) are the maximal and minimal restart parameters.
    m_step(=1) is the step to use for going from m_max and m_min.
    cf(=0.4) is a desired convergence factor. */
int aGMRES(const Operator &A, Vector &x, const Vector &b,
           const Operator &M, int &max_iter,
           int m_max, int m_min, int m_step, double cf,
           double &tol, double &atol, int printit);


/** Defines operators and constraints for the following optimization problem:
 *
 *    Find x that minimizes the objective function F(x), subject to
 *    C(x) = c_e,
 *    d_lo <= D(x) <= d_hi,
 *    x_lo <= x <= x_hi.
 *
 *  The operators F, C, D must take input of the same size (same width).
 *  Gradients of F, C, D might be needed, depending on the OptimizationSolver.
 *  When used with Hiop, gradients of C and D must be DenseMatrices.
 *  F always returns a scalar value, see CalcObjective(), CalcObjectiveGrad().
 *  C and D can have arbitrary heights.
 *  C and D can be NULL, meaning that their constraints are not used.
 *
 *  When used in parallel, all Vectors are assumed to be true dof vectors, and
 *  the operators are expected to be defined for tdof vectors. */
class OptimizationProblem
{
protected:
   /// Not owned, some can remain unused (NULL).
   const Operator *C, *D;
   const Vector *c_e, *d_lo, *d_hi, *x_lo, *x_hi;

public:
   const int input_size;

   /// In parallel, insize is the number of the local true dofs.
   OptimizationProblem(int insize, const Operator *C_, const Operator *D_);

   /// Objective F(x). In parallel, the result should be reduced over tasks.
   virtual double CalcObjective(const Vector &x) const = 0;
   /// The result grad is expected to enter with the correct size.
   virtual void CalcObjectiveGrad(const Vector &x, Vector &grad) const
   { MFEM_ABORT("The objective gradient is not implemented."); }

   void SetEqualityConstraint(const Vector &c);
   void SetInequalityConstraint(const Vector &dl, const Vector &dh);
   void SetSolutionBounds(const Vector &xl, const Vector &xh);

   const Operator *GetC() const { return C; }
   const Operator *GetD() const { return D; }
   const Vector *GetEqualityVec() const { return c_e; }
   const Vector *GetInequalityVec_Lo() const { return d_lo; }
   const Vector *GetInequalityVec_Hi() const { return d_hi; }
   const Vector *GetBoundsVec_Lo() const { return x_lo; }
   const Vector *GetBoundsVec_Hi() const { return x_hi; }

   int GetNumConstraints() const;
};

/// Abstract solver for OptimizationProblems.
class OptimizationSolver : public IterativeSolver
{
protected:
   const OptimizationProblem *problem;

public:
   OptimizationSolver(): IterativeSolver(), problem(NULL) { }
#ifdef MFEM_USE_MPI
   OptimizationSolver(MPI_Comm _comm): IterativeSolver(_comm), problem(NULL) { }
#endif
   virtual ~OptimizationSolver() { }

   /** This function is virtual as solvers might need to perform some initial
    *  actions (e.g. validation) with the OptimizationProblem. */
   virtual void SetOptimizationProblem(const OptimizationProblem &prob)
   { problem = &prob; }

   virtual void Mult(const Vector &xt, Vector &x) const = 0;

   virtual void SetPreconditioner(Solver &pr)
   { MFEM_ABORT("Not meaningful for this solver."); }
   virtual void SetOperator(const Operator &op)
   { MFEM_ABORT("Not meaningful for this solver."); }
};

/** SLBQP optimizer:
 *  (S)ingle (L)inearly Constrained with (B)ounds (Q)uadratic (P)rogram
 *
 *    Minimize || x-x_t ||, subject to
 *    sum w_i x_i = a,
 *    x_lo <= x <= x_hi.
 */
class SLBQPOptimizer : public OptimizationSolver
{
protected:
   Vector lo, hi, w;
   double a;

   /// Solve QP at fixed lambda
   inline double solve(double l, const Vector &xt, Vector &x, int &nclip) const
   {
      add(xt, l, w, x);
      if (problem == NULL) { x.median(lo,hi); }
      else
      {
         x.median(*problem->GetBoundsVec_Lo(),
                  *problem->GetBoundsVec_Hi());
      }
      nclip++;
      if (problem == NULL) { return Dot(w, x) - a; }
      else
      {
         Vector c(1);
         // Includes parallel communication.
         problem->GetC()->Mult(x, c);

         return c(0) - (*problem->GetEqualityVec())(0);
      }
   }

   inline void print_iteration(int it, double r, double l) const;

public:
   SLBQPOptimizer() { }

#ifdef MFEM_USE_MPI
   SLBQPOptimizer(MPI_Comm _comm) : OptimizationSolver(_comm) { }
#endif

   /** Setting an OptimizationProblem will overwrite the Vectors given by
    *  SetBounds and SetLinearConstraint. The objective function remains
    *  unchanged. */
   virtual void SetOptimizationProblem(const OptimizationProblem &prob);

   void SetBounds(const Vector &_lo, const Vector &_hi);
   void SetLinearConstraint(const Vector &_w, double _a);

   /** We let the target values play the role of the initial vector xt, from
    *  which the operator generates the optimal vector x. */
   virtual void Mult(const Vector &xt, Vector &x) const;
};

/** Block ILU solver:
 *  Performs a block ILU(k) approximate factorization with specified block
 *  size. Currently only k=0 is supported. This is useful as a preconditioner
 *  for DG-type discretizations, where the system matrix has a natural
 *  (elemental) block structure.
 *
 *  In the case of DG discretizations, the block size should usually be set to
 *  either ndofs_per_element or vdim*ndofs_per_element (if the finite element
 *  space has Ordering::byVDIM). The block size must evenly divide the size of
 *  the matrix.
 *
 *  Renumbering the blocks is also supported by specifying a reordering method.
 *  Currently greedy minimum discarded fill ordering and no reordering are
 *  supported. Renumbering the blocks can lead to a much better approximate
 *  factorization.
 */
class BlockILU : public Solver
{
public:

   /// The reordering method used by the BlockILU factorization.
   enum class Reordering
   {
      MINIMUM_DISCARDED_FILL,
      NONE
   };

   /** Create an "empty" BlockILU solver. SetOperator must be called later to
    *  actually form the factorization
    */
   BlockILU(int block_size_,
            Reordering reordering_ = Reordering::MINIMUM_DISCARDED_FILL,
            int k_fill_ = 0);

   /** Create a block ILU approximate factorization for the matrix @a op.
    *  @a op should be of type either SparseMatrix or HypreParMatrix. In the
    *  case that @a op is a HypreParMatrix, the ILU factorization is performed
    *  on the diagonal blocks of the parallel decomposition.
    */
   BlockILU(Operator &op, int block_size_ = 1,
            Reordering reordering_ = Reordering::MINIMUM_DISCARDED_FILL,
            int k_fill_ = 0);

   /** Perform the block ILU factorization for the matrix @a op.
    *  As in the constructor, @a op must either be a SparseMatrix or
    *  HypreParMatrix
    */
   void SetOperator(const Operator &op);

   /// Solve the system `LUx = b`, where `L` and `U` are the block ILU factors.
   void Mult(const Vector &b, Vector &x) const;

   /** Get the I array for the block CSR representation of the factorization.
    *  Similar to SparseMatrix::GetI(). Mostly used for testing.
    */
   int *GetBlockI() { return IB.GetData(); }

   /** Get the J array for the block CSR representation of the factorization.
    *  Similar to SparseMatrix::GetJ(). Mostly used for testing.
    */
   int *GetBlockJ() { return JB.GetData(); }

   /** Get the data array for the block CSR representation of the factorization.
    *  Similar to SparseMatrix::GetData(). Mostly used for testing.
    */
   double *GetBlockData() { return AB.Data(); }

private:
   /// Set up the block CSR structure corresponding to a sparse matrix @a A
   void CreateBlockPattern(const class SparseMatrix &A);

   /// Perform the block ILU factorization
   void Factorize();

   int block_size;

   /// Fill level for block ILU(k) factorizations. Only k=0 is supported.
   int k_fill;

   Reordering reordering;

   /// Temporary vector used in the Mult() function.
   mutable Vector y;

   /// Permutation and inverse permutation vectors for the block reordering.
   Array<int> P, Pinv;

   /** Block CSR storage of the factorization. The block upper triangular part
    *  stores the U factor. The L factor implicitly has identity on the diagonal
    *  blocks, and the rest of L is given by the strictly block lower triangular
    *  part.
    */
   Array<int> IB, ID, JB;
   DenseTensor AB;

   /// DB(i) stores the LU factorization of the i'th diagonal block
   mutable DenseTensor DB;
   /// Pivot arrays for the LU factorizations given by #DB
   mutable Array<int> ipiv;
};

<<<<<<< HEAD
#ifdef MFEM_USE_MPI

class GMGSolver : public Solver
{
private:
   /// The linear system matrix
   HypreParMatrix * Af;
   std::vector<HypreParMatrix *> A;
   std::vector<HypreParMatrix *> P;
   std::vector<HypreSmoother  *> S;
   int NumGrids;
   //
#ifdef MFEM_USE_PETSC
   PetscLinearSolver *petsc = nullptr;
#endif
#ifdef MFEM_USE_STRUMPACK
   STRUMPACKRowLocMatrix *StpA = nullptr;
   STRUMPACKSolver *strumpack = nullptr;
#endif
#ifdef MFEM_USE_SUPERLU
   SuperLURowLocMatrix *SluA = nullptr;
   SuperLUSolver *superlu = nullptr;
#endif
   Solver * invAc=nullptr;
   double theta = 1.0;
public:
   enum CoarseSolver { PETSC, SUPERLU, STRUMPACK};

   GMGSolver(HypreParMatrix * Af_, std::vector<HypreParMatrix *> P_, CoarseSolver);

   virtual void SetOperator(const Operator &op) {}

   virtual void SetSmootherType(const HypreSmoother::Type type) const;

   virtual void SetTheta(const double a) {theta = a;}

   virtual void Mult(const Vector &r, Vector &z) const;
   virtual ~GMGSolver();
};

class ComplexGMGSolver : public Solver
{
private:
   /// The linear system matrix
   ComplexHypreParMatrix * Af;
   std::vector<ComplexHypreParMatrix *> A;
   std::vector<HypreParMatrix *> P;
   std::vector<HypreSmoother  *> S;
   int NumGrids;
   Solver * invAc=nullptr;
   //
#ifdef MFEM_USE_PETSC
   PetscLinearSolver *petsc = nullptr;
#endif
#ifdef MFEM_USE_STRUMPACK
   STRUMPACKRowLocMatrix *StpA = nullptr;
   STRUMPACKSolver *strumpack = nullptr;
#endif
#ifdef MFEM_USE_SUPERLU
   SuperLURowLocMatrix *SluA = nullptr;
   SuperLUSolver *superlu = nullptr;
#endif
   double theta = 1.0;
   mutable Array<int> block_OffsetsI;
   mutable Array<int> block_OffsetsJ;
public:
   enum CoarseSolver { PETSC, SUPERLU, STRUMPACK, UMFPACK };

   ComplexGMGSolver(ComplexHypreParMatrix * Af_, std::vector<HypreParMatrix *> P_,
                    CoarseSolver cs, bool printCoarse=false);
   virtual void SetOperator(const Operator &op) {}

   virtual void SetSmootherType(const HypreSmoother::Type type) const;

   virtual void SetTheta(const double a) {theta = a;}

   virtual void Mult(const Vector &r, Vector &z) const;
   virtual ~ComplexGMGSolver();
};

class ComplexGMGPASolver : public Solver
{
private:
   ComplexOperator * AOf;
   std::vector<ComplexOperator *> AO;
   std::vector<Operator*> AO_Re;
   std::vector<Operator*> AO_Im;
   std::vector<HypreParMatrix *> P;
   std::vector<Operator*> Pt;
   int NumGrids;
   Solver * invAc=nullptr;
   ComplexHypreParMatrix *Ac;
   Vector diagRe;
   OperatorJacobiSmoother Jacobi;

   std::vector<Operator*> S;

#ifdef MFEM_USE_STRUMPACK
   STRUMPACKRowLocMatrix *StpA = nullptr;
   STRUMPACKSolver *strumpack = nullptr;
#endif

   double theta = 1.0;
   mutable Array<int> block_OffsetsI;
   mutable Array<int> block_OffsetsJ;
public:
   ComplexGMGPASolver(MPI_Comm comm, Operator * Af_Re, Operator * Af_Im,
                      Vector& diagRe_,
                      Array<int>& ess_tdof_list,
                      std::vector<HypreParMatrix *> P_,
                      HypreParMatrix * Ac_Re, HypreParMatrix * Ac_Im, bool printCoarse=false);

   virtual void SetOperator(const Operator &op) {}

   //virtual void SetSmootherType(const HypreSmoother::Type type) const;

   virtual void SetTheta(const double a) {theta = a;}

   virtual void Mult(const Vector &r, Vector &z) const;
   ~ComplexGMGPASolver();
};
#endif
=======

/// Monitor that checks whether the residual is zero at a given set of dofs.
/** This monitor is useful for checking if the initial guess, rhs, operator, and
    preconditioner are properly setup for solving in the subspace with imposed
    essential boundary conditions. */
class ResidualBCMonitor : public IterativeSolverMonitor
{
protected:
   const Array<int> *ess_dofs_list; ///< Not owned

public:
   ResidualBCMonitor(const Array<int> &ess_dofs_list_)
      : ess_dofs_list(&ess_dofs_list_) { }

   void MonitorResidual(int it, double norm, const Vector &r,
                        bool final) override;
};

>>>>>>> 7e3d262c

#ifdef MFEM_USE_SUITESPARSE

/// Direct sparse solver using UMFPACK
class UMFPackSolver : public Solver
{
protected:
   bool use_long_ints;
   SparseMatrix *mat;
   void *Numeric;
   SuiteSparse_long *AI, *AJ;

   void Init();

public:
   double Control[UMFPACK_CONTROL];
   mutable double Info[UMFPACK_INFO];

   /** @brief For larger matrices, if the solver fails, set the parameter @a
       _use_long_ints = true. */
   UMFPackSolver(bool _use_long_ints = false)
      : use_long_ints(_use_long_ints) { Init(); }
   /** @brief Factorize the given SparseMatrix using the defaults. For larger
       matrices, if the solver fails, set the parameter @a _use_long_ints =
       true. */
   UMFPackSolver(SparseMatrix &A, bool _use_long_ints = false)
      : use_long_ints(_use_long_ints) { Init(); SetOperator(A); }

   /** @brief Factorize the given Operator @a op which must be a SparseMatrix.

       The factorization uses the parameters set in the #Control data member.
       @note This method calls SparseMatrix::SortColumnIndices() with @a op,
       modifying the matrix if the column indices are not already sorted. */
   virtual void SetOperator(const Operator &op);

   /// Set the print level field in the #Control data member.
   void SetPrintLevel(int print_lvl) { Control[UMFPACK_PRL] = print_lvl; }

   virtual void Mult(const Vector &b, Vector &x) const;
   virtual void MultTranspose(const Vector &b, Vector &x) const;

   virtual ~UMFPackSolver();
};

/// Direct sparse solver using KLU
class KLUSolver : public Solver
{
protected:
   SparseMatrix *mat;
   klu_symbolic *Symbolic;
   klu_numeric *Numeric;

   void Init();

public:
   KLUSolver()
      : mat(0),Symbolic(0),Numeric(0)
   { Init(); }
   KLUSolver(SparseMatrix &A)
      : mat(0),Symbolic(0),Numeric(0)
   { Init(); SetOperator(A); }

   // Works on sparse matrices only; calls SparseMatrix::SortColumnIndices().
   virtual void SetOperator(const Operator &op);

   virtual void Mult(const Vector &b, Vector &x) const;
   virtual void MultTranspose(const Vector &b, Vector &x) const;

   virtual ~KLUSolver();

   mutable klu_common Common;
};

#endif // MFEM_USE_SUITESPARSE

class OrthominSolver : public IterativeSolver
{
private:
   int omk;

protected:
   mutable Vector p, r, Ap, Ar;
   mutable std::vector<Vector> pprev, Apprev;
   mutable std::vector<double> Ap2prev;

   void UpdateVectors();

public:
   OrthominSolver() { }

#ifdef MFEM_USE_MPI
   OrthominSolver(MPI_Comm _comm) : IterativeSolver(_comm) { }
#endif

   virtual void SetOperator(const Operator &op)
   { IterativeSolver::SetOperator(op); UpdateVectors(); }

   virtual void Mult(const Vector &b, Vector &x) const;

   void SetKDim(const int k)
   {
      omk = k;
   }
};

class IncompleteCholesky : public IterativeSolver
{
private:
   SparseMatrix *A;

public:
   IncompleteCholesky(SparseMatrix &A_);

   virtual void Mult(const Vector &b, Vector &x) const;
};

class ILUcusparse : public IterativeSolver
{
private:
   SparseMatrix *A;

public:
   ILUcusparse(SparseMatrix &A_);

   virtual void Mult(const Vector &b, Vector &x) const;
};

}

#endif // MFEM_SOLVERS<|MERGE_RESOLUTION|>--- conflicted
+++ resolved
@@ -712,7 +712,6 @@
    mutable Array<int> ipiv;
 };
 
-<<<<<<< HEAD
 #ifdef MFEM_USE_MPI
 
 class GMGSolver : public Solver
@@ -835,7 +834,6 @@
    ~ComplexGMGPASolver();
 };
 #endif
-=======
 
 /// Monitor that checks whether the residual is zero at a given set of dofs.
 /** This monitor is useful for checking if the initial guess, rhs, operator, and
@@ -853,8 +851,6 @@
    void MonitorResidual(int it, double norm, const Vector &r,
                         bool final) override;
 };
-
->>>>>>> 7e3d262c
 
 #ifdef MFEM_USE_SUITESPARSE
 
