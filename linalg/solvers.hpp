// Copyright (c) 2010-2025, Lawrence Livermore National Security, LLC. Produced
// at the Lawrence Livermore National Laboratory. All Rights reserved. See files
// LICENSE and NOTICE for details. LLNL-CODE-806117.
//
// This file is part of the MFEM library. For more information and source code
// availability visit https://mfem.org.
//
// MFEM is free software; you can redistribute it and/or modify it under the
// terms of the BSD-3 license. We welcome feedback and contributions, see file
// CONTRIBUTING.md for details.

#ifndef MFEM_SOLVERS
#define MFEM_SOLVERS

#include "../config/config.hpp"
#include "densemat.hpp"
#include "sparsemat.hpp"
#include "handle.hpp"
#include <memory>

#ifdef MFEM_USE_MPI
#include <mpi.h>
#endif

#ifdef MFEM_USE_SUITESPARSE
#include "sparsemat.hpp"
#include <umfpack.h>
#include <klu.h>
#endif

namespace mfem
{

class BilinearForm;

<<<<<<< HEAD
template <class T>
class IterativeSolverMP;

/// Abstract base class for an iterative solver monitor
template <class T>
class IterativeSolverMonitorMP
{
protected:
   /// The last IterativeSolver to which this monitor was attached.
   const class IterativeSolverMP<T> *iter_solver;
=======
/// Abstract base class for an iterative solver controller
class IterativeSolverController
{
protected:
   /// The last IterativeSolver to which this controller was attached.
   const class IterativeSolver *iter_solver;
>>>>>>> d9d6526c

   /// In MonitorResidual or MonitorSolution, this member variable can be set
   /// to true to indicate early convergence.
   bool converged = false;

public:
<<<<<<< HEAD
   IterativeSolverMonitorMP() : iter_solver(nullptr) {}

   virtual ~IterativeSolverMonitorMP() {}

   /// Monitor the residual vector r
   virtual void MonitorResidual(int it, T norm, const VectorMP<T> &r,
=======
   IterativeSolverController() : iter_solver(nullptr) {}

   virtual ~IterativeSolverController() {}

   /// Has the solver converged?
   ///
   /// Can be used if convergence is detected in the controller (before reaching
   /// the relative or absolute tolerance of the IterativeSolver).
   bool HasConverged() { return converged; }

   /// Reset the controller to its initial state.
   ///
   /// This function is called by the IterativeSolver::Mult()
   /// method on the first iteration.
   virtual void Reset() { converged = false; }

   /// Monitor the solution vector r
   virtual void MonitorResidual(int it, real_t norm, const Vector &r,
>>>>>>> d9d6526c
                                bool final)
   {
   }

   /// Monitor the solution vector x
   virtual void MonitorSolution(int it, T norm, const VectorMP<T> &x,
                                bool final)
   {
   }

<<<<<<< HEAD
   /** @brief This method is invoked by IterativeSolver::SetMonitor, informing
       the monitor which IterativeSolver is using it. */
   void SetIterativeSolver(const IterativeSolverMP<T> &solver)
   { iter_solver = &solver; }
};

using IterativeSolverMonitor = IterativeSolverMonitorMP<real_t>;
=======
   /// Indicates if the controller requires an updated solution every iteration
   /** The default behavior is to not require the updated solution to allow
       solvers to skip it if not needed otherwise. */
   virtual bool RequiresUpdatedSolution() const { return false; }

   /** @brief This method is invoked by IterativeSolver::SetController(),
       informing the controller which IterativeSolver is using it. */
   void SetIterativeSolver(const IterativeSolver &solver)
   { iter_solver = &solver; }
};

/// Keeping the alias for backward compatibility
using IterativeSolverMonitor = IterativeSolverController;
>>>>>>> d9d6526c

/// Abstract base class for iterative solver
template <class T>
class IterativeSolverMP : public SolverMP<T>
{
public:
   /** @brief Settings for the output behavior of the IterativeSolver.

       By default, all output is suppressed. The construction of the desired
       print level can be achieved through a builder pattern, for example

           PrintLevel().Errors().Warnings()

       constructs the print level with only errors and warnings enabled.
     */
   struct PrintLevel
   {
      /** @brief If a fatal problem has been detected the failure will be
          reported to @ref mfem::err. */
      bool errors = false;
      /** @brief If a non-fatal problem has been detected some context-specific
          information will be reported to @ref mfem::out */
      bool warnings = false;
      /** @brief Detailed information about each iteration will be reported to
          @ref mfem::out */
      bool iterations = false;
      /** @brief A summary of the solver process will be reported after the last
          iteration to @ref mfem::out */
      bool summary = false;
      /** @brief Information about the first and last iteration will be printed
          to @ref mfem::out */
      bool first_and_last = false;

      /// Initializes the print level to suppress
      PrintLevel() = default;

      /** @name Builder
         These methods are utilized to construct PrintLevel objects through a
         builder approach by chaining the function calls in this group. */
      ///@{
      PrintLevel &None() { *this = PrintLevel(); return *this; }
      PrintLevel &Warnings() { warnings=true; return *this; }
      PrintLevel &Errors() { errors=true; return *this; }
      PrintLevel &Iterations() { iterations=true; return *this; }
      PrintLevel &FirstAndLast() { first_and_last=true; return *this; }
      PrintLevel &Summary() { summary=true; return *this; }
      PrintLevel &All()
      { return Warnings().Errors().Iterations().FirstAndLast().Summary(); }
      ///@}
   };

#ifdef MFEM_USE_MPI
private:
   int dot_prod_type; // 0 - local, 1 - global over 'comm'
   MPI_Comm comm = MPI_COMM_NULL;
#endif

protected:
<<<<<<< HEAD
   const OperatorMP<T> *oper;
   SolverMP<T> *prec;
   IterativeSolverMonitorMP<T> *monitor = nullptr;
=======
   const Operator *oper;
   Solver *prec;
   IterativeSolverController *controller = nullptr;
   InnerProductOperator *dot_oper = nullptr;
>>>>>>> d9d6526c

   /// @name Reporting (protected attributes and member functions)
   ///@{

   /** @brief (DEPRECATED) Legacy print level definition, which is left for
       compatibility with custom iterative solvers.
       @deprecated #print_options should be used instead. */
   int print_level = -1;

   /** @brief Output behavior for the iterative solver.

       This primarily controls the output behavior of the iterative solvers
       provided by this library. This member must be synchronized with
       #print_level to ensure compatibility with custom iterative solvers. */
   PrintLevel print_options;

   /// Convert a legacy print level integer to a PrintLevel object
   PrintLevel FromLegacyPrintLevel(int);

   /// @brief Use some heuristics to guess a legacy print level corresponding to
   /// the given PrintLevel.
   static int GuessLegacyPrintLevel(PrintLevel);
   ///@}

   /// @name Convergence (protected attributes)
   ///@{

   /// Limit for the number of iterations the solver is allowed to do
   int max_iter;

   /// Relative tolerance.
   T rel_tol;

   /// Absolute tolerance.
   T abs_tol;

   ///@}

   /// @name Solver statistics (protected attributes)
   /// Every IterativeSolver is expected to define these in its Mult() call.
   ///@{

   mutable int final_iter = -1;
   mutable bool converged = false;
   mutable T initial_norm = -1.0, final_norm = -1.0;

   ///@}


   /** @brief Return the standard (l2, i.e., Euclidean) inner product of
       @a x and @a y
       @details Overriding this method in a derived class enables a
       custom inner product.
      */
   virtual T Dot(const VectorMP<T> &x, const VectorMP<T> &y) const;

   /// Return the inner product norm of @a x, using the inner product defined by Dot()
   T Norm(const VectorMP<T> &x) const { return sqrt(Dot(x, x)); }

   /// Indicated if the controller requires an update of the solution
   bool ControllerRequiresUpdate() const { return controller && controller->RequiresUpdatedSolution(); }

   /// Monitor both the residual @a r and the solution @a x
<<<<<<< HEAD
   void Monitor(int it, T norm, const VectorMP<T>& r, const VectorMP<T>& x,
=======
   bool Monitor(int it, real_t norm, const Vector& r, const Vector& x,
>>>>>>> d9d6526c
                bool final=false) const;

public:
   IterativeSolverMP();

#ifdef MFEM_USE_MPI
   IterativeSolverMP(MPI_Comm comm_);
#endif

   /** @name Convergence
       @brief Termination criteria for the iterative solvers.

       @details While the convergence criterion is solver specific, most of the
       provided iterative solvers use one of the following criteria

       $ ||r||_X \leq tol_{rel}||r_0||_X $,

       $ ||r||_X \leq tol_{abs} $,

       $ ||r||_X \leq \max\{ tol_{abs}, tol_{rel} ||r_0||_X \} $,

       where X denotes the space in which the norm is measured. The choice of
       X depends on the specific iterative solver.
      */
   ///@{
   void SetRelTol(T rtol) { rel_tol = rtol; }
   void SetAbsTol(T atol) { abs_tol = atol; }
   void SetMaxIter(int max_it) { max_iter = max_it; }
   ///@}

   /** @name Reporting
       These options control the internal reporting behavior into ::mfem::out
       and ::mfem::err of the iterative solvers.
    */
   ///@{

   /// @brief Legacy method to set the level of verbosity of the solver output.
   /** This is the old way to control what information will be printed to
       ::mfem::out and ::mfem::err. The behavior for the print level for all
       iterative solvers is:

       - -1: Suppress all outputs.
       -  0: Print information about all detected issues (e.g. no convergence).
       -  1: Same as level 0, but with detailed information about each
             iteration.
       -  2: Print detected issues and a summary when the solver terminates.
       -  3: Same as 2, but print also the first and last iterations.
       - >3: Custom print options which are dependent on the specific solver.

       In parallel, only rank 0 produces output.

       @note It is recommended to use @ref SetPrintLevel(PrintLevel) instead.

       @note Some derived classes, like KINSolver, redefine this method and use
       their own set of print level constants. */
   virtual void SetPrintLevel(int print_lvl);

   /// @brief Set the level of verbosity of the solver output.
   /** In parallel, only rank 0 produces outputs. Errors are output to
       ::mfem::err and all other information to ::mfem::out.

       @note Not all subclasses of IterativeSolver support all possible options.

       @note Some derived classes, like KINSolver, disable this method in favor
       of SetPrintLevel(int).

       @sa PrintLevel for possible options.
   */
   virtual void SetPrintLevel(PrintLevel);
   ///@}

   /// @name Solver statistics.
   /// These are valid after the call to Mult().
   ///@{

   /// Returns the number of iterations taken during the last call to Mult()
   int GetNumIterations() const { return final_iter; }
   /// Returns true if the last call to Mult() converged successfully.
   bool GetConverged() const { return converged; }
   /// @brief Returns the initial residual norm from the last call to Mult().
   ///
   /// This function returns the norm of the residual (or preconditioned
   /// residual, depending on the solver), computed before the start of the
   /// iteration.
   T GetInitialNorm() const { return initial_norm; }
   /// @brief Returns the final residual norm after termination of the solver
   /// during the last call to Mult().
   ///
   /// This function returns the norm of the residual (or preconditioned
   /// residual, depending on the solver), corresponding to the returned
   /// solution.
   T GetFinalNorm() const { return final_norm; }
   /// @brief Returns the final residual norm after termination of the solver
   /// during the last call to Mult(), divided by the initial residual norm.
   /// Returns -1 if one of these norms is left undefined by the solver.
   ///
   /// @sa GetFinalNorm(), GetInitialNorm()
   T GetFinalRelNorm() const
   {
      if (final_norm < 0.0 || initial_norm < 0.0) { return -1.0; }
      return final_norm / initial_norm;
   }

   ///@}

   /// This should be called before SetOperator
   virtual void SetPreconditioner(SolverMP<T> &pr);

   /// Also calls SetOperator for the preconditioner if there is one
   void SetOperator(const OperatorMP<T> &op) override;

<<<<<<< HEAD
   /// Set the iterative solver monitor
   void SetMonitor(IterativeSolverMonitorMP<T> &m)
   { monitor = &m; m.SetIterativeSolver(*this); }
=======
   /// Set the iterative solver controller
   void SetController(IterativeSolverController &c)
   { controller = &c; c.SetIterativeSolver(*this); }

   /// An alias of SetController() for backward compatibility
   void SetMonitor(IterativeSolverMonitor &m) { SetController(m); }

   /// Set a user-defined inner product operator (not owned)
   void SetInnerProduct(InnerProductOperator *ipo) { dot_oper = ipo; }
>>>>>>> d9d6526c

#ifdef MFEM_USE_MPI
   /** @brief Return the associated MPI communicator, or MPI_COMM_NULL if no
       communicator is set. */
   MPI_Comm GetComm() const
   { return dot_prod_type == 0 ? MPI_COMM_NULL : comm; }
#endif
};

using IterativeSolver = IterativeSolverMP<real_t>;

/** @brief Inner product operator constrained to a list of indices/dofs.
    The method Eval() computes the inner product of two vectors
    only on the constrained entries specified in the constraint list. */
class ConstrainedInnerProduct : public InnerProductOperator
{
protected:
   Array<int> constraint_list; /// List of constrained indices
   mutable Vector xr, yr; /// Restricted vectors

public:
#ifdef MFEM_USE_MPI
   /// @brief Constructor from MPI communicator and a list of constraint indices.
   ConstrainedInnerProduct(MPI_Comm comm_, const Array<int> &list)
      : InnerProductOperator(comm_) { SetIndices(list); }
   /// @brief Constructor from MPI communicator.
   ConstrainedInnerProduct(MPI_Comm comm_) : InnerProductOperator(comm_) {}
#endif

   /** @brief Constructor from a list of constraint indices/dofs.
       Specify a @a list of indices to constrain, i.e. each entry
       @a list[i] represents an element of the inner product. */
   ConstrainedInnerProduct(const Array<int> &list) : InnerProductOperator()
   { SetIndices(list); }

   /// @brief Set/update the list of constraint indices.
   void SetIndices(const Array<int> &list);

   /** @brief Compute the inner product (x,y) of vectors x and y,
              only on the constrained entries. */
   virtual real_t Eval(const Vector &x, const Vector &y) override;

   /// @brief Apply the constraint to vector @a x and return in @a y.
   virtual void Mult(const Vector &x, Vector &y) const override;
};

/** @brief Inner product weighted by operators, @a X and @a Y.
    The method Eval() computes the inner product of two vectors,
    @a x and @a y, weighted by the operators, @a X and @a Y,
    as (Y(y),X(x)). */
class WeightedInnerProduct : public InnerProductOperator
{
protected:
   Operator *operX = nullptr; /// Weighting operator for x
   Operator *operY = nullptr; /// Weighting operator for y
   mutable Vector wx, wy; /// Weighted vectors
   MemoryClass mem_class;

public:
#ifdef MFEM_USE_MPI
   /// @brief Constructor from MPI communicator.
   WeightedInnerProduct(MPI_Comm comm_) : InnerProductOperator(comm_) {}
#endif
   /// @brief Constructor from weighting operators.
   WeightedInnerProduct(Operator *X, Operator *Y)
      : InnerProductOperator() { SetOperator(X, Y); }

   /** @brief Set/update the weighting operators (not owned) for each term. */
   void SetOperator(Operator *X, Operator *Y);

   /// @brief Set/update the same weighting operator (not owned) for both terms.
   void SetOperator(Operator *XY) { SetOperator(XY, XY); }

   /** @brief Compute the inner product (Y(y),X(x)) of vectors x and y,
              weighted by the operators @a X and @a Y.
       @note Either (but not both) operator, @a X or @a Y, can be set as null, in
             which case the corresponding vector is unmodified (i.e. the operator
             acts as an identity operator). */
   virtual real_t Eval(const Vector &x, const Vector &y) override;

   /// @brief Apply the weighting operator to vector @a x and return in @a y=Y(X(x)).
   virtual void Mult(const Vector &x, Vector &y) const override;
};


/// Jacobi smoothing for a given bilinear form (no matrix necessary).
/** Useful with tensorized, partially assembled operators. Can also be defined
    by given diagonal vector. This is basic Jacobi iteration; for tolerances,
    iteration control, etc. wrap with SLISolver. */
class OperatorJacobiSmoother : public Solver
{
public:
   /** @brief Default constructor: the diagonal will be computed by subsequent
       calls to SetOperator() using the Operator method AssembleDiagonal. */
   /** In this case the array of essential tdofs will be empty. */
   OperatorJacobiSmoother(const real_t damping=1.0);

   /** Setup a Jacobi smoother with the diagonal of @a a obtained by calling
       a.AssembleDiagonal(). It is assumed that the underlying operator acts as
       the identity on entries in ess_tdof_list, corresponding to (assembled)
       DIAG_ONE policy or ConstrainedOperator in the matrix-free setting.

       @note For objects created with this constructor, calling SetOperator()
       will only set the internal Operator pointer to the given new Operator
       without any other changes to the object. This is done to preserve the
       original behavior of this class. */
   OperatorJacobiSmoother(const BilinearForm &a,
                          const Array<int> &ess_tdof_list,
                          const real_t damping=1.0);

   /** Application is by the *inverse* of the given vector. It is assumed that
       the underlying operator acts as the identity on entries in ess_tdof_list,
       corresponding to (assembled) DIAG_ONE policy or ConstrainedOperator in
       the matrix-free setting.

       @note For objects created with this constructor, calling SetOperator()
       will only set the internal Operator pointer to the given new Operator
       without any other changes to the object. This is done to preserve the
       original behavior of this class. */
   OperatorJacobiSmoother(const Vector &d,
                          const Array<int> &ess_tdof_list,
                          const real_t damping=1.0);

   ~OperatorJacobiSmoother() {}

   /// Replace diagonal entries with their absolute values.
   void SetPositiveDiagonal(bool pos_diag = true) { use_abs_diag = pos_diag; }

   /// Approach the solution of the linear system by applying Jacobi smoothing.
   void Mult(const Vector &x, Vector &y) const;

   /** @brief Approach the solution of the transposed linear system by applying
       Jacobi smoothing. */
   void MultTranspose(const Vector &x, Vector &y) const { Mult(x, y); }

   /** @brief Recompute the diagonal using the method AssembleDiagonal of the
       given new Operator, @a op. */
   /** Note that (Par)BilinearForm operators are treated similar to the way they
       are treated in the constructor that takes a BilinearForm parameter.
       Specifically, this means that the OperatorJacobiSmoother will work with
       true-dof vectors even though the size of the BilinearForm may be
       different.

       When the new Operator, @a op, is not a (Par)BilinearForm, any previously
       set array of essential true-dofs will be thrown away because in this case
       any essential b.c. will be handled by the AssembleDiagonal method. */
   void SetOperator(const Operator &op);

private:
   Vector dinv;
   const real_t damping;
   const Array<int> *ess_tdof_list; // not owned; may be NULL
   mutable Vector residual;
   /// Uses absolute values of the diagonal entries.
   bool use_abs_diag = false;

   const Operator *oper; // not owned

   // To preserve the original behavior, some constructors set this flag to
   // false to disallow updating the OperatorJacobiSmoother with SetOperator.
   const bool allow_updates;

public:
   void Setup(const Vector &diag);
};

/// Chebyshev accelerated smoothing with given vector, no matrix necessary
/** Potentially useful with tensorized operators, for example. This is just a
    very basic Chebyshev iteration, if you want tolerances, iteration control,
    etc. wrap this with SLISolver. */
class OperatorChebyshevSmoother : public Solver
{
public:
   /** Application is by *inverse* of the given vector. It is assumed the
       underlying operator acts as the identity on entries in ess_tdof_list,
       corresponding to (assembled) DIAG_ONE policy or ConstrainedOperator in
       the matrix-free setting. The estimated largest eigenvalue of the
       diagonally preconditoned operator must be provided via
       max_eig_estimate. */
   OperatorChebyshevSmoother(const Operator &oper_, const Vector &d,
                             const Array<int>& ess_tdof_list,
                             int order, real_t max_eig_estimate);

   /// Deprecated: see pass-by-reference version above
   MFEM_DEPRECATED
   OperatorChebyshevSmoother(const Operator* oper_, const Vector &d,
                             const Array<int>& ess_tdof_list,
                             int order, real_t max_eig_estimate);

   /** Application is by *inverse* of the given vector. It is assumed the
       underlying operator acts as the identity on entries in ess_tdof_list,
       corresponding to (assembled) DIAG_ONE policy or ConstrainedOperator in
       the matrix-free setting. The largest eigenvalue of the diagonally
       preconditoned operator is estimated internally via a power method. The
       accuracy of the estimated eigenvalue may be controlled via
       power_iterations and power_tolerance. */
#ifdef MFEM_USE_MPI
   OperatorChebyshevSmoother(const Operator &oper_, const Vector &d,
                             const Array<int>& ess_tdof_list,
                             int order, MPI_Comm comm = MPI_COMM_NULL,
                             int power_iterations = 10,
                             real_t power_tolerance = 1e-8,
                             int power_seed = 12345);

   /// Deprecated: see pass-by-reference version above
   MFEM_DEPRECATED
   OperatorChebyshevSmoother(const Operator* oper_, const Vector &d,
                             const Array<int>& ess_tdof_list,
                             int order, MPI_Comm comm = MPI_COMM_NULL,
                             int power_iterations = 10,
                             real_t power_tolerance = 1e-8);
#else
   OperatorChebyshevSmoother(const Operator &oper_, const Vector &d,
                             const Array<int>& ess_tdof_list,
                             int order, int power_iterations = 10,
                             real_t power_tolerance = 1e-8,
                             int power_seed = 12345);

   /// Deprecated: see pass-by-reference version above
   MFEM_DEPRECATED
   OperatorChebyshevSmoother(const Operator* oper_, const Vector &d,
                             const Array<int>& ess_tdof_list,
                             int order, int power_iterations = 10,
                             real_t power_tolerance = 1e-8);
#endif

   ~OperatorChebyshevSmoother() {}

   /** @brief Approach the solution of the linear system by applying Chebyshev
       smoothing. */
   void Mult(const Vector &x, Vector &y) const;

   /** @brief Approach the solution of the transposed linear system by applying
       Chebyshev smoothing. */
   void MultTranspose(const Vector &x, Vector &y) const { Mult(x, y); }

   void SetOperator(const Operator &op_)
   {
      oper = &op_;
   }

   void Setup();

private:
   const int order;
   real_t max_eig_estimate;
   const int N;
   Vector dinv;
   const Vector &diag;
   Array<real_t> coeffs;
   const Array<int>& ess_tdof_list;
   mutable Vector residual;
   mutable Vector helperVector;
   const Operator* oper;
};


/// Stationary linear iteration: x <- x + B (b - A x)
class SLISolver : public IterativeSolver
{
protected:
   mutable Vector r, z;

   void UpdateVectors();

public:
   SLISolver() { }

#ifdef MFEM_USE_MPI
   SLISolver(MPI_Comm comm_) : IterativeSolver(comm_) { }
#endif

   void SetOperator(const Operator &op) override
   { IterativeSolver::SetOperator(op); UpdateVectors(); }

   /// Iterative solution of the linear system using Stationary Linear Iteration
   /** When using iterative mode (see Solver::iterative_mode), the case of zero
       r.h.s., @a b = 0, can be optimized by calling this method with empty
       @a b, i.e. b.Size() == 0. */
   void Mult(const Vector &b, Vector &x) const override;
};

/// Stationary linear iteration. (tolerances are squared)
void SLI(const Operator &A, const Vector &b, Vector &x,
         int print_iter = 0, int max_num_iter = 1000,
         real_t RTOLERANCE = 1e-12, real_t ATOLERANCE = 1e-24);

/// Preconditioned stationary linear iteration. (tolerances are squared)
void SLI(const Operator &A, Solver &B, const Vector &b, Vector &x,
         int print_iter = 0, int max_num_iter = 1000,
         real_t RTOLERANCE = 1e-12, real_t ATOLERANCE = 1e-24);


/// Conjugate gradient method
template <class T>
class CGSolverMP : public IterativeSolverMP<T>
{
protected:
   mutable VectorMP<T> r, d, z;

   void UpdateVectors();

   using IterativeSolverMP<T>::converged;
   using IterativeSolverMP<T>::final_iter;
   using IterativeSolverMP<T>::final_norm;
   using IterativeSolverMP<T>::oper;
   using IterativeSolverMP<T>::print_options;
   using IterativeSolverMP<T>::max_iter;
   using IterativeSolverMP<T>::prec;

public:
   CGSolverMP() { }

#ifdef MFEM_USE_MPI
   CGSolverMP(MPI_Comm comm_) : IterativeSolverMP<T>(comm_) { }
#endif

   void SetOperator(const OperatorMP<T> &op) override
   { IterativeSolverMP<T>::SetOperator(op); UpdateVectors(); }

   /** @brief Iterative solution of the linear system using the Conjugate
       Gradient method. */
   void Mult(const VectorMP<T> &b, VectorMP<T> &x) const override;
};

using CGSolver = CGSolverMP<real_t>;

/// Conjugate gradient method. (tolerances are squared)
void CG(const Operator &A, const Vector &b, Vector &x,
        int print_iter = 0, int max_num_iter = 1000,
        real_t RTOLERANCE = 1e-12, real_t ATOLERANCE = 1e-24);

/// Preconditioned conjugate gradient method. (tolerances are squared)
template <class T>
void PCG(const OperatorMP<T> &A, SolverMP<T> &B, const VectorMP<T> &b,
         VectorMP<T> &x,
         int print_iter = 0, int max_num_iter = 1000,
         double RTOLERANCE = 1e-12, double ATOLERANCE = 1e-24);


/// GMRES method
class GMRESSolver : public IterativeSolver
{
protected:
   int m; // see SetKDim()

public:
   GMRESSolver() { m = 50; }

#ifdef MFEM_USE_MPI
   GMRESSolver(MPI_Comm comm_) : IterativeSolver(comm_) { m = 50; }
#endif

   /// Set the number of iteration to perform between restarts, default is 50.
   void SetKDim(int dim) { m = dim; }

   /// Iterative solution of the linear system using the GMRES method
   void Mult(const Vector &b, Vector &x) const override;
};

/// FGMRES method
class FGMRESSolver : public IterativeSolver
{
protected:
   int m;

public:
   FGMRESSolver() { m = 50; }

#ifdef MFEM_USE_MPI
   FGMRESSolver(MPI_Comm comm_) : IterativeSolver(comm_) { m = 50; }
#endif

   void SetKDim(int dim) { m = dim; }

   /// Iterative solution of the linear system using the FGMRES method.
   void Mult(const Vector &b, Vector &x) const override;
};

/// GMRES method. (tolerances are squared)
int GMRES(const Operator &A, Vector &x, const Vector &b, Solver &M,
          int &max_iter, int m, real_t &tol, real_t atol, int printit);

/// GMRES method. (tolerances are squared)
void GMRES(const Operator &A, Solver &B, const Vector &b, Vector &x,
           int print_iter = 0, int max_num_iter = 1000, int m = 50,
           real_t rtol = 1e-12, real_t atol = 1e-24);


/// BiCGSTAB method
class BiCGSTABSolver : public IterativeSolver
{
protected:
   mutable Vector p, phat, s, shat, t, v, r, rtilde;

   void UpdateVectors();

public:
   BiCGSTABSolver() { }

#ifdef MFEM_USE_MPI
   BiCGSTABSolver(MPI_Comm comm_) : IterativeSolver(comm_) { }
#endif

   void SetOperator(const Operator &op) override
   { IterativeSolver::SetOperator(op); UpdateVectors(); }

   /// Iterative solution of the linear system using the BiCGSTAB method
   void Mult(const Vector &b, Vector &x) const override;
};

/// BiCGSTAB method. (tolerances are squared)
int BiCGSTAB(const Operator &A, Vector &x, const Vector &b, Solver &M,
             int &max_iter, real_t &tol, real_t atol, int printit);

/// BiCGSTAB method. (tolerances are squared)
void BiCGSTAB(const Operator &A, Solver &B, const Vector &b, Vector &x,
              int print_iter = 0, int max_num_iter = 1000,
              real_t rtol = 1e-12, real_t atol = 1e-24);


/// MINRES method
class MINRESSolver : public IterativeSolver
{
protected:
   mutable Vector v0, v1, w0, w1, q;
   mutable Vector u1; // used in the preconditioned version

public:
   MINRESSolver() { }

#ifdef MFEM_USE_MPI
   MINRESSolver(MPI_Comm comm_) : IterativeSolver(comm_) { }
#endif

   void SetPreconditioner(Solver &pr) override
   {
      IterativeSolver::SetPreconditioner(pr);
      if (oper) { u1.SetSize(width); }
   }

   void SetOperator(const Operator &op) override;

   /// Iterative solution of the linear system using the MINRES method
   void Mult(const Vector &b, Vector &x) const override;
};

/// MINRES method without preconditioner. (tolerances are squared)
void MINRES(const Operator &A, const Vector &b, Vector &x, int print_it = 0,
            int max_it = 1000, real_t rtol = 1e-12, real_t atol = 1e-24);

/// MINRES method with preconditioner. (tolerances are squared)
void MINRES(const Operator &A, Solver &B, const Vector &b, Vector &x,
            int print_it = 0, int max_it = 1000,
            real_t rtol = 1e-12, real_t atol = 1e-24);


/// Newton's method for solving F(x)=b for a given operator F.
/** The method GetGradient() must be implemented for the operator F.
    The preconditioner is used (in non-iterative mode) to evaluate
    the action of the inverse gradient of the operator. */
class NewtonSolver : public IterativeSolver
{
protected:
   mutable Vector r, c;
   mutable Operator *grad;

   // Adaptive linear solver rtol variables

   // Method to determine rtol, 0 means the adaptive algorithm is deactivated.
   int lin_rtol_type = 0;
   // rtol to use in first iteration
   real_t lin_rtol0;
   // Maximum rtol
   real_t lin_rtol_max;
   // Function norm ||F(x)|| of the previous iterate
   mutable real_t fnorm_last = 0.0;
   // Linear residual norm of the previous iterate
   mutable real_t lnorm_last = 0.0;
   // Forcing term (linear residual rtol) from the previous iterate
   mutable real_t eta_last = 0.0;
   // Eisenstat-Walker factor gamma
   real_t gamma;
   // Eisenstat-Walker factor alpha
   real_t alpha;

   /** @brief Method for the adaptive linear solver rtol invoked before the
       linear solve. */
   void AdaptiveLinRtolPreSolve(const Vector &x,
                                const int it,
                                const real_t fnorm) const;

   /** @brief Method for the adaptive linear solver rtol invoked after the
       linear solve. */
   void AdaptiveLinRtolPostSolve(const Vector &x,
                                 const Vector &b,
                                 const int it,
                                 const real_t fnorm) const;

public:
   NewtonSolver() { }

#ifdef MFEM_USE_MPI
   NewtonSolver(MPI_Comm comm_) : IterativeSolver(comm_) { }
#endif
   void SetOperator(const Operator &op) override;

   /// Set the linear solver for inverting the Jacobian.
   /** This method is equivalent to calling SetPreconditioner(). */
   virtual void SetSolver(Solver &solver) { prec = &solver; }

   /// Solve the nonlinear system with right-hand side @a b.
   /** If `b.Size() != Height()`, then @a b is assumed to be zero. */
   void Mult(const Vector &b, Vector &x) const override;

   /** @brief This method can be overloaded in derived classes to implement line
       search algorithms. */
   /** The base class implementation (NewtonSolver) simply returns 1. A return
       value of 0 indicates a failure, interrupting the Newton iteration. */
   virtual real_t ComputeScalingFactor(const Vector &x, const Vector &b) const
   { return 1.0; }

   /** @brief This method can be overloaded in derived classes to perform
       computations that need knowledge of the newest Newton state. */
   virtual void ProcessNewState(const Vector &x) const { }

   /// Enable adaptive linear solver relative tolerance algorithm.
   /** Compute a relative tolerance for the Krylov method after each nonlinear
    iteration, based on the algorithm presented in [1].

    The maximum linear solver relative tolerance @a rtol_max should be < 1. For
    @a type 1 the parameters @a alpha and @a gamma are ignored. For @a type 2
    @a alpha has to be between 0 and 1 and @a gamma between 1 and 2.

    [1] Eisenstat, Stanley C., and Homer F. Walker. "Choosing the forcing terms
    in an inexact Newton method."
    */
   void SetAdaptiveLinRtol(const int type = 2,
                           const real_t rtol0 = 0.5,
                           const real_t rtol_max = 0.9,
                           const real_t alpha = 0.5 * (1.0 + sqrt(5.0)),
                           const real_t gamma = 1.0);
};

/** L-BFGS method for solving F(x)=b for a given operator F, by minimizing
    the norm of F(x) - b. Requires only the action of the operator F. */
class LBFGSSolver : public NewtonSolver
{
protected:
   int m = 10;
   mutable Array<Vector *> skArray, ykArray;

   void DeleteStorageVectors()
   {
      for (int i = 0; i < skArray.Size(); i++)
      {
         delete skArray[i];
         delete ykArray[i];
      }
   }

   void InitializeStorageVectors()
   {
      DeleteStorageVectors();
      skArray.SetSize(m);
      ykArray.SetSize(m);
      for (int i = 0; i < m; i++)
      {
         skArray[i] = new Vector(width);
         ykArray[i] = new Vector(width);
         skArray[i]->UseDevice(true);
         ykArray[i]->UseDevice(true);
      }
   }

public:
   LBFGSSolver() : NewtonSolver() { }

#ifdef MFEM_USE_MPI
   LBFGSSolver(MPI_Comm comm_) : NewtonSolver(comm_) { }
#endif

   void SetOperator(const Operator &op) override
   {
      NewtonSolver::SetOperator(op);
      InitializeStorageVectors();
   }

   void SetHistorySize(int dim)
   {
      m = dim;
      InitializeStorageVectors();
   }

   /// Solve the nonlinear system with right-hand side @a b.
   /** If `b.Size() != Height()`, then @a b is assumed to be zero. */
   void Mult(const Vector &b, Vector &x) const override;

   void SetPreconditioner(Solver &pr) override
   { MFEM_WARNING("L-BFGS won't use the given preconditioner."); }
   void SetSolver(Solver &solver) override
   { MFEM_WARNING("L-BFGS won't use the given solver."); }

   virtual ~LBFGSSolver() { DeleteStorageVectors(); }
};


/** Adaptive restarted GMRES.
    m_max and m_min(=1) are the maximal and minimal restart parameters.
    m_step(=1) is the step to use for going from m_max and m_min.
    cf(=0.4) is a desired convergence factor. */
int aGMRES(const Operator &A, Vector &x, const Vector &b,
           const Operator &M, int &max_iter,
           int m_max, int m_min, int m_step, real_t cf,
           real_t &tol, real_t &atol, int printit);

#ifdef MFEM_USE_HIOP
class HiopOptimizationProblem;
#endif

/** Defines operators and constraints for the following optimization problem:
 *
 *    Find x that minimizes the objective function F(x), subject to
 *    C(x) = c_e,
 *    d_lo <= D(x) <= d_hi,
 *    x_lo <= x <= x_hi.
 *
 *  The operators F, C, D must take input of the same size (same width).
 *  Gradients of F, C, D might be needed, depending on the OptimizationSolver.
 *  When used with Hiop, gradients of C and D must be DenseMatrices.
 *  F always returns a scalar value, see CalcObjective(), CalcObjectiveGrad().
 *  C and D can have arbitrary heights.
 *  C and D can be NULL, meaning that their constraints are not used.
 *
 *  When used in parallel, all Vectors are assumed to be true dof vectors, and
 *  the operators are expected to be defined for tdof vectors. */
class OptimizationProblem
{
#ifdef MFEM_USE_HIOP
   friend class HiopOptimizationProblem;
#endif

private:
   /// See NewX().
   mutable bool new_x = true;

protected:
   /// Not owned, some can remain unused (NULL).
   const Operator *C, *D;
   const Vector *c_e, *d_lo, *d_hi, *x_lo, *x_hi;

   /// Implementations of CalcObjective() and CalcObjectiveGrad() can use this
   /// method to check if the argument Vector x has been changed after the last
   /// call to CalcObjective() or CalcObjectiveGrad().
   /// The result is on by default, and gets set by the OptimizationSolver.
   bool NewX() const { return new_x; }

public:
   const int input_size;

   /// In parallel, insize is the number of the local true dofs.
   OptimizationProblem(int insize, const Operator *C_, const Operator *D_);

   /// Objective F(x). In parallel, the result should be reduced over tasks.
   virtual real_t CalcObjective(const Vector &x) const = 0;
   /// The result grad is expected to enter with the correct size.
   virtual void CalcObjectiveGrad(const Vector &x, Vector &grad) const
   { MFEM_ABORT("The objective gradient is not implemented."); }

   void SetEqualityConstraint(const Vector &c);
   void SetInequalityConstraint(const Vector &dl, const Vector &dh);
   void SetSolutionBounds(const Vector &xl, const Vector &xh);

   const Operator *GetC() const { return C; }
   const Operator *GetD() const { return D; }
   const Vector *GetEqualityVec() const { return c_e; }
   const Vector *GetInequalityVec_Lo() const { return d_lo; }
   const Vector *GetInequalityVec_Hi() const { return d_hi; }
   const Vector *GetBoundsVec_Lo() const { return x_lo; }
   const Vector *GetBoundsVec_Hi() const { return x_hi; }

   int GetNumConstraints() const;
};

/// Abstract solver for OptimizationProblems.
class OptimizationSolver : public IterativeSolver
{
protected:
   const OptimizationProblem *problem;

public:
   OptimizationSolver(): IterativeSolver(), problem(NULL) { }
#ifdef MFEM_USE_MPI
   OptimizationSolver(MPI_Comm comm_): IterativeSolver(comm_), problem(NULL) { }
#endif
   ~OptimizationSolver() override { }

   /** This function is virtual as solvers might need to perform some initial
    *  actions (e.g. validation) with the OptimizationProblem. */
   virtual void SetOptimizationProblem(const OptimizationProblem &prob)
   { problem = &prob; }

   void Mult(const Vector &xt, Vector &x) const override = 0;

   void SetPreconditioner(Solver &pr) override
   { MFEM_ABORT("Not meaningful for this solver."); }
   void SetOperator(const Operator &op) override
   { MFEM_ABORT("Not meaningful for this solver."); }
};

/** SLBQP optimizer:
 *  (S)ingle (L)inearly Constrained with (B)ounds (Q)uadratic (P)rogram
 *
 *    Minimize || x-x_t ||, subject to
 *    sum w_i x_i = a,
 *    x_lo <= x <= x_hi.
 */
class SLBQPOptimizer : public OptimizationSolver
{
protected:
   Vector lo, hi, w;
   real_t a;

   /// Solve QP at fixed lambda
   inline real_t solve(real_t l, const Vector &xt, Vector &x, int &nclip) const
   {
      add(xt, l, w, x);
      if (problem == NULL) { x.median(lo,hi); }
      else
      {
         x.median(*problem->GetBoundsVec_Lo(),
                  *problem->GetBoundsVec_Hi());
      }
      nclip++;
      if (problem == NULL) { return Dot(w, x) - a; }
      else
      {
         Vector c(1);
         // Includes parallel communication.
         problem->GetC()->Mult(x, c);

         return c(0) - (*problem->GetEqualityVec())(0);
      }
   }

   inline void print_iteration(int it, real_t r, real_t l) const;

public:
   SLBQPOptimizer() { }

#ifdef MFEM_USE_MPI
   SLBQPOptimizer(MPI_Comm comm_) : OptimizationSolver(comm_) { }
#endif

   /** Setting an OptimizationProblem will overwrite the Vectors given by
    *  SetBounds and SetLinearConstraint. The objective function remains
    *  unchanged. */
   void SetOptimizationProblem(const OptimizationProblem &prob) override;

   void SetBounds(const Vector &lo_, const Vector &hi_);
   void SetLinearConstraint(const Vector &w_, real_t a_);

   /** We let the target values play the role of the initial vector xt, from
    *  which the operator generates the optimal vector x. */
   void Mult(const Vector &xt, Vector &x) const override;
};

/** Block ILU solver:
 *  Performs a block ILU(k) approximate factorization with specified block
 *  size. Currently only k=0 is supported. This is useful as a preconditioner
 *  for DG-type discretizations, where the system matrix has a natural
 *  (elemental) block structure.
 *
 *  In the case of DG discretizations, the block size should usually be set to
 *  either ndofs_per_element or vdim*ndofs_per_element (if the finite element
 *  space has Ordering::byVDIM). The block size must evenly divide the size of
 *  the matrix.
 *
 *  Renumbering the blocks is also supported by specifying a reordering method.
 *  Currently greedy minimum discarded fill ordering and no reordering are
 *  supported. Renumbering the blocks can lead to a much better approximate
 *  factorization.
 */
class BlockILU : public Solver
{
public:

   /// The reordering method used by the BlockILU factorization.
   enum class Reordering
   {
      MINIMUM_DISCARDED_FILL,
      NONE
   };

   /** Create an "empty" BlockILU solver. SetOperator must be called later to
    *  actually form the factorization
    */
   BlockILU(int block_size_,
            Reordering reordering_ = Reordering::MINIMUM_DISCARDED_FILL,
            int k_fill_ = 0);

   /** Create a block ILU approximate factorization for the matrix @a op.
    *  @a op should be of type either SparseMatrix or HypreParMatrix. In the
    *  case that @a op is a HypreParMatrix, the ILU factorization is performed
    *  on the diagonal blocks of the parallel decomposition.
    */
   BlockILU(const Operator &op, int block_size_ = 1,
            Reordering reordering_ = Reordering::MINIMUM_DISCARDED_FILL,
            int k_fill_ = 0);

   /** Perform the block ILU factorization for the matrix @a op.
    *  As in the constructor, @a op must either be a SparseMatrix or
    *  HypreParMatrix
    */
   void SetOperator(const Operator &op);

   /// Solve the system `LUx = b`, where `L` and `U` are the block ILU factors.
   void Mult(const Vector &b, Vector &x) const;

   /** Get the I array for the block CSR representation of the factorization.
    *  Similar to SparseMatrix::GetI(). Mostly used for testing.
    */
   int *GetBlockI() { return IB.GetData(); }

   /** Get the J array for the block CSR representation of the factorization.
    *  Similar to SparseMatrix::GetJ(). Mostly used for testing.
    */
   int *GetBlockJ() { return JB.GetData(); }

   /** Get the data array for the block CSR representation of the factorization.
    *  Similar to SparseMatrix::GetData(). Mostly used for testing.
    */
   real_t *GetBlockData() { return AB.Data(); }

private:
   /// Set up the block CSR structure corresponding to a sparse matrix @a A
   void CreateBlockPattern(const class SparseMatrixMP<real_t> &A);

   /// Perform the block ILU factorization
   void Factorize();

   int block_size;

   /// Fill level for block ILU(k) factorizations. Only k=0 is supported.
   int k_fill;

   Reordering reordering;

   /// Temporary vector used in the Mult() function.
   mutable Vector y;

   /// Permutation and inverse permutation vectors for the block reordering.
   Array<int> P, Pinv;

   /** Block CSR storage of the factorization. The block upper triangular part
    *  stores the U factor. The L factor implicitly has identity on the diagonal
    *  blocks, and the rest of L is given by the strictly block lower triangular
    *  part.
    */
   Array<int> IB, ID, JB;
   DenseTensor AB;

   /// DB(i) stores the LU factorization of the i'th diagonal block
   mutable DenseTensor DB;
   /// Pivot arrays for the LU factorizations given by #DB
   mutable Array<int> ipiv;
};


/// Monitor that checks whether the residual is zero at a given set of dofs.
/** This monitor is useful for checking if the initial guess, rhs, operator, and
    preconditioner are properly setup for solving in the subspace with imposed
    essential boundary conditions. */
class ResidualBCMonitor : public IterativeSolverMonitor
{
protected:
   const Array<int> *ess_dofs_list; ///< Not owned

public:
   ResidualBCMonitor(const Array<int> &ess_dofs_list_)
      : ess_dofs_list(&ess_dofs_list_) { }

   void MonitorResidual(int it, real_t norm, const Vector &r,
                        bool final) override;
};


#ifdef MFEM_USE_SUITESPARSE

/// Direct sparse solver using UMFPACK
class UMFPackSolver : public Solver
{
protected:
   bool use_long_ints;
   SparseMatrix *mat;
   void *Numeric;
   SuiteSparse_long *AI, *AJ;

   void Init();

public:
   real_t Control[UMFPACK_CONTROL];
   mutable real_t Info[UMFPACK_INFO];

   /** @brief For larger matrices, if the solver fails, set the parameter @a
       use_long_ints_ = true. */
   UMFPackSolver(bool use_long_ints_ = false)
      : use_long_ints(use_long_ints_) { Init(); }
   /** @brief Factorize the given SparseMatrix using the defaults. For larger
       matrices, if the solver fails, set the parameter @a use_long_ints_ =
       true. */
   UMFPackSolver(SparseMatrix &A, bool use_long_ints_ = false)
      : use_long_ints(use_long_ints_) { Init(); SetOperator(A); }

   /** @brief Factorize the given Operator @a op which must be a SparseMatrix.

       The factorization uses the parameters set in the #Control data member.
       @note This method calls SparseMatrix::SortColumnIndices() with @a op,
       modifying the matrix if the column indices are not already sorted. */
   void SetOperator(const Operator &op) override;

   /// Set the print level field in the #Control data member.
   void SetPrintLevel(int print_lvl) { Control[UMFPACK_PRL] = print_lvl; }

   /// Direct solution of the linear system using UMFPACK
   void Mult(const Vector &b, Vector &x) const override;

   /// Direct solution of the transposed linear system using UMFPACK
   void MultTranspose(const Vector &b, Vector &x) const override;

   virtual ~UMFPackSolver();
};

/// Direct sparse solver using KLU
class KLUSolver : public Solver
{
protected:
   SparseMatrix *mat;
   klu_symbolic *Symbolic;
   klu_numeric *Numeric;

   void Init();

public:
   KLUSolver()
      : mat(0),Symbolic(0),Numeric(0)
   { Init(); }
   KLUSolver(SparseMatrix &A)
      : mat(0),Symbolic(0),Numeric(0)
   { Init(); SetOperator(A); }

   // Works on sparse matrices only; calls SparseMatrix::SortColumnIndices().
   void SetOperator(const Operator &op) override;

   /// Direct solution of the linear system using KLU
   void Mult(const Vector &b, Vector &x) const override;

   /// Direct solution of the transposed linear system using KLU
   void MultTranspose(const Vector &b, Vector &x) const override;

   virtual ~KLUSolver();

   mutable klu_common Common;
};

#endif // MFEM_USE_SUITESPARSE

/// Block diagonal solver for A, each block is inverted by direct solver
class DirectSubBlockSolver : public Solver
{
   SparseMatrix& block_dof;
   mutable Array<int> local_dofs;
   mutable Vector sub_rhs;
   mutable Vector sub_sol;
   std::unique_ptr<DenseMatrixInverse[]> block_solvers;
public:
   /// block_dof is a boolean matrix, block_dof(i, j) = 1 if j-th dof belongs to
   /// i-th block, block_dof(i, j) = 0 otherwise.
   DirectSubBlockSolver(const SparseMatrix& A, const SparseMatrix& block_dof);

   /// Direct solution of the block diagonal linear system
   void Mult(const Vector &x, Vector &y) const override;
   void SetOperator(const Operator &op) override { }
};

/// Solver S such that I - A * S = (I - A * S1) * (I - A * S0).
/// That is, S = S0 + S1 - S1 * A * S0.
class ProductSolver : public Solver
{
   OperatorPtr A;
   OperatorPtr S0;
   OperatorPtr S1;
public:
   ProductSolver(Operator* A_, Solver* S0_, Solver* S1_,
                 bool ownA, bool ownS0, bool ownS1)
      : Solver(A_->NumRows()), A(A_, ownA), S0(S0_, ownS0), S1(S1_, ownS1) { }

   /// Solution of the linear system using a product of subsolvers
   void Mult(const Vector &x, Vector &y) const override;

   /// Solution of the transposed linear system using a product of subsolvers
   void MultTranspose(const Vector &x, Vector &y) const override;
   void SetOperator(const Operator &op) override { }
};

/// Solver wrapper which orthogonalizes the input and output vector
/**
 * OrthoSolver wraps an existing Solver and orthogonalizes the input vector
 * before passing it to the Mult() method of the Solver. This is a convenience
 * implementation to handle e.g. a Poisson problem with pure Neumann boundary
 * conditions, where this procedure removes the Nullspace.
 */
class OrthoSolver : public Solver
{
private:
#ifdef MFEM_USE_MPI
   MPI_Comm mycomm;
   mutable HYPRE_BigInt global_size;
   const bool parallel;
#else
   mutable int global_size;
#endif

public:
   OrthoSolver();
#ifdef MFEM_USE_MPI
   OrthoSolver(MPI_Comm mycomm_);
#endif

   /// Set the solver used by the OrthoSolver.
   /** The action of the OrthoSolver is given by P * s * P where P is the
       projection to the subspace of vectors with zero sum. Calling this method
       is required before calling SetOperator() or Mult(). */
   void SetSolver(Solver &s);

   /// Set the Operator that is the OrthoSolver is to invert (approximately).
   /** The Operator @a op is simply forwarded to the solver object given by
       SetSolver() which needs to be called before this method. Calling this
       method is optional when the solver already has an associated Operator. */
   void SetOperator(const Operator &op) override;

   /** @brief Perform the action of the OrthoSolver: P * solver * P where P is
       the projection to the subspace of vectors with zero sum. */
   /** @note The projection P can be written as P = I - 1 1^T / (1^T 1) where
       I is the identity matrix and 1 is the column-vector with all components
       equal to 1. */
   void Mult(const Vector &b, Vector &x) const override;

private:
   Solver *solver = nullptr;

   mutable Vector b_ortho;

   void Orthogonalize(const Vector &v, Vector &v_ortho) const;
};

#ifdef MFEM_USE_MPI
/** This smoother does relaxations on an auxiliary space (determined by a map
    from the original space to the auxiliary space provided by the user).
    The smoother on the auxiliary space is a HypreSmoother. Its options can be
    modified through GetSmoother.
    For example, the space can be the nullspace of div/curl, in which case the
    smoother can be used to construct a Hiptmair smoother. */
class AuxSpaceSmoother : public Solver
{
   OperatorPtr aux_map_;
   OperatorPtr aux_system_;
   OperatorPtr aux_smoother_;
   void Mult(const Vector &x, Vector &y, bool transpose) const;
public:
   AuxSpaceSmoother(const HypreParMatrix &op, HypreParMatrix *aux_map,
                    bool op_is_symmetric = true, bool own_aux_map = false);
   void Mult(const Vector &x, Vector &y) const override { Mult(x, y, false); }
   void MultTranspose(const Vector &x, Vector &y) const override
   { Mult(x, y, true); }
   void SetOperator(const Operator &op) override { }
   HypreSmoother& GetSmoother() { return *aux_smoother_.As<HypreSmoother>(); }
   using Operator::Mult;
};
#endif // MFEM_USE_MPI

#ifdef MFEM_USE_LAPACK
/** Non-negative least squares (NNLS) solver class, for computing a vector
    with non-negative entries approximately satisfying an under-determined
    linear system. */
class NNLSSolver : public Solver
{
public:
   NNLSSolver();

   ~NNLSSolver() { }

   /// The operator must be a DenseMatrix.
   void SetOperator(const Operator &op) override;

   /** @brief Compute the non-negative least squares solution to the
       underdetermined system. */
   void Mult(const Vector &w, Vector &sol) const override;

   /** @brief
       Set verbosity. If set to 0: print nothing; if 1: just print results;
       if 2: print short update on every iteration; if 3: print longer update
       each iteration.
     */
   void SetVerbosity(int v) { verbosity_ = v; }

   /// Set the target absolute residual norm tolerance for convergence
   void SetTolerance(real_t tol) { const_tol_ = tol; }

   /// Set the minimum number of nonzeros required for the solution.
   void SetMinNNZ(int min_nnz) { min_nnz_ = min_nnz; }

   /** @brief Set the maximum number of nonzeros required for the solution, as
       an early termination condition. */
   void SetMaxNNZ(int max_nnz) { max_nnz_ = max_nnz; }

   /** @brief Set threshold on relative change in residual over nStallCheck_
       iterations. */
   void SetResidualChangeTolerance(real_t tol)
   { res_change_termination_tol_ = tol; }

   /** @brief Set the magnitude of projected residual entries that are
       considered zero.  Increasing this value relaxes solution constraints. */
   void SetZeroTolerance(real_t tol) { zero_tol_ = tol; }

   /// Set RHS vector constant shift, defining rhs_lb and rhs_ub in Solve().
   void SetRHSDelta(real_t d) { rhs_delta_ = d; }

   /// Set the maximum number of outer iterations in Solve().
   void SetOuterIterations(int n) { n_outer_ = n; }

   /// Set the maximum number of inner iterations in Solve().
   void SetInnerIterations(int n) { n_inner_ = n; }

   /// Set the number of iterations to use for stall checking.
   void SetStallCheck(int n) { nStallCheck_ = n; }

   /// Set a flag to determine whether to call NormalizeConstraints().
   void SetNormalize(bool n) { normalize_ = n; }

   /** @brief
     * Enumerated types of QRresidual mode. Options are 'off': the residual is
     * calculated normally, 'on': the residual is calculated using the QR
     * method, 'hybrid': the residual is calculated normally until we experience
     * rounding errors, then the QR method is used. The default is 'hybrid',
     * which should see the best performance. Recommend using 'hybrid' or 'off'
     * only, since 'on' is computationally expensive.
     */
   enum class QRresidualMode {off, on, hybrid};

   /** @brief
    * Set the residual calculation mode for the NNLS solver. See QRresidualMode
    * enum above for details.
    */
   void SetQRResidualMode(const QRresidualMode qr_residual_mode);

   /**
    * @brief Solve the NNLS problem. Specifically, we find a vector @a soln,
    * such that rhs_lb < mat*soln < rhs_ub is satisfied, where mat is the
    * DenseMatrix input to SetOperator().
    *
    * The method by which we find the solution is the active-set method
    * developed by Lawson and Hanson (1974) using lapack. To decrease rounding
    * errors in the case of very tight tolerances, we have the option to compute
    * the residual using the QR factorization of A, by res = b - Q*Q^T*b. This
    * residual calculation results in less rounding error, but is more
    * computationally expensive. To select whether to use the QR residual method
    * or not, see set_qrresidual_mode above.
    */
   void Solve(const Vector& rhs_lb, const Vector& rhs_ub, Vector& soln) const;

   /** @brief
     * Normalize the constraints such that the tolerances for each constraint
     * (i.e. (UB - LB)/2) are equal. This seems to help the performance in most
     * cases.
     */
   void NormalizeConstraints(Vector& rhs_lb, Vector& rhs_ub) const;

private:
   const DenseMatrix *mat;

   real_t const_tol_;
   int min_nnz_; // minimum number of nonzero entries
   mutable int max_nnz_; // maximum number of nonzero entries
   int verbosity_;

   /**
    * @brief Threshold on relative change in residual over nStallCheck_
    * iterations, for stall sensing.
    */
   real_t res_change_termination_tol_;

   real_t zero_tol_;
   real_t rhs_delta_;
   int n_outer_;
   int n_inner_;
   int nStallCheck_;

   bool normalize_;

   mutable bool NNLS_qrres_on_;
   QRresidualMode qr_residual_mode_;

   mutable Vector row_scaling_;
};
#endif // MFEM_USE_LAPACK

}

#endif // MFEM_SOLVERS<|MERGE_RESOLUTION|>--- conflicted
+++ resolved
@@ -33,42 +33,26 @@
 
 class BilinearForm;
 
-<<<<<<< HEAD
+
 template <class T>
 class IterativeSolverMP;
 
-/// Abstract base class for an iterative solver monitor
+/// Abstract base class for an iterative solver controller
 template <class T>
-class IterativeSolverMonitorMP
-{
-protected:
-   /// The last IterativeSolver to which this monitor was attached.
+class IterativeSolverControllerMP
+{
+protected:
+   /// The last IterativeSolver to which this controller was attached.
    const class IterativeSolverMP<T> *iter_solver;
-=======
-/// Abstract base class for an iterative solver controller
-class IterativeSolverController
-{
-protected:
-   /// The last IterativeSolver to which this controller was attached.
-   const class IterativeSolver *iter_solver;
->>>>>>> d9d6526c
 
    /// In MonitorResidual or MonitorSolution, this member variable can be set
    /// to true to indicate early convergence.
    bool converged = false;
 
 public:
-<<<<<<< HEAD
-   IterativeSolverMonitorMP() : iter_solver(nullptr) {}
-
-   virtual ~IterativeSolverMonitorMP() {}
-
-   /// Monitor the residual vector r
-   virtual void MonitorResidual(int it, T norm, const VectorMP<T> &r,
-=======
-   IterativeSolverController() : iter_solver(nullptr) {}
-
-   virtual ~IterativeSolverController() {}
+   IterativeSolverControllerMP() : iter_solver(nullptr) {}
+
+   virtual ~IterativeSolverControllerMP() {}
 
    /// Has the solver converged?
    ///
@@ -83,8 +67,7 @@
    virtual void Reset() { converged = false; }
 
    /// Monitor the solution vector r
-   virtual void MonitorResidual(int it, real_t norm, const Vector &r,
->>>>>>> d9d6526c
+   virtual void MonitorResidual(int it, T norm, const VectorMP<T> &r,
                                 bool final)
    {
    }
@@ -95,15 +78,6 @@
    {
    }
 
-<<<<<<< HEAD
-   /** @brief This method is invoked by IterativeSolver::SetMonitor, informing
-       the monitor which IterativeSolver is using it. */
-   void SetIterativeSolver(const IterativeSolverMP<T> &solver)
-   { iter_solver = &solver; }
-};
-
-using IterativeSolverMonitor = IterativeSolverMonitorMP<real_t>;
-=======
    /// Indicates if the controller requires an updated solution every iteration
    /** The default behavior is to not require the updated solution to allow
        solvers to skip it if not needed otherwise. */
@@ -111,13 +85,12 @@
 
    /** @brief This method is invoked by IterativeSolver::SetController(),
        informing the controller which IterativeSolver is using it. */
-   void SetIterativeSolver(const IterativeSolver &solver)
+   void SetIterativeSolver(const IterativeSolverMP<T> &solver)
    { iter_solver = &solver; }
 };
 
 /// Keeping the alias for backward compatibility
-using IterativeSolverMonitor = IterativeSolverController;
->>>>>>> d9d6526c
+using IterativeSolverMonitor = IterativeSolverControllerMP<real_t>;
 
 /// Abstract base class for iterative solver
 template <class T>
@@ -176,16 +149,10 @@
 #endif
 
 protected:
-<<<<<<< HEAD
    const OperatorMP<T> *oper;
    SolverMP<T> *prec;
-   IterativeSolverMonitorMP<T> *monitor = nullptr;
-=======
-   const Operator *oper;
-   Solver *prec;
-   IterativeSolverController *controller = nullptr;
-   InnerProductOperator *dot_oper = nullptr;
->>>>>>> d9d6526c
+   IterativeSolverControllerMP<T> *controller = nullptr;
+   InnerProductOperatorMP<T> *dot_oper = nullptr;
 
    /// @name Reporting (protected attributes and member functions)
    ///@{
@@ -249,11 +216,7 @@
    bool ControllerRequiresUpdate() const { return controller && controller->RequiresUpdatedSolution(); }
 
    /// Monitor both the residual @a r and the solution @a x
-<<<<<<< HEAD
-   void Monitor(int it, T norm, const VectorMP<T>& r, const VectorMP<T>& x,
-=======
-   bool Monitor(int it, real_t norm, const Vector& r, const Vector& x,
->>>>>>> d9d6526c
+   bool Monitor(int it, T norm, const VectorMP<T>& r, const VectorMP<T>& x,
                 bool final=false) const;
 
 public:
@@ -365,21 +328,15 @@
    /// Also calls SetOperator for the preconditioner if there is one
    void SetOperator(const OperatorMP<T> &op) override;
 
-<<<<<<< HEAD
-   /// Set the iterative solver monitor
-   void SetMonitor(IterativeSolverMonitorMP<T> &m)
-   { monitor = &m; m.SetIterativeSolver(*this); }
-=======
    /// Set the iterative solver controller
-   void SetController(IterativeSolverController &c)
+   void SetController(IterativeSolverControllerMP<T> &c)
    { controller = &c; c.SetIterativeSolver(*this); }
 
    /// An alias of SetController() for backward compatibility
-   void SetMonitor(IterativeSolverMonitor &m) { SetController(m); }
+   void SetMonitor(IterativeSolverControllerMP<T> &m) { SetController(m); }
 
    /// Set a user-defined inner product operator (not owned)
-   void SetInnerProduct(InnerProductOperator *ipo) { dot_oper = ipo; }
->>>>>>> d9d6526c
+   void SetInnerProduct(InnerProductOperatorMP<T> *ipo) { dot_oper = ipo; }
 
 #ifdef MFEM_USE_MPI
    /** @brief Return the associated MPI communicator, or MPI_COMM_NULL if no
