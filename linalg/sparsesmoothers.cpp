// Copyright (c) 2010-2024, Lawrence Livermore National Security, LLC. Produced
// at the Lawrence Livermore National Laboratory. All Rights reserved. See files
// LICENSE and NOTICE for details. LLNL-CODE-806117.
//
// This file is part of the MFEM library. For more information and source code
// availability visit https://mfem.org.
//
// MFEM is free software; you can redistribute it and/or modify it under the
// terms of the BSD-3 license. We welcome feedback and contributions, see file
// CONTRIBUTING.md for details.

// Implementation of data types for sparse matrix smoothers

#include "vector.hpp"
#include "matrix.hpp"
#include "sparsemat.hpp"
#include "sparsesmoothers.hpp"
#include <iostream>

namespace mfem
{

void SparseSmoother::SetOperator(const Operator &a)
{
   if (own_oper)
   {
      delete oper;
   }
   oper = dynamic_cast<const SparseMatrix*>(&a);
   if (oper == NULL)
   {
      mfem_error("SparseSmoother::SetOperator : not a SparseMatrix!");
   }
   height = oper->Height();
   width = oper->Width();
}

/// Matrix vector multiplication with GS Smoother.
void GSSmoother::Mult(const Vector &x, Vector &y) const
{
   if (!iterative_mode)
   {
      y = 0.0;
   }
   for (int i = 0; i < iterations; i++)
   {
      if (type != 2)
      {
         oper->Gauss_Seidel_forw(x, y);
      }
      if (type != 1)
      {
         oper->Gauss_Seidel_back(x, y);
      }
   }
}

/// Create the Jacobi smoother.
<<<<<<< HEAD
DSmoother::DSmoother(const SparseMatrix &a, int t, double s, int it, bool own)
   : SparseSmoother(a, own)
=======
DSmoother::DSmoother(const SparseMatrix &a, int t, real_t s, int it)
   : SparseSmoother(a)
>>>>>>> 17955e11
{
   type = t;
   scale = s;
   iterations = it;
}

/// Matrix vector multiplication with Jacobi smoother.
void DSmoother::Mult(const Vector &x, Vector &y) const
{
   if (!iterative_mode && type == 0 && iterations == 1)
   {
      oper->DiagScale(x, y, scale, use_abs_diag);
      return;
   }

   z.SetSize(width);

   Vector *r = &y, *p = &z;

   if (iterations % 2 == 0)
   {
      Swap<Vector*>(r, p);
   }

   if (!iterative_mode)
   {
      *p = 0.0;
   }
   else if (iterations % 2)
   {
      *p = y;
   }
   for (int i = 0; i < iterations; i++)
   {
      if (type == 0)
      {
         oper->Jacobi(x, *p, *r, scale, use_abs_diag);
      }
      else if (type == 1)
      {
         oper->Jacobi2(x, *p, *r, scale);
      }
      else if (type == 2)
      {
         oper->Jacobi3(x, *p, *r, scale);
      }
      else
      {
         mfem_error("DSmoother::Mult wrong type");
      }
      Swap<Vector*>(r, p);
   }
}

}<|MERGE_RESOLUTION|>--- conflicted
+++ resolved
@@ -56,13 +56,8 @@
 }
 
 /// Create the Jacobi smoother.
-<<<<<<< HEAD
-DSmoother::DSmoother(const SparseMatrix &a, int t, double s, int it, bool own)
+DSmoother::DSmoother(const SparseMatrix &a, int t, real_t s, int it, bool own)
    : SparseSmoother(a, own)
-=======
-DSmoother::DSmoother(const SparseMatrix &a, int t, real_t s, int it)
-   : SparseSmoother(a)
->>>>>>> 17955e11
 {
    type = t;
    scale = s;
