--- conflicted
+++ resolved
@@ -480,6 +480,31 @@
    const ODEStateData& GetState() const override { return state; }
 };
 
+/// IMEX Backward-Forward Euler ODE solver
+class IMEX_BE_FE : public ODESolver
+{
+protected:
+   Vector k_exp, k_imp, y;
+
+public:
+   virtual void Init(TimeDependentOperator &_f);
+
+   virtual void Step(Vector &x, double &t, double &dt);
+};
+
+/** Second-order IMEX (2,3,2) method, from "Implicit-explicit Runge-Kutta
+    methods for time-dependent partial differential equations" by Ascher, Ruuth
+    and Spiteri, Applied Numerical Mathematics (1997). */
+class IMEXRK2 : public ODESolver
+{
+protected:
+   Vector k_exp, k_imp, y, z;
+
+public:
+   virtual void Init(TimeDependentOperator &_f);
+
+   virtual void Step(Vector &x, double &t, double &dt);
+};
 
 /** An explicit Adams-Bashforth method. */
 class AdamsBashforthSolver : public ODESolverWithStates
@@ -606,32 +631,6 @@
    AM1Solver() : AdamsMoultonSolver(1, a) { RKsolver.reset(new SDIRK23Solver()); }
 };
 
-<<<<<<< HEAD
-/// IMEX Backward-Forward Euler ODE solver
-class IMEX_BE_FE : public ODESolver
-{
-protected:
-   Vector k_exp, k_imp, y;
-
-public:
-   virtual void Init(TimeDependentOperator &_f);
-
-   virtual void Step(Vector &x, double &t, double &dt);
-};
-
-/** Second-order IMEX (2,3,2) method, from "Implicit-explicit Runge-Kutta
-    methods for time-dependent partial differential equations" by Ascher, Ruuth
-    and Spiteri, Applied Numerical Mathematics (1997). */
-class IMEXRK2 : public ODESolver
-{
-protected:
-   Vector k_exp, k_imp, y, z;
-
-public:
-   virtual void Init(TimeDependentOperator &_f);
-
-   virtual void Step(Vector &x, double &t, double &dt);
-=======
 /** A 2-stage, 3rd order AM method. */
 class AM2Solver : public AdamsMoultonSolver
 {
@@ -660,7 +659,6 @@
 
 public:
    AM4Solver() : AdamsMoultonSolver(4, a) { RKsolver.reset(new SDIRK34Solver()); }
->>>>>>> e5d4917c
 };
 
 /// The SIASolver class is based on the Symplectic Integration Algorithm
