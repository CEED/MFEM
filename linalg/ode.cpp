// Copyright (c) 2010-2024, Lawrence Livermore National Security, LLC. Produced
// at the Lawrence Livermore National Laboratory. All Rights reserved. See files
// LICENSE and NOTICE for details. LLNL-CODE-806117.
//
// This file is part of the MFEM library. For more information and source code
// availability visit https://mfem.org.
//
// MFEM is free software; you can redistribute it and/or modify it under the
// terms of the BSD-3 license. We welcome feedback and contributions, see file
// CONTRIBUTING.md for details.

#include "../general/communication.hpp"
#include "operator.hpp"
#include "ode.hpp"

namespace mfem
{

std::string ODESolver::ExplicitTypes = "\n\tExplicit solver: \n\t"
                                       "        RK      :  1 - Forward Euler, 2 - RK2(0.5), 3 - RK3 SSP, 4 - RK4,\n\t"
                                       "        AB      : 11 - AB1, 12 - AB2, 13 - AB3, 14 - AB4, 15 - AB5\n";

std::string ODESolver::ImplicitTypes  = "\n\tImplicit solver: \n\t"
                                        "        (L-Stab): 21 - Backward Euler, 22 - SDIRK23(2), 23 - SDIRK33,\n\t"
                                        "        (A-Stab): 32 - Implicit Midpoint, 33 - SDIRK23, 34 - SDIRK34,\n\t"
                                        "        GA      : 40 -- 50  - Generalized-alpha,\n\t"
                                        "        AM      : 51 - AM1, 52 - AM2, 53 - AM3, 54 - AM4\n";

std::string ODESolver::Types = ODESolver::ExplicitTypes +
                               ODESolver::ImplicitTypes;

/// Return a ODESolver pointer based on an type
/// Caller gets ownership of the object and is responsible for its deletion
std::unique_ptr<ODESolver> ODESolver::Select(int ode_solver_type)
{
   if (ode_solver_type < 20)
   {
      return SelectExplicit(ode_solver_type);
   }
   else
   {
      return SelectImplicit(ode_solver_type);
   }
}

/// Return a ODESolver pointer based on an type
/// Caller gets ownership of the object and is responsible for its deletion
std::unique_ptr<ODESolver> ODESolver::SelectExplicit(int ode_solver_type)
{
   using ode_ptr = std::unique_ptr<ODESolver>;
   switch (ode_solver_type)
   {
      // Explicit RK methods
      case 1: return ode_ptr(new ForwardEulerSolver);
      case 2: return ode_ptr(new RK2Solver(0.5)); // midpoint method
      case 3: return ode_ptr(new RK3SSPSolver);
      case 4: return ode_ptr(new RK4Solver);

      // Explicit AB methods
      case 11: return ode_ptr(new AB1Solver);
      case 12: return ode_ptr(new AB2Solver);
      case 13: return ode_ptr(new AB3Solver);
      case 14: return ode_ptr(new AB4Solver);
      case 15: return ode_ptr(new AB5Solver);

      default:
         MFEM_ABORT("Unknown ODE solver type: " << ode_solver_type);
   }
}

/// Return a ODESolver pointer based on an type
/// Caller gets ownership of the object and is responsible for its deletion
std::unique_ptr<ODESolver> ODESolver::SelectImplicit(int ode_solver_type)
{
   using ode_ptr = std::unique_ptr<ODESolver>;
   switch (ode_solver_type)
   {
      // Implicit L-stable methods
      case 21: return ode_ptr(new BackwardEulerSolver);
      case 22: return ode_ptr(new SDIRK23Solver(2));
      case 23: return ode_ptr(new SDIRK33Solver);

      // Implicit A-stable methods (not L-stable)
      case 32: return ode_ptr(new ImplicitMidpointSolver);
      case 33: return ode_ptr(new SDIRK23Solver);
      case 34: return ode_ptr(new SDIRK34Solver);

      // Implicit generalized alpha
      case 40:  return ode_ptr(new GeneralizedAlphaSolver(0.0));
      case 41:  return ode_ptr(new GeneralizedAlphaSolver(0.1));
      case 42:  return ode_ptr(new GeneralizedAlphaSolver(0.2));
      case 43:  return ode_ptr(new GeneralizedAlphaSolver(0.3));
      case 44:  return ode_ptr(new GeneralizedAlphaSolver(0.4));
      case 45:  return ode_ptr(new GeneralizedAlphaSolver(0.5));
      case 46:  return ode_ptr(new GeneralizedAlphaSolver(0.6));
      case 47:  return ode_ptr(new GeneralizedAlphaSolver(0.7));
      case 48:  return ode_ptr(new GeneralizedAlphaSolver(0.8));
      case 49:  return ode_ptr(new GeneralizedAlphaSolver(0.9));
      case 50:  return ode_ptr(new GeneralizedAlphaSolver(1.0));

      // Implicit AM methods
      case 51: return ode_ptr(new AM1Solver);
      case 52: return ode_ptr(new AM2Solver);
      case 53: return ode_ptr(new AM3Solver);
      case 54: return ode_ptr(new AM4Solver);

      default:
         MFEM_ABORT("Unknown ODE solver type: " << ode_solver_type );
   }
}


void ODEStateDataVector::SetSize(int stages, int vsize, MemoryType m_t)
{
   mem_type = m_t;
   smax = stages;
   data.resize(smax);
   idx.SetSize(smax);
   for (int i = 0; i < smax; i++)
   {
      idx[i] = smax - i - 1;
      data[i].SetSize(vsize, mem_type);
   }

   ss = 0;
}

void ODEStateDataVector::Get(int i, Vector &state) const
{
   MFEM_ASSERT( (i >= 0) && ( i < ss ),
                " LMSSolver::GetStateVector \n" <<
                " - Tried to get non-existent state "<<i);

   state = data[idx[i]];
}

const Vector &ODEStateDataVector::Get(int i) const
{
   MFEM_ASSERT( (i >= 0) && ( i < ss ),
                " LMSSolver::GetStateVector \n" <<
                " - Tried to get non-existent state "<<i);

   return data[idx[i]];
}

void ODEStateDataVector::Set(int i, Vector &state)
{
   MFEM_ASSERT( (i >= 0) && ( i < smax ),
                " LMSSolver::SetStateVector \n" <<
                " - Tried to set non-existent state "<<i);
   data[idx[i]] = state;
}

void ODEStateDataVector::Add(Vector &state)
{
   ShiftStages();
   data[idx[0]] = state;
   Increment();
}

void ODEStateDataVector::Print(std::ostream &os) const
{
   os << ss <<"/" <<smax<<std::endl;
   idx.Print(os);
   for (int i = 0; i < ss; i++) { data[idx[i]].Print(os); }
}


void ODESolver::Init(TimeDependentOperator &f_)
{
   this->f = &f_;
   mem_type = GetMemoryType(f_.GetMemoryClass());
}

void ForwardEulerSolver::Init(TimeDependentOperator &f_)
{
   ODESolver::Init(f_);
   dxdt.SetSize(f->Width(), mem_type);
}

void ForwardEulerSolver::Step(Vector &x, real_t &t, real_t &dt)
{
   f->SetTime(t);
   f->Mult(x, dxdt);
   x.Add(dt, dxdt);
   t += dt;
}


void RK2Solver::Init(TimeDependentOperator &f_)
{
   ODESolver::Init(f_);
   int n = f->Width();
   dxdt.SetSize(n, mem_type);
   x1.SetSize(n, mem_type);
}

void RK2Solver::Step(Vector &x, real_t &t, real_t &dt)
{
   //  0 |
   //  a |  a
   // ---+--------
   //    | 1-b  b      b = 1/(2a)

   const real_t b = 0.5/a;

   f->SetTime(t);
   f->Mult(x, dxdt);
   add(x, (1. - b)*dt, dxdt, x1);
   x.Add(a*dt, dxdt);

   f->SetTime(t + a*dt);
   f->Mult(x, dxdt);
   add(x1, b*dt, dxdt, x);
   t += dt;
}


void RK3SSPSolver::Init(TimeDependentOperator &f_)
{
   ODESolver::Init(f_);
   int n = f->Width();
   y.SetSize(n, mem_type);
   k.SetSize(n, mem_type);
}

void RK3SSPSolver::Step(Vector &x, real_t &t, real_t &dt)
{
   // x0 = x, t0 = t, k0 = dt*f(t0, x0)
   f->SetTime(t);
   f->Mult(x, k);

   // x1 = x + k0, t1 = t + dt, k1 = dt*f(t1, x1)
   add(x, dt, k, y);
   f->SetTime(t + dt);
   f->Mult(y, k);

   // x2 = 3/4*x + 1/4*(x1 + k1), t2 = t + 1/2*dt, k2 = dt*f(t2, x2)
   y.Add(dt, k);
   add(3./4, x, 1./4, y, y);
   f->SetTime(t + dt/2);
   f->Mult(y, k);

   // x3 = 1/3*x + 2/3*(x2 + k2), t3 = t + dt
   y.Add(dt, k);
   add(1./3, x, 2./3, y, x);
   t += dt;
}


void RK4Solver::Init(TimeDependentOperator &f_)
{
   ODESolver::Init(f_);
   int n = f->Width();
   y.SetSize(n, mem_type);
   k.SetSize(n, mem_type);
   z.SetSize(n, mem_type);
}

void RK4Solver::Step(Vector &x, real_t &t, real_t &dt)
{
   //   0  |
   //  1/2 | 1/2
   //  1/2 |  0   1/2
   //   1  |  0    0    1
   // -----+-------------------
   //      | 1/6  1/3  1/3  1/6

   f->SetTime(t);
   f->Mult(x, k); // k1
   add(x, dt/2, k, y);
   add(x, dt/6, k, z);

   f->SetTime(t + dt/2);
   f->Mult(y, k); // k2
   add(x, dt/2, k, y);
   z.Add(dt/3, k);

   f->Mult(y, k); // k3
   add(x, dt, k, y);
   z.Add(dt/3, k);

   f->SetTime(t + dt);
   f->Mult(y, k); // k4
   add(z, dt/6, k, x);
   t += dt;
}

ExplicitRKSolver::ExplicitRKSolver(int s_, const real_t *a_, const real_t *b_,
                                   const real_t *c_)
{
   s = s_;
   a = a_;
   b = b_;
   c = c_;
   k = new Vector[s];
}

void ExplicitRKSolver::Init(TimeDependentOperator &f_)
{
   ODESolver::Init(f_);
   int n = f->Width();
   y.SetSize(n, mem_type);
   for (int i = 0; i < s; i++)
   {
      k[i].SetSize(n, mem_type);
   }
}

void ExplicitRKSolver::Step(Vector &x, real_t &t, real_t &dt)
{
   //   0     |
   //  c[0]   | a[0]
   //  c[1]   | a[1] a[2]
   //  ...    |    ...
   //  c[s-2] | ...   a[s(s-1)/2-1]
   // --------+---------------------
   //         | b[0] b[1] ... b[s-1]

   f->SetTime(t);
   f->Mult(x, k[0]);
   for (int l = 0, i = 1; i < s; i++)
   {
      add(x, a[l++]*dt, k[0], y);
      for (int j = 1; j < i; j++)
      {
         y.Add(a[l++]*dt, k[j]);
      }

      f->SetTime(t + c[i-1]*dt);
      f->Mult(y, k[i]);
   }
   for (int i = 0; i < s; i++)
   {
      x.Add(b[i]*dt, k[i]);
   }
   t += dt;
}

ExplicitRKSolver::~ExplicitRKSolver()
{
   delete [] k;
}

const real_t RK6Solver::a[] =
{
   .6e-1,
   .1923996296296296296296296296296296296296e-1,
   .7669337037037037037037037037037037037037e-1,
   .35975e-1,
   0.,
   .107925,
   1.318683415233148260919747276431735612861,
   0.,
   -5.042058063628562225427761634715637693344,
   4.220674648395413964508014358283902080483,
   -41.87259166432751461803757780644346812905,
   0.,
   159.4325621631374917700365669070346830453,
   -122.1192135650100309202516203389242140663,
   5.531743066200053768252631238332999150076,
   -54.43015693531650433250642051294142461271,
   0.,
   207.0672513650184644273657173866509835987,
   -158.6108137845899991828742424365058599469,
   6.991816585950242321992597280791793907096,
   -.1859723106220323397765171799549294623692e-1,
   -54.66374178728197680241215648050386959351,
   0.,
   207.9528062553893734515824816699834244238,
   -159.2889574744995071508959805871426654216,
   7.018743740796944434698170760964252490817,
   -.1833878590504572306472782005141738268361e-1,
   -.5119484997882099077875432497245168395840e-3
};
const real_t RK6Solver::b[] =
{
   .3438957868357036009278820124728322386520e-1,
   0.,
   0.,
   .2582624555633503404659558098586120858767,
   .4209371189673537150642551514069801967032,
   4.405396469669310170148836816197095664891,
   -176.4831190242986576151740942499002125029,
   172.3641334014150730294022582711902413315
};
const real_t RK6Solver::c[] =
{
   .6e-1,
   .9593333333333333333333333333333333333333e-1,
   .1439,
   .4973,
   .9725,
   .9995,
   1.,
};

const real_t RK8Solver::a[] =
{
   .5e-1,
   -.69931640625e-2,
   .1135556640625,
   .399609375e-1,
   0.,
   .1198828125,
   .3613975628004575124052940721184028345129,
   0.,
   -1.341524066700492771819987788202715834917,
   1.370126503900035259414693716084313000404,
   .490472027972027972027972027972027972028e-1,
   0.,
   0.,
   .2350972042214404739862988335493427143122,
   .180855592981356728810903963653454488485,
   .6169289044289044289044289044289044289044e-1,
   0.,
   0.,
   .1123656831464027662262557035130015442303,
   -.3885046071451366767049048108111244567456e-1,
   .1979188712522045855379188712522045855379e-1,
   -1.767630240222326875735597119572145586714,
   0.,
   0.,
   -62.5,
   -6.061889377376669100821361459659331999758,
   5.650823198222763138561298030600840174201,
   65.62169641937623283799566054863063741227,
   -1.180945066554970799825116282628297957882,
   0.,
   0.,
   -41.50473441114320841606641502701994225874,
   -4.434438319103725011225169229846100211776,
   4.260408188586133024812193710744693240761,
   43.75364022446171584987676829438379303004,
   .787142548991231068744647504422630755086e-2,
   -1.281405999441488405459510291182054246266,
   0.,
   0.,
   -45.04713996013986630220754257136007322267,
   -4.731362069449576477311464265491282810943,
   4.514967016593807841185851584597240996214,
   47.44909557172985134869022392235929015114,
   .1059228297111661135687393955516542875228e-1,
   -.5746842263844616254432318478286296232021e-2,
   -1.724470134262485191756709817484481861731,
   0.,
   0.,
   -60.92349008483054016518434619253765246063,
   -5.95151837622239245520283276706185486829,
   5.556523730698456235979791650843592496839,
   63.98301198033305336837536378635995939281,
   .1464202825041496159275921391759452676003e-1,
   .6460408772358203603621865144977650714892e-1,
   -.7930323169008878984024452548693373291447e-1,
   -3.301622667747079016353994789790983625569,
   0.,
   0.,
   -118.011272359752508566692330395789886851,
   -10.14142238845611248642783916034510897595,
   9.139311332232057923544012273556827000619,
   123.3759428284042683684847180986501894364,
   4.623244378874580474839807625067630924792,
   -3.383277738068201923652550971536811240814,
   4.527592100324618189451265339351129035325,
   -5.828495485811622963193088019162985703755
};
const real_t RK8Solver::b[] =
{
   .4427989419007951074716746668098518862111e-1,
   0.,
   0.,
   0.,
   0.,
   .3541049391724448744815552028733568354121,
   .2479692154956437828667629415370663023884,
   -15.69420203883808405099207034271191213468,
   25.08406496555856261343930031237186278518,
   -31.73836778626027646833156112007297739997,
   22.93828327398878395231483560344797018313,
   -.2361324633071542145259900641263517600737
};
const real_t RK8Solver::c[] =
{
   .5e-1,
   .1065625,
   .15984375,
   .39,
   .465,
   .155,
   .943,
   .901802041735856958259707940678372149956,
   .909,
   .94,
   1.,
};

<<<<<<< HEAD
AdamsBashforthSolver::AdamsBashforthSolver(int s_, const double *a_):
   stages(s_)
=======

AdamsBashforthSolver::AdamsBashforthSolver(int s_, const real_t *a_)
>>>>>>> 7bf2a799
{
   a = a_;
}

void AdamsBashforthSolver::Init(TimeDependentOperator &f_)
{
   ODESolver::Init(f_);
   if (RKsolver) { RKsolver->Init(f_); }
   state.SetSize(stages,f->Width(), mem_type);
   dt_ = -1.0;
}

void AdamsBashforthSolver::Step(Vector &x, double &t, double &dt)
{
   CheckTimestep(dt);

   if (state.Size() >= stages -1)
   {
      f->SetTime(t);
      f->Mult(x, state[0]);
      state.Increment();
      for (int i = 0; i < stages; i++)
      {
         x.Add(a[i]*dt, state[i]);
      }
      t += dt;
   }
   else
   {
      f->Mult(x,state[0]);
      RKsolver->Step(x,t,dt);
      state.Increment();
   }

   state.ShiftStages();
}

void AdamsBashforthSolver::CheckTimestep(double dt)
{
   if (dt_ < 0.0)
   {
      dt_ = dt;
      return;
   }
<<<<<<< HEAD
   else if (fabs(dt-dt_) >10*std::numeric_limits<double>::epsilon())
=======
   s = 0;
}

void AdamsBashforthSolver::Step(Vector &x, real_t &t, real_t &dt)
{
   if ( (dt_ > 0.0) && (fabs(dt-dt_) >10*std::numeric_limits<real_t>::epsilon()))
>>>>>>> 7bf2a799
   {
      state.Reset();
      dt_ = dt;

      if (print())
      {
         mfem::out << "WARNING:" << std::endl;
         mfem::out << " - Time stepchanged" << std::endl;
         mfem::out << " - Purging time stepping history" << std::endl;
         mfem::out << " - Will run Runge-Kutta to rebuild history" << std::endl;
      }
   }
}

const real_t AB1Solver::a[] =
{1.0};
const real_t AB2Solver::a[] =
{1.5,-0.5};
const real_t AB3Solver::a[] =
{23.0/12.0,-4.0/3.0, 5.0/12.0};
const real_t AB4Solver::a[] =
{55.0/24.0,-59.0/24.0, 37.0/24.0,-9.0/24.0};
const real_t AB5Solver::a[] =
{1901.0/720.0,-2774.0/720.0, 2616.0/720.0,-1274.0/720.0, 251.0/720.0};

<<<<<<< HEAD
AdamsMoultonSolver::AdamsMoultonSolver(int s_, const double *a_):
   stages(s_)
=======
AdamsMoultonSolver::AdamsMoultonSolver(int s_, const real_t *a_)
>>>>>>> 7bf2a799
{
   a = a_;
}

void AdamsMoultonSolver::Init(TimeDependentOperator &f_)
{
   ODESolver::Init(f_);
   if (RKsolver) { RKsolver->Init(f_); }
   state.SetSize(stages,f->Width(), mem_type);
   dt_ = -1.0;
}

void AdamsMoultonSolver::Step(Vector &x, real_t &t, real_t &dt)
{
<<<<<<< HEAD
   if (dt_ < 0.0)
   {
      dt_ = dt;
   }
   else if (fabs(dt-dt_) > 10*std::numeric_limits<double>::epsilon())
=======
   if ( (dt_ > 0.0) && (fabs(dt-dt_) >10*std::numeric_limits<real_t>::epsilon()))
>>>>>>> 7bf2a799
   {
      state.Reset();
      dt_ = dt;

      if (print())
      {
         mfem::out << "WARNING:" << std::endl;
         mfem::out << " - Time stepchanged" << std::endl;
         mfem::out << " - Purging time stepping history" << std::endl;
         mfem::out << " - Will run Runge-Kutta to rebuild history" << std::endl;
      }
   }

   if ((state.Size() == 0)&&(stages>1))
   {
      f->Mult(x,state[0]);
      state.Increment();
   }

   if (state.Size() >= stages )
   {
      f->SetTime(t);
      for (int i = 0; i < stages; i++)
      {
         x.Add(a[i+1]*dt, state[i]);
      }
      state.ShiftStages();
      f->ImplicitSolve(a[0]*dt, x, state[0]);
      x.Add(a[0]*dt, state[0]);
      t += dt;
   }
   else
   {
      state.ShiftStages();
      RKsolver->Step(x,t,dt);
      f->Mult(x,state[0]);
      state.Increment();
   }
}

<<<<<<< HEAD
const double AM1Solver::a[] =
=======
const real_t AM0Solver::a[] =
{1.0};
const real_t AM1Solver::a[] =
>>>>>>> 7bf2a799
{0.5, 0.5};
const real_t AM2Solver::a[] =
{5.0/12.0, 2.0/3.0, -1.0/12.0};
const real_t AM3Solver::a[] =
{3.0/8.0, 19.0/24.0,-5.0/24.0, 1.0/24.0};
const real_t AM4Solver::a[] =
{251.0/720.0,646.0/720.0,-264.0/720.0, 106.0/720.0, -19.0/720.0};

void BackwardEulerSolver::Init(TimeDependentOperator &f_)
{
   ODESolver::Init(f_);
   k.SetSize(f->Width(), mem_type);
}

void BackwardEulerSolver::Step(Vector &x, real_t &t, real_t &dt)
{
   f->SetTime(t + dt);
   f->ImplicitSolve(dt, x, k); // solve for k: k = f(x + dt*k, t + dt)
   x.Add(dt, k);
   t += dt;
}

void ImplicitMidpointSolver::Init(TimeDependentOperator &f_)
{
   ODESolver::Init(f_);
   k.SetSize(f->Width(), mem_type);
}

void ImplicitMidpointSolver::Step(Vector &x, real_t &t, real_t &dt)
{
   f->SetTime(t + dt/2);
   f->ImplicitSolve(dt/2, x, k);
   x.Add(dt, k);
   t += dt;
}

SDIRK23Solver::SDIRK23Solver(int gamma_opt)
{
   if (gamma_opt == 0)
   {
      gamma = (3. - sqrt(3.))/6.;   // not A-stable, order 3
   }
   else if (gamma_opt == 2)
   {
      gamma = (2. - sqrt(2.))/2.;   // L-stable, order 2
   }
   else if (gamma_opt == 3)
   {
      gamma = (2. + sqrt(2.))/2.;   // L-stable, order 2
   }
   else
   {
      gamma = (3. + sqrt(3.))/6.;   // A-stable, order 3
   }
}

void SDIRK23Solver::Init(TimeDependentOperator &f_)
{
   ODESolver::Init(f_);
   k.SetSize(f->Width(), mem_type);
   y.SetSize(f->Width(), mem_type);
}

void SDIRK23Solver::Step(Vector &x, real_t &t, real_t &dt)
{
   // with a = gamma:
   //   a   |   a
   //  1-a  |  1-2a  a
   // ------+-----------
   //       |  1/2  1/2
   // note: with gamma_opt=3, both solve are outside [t,t+dt] since a>1
   f->SetTime(t + gamma*dt);
   f->ImplicitSolve(gamma*dt, x, k);
   add(x, (1.-2.*gamma)*dt, k, y); // y = x + (1-2*gamma)*dt*k
   x.Add(dt/2, k);

   f->SetTime(t + (1.-gamma)*dt);
   f->ImplicitSolve(gamma*dt, y, k);
   x.Add(dt/2, k);
   t += dt;
}


void SDIRK34Solver::Init(TimeDependentOperator &f_)
{
   ODESolver::Init(f_);
   k.SetSize(f->Width(), mem_type);
   y.SetSize(f->Width(), mem_type);
   z.SetSize(f->Width(), mem_type);
}

void SDIRK34Solver::Step(Vector &x, real_t &t, real_t &dt)
{
   //   a   |    a
   //  1/2  |  1/2-a    a
   //  1-a  |   2a    1-4a   a
   // ------+--------------------
   //       |    b    1-2b   b
   // note: two solves are outside [t,t+dt] since c1=a>1, c3=1-a<0
   const real_t a = 1./sqrt(3.)*cos(M_PI/18.) + 0.5;
   const real_t b = 1./(6.*(2.*a-1.)*(2.*a-1.));

   f->SetTime(t + a*dt);
   f->ImplicitSolve(a*dt, x, k);
   add(x, (0.5-a)*dt, k, y);
   add(x,  (2.*a)*dt, k, z);
   x.Add(b*dt, k);

   f->SetTime(t + dt/2);
   f->ImplicitSolve(a*dt, y, k);
   z.Add((1.-4.*a)*dt, k);
   x.Add((1.-2.*b)*dt, k);

   f->SetTime(t + (1.-a)*dt);
   f->ImplicitSolve(a*dt, z, k);
   x.Add(b*dt, k);
   t += dt;
}


void SDIRK33Solver::Init(TimeDependentOperator &f_)
{
   ODESolver::Init(f_);
   k.SetSize(f->Width(), mem_type);
   y.SetSize(f->Width(), mem_type);
}

void SDIRK33Solver::Step(Vector &x, real_t &t, real_t &dt)
{
   //   a  |   a
   //   c  |  c-a    a
   //   1  |   b   1-a-b  a
   // -----+----------------
   //      |   b   1-a-b  a
   const real_t a = 0.435866521508458999416019;
   const real_t b = 1.20849664917601007033648;
   const real_t c = 0.717933260754229499708010;

   f->SetTime(t + a*dt);
   f->ImplicitSolve(a*dt, x, k);
   add(x, (c-a)*dt, k, y);
   x.Add(b*dt, k);

   f->SetTime(t + c*dt);
   f->ImplicitSolve(a*dt, y, k);
   x.Add((1.0-a-b)*dt, k);

   f->SetTime(t + dt);
   f->ImplicitSolve(a*dt, x, k);
   x.Add(a*dt, k);
   t += dt;
}

void TrapezoidalRuleSolver::Init(TimeDependentOperator &f_)
{
   ODESolver::Init(f_);
   k.SetSize(f->Width(), mem_type);
   y.SetSize(f->Width(), mem_type);
}

void TrapezoidalRuleSolver::Step(Vector &x, real_t &t, real_t &dt)
{
   //   0   |   0    0
   //   1   |  1/2  1/2
   // ------+-----------
   //       |  1/2  1/2
   f->SetTime(t);
   f->Mult(x,k);
   add(x, dt/2.0, k, y);
   x.Add(dt/2.0, k);

   f->SetTime(t + dt);
   f->ImplicitSolve(dt/2.0, y, k);
   x.Add(dt/2.0, k);
   t += dt;
}

void ESDIRK32Solver::Init(TimeDependentOperator &f_)
{
   ODESolver::Init(f_);
   k.SetSize(f->Width(), mem_type);
   y.SetSize(f->Width(), mem_type);
   z.SetSize(f->Width(), mem_type);
}

void ESDIRK32Solver::Step(Vector &x, real_t &t, real_t &dt)
{
   //   0   |    0      0    0
   //   2a  |    a      a    0
   //   1   |  1-b-a    b    a
   // ------+--------------------
   //       |  1-b-a    b    a
   const real_t a = (2.0 - sqrt(2.0)) / 2.0;
   const real_t b = (1.0 - 2.0*a) / (4.0*a);

   f->SetTime(t);
   f->Mult(x,k);
   add(x, a*dt, k, y);
   add(x, (1.0-b-a)*dt, k, z);
   x.Add((1.0-b-a)*dt, k);

   f->SetTime(t + (2.0*a)*dt);
   f->ImplicitSolve(a*dt, y, k);
   z.Add(b*dt, k);
   x.Add(b*dt, k);

   f->SetTime(t + dt);
   f->ImplicitSolve(a*dt, z, k);
   x.Add(a*dt, k);
   t += dt;
}

void ESDIRK33Solver::Init(TimeDependentOperator &f_)
{
   ODESolver::Init(f_);
   k.SetSize(f->Width(), mem_type);
   y.SetSize(f->Width(), mem_type);
   z.SetSize(f->Width(), mem_type);
}

void ESDIRK33Solver::Step(Vector &x, real_t &t, real_t &dt)
{
   //   0   |      0          0        0
   //   2a  |      a          a        0
   //   1   |    1-b-a        b        a
   // ------+----------------------------
   //       |  1-b_2-b_3     b_2      b_3
   const real_t a   = (3.0 + sqrt(3.0)) / 6.0;
   const real_t b   = (1.0 - 2.0*a) / (4.0*a);
   const real_t b_2 = 1.0 / ( 12.0*a*(1.0 - 2.0*a) );
   const real_t b_3 = (1.0 - 3.0*a) / ( 3.0*(1.0 - 2.0*a) );

   f->SetTime(t);
   f->Mult(x,k);
   add(x, a*dt, k, y);
   add(x, (1.0-b-a)*dt, k, z);
   x.Add((1.0-b_2-b_3)*dt, k);

   f->SetTime(t + (2.0*a)*dt);
   f->ImplicitSolve(a*dt, y, k);
   z.Add(b*dt, k);
   x.Add(b_2*dt, k);

   f->SetTime(t + dt);
   f->ImplicitSolve(a*dt, z, k);
   x.Add(b_3*dt, k);
   t += dt;
}

void GeneralizedAlphaSolver::Init(TimeDependentOperator &f_)
{
   ODESolver::Init(f_);
   k.SetSize(f->Width(), mem_type);
   y.SetSize(f->Width(), mem_type);
   state.SetSize(1, f->Width(), mem_type);
}

void GeneralizedAlphaSolver::SetRhoInf(real_t rho_inf)
{
   rho_inf = (rho_inf > 1.0) ? 1.0 : rho_inf;
   rho_inf = (rho_inf < 0.0) ? 0.0 : rho_inf;

   // According to Jansen
   alpha_m = 0.5*(3.0 - rho_inf)/(1.0 + rho_inf);
   alpha_f = 1.0/(1.0 + rho_inf);
   gamma = 0.5 + alpha_m - alpha_f;
}

void GeneralizedAlphaSolver::PrintProperties(std::ostream &os)
{
   os << "Generalized alpha time integrator:" << std::endl;
   os << "alpha_m = " << alpha_m << std::endl;
   os << "alpha_f = " << alpha_f << std::endl;
   os << "gamma   = " << gamma   << std::endl;

   if (gamma == 0.5 + alpha_m - alpha_f)
   {
      os<<"Second order"<<" and ";
   }
   else
   {
      os<<"First order"<<" and ";
   }

   if ((alpha_m >= alpha_f)&&(alpha_f >= 0.5))
   {
      os<<"Stable"<<std::endl;
   }
   else
   {
      os<<"Unstable"<<std::endl;
   }
}

<<<<<<< HEAD
// This routine state[0] represents xdot
void GeneralizedAlphaSolver::Step(Vector &x, double &t, double &dt)
=======
// This routine assumes xdot is initialized.
void GeneralizedAlphaSolver::Step(Vector &x, real_t &t, real_t &dt)
>>>>>>> 7bf2a799
{
   if (state.Size() == 0)
   {
      f->Mult(x,state[0]);
      state.Increment();
   }

   // Set y = x + alpha_f*(1.0 - (gamma/alpha_m))*dt*xdot
   add(x, alpha_f*(1.0 - (gamma/alpha_m))*dt, state[0], y);

   // Solve k = f(y + dt_eff*k)
   real_t dt_eff = (gamma*alpha_f/alpha_m)*dt;
   f->SetTime(t + alpha_f*dt);
   f->ImplicitSolve(dt_eff, y, k);

   // Update x and xdot
   x.Add((1.0 - (gamma/alpha_m))*dt, state[0]);
   x.Add(       (gamma/alpha_m) *dt, k);

   state[0] *= (1.0-(1.0/alpha_m));
   state[0].Add((1.0/alpha_m),k);

   t += dt;
}


void
SIASolver::Init(Operator &P, TimeDependentOperator & F)
{
   P_ = &P; F_ = &F;

   dp_.SetSize(F_->Height());
   dq_.SetSize(P_->Height());
}

void
SIA1Solver::Step(Vector &q, Vector &p, real_t &t, real_t &dt)
{
   F_->SetTime(t);
   F_->Mult(q,dp_);
   p.Add(dt,dp_);

   P_->Mult(p,dq_);
   q.Add(dt,dq_);

   t += dt;
}

void
SIA2Solver::Step(Vector &q, Vector &p, real_t &t, real_t &dt)
{
   P_->Mult(p,dq_);
   q.Add(0.5*dt,dq_);

   F_->SetTime(t+0.5*dt);
   F_->Mult(q,dp_);
   p.Add(dt,dp_);

   P_->Mult(p,dq_);
   q.Add(0.5*dt,dq_);

   t += dt;
}

SIAVSolver::SIAVSolver(int order)
   : order_(order)
{
   a_.SetSize(order);
   b_.SetSize(order);

   switch (order_)
   {
      case 1:
         a_[0] = 1.0;
         b_[0] = 1.0;
         break;
      case 2:
         a_[0] = 0.5;
         a_[1] = 0.5;
         b_[0] = 0.0;
         b_[1] = 1.0;
         break;
      case 3:
         a_[0] =  2.0/3.0;
         a_[1] = -2.0/3.0;
         a_[2] =  1.0;
         b_[0] =  7.0/24.0;
         b_[1] =  0.75;
         b_[2] = -1.0/24.0;
         break;
      case 4:
         a_[0] = (2.0+pow(2.0,1.0/3.0)+pow(2.0,-1.0/3.0))/6.0;
         a_[1] = (1.0-pow(2.0,1.0/3.0)-pow(2.0,-1.0/3.0))/6.0;
         a_[2] = a_[1];
         a_[3] = a_[0];
         b_[0] = 0.0;
         b_[1] = 1.0/(2.0-pow(2.0,1.0/3.0));
         b_[2] = 1.0/(1.0-pow(2.0,2.0/3.0));
         b_[3] = b_[1];
         break;
      default:
         MFEM_ASSERT(false, "Unsupported order in SIAVSolver");
   };
}

void
SIAVSolver::Step(Vector &q, Vector &p, real_t &t, real_t &dt)
{
   for (int i=0; i<order_; i++)
   {
      if ( b_[i] != 0.0 )
      {
         F_->SetTime(t);
         if ( F_->isExplicit() )
         {
            F_->Mult(q, dp_);
         }
         else
         {
            F_->ImplicitSolve(b_[i] * dt, q, dp_);
         }
         p.Add(b_[i] * dt, dp_);
      }

      P_->Mult(p, dq_);
      q.Add(a_[i] * dt, dq_);

      t += a_[i] * dt;
   }
}

std::string SecondOrderODESolver::Types  = "ODE solver: \n\t"
                                           "  [0--10] - GeneralizedAlpha(0.1 * s),\n\t"
                                           "  11 - Average Acceleration, 12 - Linear Acceleration\n\t"
                                           "  13 - CentralDifference, 14 - FoxGoodwin";

SecondOrderODESolver* SecondOrderODESolver::Select(int ode_solver_type)
{
   SecondOrderODESolver*  ode_solver = NULL;
   switch (ode_solver_type)
   {
      // Implicit methods
      case 0: ode_solver = new GeneralizedAlpha2Solver(0.0); break;
      case 1: ode_solver = new GeneralizedAlpha2Solver(0.1); break;
      case 2: ode_solver = new GeneralizedAlpha2Solver(0.2); break;
      case 3: ode_solver = new GeneralizedAlpha2Solver(0.3); break;
      case 4: ode_solver = new GeneralizedAlpha2Solver(0.4); break;
      case 5: ode_solver = new GeneralizedAlpha2Solver(0.5); break;
      case 6: ode_solver = new GeneralizedAlpha2Solver(0.6); break;
      case 7: ode_solver = new GeneralizedAlpha2Solver(0.7); break;
      case 8: ode_solver = new GeneralizedAlpha2Solver(0.8); break;
      case 9: ode_solver = new GeneralizedAlpha2Solver(0.9); break;
      case 10: ode_solver = new GeneralizedAlpha2Solver(1.0); break;

      case 11: ode_solver = new AverageAccelerationSolver(); break;
      case 12: ode_solver = new LinearAccelerationSolver(); break;
      case 13: ode_solver = new CentralDifferenceSolver(); break;
      case 14: ode_solver = new FoxGoodwinSolver(); break;

      default:
         MFEM_ABORT("Unknown ODE solver type: " << ode_solver_type);
   }
   return ode_solver;
}

// In this routine state[0] represents d2xdt2
void SecondOrderODESolver::EulerStep(Vector &x, Vector &dxdt, double &t,
                                     double &dt)
{
   x.Add(dt, dxdt);

   f->SetTime(t + dt);
   f->ImplicitSolve(0.5*dt*dt, dt, x, dxdt, state[0]);

   x   .Add(0.5*dt*dt, state[0]);
   dxdt.Add(dt,    state[0]);
   t += dt;
}

// In this routine state[0] represents d2xdt2
void SecondOrderODESolver::MidPointStep(Vector &x, Vector &dxdt, double &t,
                                        double &dt)
{
   x.Add(0.5*dt, dxdt);

   f->SetTime(t + dt);
   f->ImplicitSolve(0.25*dt*dt, 0.5*dt, x, dxdt, state[0]);

   x.Add(0.5*dt, dxdt);
   x.Add(0.5*dt*dt, state[0]);
   dxdt.Add(dt, state[0]);
   t += dt;
}

void SecondOrderODESolver::Init(SecondOrderTimeDependentOperator &f_)
{
   this->f = &f_;
   mem_type = GetMemoryType(f_.GetMemoryClass());
   state.SetSize(1, f->Width(), mem_type);
}

void NewmarkSolver::Init(SecondOrderTimeDependentOperator &f_)
{
   SecondOrderODESolver::Init(f_);
   state.SetSize(1, f->Width(), mem_type);
}

void NewmarkSolver::PrintProperties(std::ostream &os)
{
   os << "Newmark time integrator:" << std::endl;
   os << "beta    = " << beta  << std::endl;
   os << "gamma   = " << gamma << std::endl;

   if (gamma == 0.5)
   {
      os<<"Second order"<<" and ";
   }
   else
   {
      os<<"First order"<<" and ";
   }

   if ((gamma >= 0.5) && (beta >= (gamma + 0.5)*(gamma + 0.5)/4))
   {
      os<<"A-Stable"<<std::endl;
   }
   else if ((gamma >= 0.5) && (beta >= 0.5*gamma))
   {
      os<<"Conditionally stable"<<std::endl;
   }
   else
   {
      os<<"Unstable"<<std::endl;
   }
}

<<<<<<< HEAD
// In this routine state[0] represents d2xdt2
void NewmarkSolver::Step(Vector &x, Vector &dxdt, double &t, double &dt)
=======
void NewmarkSolver::Step(Vector &x, Vector &dxdt, real_t &t, real_t &dt)
>>>>>>> 7bf2a799
{
   real_t fac0 = 0.5 - beta;
   real_t fac2 = 1.0 - gamma;
   real_t fac3 = beta;
   real_t fac4 = gamma;

   // In the first pass compute d2xdt2 directly from operator.
   if (state.Size() == 0)
   {
      if (no_mult)
      {
         MidPointStep(x, dxdt, t, dt);
         return;
      }
      else
      {
         f->Mult(x, dxdt, state[0]);
      }
   }
   f->SetTime(t + dt);

   x.Add(dt, dxdt);
   x.Add(fac0*dt*dt, state[0]);
   dxdt.Add(fac2*dt, state[0]);

   f->SetTime(t + dt);
   f->ImplicitSolve(fac3*dt*dt, fac4*dt, x, dxdt, state[0]);

   x   .Add(fac3*dt*dt, state[0]);
   dxdt.Add(fac4*dt,    state[0]);
   t += dt;
}

void GeneralizedAlpha2Solver::Init(SecondOrderTimeDependentOperator &f_)
{
   SecondOrderODESolver::Init(f_);
   xa.SetSize(f->Width(), mem_type);
   va.SetSize(f->Width(), mem_type);
   aa.SetSize(f->Width(), mem_type);
   state.SetSize(1, f->Width(), mem_type);
}

void GeneralizedAlpha2Solver::PrintProperties(std::ostream &os)
{
   os << "Generalized alpha time integrator:" << std::endl;
   os << "alpha_m = " << alpha_m << std::endl;
   os << "alpha_f = " << alpha_f << std::endl;
   os << "beta    = " << beta    << std::endl;
   os << "gamma   = " << gamma   << std::endl;

   if (gamma == 0.5 + alpha_m - alpha_f)
   {
      os<<"Second order"<<" and ";
   }
   else
   {
      os<<"First order"<<" and ";
   }

   if ((alpha_m >= alpha_f)&&
       (alpha_f >= 0.5) &&
       (beta >= 0.25 + 0.5*(alpha_m - alpha_f)))
   {
      os<<"Stable"<<std::endl;
   }
   else
   {
      os<<"Unstable"<<std::endl;
   }
}

// In this routine state[0] represents d2xdt2
void GeneralizedAlpha2Solver::Step(Vector &x, Vector &dxdt,
                                   real_t &t, real_t &dt)
{
   real_t fac0 = (0.5 - (beta/alpha_m));
   real_t fac1 = alpha_f;
   real_t fac2 = alpha_f*(1.0 - (gamma/alpha_m));
   real_t fac3 = beta*alpha_f/alpha_m;
   real_t fac4 = gamma*alpha_f/alpha_m;
   real_t fac5 = alpha_m;

   // In the first pass compute d2xdt2 directly from operator.
   if (state.Size() == 0)
   {
      if (no_mult)
      {
         MidPointStep(x, dxdt, t, dt);
         return;
      }
      else
      {
         f->Mult(x, dxdt, state[0]);
      }
      state.Increment();
   }

   // Predict alpha levels
   add(dxdt, fac0*dt, state[0], va);
   add(x, fac1*dt, va, xa);
   add(dxdt, fac2*dt, state[0], va);

   // Solve alpha levels
   f->SetTime(t + dt);
   f->ImplicitSolve(fac3*dt*dt, fac4*dt, xa, va, aa);

   // Correct alpha levels
   xa.Add(fac3*dt*dt, aa);
   va.Add(fac4*dt,    aa);

   // Extrapolate
   x *= 1.0 - 1.0/fac1;
   x.Add (1.0/fac1, xa);

   dxdt *= 1.0 - 1.0/fac1;
   dxdt.Add (1.0/fac1, va);

   state[0] *= 1.0 - 1.0/fac5;
   state[0].Add (1.0/fac5, aa);

   t += dt;
}

}<|MERGE_RESOLUTION|>--- conflicted
+++ resolved
@@ -494,13 +494,8 @@
    1.,
 };
 
-<<<<<<< HEAD
-AdamsBashforthSolver::AdamsBashforthSolver(int s_, const double *a_):
+AdamsBashforthSolver::AdamsBashforthSolver(int s_, const real_t *a_):
    stages(s_)
-=======
-
-AdamsBashforthSolver::AdamsBashforthSolver(int s_, const real_t *a_)
->>>>>>> 7bf2a799
 {
    a = a_;
 }
@@ -513,7 +508,7 @@
    dt_ = -1.0;
 }
 
-void AdamsBashforthSolver::Step(Vector &x, double &t, double &dt)
+void AdamsBashforthSolver::Step(Vector &x, real_t &t, real_t &dt)
 {
    CheckTimestep(dt);
 
@@ -538,23 +533,14 @@
    state.ShiftStages();
 }
 
-void AdamsBashforthSolver::CheckTimestep(double dt)
+void AdamsBashforthSolver::CheckTimestep(real_t dt)
 {
    if (dt_ < 0.0)
    {
       dt_ = dt;
       return;
    }
-<<<<<<< HEAD
-   else if (fabs(dt-dt_) >10*std::numeric_limits<double>::epsilon())
-=======
-   s = 0;
-}
-
-void AdamsBashforthSolver::Step(Vector &x, real_t &t, real_t &dt)
-{
-   if ( (dt_ > 0.0) && (fabs(dt-dt_) >10*std::numeric_limits<real_t>::epsilon()))
->>>>>>> 7bf2a799
+   else if (fabs(dt-dt_) >10*std::numeric_limits<real_t>::epsilon())
    {
       state.Reset();
       dt_ = dt;
@@ -580,12 +566,8 @@
 const real_t AB5Solver::a[] =
 {1901.0/720.0,-2774.0/720.0, 2616.0/720.0,-1274.0/720.0, 251.0/720.0};
 
-<<<<<<< HEAD
-AdamsMoultonSolver::AdamsMoultonSolver(int s_, const double *a_):
+AdamsMoultonSolver::AdamsMoultonSolver(int s_, const real_t *a_):
    stages(s_)
-=======
-AdamsMoultonSolver::AdamsMoultonSolver(int s_, const real_t *a_)
->>>>>>> 7bf2a799
 {
    a = a_;
 }
@@ -600,15 +582,11 @@
 
 void AdamsMoultonSolver::Step(Vector &x, real_t &t, real_t &dt)
 {
-<<<<<<< HEAD
    if (dt_ < 0.0)
    {
       dt_ = dt;
    }
-   else if (fabs(dt-dt_) > 10*std::numeric_limits<double>::epsilon())
-=======
-   if ( (dt_ > 0.0) && (fabs(dt-dt_) >10*std::numeric_limits<real_t>::epsilon()))
->>>>>>> 7bf2a799
+   else if (fabs(dt-dt_) > 10*std::numeric_limits<real_t>::epsilon())
    {
       state.Reset();
       dt_ = dt;
@@ -649,13 +627,7 @@
    }
 }
 
-<<<<<<< HEAD
-const double AM1Solver::a[] =
-=======
-const real_t AM0Solver::a[] =
-{1.0};
 const real_t AM1Solver::a[] =
->>>>>>> 7bf2a799
 {0.5, 0.5};
 const real_t AM2Solver::a[] =
 {5.0/12.0, 2.0/3.0, -1.0/12.0};
@@ -950,13 +922,8 @@
    }
 }
 
-<<<<<<< HEAD
 // This routine state[0] represents xdot
-void GeneralizedAlphaSolver::Step(Vector &x, double &t, double &dt)
-=======
-// This routine assumes xdot is initialized.
 void GeneralizedAlphaSolver::Step(Vector &x, real_t &t, real_t &dt)
->>>>>>> 7bf2a799
 {
    if (state.Size() == 0)
    {
@@ -1123,8 +1090,8 @@
 }
 
 // In this routine state[0] represents d2xdt2
-void SecondOrderODESolver::EulerStep(Vector &x, Vector &dxdt, double &t,
-                                     double &dt)
+void SecondOrderODESolver::EulerStep(Vector &x, Vector &dxdt, real_t &t,
+                                     real_t &dt)
 {
    x.Add(dt, dxdt);
 
@@ -1137,8 +1104,8 @@
 }
 
 // In this routine state[0] represents d2xdt2
-void SecondOrderODESolver::MidPointStep(Vector &x, Vector &dxdt, double &t,
-                                        double &dt)
+void SecondOrderODESolver::MidPointStep(Vector &x, Vector &dxdt, real_t &t,
+                                        real_t &dt)
 {
    x.Add(0.5*dt, dxdt);
 
@@ -1193,12 +1160,8 @@
    }
 }
 
-<<<<<<< HEAD
 // In this routine state[0] represents d2xdt2
-void NewmarkSolver::Step(Vector &x, Vector &dxdt, double &t, double &dt)
-=======
 void NewmarkSolver::Step(Vector &x, Vector &dxdt, real_t &t, real_t &dt)
->>>>>>> 7bf2a799
 {
    real_t fac0 = 0.5 - beta;
    real_t fac2 = 1.0 - gamma;
