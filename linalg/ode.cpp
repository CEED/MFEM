// Copyright (c) 2010-2022, Lawrence Livermore National Security, LLC. Produced
// at the Lawrence Livermore National Laboratory. All Rights reserved. See files
// LICENSE and NOTICE for details. LLNL-CODE-806117.
//
// This file is part of the MFEM library. For more information and source code
// availability visit https://mfem.org.
//
// MFEM is free software; you can redistribute it and/or modify it under the
// terms of the BSD-3 license. We welcome feedback and contributions, see file
// CONTRIBUTING.md for details.

#include "general/communication.hpp"
#include "operator.hpp"
#include "ode.hpp"

namespace mfem
{


const char *ODESolver::ODETypes  = "ODE solver: \n\t"
                                   "        Explicit RK      :  1 - Forward Euler, 2 - RK2(0.5), 3 - RK3 SSP, 4 - RK4,\n\t"
                                   "        Explicit AB      : 11 - AB1, 12 - AB2, 13 - AB3, 14 - AB4, 15 - AB5,\n\t"
                                   "        Implicit (L-Stab): 21 - Backward Euler, 22 - SDIRK23(2), 23 - SDIRK33,\n\t"
                                   "        Implicit (A-Stab): 32 - Implicit Midpoint, 33 - SDIRK23, 34 - SDIRK34,\n\t"
                                   "        Implicit GA      : 40 -- 50  - Generalized-alpha,\n\t"
                                   "        Implicit AB      : 51 - AM1, 52 - AM2, 53 - AM3, 54 - AM4\n";


/// Return a ODESolver pointer based on an type
/// Caller gets ownership of the object and is responsible for its deletion
ODESolver* ODESolver::Select(int ode_solver_type)
{
   ODESolver*  ode_solver = NULL;
   switch (ode_solver_type)
   {
      // Explicit RK methods
      case 1: ode_solver = new ForwardEulerSolver; break;
      case 2: ode_solver = new RK2Solver(0.5); break; // midpoint method
      case 3: ode_solver = new RK3SSPSolver; break;
      case 4: ode_solver = new RK4Solver; break;

      // Explicit AB methods
      case 11: ode_solver = new AB1Solver; break;
      case 12: ode_solver = new AB2Solver; break;
      case 13: ode_solver = new AB3Solver; break;
      case 14: ode_solver = new AB4Solver; break;
      case 15: ode_solver = new AB5Solver; break;

      // Implicit L-stable methods
      case 21: ode_solver = new BackwardEulerSolver; break;
      case 22: ode_solver = new SDIRK23Solver(2); break;
      case 23: ode_solver = new SDIRK33Solver; break;

      // Implicit A-stable methods (not L-stable)
      case 32: ode_solver = new ImplicitMidpointSolver; break;
      case 33: ode_solver = new SDIRK23Solver; break;
      case 34: ode_solver = new SDIRK34Solver; break;

      // Implicit generalized alpha
      case 40:  ode_solver = new GeneralizedAlphaSolver(0.0); break;
      case 41:  ode_solver = new GeneralizedAlphaSolver(0.1); break;
      case 42:  ode_solver = new GeneralizedAlphaSolver(0.2); break;
      case 43:  ode_solver = new GeneralizedAlphaSolver(0.3); break;
      case 44:  ode_solver = new GeneralizedAlphaSolver(0.4); break;
      case 45:  ode_solver = new GeneralizedAlphaSolver(0.5); break;
      case 46:  ode_solver = new GeneralizedAlphaSolver(0.6); break;
      case 47:  ode_solver = new GeneralizedAlphaSolver(0.7); break;
      case 48:  ode_solver = new GeneralizedAlphaSolver(0.8); break;
      case 49:  ode_solver = new GeneralizedAlphaSolver(0.9); break;
      case 50:  ode_solver = new GeneralizedAlphaSolver(1.0); break;

      // Implicit AM methods
      case 51: ode_solver = new AM1Solver; break;
      case 52: ode_solver = new AM2Solver; break;
      case 53: ode_solver = new AM3Solver; break;
      case 54: ode_solver = new AM4Solver; break;

      default:
         mfem::out<<" ODE solver type: " << ode_solver_type << '\n';
         mfem_error("Unknown ODE solver type");
   }
   return ode_solver;
}



void ODESolver::Init(TimeDependentOperator &f_)
{
   this->f = &f_;
   mem_type = GetMemoryType(f_.GetMemoryClass());
}

void ForwardEulerSolver::Init(TimeDependentOperator &f_)
{
   ODESolver::Init(f_);
   dxdt.SetSize(f->Width(), mem_type);
}

void ForwardEulerSolver::Step(Vector &x, double &t, double &dt)
{
   f->SetTime(t);
   f->Mult(x, dxdt);
   x.Add(dt, dxdt);
   t += dt;
}


void RK2Solver::Init(TimeDependentOperator &f_)
{
   ODESolver::Init(f_);
   int n = f->Width();
   dxdt.SetSize(n, mem_type);
   x1.SetSize(n, mem_type);
}

void RK2Solver::Step(Vector &x, double &t, double &dt)
{
   //  0 |
   //  a |  a
   // ---+--------
   //    | 1-b  b      b = 1/(2a)

   const double b = 0.5/a;

   f->SetTime(t);
   f->Mult(x, dxdt);
   add(x, (1. - b)*dt, dxdt, x1);
   x.Add(a*dt, dxdt);

   f->SetTime(t + a*dt);
   f->Mult(x, dxdt);
   add(x1, b*dt, dxdt, x);
   t += dt;
}


void RK3SSPSolver::Init(TimeDependentOperator &f_)
{
   ODESolver::Init(f_);
   int n = f->Width();
   y.SetSize(n, mem_type);
   k.SetSize(n, mem_type);
}

void RK3SSPSolver::Step(Vector &x, double &t, double &dt)
{
   // x0 = x, t0 = t, k0 = dt*f(t0, x0)
   f->SetTime(t);
   f->Mult(x, k);

   // x1 = x + k0, t1 = t + dt, k1 = dt*f(t1, x1)
   add(x, dt, k, y);
   f->SetTime(t + dt);
   f->Mult(y, k);

   // x2 = 3/4*x + 1/4*(x1 + k1), t2 = t + 1/2*dt, k2 = dt*f(t2, x2)
   y.Add(dt, k);
   add(3./4, x, 1./4, y, y);
   f->SetTime(t + dt/2);
   f->Mult(y, k);

   // x3 = 1/3*x + 2/3*(x2 + k2), t3 = t + dt
   y.Add(dt, k);
   add(1./3, x, 2./3, y, x);
   t += dt;
}


void RK4Solver::Init(TimeDependentOperator &f_)
{
   ODESolver::Init(f_);
   int n = f->Width();
   y.SetSize(n, mem_type);
   k.SetSize(n, mem_type);
   z.SetSize(n, mem_type);
}

void RK4Solver::Step(Vector &x, double &t, double &dt)
{
   //   0  |
   //  1/2 | 1/2
   //  1/2 |  0   1/2
   //   1  |  0    0    1
   // -----+-------------------
   //      | 1/6  1/3  1/3  1/6

   f->SetTime(t);
   f->Mult(x, k); // k1
   add(x, dt/2, k, y);
   add(x, dt/6, k, z);

   f->SetTime(t + dt/2);
   f->Mult(y, k); // k2
   add(x, dt/2, k, y);
   z.Add(dt/3, k);

   f->Mult(y, k); // k3
   add(x, dt, k, y);
   z.Add(dt/3, k);

   f->SetTime(t + dt);
   f->Mult(y, k); // k4
   add(z, dt/6, k, x);
   t += dt;
}

ExplicitRKSolver::ExplicitRKSolver(int s_, const double *a_, const double *b_,
                                   const double *c_)
{
   s = s_;
   a = a_;
   b = b_;
   c = c_;
   k = new Vector[s];
}

void ExplicitRKSolver::Init(TimeDependentOperator &f_)
{
   ODESolver::Init(f_);
   int n = f->Width();
   y.SetSize(n, mem_type);
   for (int i = 0; i < s; i++)
   {
      k[i].SetSize(n, mem_type);
   }
}

void ExplicitRKSolver::Step(Vector &x, double &t, double &dt)
{
   //   0     |
   //  c[0]   | a[0]
   //  c[1]   | a[1] a[2]
   //  ...    |    ...
   //  c[s-2] | ...   a[s(s-1)/2-1]
   // --------+---------------------
   //         | b[0] b[1] ... b[s-1]

   f->SetTime(t);
   f->Mult(x, k[0]);
   for (int l = 0, i = 1; i < s; i++)
   {
      add(x, a[l++]*dt, k[0], y);
      for (int j = 1; j < i; j++)
      {
         y.Add(a[l++]*dt, k[j]);
      }

      f->SetTime(t + c[i-1]*dt);
      f->Mult(y, k[i]);
   }
   for (int i = 0; i < s; i++)
   {
      x.Add(b[i]*dt, k[i]);
   }
   t += dt;
}

ExplicitRKSolver::~ExplicitRKSolver()
{
   delete [] k;
}

const double RK6Solver::a[] =
{
   .6e-1,
   .1923996296296296296296296296296296296296e-1,
   .7669337037037037037037037037037037037037e-1,
   .35975e-1,
   0.,
   .107925,
   1.318683415233148260919747276431735612861,
   0.,
   -5.042058063628562225427761634715637693344,
   4.220674648395413964508014358283902080483,
   -41.87259166432751461803757780644346812905,
   0.,
   159.4325621631374917700365669070346830453,
   -122.1192135650100309202516203389242140663,
   5.531743066200053768252631238332999150076,
   -54.43015693531650433250642051294142461271,
   0.,
   207.0672513650184644273657173866509835987,
   -158.6108137845899991828742424365058599469,
   6.991816585950242321992597280791793907096,
   -.1859723106220323397765171799549294623692e-1,
   -54.66374178728197680241215648050386959351,
   0.,
   207.9528062553893734515824816699834244238,
   -159.2889574744995071508959805871426654216,
   7.018743740796944434698170760964252490817,
   -.1833878590504572306472782005141738268361e-1,
   -.5119484997882099077875432497245168395840e-3
};
const double RK6Solver::b[] =
{
   .3438957868357036009278820124728322386520e-1,
   0.,
   0.,
   .2582624555633503404659558098586120858767,
   .4209371189673537150642551514069801967032,
   4.405396469669310170148836816197095664891,
   -176.4831190242986576151740942499002125029,
   172.3641334014150730294022582711902413315
};
const double RK6Solver::c[] =
{
   .6e-1,
   .9593333333333333333333333333333333333333e-1,
   .1439,
   .4973,
   .9725,
   .9995,
   1.,
};

const double RK8Solver::a[] =
{
   .5e-1,
   -.69931640625e-2,
   .1135556640625,
   .399609375e-1,
   0.,
   .1198828125,
   .3613975628004575124052940721184028345129,
   0.,
   -1.341524066700492771819987788202715834917,
   1.370126503900035259414693716084313000404,
   .490472027972027972027972027972027972028e-1,
   0.,
   0.,
   .2350972042214404739862988335493427143122,
   .180855592981356728810903963653454488485,
   .6169289044289044289044289044289044289044e-1,
   0.,
   0.,
   .1123656831464027662262557035130015442303,
   -.3885046071451366767049048108111244567456e-1,
   .1979188712522045855379188712522045855379e-1,
   -1.767630240222326875735597119572145586714,
   0.,
   0.,
   -62.5,
   -6.061889377376669100821361459659331999758,
   5.650823198222763138561298030600840174201,
   65.62169641937623283799566054863063741227,
   -1.180945066554970799825116282628297957882,
   0.,
   0.,
   -41.50473441114320841606641502701994225874,
   -4.434438319103725011225169229846100211776,
   4.260408188586133024812193710744693240761,
   43.75364022446171584987676829438379303004,
   .787142548991231068744647504422630755086e-2,
   -1.281405999441488405459510291182054246266,
   0.,
   0.,
   -45.04713996013986630220754257136007322267,
   -4.731362069449576477311464265491282810943,
   4.514967016593807841185851584597240996214,
   47.44909557172985134869022392235929015114,
   .1059228297111661135687393955516542875228e-1,
   -.5746842263844616254432318478286296232021e-2,
   -1.724470134262485191756709817484481861731,
   0.,
   0.,
   -60.92349008483054016518434619253765246063,
   -5.95151837622239245520283276706185486829,
   5.556523730698456235979791650843592496839,
   63.98301198033305336837536378635995939281,
   .1464202825041496159275921391759452676003e-1,
   .6460408772358203603621865144977650714892e-1,
   -.7930323169008878984024452548693373291447e-1,
   -3.301622667747079016353994789790983625569,
   0.,
   0.,
   -118.011272359752508566692330395789886851,
   -10.14142238845611248642783916034510897595,
   9.139311332232057923544012273556827000619,
   123.3759428284042683684847180986501894364,
   4.623244378874580474839807625067630924792,
   -3.383277738068201923652550971536811240814,
   4.527592100324618189451265339351129035325,
   -5.828495485811622963193088019162985703755
};
const double RK8Solver::b[] =
{
   .4427989419007951074716746668098518862111e-1,
   0.,
   0.,
   0.,
   0.,
   .3541049391724448744815552028733568354121,
   .2479692154956437828667629415370663023884,
   -15.69420203883808405099207034271191213468,
   25.08406496555856261343930031237186278518,
   -31.73836778626027646833156112007297739997,
   22.93828327398878395231483560344797018313,
   -.2361324633071542145259900641263517600737
};
const double RK8Solver::c[] =
{
   .5e-1,
   .1065625,
   .15984375,
   .39,
   .465,
   .155,
   .943,
   .901802041735856958259707940678372149956,
   .909,
   .94,
   1.,
};


LMSSolver::LMSSolver()
{
   dt_ = -1.0;
   smax = -1;
   ss = 0;
}

void LMSSolver::SetStageSize(int s_)
{
   smax = std::min(s_,5);
<<<<<<< HEAD
   k.resize(smax);
   idx.SetSize(smax);
   for (int i = 0; i < smax; i++)
   {
      idx[i] = smax - i - 1;
   }
}

void LMSSolver::Init(TimeDependentOperator &f_)
{
   ODESolver::Init(f_);
   RKsolver->Init(f_);
=======
   a = a_;
   k = new Vector[5];
   dt_ = 0.0;
>>>>>>> f5687330

   for (int i = 0; i < smax; i++)
   {
      k[i].SetSize(f->Width());
   }

   ss = 0;
   dt_ = -1.0;
}

void LMSSolver::ShiftStages()
{
   for (int i = 0; i < smax; i++) { idx[i] = (++idx[i])%smax; }
}

void LMSSolver::CheckTimestep(double dt)
{
   if (dt_ < 0.0)
   {
      dt_ = dt;
      return;
   }
   else if (fabs(dt-dt_) >10*std::numeric_limits<double>::epsilon())
   {
      ss = 0;
      dt_ = dt;

      if (print())
      {
         mfem::out << "WARNING:" << std::endl;
         mfem::out << " - Time stepchanged" << std::endl;
         mfem::out << " - Purging time stepping history" << std::endl;
         mfem::out << " - Will run Runge-Kutta to rebuild history" << std::endl;
      }
   }
}

void LMSSolver::GetStateVector(int i, Vector &state)
{
   MFEM_ASSERT( (i >= 0) && ( i < ss ),
                " LMSSolver::GetStateVector \n" <<
                " - Tried to get non-existent state "<<i);

   state = k[idx[i]];
}

const Vector &LMSSolver::GetStateVector(int i)
{
   MFEM_ASSERT( (i >= 0) && ( i < ss ),
                " LMSSolver::GetStateVector \n" <<
                " - Tried to get non-existent state "<<i);

   return k[idx[i]];
}

void LMSSolver::SetStateVector(int i, Vector &state)
{
   MFEM_ASSERT( (i >= 0) && ( i < smax ),
                " LMSSolver::SetStateVector \n" <<
                " - Tried to set non-existent state "<<i);
   k[idx[i]] = state;
}

void LMSSolver::SetStateVector(Vector &state)
{
   k[idx[0]] = state;
   ShiftStages();
   ss++;
   ss = std::max(ss,smax);
}

AdamsBashforthSolver::AdamsBashforthSolver(int stages, const double *a_)
{
   a = a_;
   SetStageSize(stages);

   int order = stages;
   if (order <= 2)
   {
      RKsolver = new RK2Solver();
   }
   else if (order == 3)
   {
      RKsolver = new RK3SSPSolver();
   }
   else if (order == 4)
   {
      RKsolver = new RK4Solver();
   }
   else
   {
      RKsolver = new RK6Solver();
   }
}

void AdamsBashforthSolver::Step(Vector &x, double &t, double &dt)
{
<<<<<<< HEAD
   CheckTimestep(dt);

   if (ss >= smax-1)
=======
   if (fabs(dt-dt_) >10*std::numeric_limits<double>::epsilon())
   {
      s = 0;
      dt_ = dt;

#ifdef MFEM_USE_MPI
      if (Mpi::Root())
#endif
      {
         mfem::out << "WARNING:" << std::endl;
         mfem::out << " - Time stepchanged" << std::endl;
         mfem::out << " - Purging Adams-Bashforth history" << std::endl;
         mfem::out << " - Will run Runge-Kutta to rebuild history" << std::endl;
      }
   }

   s++;
   s = std::min(s, smax);
   if (s == smax)
>>>>>>> f5687330
   {
      f->SetTime(t);
      f->Mult(x, k[idx[0]]);
      for (int i = 0; i < smax; i++)
      {
         x.Add(a[i]*dt, k[idx[i]]);
      }
      t += dt;
   }
   else
   {
      f->Mult(x,k[idx[0]]);
      RKsolver->Step(x,t,dt);
      ss++;
   }

   ShiftStages();
}

const double AB1Solver::a[] =
{1.0};
const double AB2Solver::a[] =
{1.5,-0.5};
const double AB3Solver::a[] =
{23.0/12.0,-4.0/3.0, 5.0/12.0};
const double AB4Solver::a[] =
{55.0/24.0,-59.0/24.0, 37.0/24.0,-9.0/24.0};
const double AB5Solver::a[] =
{1901.0/720.0,-2774.0/720.0, 2616.0/720.0,-1274.0/720.0, 251.0/720.0};

AdamsMoultonSolver::AdamsMoultonSolver(int stages, const double *a_)
{
   a = a_;
<<<<<<< HEAD
   SetStageSize(stages);
=======
   k = new Vector[5];
   dt_ = 0.0;
>>>>>>> f5687330

   int order = stages+1;
   if (order <= 3)
   {
      RKsolver = new SDIRK23Solver();
   }
   else
   {
      RKsolver = new SDIRK34Solver();
   }
}

void AdamsMoultonSolver::Step(Vector &x, double &t, double &dt)
{
<<<<<<< HEAD
   CheckTimestep(dt);
   if ((ss == 0)&&(smax>1))
=======
   if (fabs(dt-dt_) >10*std::numeric_limits<double>::epsilon())
   {
      s = 0;
      dt_ = dt;

#ifdef MFEM_USE_MPI
      if (Mpi::Root())
#endif
      {
         mfem::out << "WARNING:" << std::endl;
         mfem::out << " - Time stepchanged" << std::endl;
         mfem::out << " - Purging Adams-Moulton history" << std::endl;
         mfem::out << " - Will run Runge-Kutta to rebuild history" << std::endl;
      }
   }

   if ((s == 0)&&(smax>1))
>>>>>>> f5687330
   {
      f->Mult(x,k[idx[0]]);
      ss++;
   }

   if (ss >= smax)
   {
      f->SetTime(t);
      for (int i = 0; i < smax; i++)
      {
         x.Add(a[i+1]*dt, k[idx[i]]);
      }
      ShiftStages();
      f->ImplicitSolve(a[0]*dt, x, k[idx[0]]);
      x.Add(a[0]*dt, k[idx[0]]);
      t += dt;
   }
   else
   {
      ShiftStages();
      RKsolver->Step(x,t,dt);
      f->Mult(x,k[idx[0]]);
      ss++;
   }
}

const double AM1Solver::a[] =
{0.5, 0.5};
const double AM2Solver::a[] =
{5.0/12.0, 2.0/3.0, -1.0/12.0};
const double AM3Solver::a[] =
{3.0/8.0, 19.0/24.0,-5.0/24.0, 1.0/24.0};
const double AM4Solver::a[] =
{251.0/720.0,646.0/720.0,-264.0/720.0, 106.0/720.0, -19.0/720.0};

void BackwardEulerSolver::Init(TimeDependentOperator &f_)
{
   ODESolver::Init(f_);
   k.SetSize(f->Width(), mem_type);
}

void BackwardEulerSolver::Step(Vector &x, double &t, double &dt)
{
   f->SetTime(t + dt);
   f->ImplicitSolve(dt, x, k); // solve for k: k = f(x + dt*k, t + dt)
   x.Add(dt, k);
   t += dt;
}

void ImplicitMidpointSolver::Init(TimeDependentOperator &f_)
{
   ODESolver::Init(f_);
   k.SetSize(f->Width(), mem_type);
}

void ImplicitMidpointSolver::Step(Vector &x, double &t, double &dt)
{
   f->SetTime(t + dt/2);
   f->ImplicitSolve(dt/2, x, k);
   x.Add(dt, k);
   t += dt;
}

SDIRK23Solver::SDIRK23Solver(int gamma_opt)
{
   if (gamma_opt == 0)
   {
      gamma = (3. - sqrt(3.))/6.;   // not A-stable, order 3
   }
   else if (gamma_opt == 2)
   {
      gamma = (2. - sqrt(2.))/2.;   // L-stable, order 2
   }
   else if (gamma_opt == 3)
   {
      gamma = (2. + sqrt(2.))/2.;   // L-stable, order 2
   }
   else
   {
      gamma = (3. + sqrt(3.))/6.;   // A-stable, order 3
   }
}

void SDIRK23Solver::Init(TimeDependentOperator &f_)
{
   ODESolver::Init(f_);
   k.SetSize(f->Width(), mem_type);
   y.SetSize(f->Width(), mem_type);
}

void SDIRK23Solver::Step(Vector &x, double &t, double &dt)
{
   // with a = gamma:
   //   a   |   a
   //  1-a  |  1-2a  a
   // ------+-----------
   //       |  1/2  1/2
   // note: with gamma_opt=3, both solve are outside [t,t+dt] since a>1
   f->SetTime(t + gamma*dt);
   f->ImplicitSolve(gamma*dt, x, k);
   add(x, (1.-2.*gamma)*dt, k, y); // y = x + (1-2*gamma)*dt*k
   x.Add(dt/2, k);

   f->SetTime(t + (1.-gamma)*dt);
   f->ImplicitSolve(gamma*dt, y, k);
   x.Add(dt/2, k);
   t += dt;
}


void SDIRK34Solver::Init(TimeDependentOperator &f_)
{
   ODESolver::Init(f_);
   k.SetSize(f->Width(), mem_type);
   y.SetSize(f->Width(), mem_type);
   z.SetSize(f->Width(), mem_type);
}

void SDIRK34Solver::Step(Vector &x, double &t, double &dt)
{
   //   a   |    a
   //  1/2  |  1/2-a    a
   //  1-a  |   2a    1-4a   a
   // ------+--------------------
   //       |    b    1-2b   b
   // note: two solves are outside [t,t+dt] since c1=a>1, c3=1-a<0
   const double a = 1./sqrt(3.)*cos(M_PI/18.) + 0.5;
   const double b = 1./(6.*(2.*a-1.)*(2.*a-1.));

   f->SetTime(t + a*dt);
   f->ImplicitSolve(a*dt, x, k);
   add(x, (0.5-a)*dt, k, y);
   add(x,  (2.*a)*dt, k, z);
   x.Add(b*dt, k);

   f->SetTime(t + dt/2);
   f->ImplicitSolve(a*dt, y, k);
   z.Add((1.-4.*a)*dt, k);
   x.Add((1.-2.*b)*dt, k);

   f->SetTime(t + (1.-a)*dt);
   f->ImplicitSolve(a*dt, z, k);
   x.Add(b*dt, k);
   t += dt;
}


void SDIRK33Solver::Init(TimeDependentOperator &f_)
{
   ODESolver::Init(f_);
   k.SetSize(f->Width(), mem_type);
   y.SetSize(f->Width(), mem_type);
}

void SDIRK33Solver::Step(Vector &x, double &t, double &dt)
{
   //   a  |   a
   //   c  |  c-a    a
   //   1  |   b   1-a-b  a
   // -----+----------------
   //      |   b   1-a-b  a
   const double a = 0.435866521508458999416019;
   const double b = 1.20849664917601007033648;
   const double c = 0.717933260754229499708010;

   f->SetTime(t + a*dt);
   f->ImplicitSolve(a*dt, x, k);
   add(x, (c-a)*dt, k, y);
   x.Add(b*dt, k);

   f->SetTime(t + c*dt);
   f->ImplicitSolve(a*dt, y, k);
   x.Add((1.0-a-b)*dt, k);

   f->SetTime(t + dt);
   f->ImplicitSolve(a*dt, x, k);
   x.Add(a*dt, k);
   t += dt;
}

void TrapezoidalRuleSolver::Init(TimeDependentOperator &f_)
{
   ODESolver::Init(f_);
   k.SetSize(f->Width(), mem_type);
   y.SetSize(f->Width(), mem_type);
}

void TrapezoidalRuleSolver::Step(Vector &x, double &t, double &dt)
{
   //   0   |   0    0
   //   1   |  1/2  1/2
   // ------+-----------
   //       |  1/2  1/2
   f->SetTime(t);
   f->Mult(x,k);
   add(x, dt/2.0, k, y);
   x.Add(dt/2.0, k);

   f->SetTime(t + dt);
   f->ImplicitSolve(dt/2.0, y, k);
   x.Add(dt/2.0, k);
   t += dt;
}

void ESDIRK32Solver::Init(TimeDependentOperator &f_)
{
   ODESolver::Init(f_);
   k.SetSize(f->Width(), mem_type);
   y.SetSize(f->Width(), mem_type);
   z.SetSize(f->Width(), mem_type);
}

void ESDIRK32Solver::Step(Vector &x, double &t, double &dt)
{
   //   0   |    0      0    0
   //   2a  |    a      a    0
   //   1   |  1-b-a    b    a
   // ------+--------------------
   //       |  1-b-a    b    a
   const double a = (2.0 - sqrt(2.0)) / 2.0;
   const double b = (1.0 - 2.0*a) / (4.0*a);

   f->SetTime(t);
   f->Mult(x,k);
   add(x, a*dt, k, y);
   add(x, (1.0-b-a)*dt, k, z);
   x.Add((1.0-b-a)*dt, k);

   f->SetTime(t + (2.0*a)*dt);
   f->ImplicitSolve(a*dt, y, k);
   z.Add(b*dt, k);
   x.Add(b*dt, k);

   f->SetTime(t + dt);
   f->ImplicitSolve(a*dt, z, k);
   x.Add(a*dt, k);
   t += dt;
}

void ESDIRK33Solver::Init(TimeDependentOperator &f_)
{
   ODESolver::Init(f_);
   k.SetSize(f->Width(), mem_type);
   y.SetSize(f->Width(), mem_type);
   z.SetSize(f->Width(), mem_type);
}

void ESDIRK33Solver::Step(Vector &x, double &t, double &dt)
{
   //   0   |      0          0        0
   //   2a  |      a          a        0
   //   1   |    1-b-a        b        a
   // ------+----------------------------
   //       |  1-b_2-b_3     b_2      b_3
   const double a   = (3.0 + sqrt(3.0)) / 6.0;
   const double b   = (1.0 - 2.0*a) / (4.0*a);
   const double b_2 = 1.0 / ( 12.0*a*(1.0 - 2.0*a) );
   const double b_3 = (1.0 - 3.0*a) / ( 3.0*(1.0 - 2.0*a) );

   f->SetTime(t);
   f->Mult(x,k);
   add(x, a*dt, k, y);
   add(x, (1.0-b-a)*dt, k, z);
   x.Add((1.0-b_2-b_3)*dt, k);

   f->SetTime(t + (2.0*a)*dt);
   f->ImplicitSolve(a*dt, y, k);
   z.Add(b*dt, k);
   x.Add(b_2*dt, k);

   f->SetTime(t + dt);
   f->ImplicitSolve(a*dt, z, k);
   x.Add(b_3*dt, k);
   t += dt;
}

void GeneralizedAlphaSolver::Init(TimeDependentOperator &f_)
{
   ODESolver::Init(f_);
   k.SetSize(f->Width(), mem_type);
   y.SetSize(f->Width(), mem_type);
   xdot.SetSize(f->Width(), mem_type);
   xdot = 0.0;
   nstate = 0;
}

const Vector &GeneralizedAlphaSolver::GetStateVector(int i)
{
   MFEM_ASSERT( (i == 0) && (nstate == 1),
                "GeneralizedAlphaSolver::GetStateVector \n" <<
                " - Tried to get non-existent state "<<i);
   return xdot;
}

void GeneralizedAlphaSolver::GetStateVector(int i, Vector &state)
{
   MFEM_ASSERT( (i == 0) && (nstate == 1),
                "GeneralizedAlphaSolver::GetStateVector \n" <<
                " - Tried to get non-existent state "<<i);
   state = xdot;
}

void GeneralizedAlphaSolver::SetStateVector(int i, Vector &state)
{
   MFEM_ASSERT( (i == 0),
                "GeneralizedAlphaSolver::SetStateVector \n" <<
                " - Tried to set non-existent state "<<i);
   xdot = state;
   nstate = 1;
}

void GeneralizedAlphaSolver::SetRhoInf(double rho_inf)
{
   rho_inf = (rho_inf > 1.0) ? 1.0 : rho_inf;
   rho_inf = (rho_inf < 0.0) ? 0.0 : rho_inf;

   // According to Jansen
   alpha_m = 0.5*(3.0 - rho_inf)/(1.0 + rho_inf);
   alpha_f = 1.0/(1.0 + rho_inf);
   gamma = 0.5 + alpha_m - alpha_f;
}

void GeneralizedAlphaSolver::PrintProperties(std::ostream &os)
{
   os << "Generalized alpha time integrator:" << std::endl;
   os << "alpha_m = " << alpha_m << std::endl;
   os << "alpha_f = " << alpha_f << std::endl;
   os << "gamma   = " << gamma   << std::endl;

   if (gamma == 0.5 + alpha_m - alpha_f)
   {
      os<<"Second order"<<" and ";
   }
   else
   {
      os<<"First order"<<" and ";
   }

   if ((alpha_m >= alpha_f)&&(alpha_f >= 0.5))
   {
      os<<"Stable"<<std::endl;
   }
   else
   {
      os<<"Unstable"<<std::endl;
   }
}

// This routine assumes xdot is initialized.
void GeneralizedAlphaSolver::Step(Vector &x, double &t, double &dt)
{
   if (nstate == 0)
   {
      f->Mult(x,xdot);
      nstate = 1;
   }

   // Set y = x + alpha_f*(1.0 - (gamma/alpha_m))*dt*xdot
   add(x, alpha_f*(1.0 - (gamma/alpha_m))*dt, xdot, y);

   // Solve k = f(y + dt_eff*k)
   double dt_eff = (gamma*alpha_f/alpha_m)*dt;
   f->SetTime(t + alpha_f*dt);
   f->ImplicitSolve(dt_eff, y, k);

   // Update x and xdot
   x.Add((1.0 - (gamma/alpha_m))*dt, xdot);
   x.Add(       (gamma/alpha_m) *dt, k);

   xdot *= (1.0-(1.0/alpha_m));
   xdot.Add((1.0/alpha_m),k);

   t += dt;
}


void
SIASolver::Init(Operator &P, TimeDependentOperator & F)
{
   P_ = &P; F_ = &F;

   dp_.SetSize(F_->Height());
   dq_.SetSize(P_->Height());
}

void
SIA1Solver::Step(Vector &q, Vector &p, double &t, double &dt)
{
   F_->SetTime(t);
   F_->Mult(q,dp_);
   p.Add(dt,dp_);

   P_->Mult(p,dq_);
   q.Add(dt,dq_);

   t += dt;
}

void
SIA2Solver::Step(Vector &q, Vector &p, double &t, double &dt)
{
   P_->Mult(p,dq_);
   q.Add(0.5*dt,dq_);

   F_->SetTime(t+0.5*dt);
   F_->Mult(q,dp_);
   p.Add(dt,dp_);

   P_->Mult(p,dq_);
   q.Add(0.5*dt,dq_);

   t += dt;
}

SIAVSolver::SIAVSolver(int order)
   : order_(order)
{
   a_.SetSize(order);
   b_.SetSize(order);

   switch (order_)
   {
      case 1:
         a_[0] = 1.0;
         b_[0] = 1.0;
         break;
      case 2:
         a_[0] = 0.5;
         a_[1] = 0.5;
         b_[0] = 0.0;
         b_[1] = 1.0;
         break;
      case 3:
         a_[0] =  2.0/3.0;
         a_[1] = -2.0/3.0;
         a_[2] =  1.0;
         b_[0] =  7.0/24.0;
         b_[1] =  0.75;
         b_[2] = -1.0/24.0;
         break;
      case 4:
         a_[0] = (2.0+pow(2.0,1.0/3.0)+pow(2.0,-1.0/3.0))/6.0;
         a_[1] = (1.0-pow(2.0,1.0/3.0)-pow(2.0,-1.0/3.0))/6.0;
         a_[2] = a_[1];
         a_[3] = a_[0];
         b_[0] = 0.0;
         b_[1] = 1.0/(2.0-pow(2.0,1.0/3.0));
         b_[2] = 1.0/(1.0-pow(2.0,2.0/3.0));
         b_[3] = b_[1];
         break;
      default:
         MFEM_ASSERT(false, "Unsupported order in SIAVSolver");
   };
}

void
SIAVSolver::Step(Vector &q, Vector &p, double &t, double &dt)
{
   for (int i=0; i<order_; i++)
   {
      if ( b_[i] != 0.0 )
      {
         F_->SetTime(t);
         if ( F_->isExplicit() )
         {
            F_->Mult(q, dp_);
         }
         else
         {
            F_->ImplicitSolve(b_[i] * dt, q, dp_);
         }
         p.Add(b_[i] * dt, dp_);
      }

      P_->Mult(p, dq_);
      q.Add(a_[i] * dt, dq_);

      t += a_[i] * dt;
   }
}

const char *SecondOrderODESolver::ODETypes  = "ODE solver: \n\t"
                                              "  [0--10] - GeneralizedAlpha(0.1 * s),\n\t"
                                              "  11 - Average Acceleration, 12 - Linear Acceleration\n\t"
                                              "  13 - CentralDifference, 14 - FoxGoodwin";

SecondOrderODESolver* SecondOrderODESolver::Select(int ode_solver_type)
{
   SecondOrderODESolver*  ode_solver = NULL;
   switch (ode_solver_type)
   {
      // Implicit methods
      case 0: ode_solver = new GeneralizedAlpha2Solver(0.0); break;
      case 1: ode_solver = new GeneralizedAlpha2Solver(0.1); break;
      case 2: ode_solver = new GeneralizedAlpha2Solver(0.2); break;
      case 3: ode_solver = new GeneralizedAlpha2Solver(0.3); break;
      case 4: ode_solver = new GeneralizedAlpha2Solver(0.4); break;
      case 5: ode_solver = new GeneralizedAlpha2Solver(0.5); break;
      case 6: ode_solver = new GeneralizedAlpha2Solver(0.6); break;
      case 7: ode_solver = new GeneralizedAlpha2Solver(0.7); break;
      case 8: ode_solver = new GeneralizedAlpha2Solver(0.8); break;
      case 9: ode_solver = new GeneralizedAlpha2Solver(0.9); break;
      case 10: ode_solver = new GeneralizedAlpha2Solver(1.0); break;

      case 11: ode_solver = new AverageAccelerationSolver(); break;
      case 12: ode_solver = new LinearAccelerationSolver(); break;
      case 13: ode_solver = new CentralDifferenceSolver(); break;
      case 14: ode_solver = new FoxGoodwinSolver(); break;

      default:
         mfem::out<<" Second Order ODE solver type: " << ode_solver_type << '\n';
         mfem_error("Unknown ODE solver type");
   }
   return ode_solver;
}


void SecondOrderODESolver::Init(SecondOrderTimeDependentOperator &f_)
{
   this->f = &f_;
   mem_type = GetMemoryType(f_.GetMemoryClass());
}

void NewmarkSolver::Init(SecondOrderTimeDependentOperator &f_)
{
   SecondOrderODESolver::Init(f_);
   d2xdt2.SetSize(f->Width());
   d2xdt2 = 0.0;
   first = true;
}

void NewmarkSolver::PrintProperties(std::ostream &os)
{
   os << "Newmark time integrator:" << std::endl;
   os << "beta    = " << beta  << std::endl;
   os << "gamma   = " << gamma << std::endl;

   if (gamma == 0.5)
   {
      os<<"Second order"<<" and ";
   }
   else
   {
      os<<"First order"<<" and ";
   }

   if ((gamma >= 0.5) && (beta >= (gamma + 0.5)*(gamma + 0.5)/4))
   {
      os<<"A-Stable"<<std::endl;
   }
   else if ((gamma >= 0.5) && (beta >= 0.5*gamma))
   {
      os<<"Conditionally stable"<<std::endl;
   }
   else
   {
      os<<"Unstable"<<std::endl;
   }
}

void NewmarkSolver::Step(Vector &x, Vector &dxdt, double &t, double &dt)
{
   double fac0 = 0.5 - beta;
   double fac2 = 1.0 - gamma;
   double fac3 = beta;
   double fac4 = gamma;

   // In the first pass compute d2xdt2 directly from operator.
   if (first)
   {
      f->Mult(x, dxdt, d2xdt2);
      first = false;
   }
   f->SetTime(t + dt);

   x.Add(dt, dxdt);
   x.Add(fac0*dt*dt, d2xdt2);
   dxdt.Add(fac2*dt, d2xdt2);

   f->SetTime(t + dt);
   f->ImplicitSolve(fac3*dt*dt, fac4*dt, x, dxdt, d2xdt2);

   x   .Add(fac3*dt*dt, d2xdt2);
   dxdt.Add(fac4*dt,    d2xdt2);
   t += dt;
}

void GeneralizedAlpha2Solver::Init(SecondOrderTimeDependentOperator &f_)
{
   SecondOrderODESolver::Init(f_);
   xa.SetSize(f->Width());
   va.SetSize(f->Width());
   aa.SetSize(f->Width());
   d2xdt2.SetSize(f->Width());
   d2xdt2 = 0.0;
   nstate = 0;
}

const Vector &GeneralizedAlpha2Solver::GetStateVector(int i)
{
   MFEM_ASSERT( (i == 0) && (nstate == 1),
                "GeneralizedAlpha2Solver::GetStateVector \n" <<
                " - Tried to get non-existent state "<<i);
   return d2xdt2;
}


void GeneralizedAlpha2Solver::GetStateVector(int i, Vector &state)
{
   MFEM_ASSERT( (i == 0) && (nstate == 1),
                "GeneralizedAlpha2Solver::GetStateVector \n" <<
                " - Tried to get non-existent state "<<i);
   state = d2xdt2;
}

void GeneralizedAlpha2Solver::SetStateVector(int i, Vector &state)
{
   MFEM_ASSERT( (i == 0),
                "GeneralizedAlpha2Solver::SetStateVector \n" <<
                " - Tried to set non-existent state "<<i);
   d2xdt2 = state;
   nstate = 1;
}

void GeneralizedAlpha2Solver::PrintProperties(std::ostream &os)
{
   os << "Generalized alpha time integrator:" << std::endl;
   os << "alpha_m = " << alpha_m << std::endl;
   os << "alpha_f = " << alpha_f << std::endl;
   os << "beta    = " << beta    << std::endl;
   os << "gamma   = " << gamma   << std::endl;

   if (gamma == 0.5 + alpha_m - alpha_f)
   {
      os<<"Second order"<<" and ";
   }
   else
   {
      os<<"First order"<<" and ";
   }

   if ((alpha_m >= alpha_f)&&
       (alpha_f >= 0.5) &&
       (beta >= 0.25 + 0.5*(alpha_m - alpha_f)))
   {
      os<<"Stable"<<std::endl;
   }
   else
   {
      os<<"Unstable"<<std::endl;
   }
}

void GeneralizedAlpha2Solver::Step(Vector &x, Vector &dxdt,
                                   double &t, double &dt)
{
   double fac0 = (0.5 - (beta/alpha_m));
   double fac1 = alpha_f;
   double fac2 = alpha_f*(1.0 - (gamma/alpha_m));
   double fac3 = beta*alpha_f/alpha_m;
   double fac4 = gamma*alpha_f/alpha_m;
   double fac5 = alpha_m;

   // In the first pass compute d2xdt2 directly from operator.
   if (nstate == 0)
   {
      f->Mult(x, dxdt, d2xdt2);
      nstate = 1;
   }

   // Predict alpha levels
   add(dxdt, fac0*dt, d2xdt2, va);
   add(x, fac1*dt, va, xa);
   add(dxdt, fac2*dt, d2xdt2, va);

   // Solve alpha levels
   f->SetTime(t + dt);
   f->ImplicitSolve(fac3*dt*dt, fac4*dt, xa, va, aa);

   // Correct alpha levels
   xa.Add(fac3*dt*dt, aa);
   va.Add(fac4*dt,    aa);

   // Extrapolate
   x *= 1.0 - 1.0/fac1;
   x.Add (1.0/fac1, xa);

   dxdt *= 1.0 - 1.0/fac1;
   dxdt.Add (1.0/fac1, va);

   d2xdt2 *= 1.0 - 1.0/fac5;
   d2xdt2.Add (1.0/fac5, aa);

   t += dt;
}

}<|MERGE_RESOLUTION|>--- conflicted
+++ resolved
@@ -423,7 +423,6 @@
 void LMSSolver::SetStageSize(int s_)
 {
    smax = std::min(s_,5);
-<<<<<<< HEAD
    k.resize(smax);
    idx.SetSize(smax);
    for (int i = 0; i < smax; i++)
@@ -436,11 +435,6 @@
 {
    ODESolver::Init(f_);
    RKsolver->Init(f_);
-=======
-   a = a_;
-   k = new Vector[5];
-   dt_ = 0.0;
->>>>>>> f5687330
 
    for (int i = 0; i < smax; i++)
    {
@@ -538,31 +532,9 @@
 
 void AdamsBashforthSolver::Step(Vector &x, double &t, double &dt)
 {
-<<<<<<< HEAD
    CheckTimestep(dt);
 
    if (ss >= smax-1)
-=======
-   if (fabs(dt-dt_) >10*std::numeric_limits<double>::epsilon())
-   {
-      s = 0;
-      dt_ = dt;
-
-#ifdef MFEM_USE_MPI
-      if (Mpi::Root())
-#endif
-      {
-         mfem::out << "WARNING:" << std::endl;
-         mfem::out << " - Time stepchanged" << std::endl;
-         mfem::out << " - Purging Adams-Bashforth history" << std::endl;
-         mfem::out << " - Will run Runge-Kutta to rebuild history" << std::endl;
-      }
-   }
-
-   s++;
-   s = std::min(s, smax);
-   if (s == smax)
->>>>>>> f5687330
    {
       f->SetTime(t);
       f->Mult(x, k[idx[0]]);
@@ -596,12 +568,7 @@
 AdamsMoultonSolver::AdamsMoultonSolver(int stages, const double *a_)
 {
    a = a_;
-<<<<<<< HEAD
    SetStageSize(stages);
-=======
-   k = new Vector[5];
-   dt_ = 0.0;
->>>>>>> f5687330
 
    int order = stages+1;
    if (order <= 3)
@@ -616,28 +583,8 @@
 
 void AdamsMoultonSolver::Step(Vector &x, double &t, double &dt)
 {
-<<<<<<< HEAD
    CheckTimestep(dt);
    if ((ss == 0)&&(smax>1))
-=======
-   if (fabs(dt-dt_) >10*std::numeric_limits<double>::epsilon())
-   {
-      s = 0;
-      dt_ = dt;
-
-#ifdef MFEM_USE_MPI
-      if (Mpi::Root())
-#endif
-      {
-         mfem::out << "WARNING:" << std::endl;
-         mfem::out << " - Time stepchanged" << std::endl;
-         mfem::out << " - Purging Adams-Moulton history" << std::endl;
-         mfem::out << " - Will run Runge-Kutta to rebuild history" << std::endl;
-      }
-   }
-
-   if ((s == 0)&&(smax>1))
->>>>>>> f5687330
    {
       f->Mult(x,k[idx[0]]);
       ss++;
