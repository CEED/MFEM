--- conflicted
+++ resolved
@@ -1980,12 +1980,12 @@
                     double beta,  const HypreParMatrix &B)
 {
    hypre_ParCSRMatrix *C;
-<<<<<<< HEAD
+#if MFEM_HYPRE_VERSION <= 22000
    hypre_ParcsrAdd(alpha, A, beta, B, &C);
-=======
+#else
    hypre_ParCSRMatrixAdd(alpha, A, beta, B, &C);
+#endif
    hypre_MatvecCommPkgCreate(C);
->>>>>>> c798b879
 
    return new HypreParMatrix(C);
 }
@@ -1993,7 +1993,11 @@
 HypreParMatrix * ParAdd(const HypreParMatrix *A, const HypreParMatrix *B)
 {
    hypre_ParCSRMatrix *C;
+#if MFEM_HYPRE_VERSION <= 22000
+   hypre_ParcsrAdd(1.0, *A, 1.0, *B, &C);
+#else
    hypre_ParCSRMatrixAdd(1.0, *A, 1.0, *B, &C);
+#endif
 
    return new HypreParMatrix(C);
 }
