// Copyright (c) 2010, Lawrence Livermore National Security, LLC. Produced at
// the Lawrence Livermore National Laboratory. LLNL-CODE-443211. All Rights
// reserved. See file COPYRIGHT for details.
//
// This file is part of the MFEM library. For more information and source code
// availability see http://mfem.org.
//
// MFEM is free software; you can redistribute it and/or modify it under the
// terms of the GNU Lesser General Public License (as published by the Free
// Software Foundation) version 2.1 dated February 1999.

#include "../config/config.hpp"

#ifdef MFEM_USE_MPI

#include "linalg.hpp"
#include "../fem/fem.hpp"

#include <fstream>
#include <iomanip>
#include <cmath>
#include <cstdlib>

// Define macro wrappers for hypre_TAlloc, hypre_CTAlloc and hypre_TFree:
// mfem_hypre_TAlloc, mfem_hypre_CTAlloc, and mfem_hypre_TFree, respectively.
// Note: the same macros are defined in hypre_parcsr.cpp.
#if MFEM_HYPRE_VERSION < 21400

#define mfem_hypre_TAlloc(type, size) hypre_TAlloc(type, size)
#define mfem_hypre_CTAlloc(type, size) hypre_CTAlloc(type, size)
#define mfem_hypre_TFree(ptr) hypre_TFree(ptr)

#else // MFEM_HYPRE_VERSION >= 21400

#define mfem_hypre_TAlloc(type, size) \
   hypre_TAlloc(type, size, HYPRE_MEMORY_HOST)
#define mfem_hypre_CTAlloc(type, size) \
   hypre_CTAlloc(type, size, HYPRE_MEMORY_HOST)
#define mfem_hypre_TFree(ptr) hypre_TFree(ptr, HYPRE_MEMORY_HOST)

// Notes regarding allocation and deallocation of hypre objects in 2.14.0
//-----------------------------------------------------------------------
//
// 1. hypre_CSRMatrix: i, j, data, and rownnz use HYPRE_MEMORY_SHARED while the
//    hypre_CSRMatrix structure uses HYPRE_MEMORY_HOST.
//
//    Note: the function HYPRE_CSRMatrixCreate creates the i array using
//          HYPRE_MEMORY_HOST!
//    Note: the functions hypre_CSRMatrixAdd and hypre_CSRMatrixMultiply create
//          C_i using HYPRE_MEMORY_HOST!
//
// 2. hypre_Vector: data uses HYPRE_MEMORY_SHARED while the hypre_Vector
//    structure uses HYPRE_MEMORY_HOST.
//
// 3. hypre_ParVector: the structure hypre_ParVector uses HYPRE_MEMORY_HOST;
//    partitioning uses HYPRE_MEMORY_HOST.
//
// 4. hypre_ParCSRMatrix: the structure hypre_ParCSRMatrix uses
//    HYPRE_MEMORY_HOST; col_map_offd, row_starts, col_starts, rowindices,
//    rowvalues also use HYPRE_MEMORY_HOST.
//
//    Note: the function hypre_ParCSRMatrixToCSRMatrixAll allocates matrix_i
//          using HYPRE_MEMORY_HOST!
//
// 5. The goal for the MFEM wrappers of hypre objects is to support only the
//    standard hypre build case, i.e. when hypre is build without device support
//    and all memory types correspond to host memory. In this case memory
//    allocated with operator new can be used by hypre but (as usual) it must
//    not be owned by hypre.

#endif // #if MFEM_HYPRE_VERSION < 21400

using namespace std;

namespace mfem
{

template<typename TargetT, typename SourceT>
static TargetT *DuplicateAs(const SourceT *array, int size,
                            bool cplusplus = true)
{
   TargetT *target_array = cplusplus ? new TargetT[size]
                           /*     */ : mfem_hypre_TAlloc(TargetT, size);
   for (int i = 0; i < size; i++)
   {
      target_array[i] = array[i];
   }
   return target_array;
}

inline void HypreParVector::_SetDataAndSize_()
{
   SetDataAndSize(hypre_VectorData(hypre_ParVectorLocalVector(x)),
                  internal::to_int(
                     hypre_VectorSize(hypre_ParVectorLocalVector(x))));
}

HypreParVector::HypreParVector(MPI_Comm comm, HYPRE_Int glob_size,
                               HYPRE_Int *col) : Vector()
{
   x = hypre_ParVectorCreate(comm,glob_size,col);
   hypre_ParVectorInitialize(x);
   hypre_ParVectorSetPartitioningOwner(x,0);
   // The data will be destroyed by hypre (this is the default)
   hypre_ParVectorSetDataOwner(x,1);
   hypre_SeqVectorSetDataOwner(hypre_ParVectorLocalVector(x),1);
   _SetDataAndSize_();
   own_ParVector = 1;
}

HypreParVector::HypreParVector(MPI_Comm comm, HYPRE_Int glob_size,
                               double *_data, HYPRE_Int *col) : Vector()
{
   x = hypre_ParVectorCreate(comm,glob_size,col);
   hypre_ParVectorSetDataOwner(x,1); // owns the seq vector
   hypre_SeqVectorSetDataOwner(hypre_ParVectorLocalVector(x),0);
   hypre_ParVectorSetPartitioningOwner(x,0);
   double tmp = 0.0;
   hypre_VectorData(hypre_ParVectorLocalVector(x)) = &tmp;
   // If hypre_ParVectorLocalVector(x) and &tmp are non-NULL,
   // hypre_ParVectorInitialize(x) does not allocate memory!
   hypre_ParVectorInitialize(x);
   // Set the internal data array to the one passed in
   hypre_VectorData(hypre_ParVectorLocalVector(x)) = _data;
   _SetDataAndSize_();
   own_ParVector = 1;
}

HypreParVector::HypreParVector(const HypreParVector &y) : Vector()
{
   x = hypre_ParVectorCreate(y.x -> comm, y.x -> global_size,
                             y.x -> partitioning);
   hypre_ParVectorInitialize(x);
   hypre_ParVectorSetPartitioningOwner(x,0);
   hypre_ParVectorSetDataOwner(x,1);
   hypre_SeqVectorSetDataOwner(hypre_ParVectorLocalVector(x),1);
   _SetDataAndSize_();
   own_ParVector = 1;
}

HypreParVector::HypreParVector(const HypreParMatrix &A,
                               int transpose) : Vector()
{
   if (!transpose)
   {
      x = hypre_ParVectorInDomainOf(const_cast<HypreParMatrix&>(A));
   }
   else
   {
      x = hypre_ParVectorInRangeOf(const_cast<HypreParMatrix&>(A));
   }
   _SetDataAndSize_();
   own_ParVector = 1;
}

HypreParVector::HypreParVector(HYPRE_ParVector y) : Vector()
{
   x = (hypre_ParVector *) y;
   _SetDataAndSize_();
   own_ParVector = 0;
}

HypreParVector::HypreParVector(ParFiniteElementSpace *pfes)
{
   x = hypre_ParVectorCreate(pfes->GetComm(), pfes->GlobalTrueVSize(),
                             pfes->GetTrueDofOffsets());
   hypre_ParVectorInitialize(x);
   hypre_ParVectorSetPartitioningOwner(x,0);
   // The data will be destroyed by hypre (this is the default)
   hypre_ParVectorSetDataOwner(x,1);
   hypre_SeqVectorSetDataOwner(hypre_ParVectorLocalVector(x),1);
   _SetDataAndSize_();
   own_ParVector = 1;
}

Vector * HypreParVector::GlobalVector() const
{
   hypre_Vector *hv = hypre_ParVectorToVectorAll(*this);
   Vector *v = new Vector(hv->data, internal::to_int(hv->size));
   v->MakeDataOwner();
   hypre_SeqVectorSetDataOwner(hv,0);
   hypre_SeqVectorDestroy(hv);
   return v;
}

HypreParVector& HypreParVector::operator=(double d)
{
   hypre_ParVectorSetConstantValues(x,d);
   return *this;
}

HypreParVector& HypreParVector::operator=(const HypreParVector &y)
{
#ifdef MFEM_DEBUG
   if (size != y.Size())
   {
      mfem_error("HypreParVector::operator=");
   }
#endif

   for (int i = 0; i < size; i++)
   {
      data[i] = y.data[i];
   }
   return *this;
}

void HypreParVector::SetData(double *_data)
{
   hypre_VectorData(hypre_ParVectorLocalVector(x)) = _data;
   Vector::SetData(_data);
}

HYPRE_Int HypreParVector::Randomize(HYPRE_Int seed)
{
   return hypre_ParVectorSetRandomValues(x,seed);
}

void HypreParVector::Print(const char *fname) const
{
   hypre_ParVectorPrint(x,fname);
}

HypreParVector::~HypreParVector()
{
   if (own_ParVector)
   {
      hypre_ParVectorDestroy(x);
   }
}

#ifdef MFEM_USE_SUNDIALS

#ifndef SUNFALSE
#define SUNFALSE FALSE
#endif

void HypreParVector::ToNVector(N_Vector &nv)
{
   MFEM_ASSERT(nv && N_VGetVectorID(nv) == SUNDIALS_NVEC_PARHYP,
               "invalid N_Vector");
   N_VectorContent_ParHyp nv_c = (N_VectorContent_ParHyp)(nv->content);
   MFEM_ASSERT(nv_c->own_parvector == SUNFALSE, "invalid N_Vector");
   nv_c->local_length = x->local_vector->size;
   nv_c->global_length = x->global_size;
   nv_c->comm = x->comm;
   nv_c->x = x;
}

#endif // MFEM_USE_SUNDIALS


double InnerProduct(HypreParVector *x, HypreParVector *y)
{
   return hypre_ParVectorInnerProd(*x, *y);
}

double InnerProduct(HypreParVector &x, HypreParVector &y)
{
   return hypre_ParVectorInnerProd(x, y);
}


double ParNormlp(const Vector &vec, double p, MPI_Comm comm)
{
   double norm = 0.0;
   if (p == 1.0)
   {
      double loc_norm = vec.Norml1();
      MPI_Allreduce(&loc_norm, &norm, 1, MPI_DOUBLE, MPI_SUM, comm);
   }
   if (p == 2.0)
   {
      double loc_norm = vec*vec;
      MPI_Allreduce(&loc_norm, &norm, 1, MPI_DOUBLE, MPI_SUM, comm);
      norm = sqrt(norm);
   }
   if (p < infinity())
   {
      double sum = 0.0;
      for (int i = 0; i < vec.Size(); i++)
      {
         sum += pow(fabs(vec(i)), p);
      }
      MPI_Allreduce(&sum, &norm, 1, MPI_DOUBLE, MPI_SUM, comm);
      norm = pow(norm, 1.0/p);
   }
   else
   {
      double loc_norm = vec.Normlinf();
      MPI_Allreduce(&loc_norm, &norm, 1, MPI_DOUBLE, MPI_MAX, comm);
   }
   return norm;
}


void HypreParMatrix::Init()
{
   A = NULL;
   X = Y = NULL;
   diagOwner = offdOwner = colMapOwner = -1;
   ParCSROwner = 1;
}

HypreParMatrix::HypreParMatrix()
{
   Init();
   height = width = 0;
}

char HypreParMatrix::CopyCSR(SparseMatrix *csr, hypre_CSRMatrix *hypre_csr)
{
   hypre_CSRMatrixData(hypre_csr) = csr->GetData();
#ifndef HYPRE_BIGINT
   hypre_CSRMatrixI(hypre_csr) = csr->GetI();
   hypre_CSRMatrixJ(hypre_csr) = csr->GetJ();
   // Prevent hypre from destroying hypre_csr->{i,j,data}
   return 0;
#else
   hypre_CSRMatrixI(hypre_csr) =
      DuplicateAs<HYPRE_Int>(csr->GetI(), csr->Height()+1);
   hypre_CSRMatrixJ(hypre_csr) =
      DuplicateAs<HYPRE_Int>(csr->GetJ(), csr->NumNonZeroElems());
   // Prevent hypre from destroying hypre_csr->{i,j,data}, own {i,j}
   return 1;
#endif
}

char HypreParMatrix::CopyBoolCSR(Table *bool_csr, hypre_CSRMatrix *hypre_csr)
{
   int nnz = bool_csr->Size_of_connections();
   double *data = new double[nnz];
   for (int i = 0; i < nnz; i++)
   {
      data[i] = 1.0;
   }
   hypre_CSRMatrixData(hypre_csr) = data;
#ifndef HYPRE_BIGINT
   hypre_CSRMatrixI(hypre_csr) = bool_csr->GetI();
   hypre_CSRMatrixJ(hypre_csr) = bool_csr->GetJ();
   // Prevent hypre from destroying hypre_csr->{i,j,data}, own {data}
   return 2;
#else
   hypre_CSRMatrixI(hypre_csr) =
      DuplicateAs<HYPRE_Int>(bool_csr->GetI(), bool_csr->Size()+1);
   hypre_CSRMatrixJ(hypre_csr) =
      DuplicateAs<HYPRE_Int>(bool_csr->GetJ(), nnz);
   // Prevent hypre from destroying hypre_csr->{i,j,data}, own {i,j,data}
   return 3;
#endif
}

void HypreParMatrix::CopyCSR_J(hypre_CSRMatrix *hypre_csr, int *J)
{
   HYPRE_Int nnz = hypre_CSRMatrixNumNonzeros(hypre_csr);
   for (HYPRE_Int j = 0; j < nnz; j++)
   {
      J[j] = int(hypre_CSRMatrixJ(hypre_csr)[j]);
   }
}

// Square block-diagonal constructor (4 arguments, v1)
HypreParMatrix::HypreParMatrix(MPI_Comm comm, HYPRE_Int glob_size,
                               HYPRE_Int *row_starts, SparseMatrix *diag)
   : Operator(diag->Height(), diag->Width())
{
   Init();
   A = hypre_ParCSRMatrixCreate(comm, glob_size, glob_size, row_starts,
                                row_starts, 0, diag->NumNonZeroElems(), 0);
   hypre_ParCSRMatrixSetDataOwner(A,1);
   hypre_ParCSRMatrixSetRowStartsOwner(A,0);
   hypre_ParCSRMatrixSetColStartsOwner(A,0);

   hypre_CSRMatrixSetDataOwner(A->diag,0);
   diagOwner = CopyCSR(diag, A->diag);
   hypre_CSRMatrixSetRownnz(A->diag);

   hypre_CSRMatrixSetDataOwner(A->offd,1);
   hypre_CSRMatrixI(A->offd) = mfem_hypre_CTAlloc(HYPRE_Int, diag->Height()+1);

   /* Don't need to call these, since they allocate memory only
      if it was not already allocated */
   // hypre_CSRMatrixInitialize(A->diag);
   // hypre_ParCSRMatrixInitialize(A);

   hypre_ParCSRMatrixSetNumNonzeros(A);

   /* Make sure that the first entry in each row is the diagonal one. */
   hypre_CSRMatrixReorder(hypre_ParCSRMatrixDiag(A));
#ifdef HYPRE_BIGINT
   CopyCSR_J(A->diag, diag->GetJ());
#endif

   hypre_MatvecCommPkgCreate(A);
}

// Rectangular block-diagonal constructor (6 arguments, v1)
HypreParMatrix::HypreParMatrix(MPI_Comm comm,
                               HYPRE_Int global_num_rows,
                               HYPRE_Int global_num_cols,
                               HYPRE_Int *row_starts, HYPRE_Int *col_starts,
                               SparseMatrix *diag)
   : Operator(diag->Height(), diag->Width())
{
   Init();
   A = hypre_ParCSRMatrixCreate(comm, global_num_rows, global_num_cols,
                                row_starts, col_starts,
                                0, diag->NumNonZeroElems(), 0);
   hypre_ParCSRMatrixSetDataOwner(A,1);
   hypre_ParCSRMatrixSetRowStartsOwner(A,0);
   hypre_ParCSRMatrixSetColStartsOwner(A,0);

   hypre_CSRMatrixSetDataOwner(A->diag,0);
   diagOwner = CopyCSR(diag, A->diag);
   hypre_CSRMatrixSetRownnz(A->diag);

   hypre_CSRMatrixSetDataOwner(A->offd,1);
   hypre_CSRMatrixI(A->offd) = mfem_hypre_CTAlloc(HYPRE_Int, diag->Height()+1);

   hypre_ParCSRMatrixSetNumNonzeros(A);

   /* Make sure that the first entry in each row is the diagonal one. */
   if (row_starts == col_starts)
   {
      hypre_CSRMatrixReorder(hypre_ParCSRMatrixDiag(A));
#ifdef HYPRE_BIGINT
      CopyCSR_J(A->diag, diag->GetJ());
#endif
   }

   hypre_MatvecCommPkgCreate(A);
}

// General rectangular constructor with diagonal and off-diagonal (8 arguments)
HypreParMatrix::HypreParMatrix(MPI_Comm comm,
                               HYPRE_Int global_num_rows,
                               HYPRE_Int global_num_cols,
                               HYPRE_Int *row_starts, HYPRE_Int *col_starts,
                               SparseMatrix *diag, SparseMatrix *offd,
                               HYPRE_Int *cmap)
   : Operator(diag->Height(), diag->Width())
{
   Init();
   A = hypre_ParCSRMatrixCreate(comm, global_num_rows, global_num_cols,
                                row_starts, col_starts,
                                offd->Width(), diag->NumNonZeroElems(),
                                offd->NumNonZeroElems());
   hypre_ParCSRMatrixSetDataOwner(A,1);
   hypre_ParCSRMatrixSetRowStartsOwner(A,0);
   hypre_ParCSRMatrixSetColStartsOwner(A,0);

   hypre_CSRMatrixSetDataOwner(A->diag,0);
   diagOwner = CopyCSR(diag, A->diag);
   hypre_CSRMatrixSetRownnz(A->diag);

   hypre_CSRMatrixSetDataOwner(A->offd,0);
   offdOwner = CopyCSR(offd, A->offd);
   hypre_CSRMatrixSetRownnz(A->offd);

   hypre_ParCSRMatrixColMapOffd(A) = cmap;
   // Prevent hypre from destroying A->col_map_offd
   colMapOwner = 0;

   hypre_ParCSRMatrixSetNumNonzeros(A);

   /* Make sure that the first entry in each row is the diagonal one. */
   if (row_starts == col_starts)
   {
      hypre_CSRMatrixReorder(hypre_ParCSRMatrixDiag(A));
#ifdef HYPRE_BIGINT
      CopyCSR_J(A->diag, diag->GetJ());
#endif
   }

   hypre_MatvecCommPkgCreate(A);
}

// General rectangular constructor with diagonal and off-diagonal (13 arguments)
HypreParMatrix::HypreParMatrix(
   MPI_Comm comm,
   HYPRE_Int global_num_rows, HYPRE_Int global_num_cols,
   HYPRE_Int *row_starts, HYPRE_Int *col_starts,
   HYPRE_Int *diag_i, HYPRE_Int *diag_j, double *diag_data,
   HYPRE_Int *offd_i, HYPRE_Int *offd_j, double *offd_data,
   HYPRE_Int offd_num_cols, HYPRE_Int *offd_col_map)
{
   Init();
   A = hypre_ParCSRMatrixCreate(comm, global_num_rows, global_num_cols,
                                row_starts, col_starts, offd_num_cols, 0, 0);
   hypre_ParCSRMatrixSetDataOwner(A,1);
   hypre_ParCSRMatrixSetRowStartsOwner(A,0);
   hypre_ParCSRMatrixSetColStartsOwner(A,0);

   HYPRE_Int local_num_rows = hypre_CSRMatrixNumRows(A->diag);

   hypre_CSRMatrixSetDataOwner(A->diag,0);
   hypre_CSRMatrixI(A->diag) = diag_i;
   hypre_CSRMatrixJ(A->diag) = diag_j;
   hypre_CSRMatrixData(A->diag) = diag_data;
   hypre_CSRMatrixNumNonzeros(A->diag) = diag_i[local_num_rows];
   hypre_CSRMatrixSetRownnz(A->diag);
   // Prevent hypre from destroying A->diag->{i,j,data}, own A->diag->{i,j,data}
   diagOwner = 3;

   hypre_CSRMatrixSetDataOwner(A->offd,0);
   hypre_CSRMatrixI(A->offd) = offd_i;
   hypre_CSRMatrixJ(A->offd) = offd_j;
   hypre_CSRMatrixData(A->offd) = offd_data;
   hypre_CSRMatrixNumNonzeros(A->offd) = offd_i[local_num_rows];
   hypre_CSRMatrixSetRownnz(A->offd);
   // Prevent hypre from destroying A->offd->{i,j,data}, own A->offd->{i,j,data}
   offdOwner = 3;

   hypre_ParCSRMatrixColMapOffd(A) = offd_col_map;
   // Prevent hypre from destroying A->col_map_offd, own A->col_map_offd
   colMapOwner = 1;

   hypre_ParCSRMatrixSetNumNonzeros(A);

   /* Make sure that the first entry in each row is the diagonal one. */
   if (row_starts == col_starts)
   {
      hypre_CSRMatrixReorder(hypre_ParCSRMatrixDiag(A));
   }

   hypre_MatvecCommPkgCreate(A);

   height = GetNumRows();
   width = GetNumCols();
}

// Constructor from a CSR matrix on rank 0 (4 arguments, v2)
HypreParMatrix::HypreParMatrix(MPI_Comm comm,
                               HYPRE_Int *row_starts, HYPRE_Int *col_starts,
                               SparseMatrix *sm_a)
{
   MFEM_ASSERT(sm_a != NULL, "invalid input");
   MFEM_VERIFY(!HYPRE_AssumedPartitionCheck(),
               "this method can not be used with assumed partition");

   Init();

   hypre_CSRMatrix *csr_a;
   csr_a = hypre_CSRMatrixCreate(sm_a -> Height(), sm_a -> Width(),
                                 sm_a -> NumNonZeroElems());

   hypre_CSRMatrixSetDataOwner(csr_a,0);
   CopyCSR(sm_a, csr_a);
   hypre_CSRMatrixSetRownnz(csr_a);

   A = hypre_CSRMatrixToParCSRMatrix(comm, csr_a, row_starts, col_starts);

#ifdef HYPRE_BIGINT
   delete [] hypre_CSRMatrixI(csr_a);
   delete [] hypre_CSRMatrixJ(csr_a);
#endif
   hypre_CSRMatrixI(csr_a) = NULL;
   hypre_CSRMatrixDestroy(csr_a);

   height = GetNumRows();
   width = GetNumCols();

   /* Make sure that the first entry in each row is the diagonal one. */
   if (row_starts == col_starts)
   {
      hypre_CSRMatrixReorder(hypre_ParCSRMatrixDiag(A));
   }

   hypre_MatvecCommPkgCreate(A);
}

// Boolean, rectangular, block-diagonal constructor (6 arguments, v2)
HypreParMatrix::HypreParMatrix(MPI_Comm comm,
                               HYPRE_Int global_num_rows,
                               HYPRE_Int global_num_cols,
                               HYPRE_Int *row_starts, HYPRE_Int *col_starts,
                               Table *diag)
{
   Init();
   int nnz = diag->Size_of_connections();
   A = hypre_ParCSRMatrixCreate(comm, global_num_rows, global_num_cols,
                                row_starts, col_starts, 0, nnz, 0);
   hypre_ParCSRMatrixSetDataOwner(A,1);
   hypre_ParCSRMatrixSetRowStartsOwner(A,0);
   hypre_ParCSRMatrixSetColStartsOwner(A,0);

   hypre_CSRMatrixSetDataOwner(A->diag,0);
   diagOwner = CopyBoolCSR(diag, A->diag);
   hypre_CSRMatrixSetRownnz(A->diag);

   hypre_CSRMatrixSetDataOwner(A->offd,1);
   hypre_CSRMatrixI(A->offd) = mfem_hypre_CTAlloc(HYPRE_Int, diag->Size()+1);

   hypre_ParCSRMatrixSetNumNonzeros(A);

   /* Make sure that the first entry in each row is the diagonal one. */
   if (row_starts == col_starts)
   {
      hypre_CSRMatrixReorder(hypre_ParCSRMatrixDiag(A));
#ifdef HYPRE_BIGINT
      CopyCSR_J(A->diag, diag->GetJ());
#endif
   }

   hypre_MatvecCommPkgCreate(A);

   height = GetNumRows();
   width = GetNumCols();
}

// Boolean, general rectangular constructor with diagonal and off-diagonal
// (11 arguments)
HypreParMatrix::HypreParMatrix(MPI_Comm comm, int id, int np,
                               HYPRE_Int *row, HYPRE_Int *col,
                               HYPRE_Int *i_diag, HYPRE_Int *j_diag,
                               HYPRE_Int *i_offd, HYPRE_Int *j_offd,
                               HYPRE_Int *cmap, HYPRE_Int cmap_size)
{
   HYPRE_Int diag_nnz, offd_nnz;

   Init();
   if (HYPRE_AssumedPartitionCheck())
   {
      diag_nnz = i_diag[row[1]-row[0]];
      offd_nnz = i_offd[row[1]-row[0]];

      A = hypre_ParCSRMatrixCreate(comm, row[2], col[2], row, col,
                                   cmap_size, diag_nnz, offd_nnz);
   }
   else
   {
      diag_nnz = i_diag[row[id+1]-row[id]];
      offd_nnz = i_offd[row[id+1]-row[id]];

      A = hypre_ParCSRMatrixCreate(comm, row[np], col[np], row, col,
                                   cmap_size, diag_nnz, offd_nnz);
   }

   hypre_ParCSRMatrixSetDataOwner(A,1);
   hypre_ParCSRMatrixSetRowStartsOwner(A,0);
   hypre_ParCSRMatrixSetColStartsOwner(A,0);

   HYPRE_Int i;

   double *a_diag = new double[diag_nnz];
   for (i = 0; i < diag_nnz; i++)
   {
      a_diag[i] = 1.0;
   }

   double *a_offd = new double[offd_nnz];
   for (i = 0; i < offd_nnz; i++)
   {
      a_offd[i] = 1.0;
   }

   hypre_CSRMatrixSetDataOwner(A->diag,0);
   hypre_CSRMatrixI(A->diag)    = i_diag;
   hypre_CSRMatrixJ(A->diag)    = j_diag;
   hypre_CSRMatrixData(A->diag) = a_diag;
   hypre_CSRMatrixSetRownnz(A->diag);
   // Prevent hypre from destroying A->diag->{i,j,data}, own A->diag->{i,j,data}
   diagOwner = 3;

   hypre_CSRMatrixSetDataOwner(A->offd,0);
   hypre_CSRMatrixI(A->offd)    = i_offd;
   hypre_CSRMatrixJ(A->offd)    = j_offd;
   hypre_CSRMatrixData(A->offd) = a_offd;
   hypre_CSRMatrixSetRownnz(A->offd);
   // Prevent hypre from destroying A->offd->{i,j,data}, own A->offd->{i,j,data}
   offdOwner = 3;

   hypre_ParCSRMatrixColMapOffd(A) = cmap;
   // Prevent hypre from destroying A->col_map_offd, own A->col_map_offd
   colMapOwner = 1;

   hypre_ParCSRMatrixSetNumNonzeros(A);

   /* Make sure that the first entry in each row is the diagonal one. */
   if (row == col)
   {
      hypre_CSRMatrixReorder(hypre_ParCSRMatrixDiag(A));
   }

   hypre_MatvecCommPkgCreate(A);

   height = GetNumRows();
   width = GetNumCols();
}

// General rectangular constructor with diagonal and off-diagonal constructed
// from a CSR matrix that contains both diagonal and off-diagonal blocks
// (9 arguments)
HypreParMatrix::HypreParMatrix(MPI_Comm comm, int nrows, HYPRE_Int glob_nrows,
                               HYPRE_Int glob_ncols, int *I, HYPRE_Int *J,
                               double *data, HYPRE_Int *rows, HYPRE_Int *cols)
{
   Init();

   // Determine partitioning size, and my column start and end
   int part_size;
   HYPRE_Int my_col_start, my_col_end; // my range: [my_col_start, my_col_end)
   if (HYPRE_AssumedPartitionCheck())
   {
      part_size = 2;
      my_col_start = cols[0];
      my_col_end = cols[1];
   }
   else
   {
      int myid;
      MPI_Comm_rank(comm, &myid);
      MPI_Comm_size(comm, &part_size);
      part_size++;
      my_col_start = cols[myid];
      my_col_end = cols[myid+1];
   }

   // Copy in the row and column partitionings
   HYPRE_Int *row_starts, *col_starts;
   if (rows == cols)
   {
      row_starts = col_starts = mfem_hypre_TAlloc(HYPRE_Int, part_size);
      for (int i = 0; i < part_size; i++)
      {
         row_starts[i] = rows[i];
      }
   }
   else
   {
      row_starts = mfem_hypre_TAlloc(HYPRE_Int, part_size);
      col_starts = mfem_hypre_TAlloc(HYPRE_Int, part_size);
      for (int i = 0; i < part_size; i++)
      {
         row_starts[i] = rows[i];
         col_starts[i] = cols[i];
      }
   }

   // Create a map for the off-diagonal indices - global to local. Count the
   // number of diagonal and off-diagonal entries.
   HYPRE_Int diag_nnz = 0, offd_nnz = 0, offd_num_cols = 0;
   map<HYPRE_Int, HYPRE_Int> offd_map;
   for (HYPRE_Int j = 0, loc_nnz = I[nrows]; j < loc_nnz; j++)
   {
      HYPRE_Int glob_col = J[j];
      if (my_col_start <= glob_col && glob_col < my_col_end)
      {
         diag_nnz++;
      }
      else
      {
         offd_map.insert(pair<const HYPRE_Int, HYPRE_Int>(glob_col, -1));
         offd_nnz++;
      }
   }
   // count the number of columns in the off-diagonal and set the local indices
   for (map<HYPRE_Int, HYPRE_Int>::iterator it = offd_map.begin();
        it != offd_map.end(); ++it)
   {
      it->second = offd_num_cols++;
   }

   // construct the global ParCSR matrix
   A = hypre_ParCSRMatrixCreate(comm, glob_nrows, glob_ncols,
                                row_starts, col_starts, offd_num_cols,
                                diag_nnz, offd_nnz);
   hypre_ParCSRMatrixInitialize(A);

   HYPRE_Int *diag_i, *diag_j, *offd_i, *offd_j, *offd_col_map;
   double *diag_data, *offd_data;
   diag_i = A->diag->i;
   diag_j = A->diag->j;
   diag_data = A->diag->data;
   offd_i = A->offd->i;
   offd_j = A->offd->j;
   offd_data = A->offd->data;
   offd_col_map = A->col_map_offd;

   diag_nnz = offd_nnz = 0;
   for (HYPRE_Int i = 0, j = 0; i < nrows; i++)
   {
      diag_i[i] = diag_nnz;
      offd_i[i] = offd_nnz;
      for (HYPRE_Int j_end = I[i+1]; j < j_end; j++)
      {
         HYPRE_Int glob_col = J[j];
         if (my_col_start <= glob_col && glob_col < my_col_end)
         {
            diag_j[diag_nnz] = glob_col - my_col_start;
            diag_data[diag_nnz] = data[j];
            diag_nnz++;
         }
         else
         {
            offd_j[offd_nnz] = offd_map[glob_col];
            offd_data[offd_nnz] = data[j];
            offd_nnz++;
         }
      }
   }
   diag_i[nrows] = diag_nnz;
   offd_i[nrows] = offd_nnz;
   for (map<HYPRE_Int, HYPRE_Int>::iterator it = offd_map.begin();
        it != offd_map.end(); ++it)
   {
      offd_col_map[it->second] = it->first;
   }

   hypre_ParCSRMatrixSetNumNonzeros(A);
   /* Make sure that the first entry in each row is the diagonal one. */
   if (row_starts == col_starts)
   {
      hypre_CSRMatrixReorder(hypre_ParCSRMatrixDiag(A));
   }
   hypre_MatvecCommPkgCreate(A);

   height = GetNumRows();
   width = GetNumCols();
}

void HypreParMatrix::MakeRef(const HypreParMatrix &master)
{
   Destroy();
   Init();
   A = master.A;
   ParCSROwner = 0;
   height = master.GetNumRows();
   width = master.GetNumCols();
}

hypre_ParCSRMatrix* HypreParMatrix::StealData()
{
   // Only safe when (diagOwner == -1 && offdOwner == -1 && colMapOwner == -1)
   // Otherwise, there may be memory leaks or hypre may destroy arrays allocated
   // with operator new.
   MFEM_ASSERT(diagOwner == -1 && offdOwner == -1 && colMapOwner == -1, "");
   MFEM_ASSERT(ParCSROwner, "");
   hypre_ParCSRMatrix *R = A;
   A = NULL;
   Destroy();
   Init();
   return R;
}

void HypreParMatrix::CopyRowStarts()
{
   if (!A || hypre_ParCSRMatrixOwnsRowStarts(A) ||
       (hypre_ParCSRMatrixRowStarts(A) == hypre_ParCSRMatrixColStarts(A) &&
        hypre_ParCSRMatrixOwnsColStarts(A)))
   {
      return;
   }

   int row_starts_size;
   if (HYPRE_AssumedPartitionCheck())
   {
      row_starts_size = 2;
   }
   else
   {
      MPI_Comm_size(hypre_ParCSRMatrixComm(A), &row_starts_size);
      row_starts_size++; // num_proc + 1
   }

   HYPRE_Int *old_row_starts = hypre_ParCSRMatrixRowStarts(A);
   HYPRE_Int *new_row_starts = mfem_hypre_CTAlloc(HYPRE_Int, row_starts_size);
   for (int i = 0; i < row_starts_size; i++)
   {
      new_row_starts[i] = old_row_starts[i];
   }

   hypre_ParCSRMatrixRowStarts(A) = new_row_starts;
   hypre_ParCSRMatrixOwnsRowStarts(A) = 1;

   if (hypre_ParCSRMatrixColStarts(A) == old_row_starts)
   {
      hypre_ParCSRMatrixColStarts(A) = new_row_starts;
      hypre_ParCSRMatrixOwnsColStarts(A) = 0;
   }
}

void HypreParMatrix::CopyColStarts()
{
   if (!A || hypre_ParCSRMatrixOwnsColStarts(A) ||
       (hypre_ParCSRMatrixRowStarts(A) == hypre_ParCSRMatrixColStarts(A) &&
        hypre_ParCSRMatrixOwnsRowStarts(A)))
   {
      return;
   }

   int col_starts_size;
   if (HYPRE_AssumedPartitionCheck())
   {
      col_starts_size = 2;
   }
   else
   {
      MPI_Comm_size(hypre_ParCSRMatrixComm(A), &col_starts_size);
      col_starts_size++; // num_proc + 1
   }

   HYPRE_Int *old_col_starts = hypre_ParCSRMatrixColStarts(A);
   HYPRE_Int *new_col_starts = mfem_hypre_CTAlloc(HYPRE_Int, col_starts_size);
   for (int i = 0; i < col_starts_size; i++)
   {
      new_col_starts[i] = old_col_starts[i];
   }

   hypre_ParCSRMatrixColStarts(A) = new_col_starts;

   if (hypre_ParCSRMatrixRowStarts(A) == old_col_starts)
   {
      hypre_ParCSRMatrixRowStarts(A) = new_col_starts;
      hypre_ParCSRMatrixOwnsRowStarts(A) = 1;
      hypre_ParCSRMatrixOwnsColStarts(A) = 0;
   }
   else
   {
      hypre_ParCSRMatrixOwnsColStarts(A) = 1;
   }
}

void HypreParMatrix::GetDiag(Vector &diag) const
{
   int size = Height();
   diag.SetSize(size);
   for (int j = 0; j < size; j++)
   {
      diag(j) = A->diag->data[A->diag->i[j]];
      MFEM_ASSERT(A->diag->j[A->diag->i[j]] == j,
                  "the first entry in each row must be the diagonal one");
   }
}

static void MakeWrapper(const hypre_CSRMatrix *mat, SparseMatrix &wrapper)
{
   HYPRE_Int nr = hypre_CSRMatrixNumRows(mat);
   HYPRE_Int nc = hypre_CSRMatrixNumCols(mat);
#ifndef HYPRE_BIGINT
   SparseMatrix tmp(hypre_CSRMatrixI(mat),
                    hypre_CSRMatrixJ(mat),
                    hypre_CSRMatrixData(mat),
                    nr, nc, false, false, false);
#else
   HYPRE_Int nnz = hypre_CSRMatrixNumNonzeros(mat);
   SparseMatrix tmp(DuplicateAs<int>(hypre_CSRMatrixI(mat), nr+1),
                    DuplicateAs<int>(hypre_CSRMatrixJ(mat), nnz),
                    hypre_CSRMatrixData(mat),
                    nr, nc, true, false, false);
#endif
   wrapper.Swap(tmp);
}

void HypreParMatrix::GetDiag(SparseMatrix &diag) const
{
   MakeWrapper(A->diag, diag);
}

void HypreParMatrix::GetOffd(SparseMatrix &offd, HYPRE_Int* &cmap) const
{
   MakeWrapper(A->offd, offd);
   cmap = A->col_map_offd;
}

void HypreParMatrix::GetBlocks(Array2D<HypreParMatrix*> &blocks,
                               bool interleaved_rows,
                               bool interleaved_cols) const
{
   int nr = blocks.NumRows();
   int nc = blocks.NumCols();

   hypre_ParCSRMatrix **hypre_blocks = new hypre_ParCSRMatrix*[nr * nc];
   internal::hypre_ParCSRMatrixSplit(A, nr, nc, hypre_blocks,
                                     interleaved_rows, interleaved_cols);

   for (int i = 0; i < nr; i++)
   {
      for (int j = 0; j < nc; j++)
      {
         blocks[i][j] = new HypreParMatrix(hypre_blocks[i*nc + j]);
      }
   }

   delete [] hypre_blocks;
}

HypreParMatrix * HypreParMatrix::Transpose() const
{
   hypre_ParCSRMatrix * At;
   hypre_ParCSRMatrixTranspose(A, &At, 1);
   hypre_ParCSRMatrixSetNumNonzeros(At);

   hypre_MatvecCommPkgCreate(At);

   if ( M() == N() )
   {
      /* If the matrix is square, make sure that the first entry in each
         row is the diagonal one. */
      hypre_CSRMatrixReorder(hypre_ParCSRMatrixDiag(At));
   }

   return new HypreParMatrix(At);
}

HYPRE_Int HypreParMatrix::Mult(HypreParVector &x, HypreParVector &y,
                               double a, double b)
{
   return hypre_ParCSRMatrixMatvec(a, A, x, b, y);
}

void HypreParMatrix::Mult(double a, const Vector &x, double b, Vector &y) const
{
<<<<<<< HEAD
   x.Pull();
   y.Pull();
=======
>>>>>>> b51da2b8
   MFEM_ASSERT(x.Size() == Width(), "invalid x.Size() = " << x.Size()
               << ", expected size = " << Width());
   MFEM_ASSERT(y.Size() == Height(), "invalid y.Size() = " << y.Size()
               << ", expected size = " << Height());

   auto x_data = x.HostRead();
   auto y_data = y.HostWrite();
   if (X == NULL)
   {
      X = new HypreParVector(A->comm,
                             GetGlobalNumCols(),
                             const_cast<double*>(x_data),
                             GetColStarts());
      Y = new HypreParVector(A->comm,
                             GetGlobalNumRows(),
                             y_data,
                             GetRowStarts());
   }
   else
   {
      X->SetData(const_cast<double*>(x_data));
      Y->SetData(y_data);
   }

   hypre_ParCSRMatrixMatvec(a, A, *X, b, *Y);
}

void HypreParMatrix::MultTranspose(double a, const Vector &x,
                                   double b, Vector &y) const
{
<<<<<<< HEAD
   x.Pull();
   y.Pull();
=======
>>>>>>> b51da2b8
   MFEM_ASSERT(x.Size() == Height(), "invalid x.Size() = " << x.Size()
               << ", expected size = " << Height());
   MFEM_ASSERT(y.Size() == Width(), "invalid y.Size() = " << y.Size()
               << ", expected size = " << Width());

   // Note: x has the dimensions of Y (height), and
   //       y has the dimensions of X (width)
   auto x_data = x.HostRead();
   auto y_data = y.HostWrite();
   if (X == NULL)
   {
      X = new HypreParVector(A->comm,
                             GetGlobalNumCols(),
                             y_data,
                             GetColStarts());
      Y = new HypreParVector(A->comm,
                             GetGlobalNumRows(),
                             const_cast<double*>(x_data),
                             GetRowStarts());
   }
   else
   {
      X->SetData(y_data);
      Y->SetData(const_cast<double*>(x_data));
   }

   hypre_ParCSRMatrixMatvecT(a, A, *Y, b, *X);
}

HYPRE_Int HypreParMatrix::Mult(HYPRE_ParVector x, HYPRE_ParVector y,
                               double a, double b)
{
   return hypre_ParCSRMatrixMatvec(a, A, (hypre_ParVector *) x, b,
                                   (hypre_ParVector *) y);
}

HYPRE_Int HypreParMatrix::MultTranspose(HypreParVector & x, HypreParVector & y,
                                        double a, double b)
{
   return hypre_ParCSRMatrixMatvecT(a, A, x, b, y);
}

HypreParMatrix* HypreParMatrix::LeftDiagMult(const SparseMatrix &D,
                                             HYPRE_Int* row_starts) const
{
   const bool assumed_partition = HYPRE_AssumedPartitionCheck();
   const bool row_starts_given = (row_starts != NULL);
   if (!row_starts_given)
   {
      row_starts = hypre_ParCSRMatrixRowStarts(A);
      MFEM_VERIFY(D.Height() == hypre_CSRMatrixNumRows(A->diag),
                  "the matrix D is NOT compatible with the row starts of"
                  " this HypreParMatrix, row_starts must be given.");
   }
   else
   {
      int offset;
      if (assumed_partition)
      {
         offset = 0;
      }
      else
      {
         MPI_Comm_rank(GetComm(), &offset);
      }
      int local_num_rows = row_starts[offset+1]-row_starts[offset];
      MFEM_VERIFY(local_num_rows == D.Height(), "the number of rows in D is "
                  " not compatible with the given row_starts");
   }
   // D.Width() will be checked for compatibility by the SparseMatrix
   // multiplication function, mfem::Mult(), called below.

   int part_size;
   HYPRE_Int global_num_rows;
   if (assumed_partition)
   {
      part_size = 2;
      if (row_starts_given)
      {
         global_num_rows = row_starts[2];
         // Here, we use row_starts[2], so row_starts must come from the
         // methods GetDofOffsets/GetTrueDofOffsets of ParFiniteElementSpace
         // (HYPRE's partitions have only 2 entries).
      }
      else
      {
         global_num_rows = hypre_ParCSRMatrixGlobalNumRows(A);
      }
   }
   else
   {
      MPI_Comm_size(GetComm(), &part_size);
      global_num_rows = row_starts[part_size];
      part_size++;
   }

   HYPRE_Int *col_starts = hypre_ParCSRMatrixColStarts(A);
   HYPRE_Int *col_map_offd;

   // get the diag and offd blocks as SparseMatrix wrappers
   SparseMatrix A_diag, A_offd;
   GetDiag(A_diag);
   GetOffd(A_offd, col_map_offd);

   // multiply the blocks with D and create a new HypreParMatrix
   SparseMatrix* DA_diag = mfem::Mult(D, A_diag);
   SparseMatrix* DA_offd = mfem::Mult(D, A_offd);

   HypreParMatrix* DA =
      new HypreParMatrix(GetComm(),
                         global_num_rows, hypre_ParCSRMatrixGlobalNumCols(A),
                         DuplicateAs<HYPRE_Int>(row_starts, part_size, false),
                         DuplicateAs<HYPRE_Int>(col_starts, part_size, false),
                         DA_diag, DA_offd,
                         DuplicateAs<HYPRE_Int>(col_map_offd, A_offd.Width()));

   // When HYPRE_BIGINT is defined, we want DA_{diag,offd} to delete their I and
   // J arrays but not their data arrays; when HYPRE_BIGINT is not defined, we
   // don't want DA_{diag,offd} to delete anything.
#ifndef HYPRE_BIGINT
   DA_diag->LoseData();
   DA_offd->LoseData();
#else
   DA_diag->SetDataOwner(false);
   DA_offd->SetDataOwner(false);
#endif

   delete DA_diag;
   delete DA_offd;

   hypre_ParCSRMatrixSetRowStartsOwner(DA->A, 1);
   hypre_ParCSRMatrixSetColStartsOwner(DA->A, 1);

   DA->diagOwner = DA->offdOwner = 3;
   DA->colMapOwner = 1;

   return DA;
}

void HypreParMatrix::ScaleRows(const Vector &diag)
{
   if (hypre_CSRMatrixNumRows(A->diag) != hypre_CSRMatrixNumRows(A->offd))
   {
      mfem_error("Row does not match");
   }

   if (hypre_CSRMatrixNumRows(A->diag) != diag.Size())
   {
      mfem_error("Note the Vector diag is not of compatible dimensions with A\n");
   }

   int size = Height();
   double     *Adiag_data   = hypre_CSRMatrixData(A->diag);
   HYPRE_Int  *Adiag_i      = hypre_CSRMatrixI(A->diag);


   double     *Aoffd_data   = hypre_CSRMatrixData(A->offd);
   HYPRE_Int  *Aoffd_i      = hypre_CSRMatrixI(A->offd);
   double val;
   HYPRE_Int jj;
   for (int i(0); i < size; ++i)
   {
      val = diag[i];
      for (jj = Adiag_i[i]; jj < Adiag_i[i+1]; ++jj)
      {
         Adiag_data[jj] *= val;
      }
      for (jj = Aoffd_i[i]; jj < Aoffd_i[i+1]; ++jj)
      {
         Aoffd_data[jj] *= val;
      }
   }
}

void HypreParMatrix::InvScaleRows(const Vector &diag)
{
   if (hypre_CSRMatrixNumRows(A->diag) != hypre_CSRMatrixNumRows(A->offd))
   {
      mfem_error("Row does not match");
   }

   if (hypre_CSRMatrixNumRows(A->diag) != diag.Size())
   {
      mfem_error("Note the Vector diag is not of compatible dimensions with A\n");
   }

   int size = Height();
   double     *Adiag_data   = hypre_CSRMatrixData(A->diag);
   HYPRE_Int  *Adiag_i      = hypre_CSRMatrixI(A->diag);


   double     *Aoffd_data   = hypre_CSRMatrixData(A->offd);
   HYPRE_Int  *Aoffd_i      = hypre_CSRMatrixI(A->offd);
   double val;
   HYPRE_Int jj;
   for (int i(0); i < size; ++i)
   {
#ifdef MFEM_DEBUG
      if (0.0 == diag(i))
      {
         mfem_error("HypreParMatrix::InvDiagScale : Division by 0");
      }
#endif
      val = 1./diag(i);
      for (jj = Adiag_i[i]; jj < Adiag_i[i+1]; ++jj)
      {
         Adiag_data[jj] *= val;
      }
      for (jj = Aoffd_i[i]; jj < Aoffd_i[i+1]; ++jj)
      {
         Aoffd_data[jj] *= val;
      }
   }
}

void HypreParMatrix::operator*=(double s)
{
   if (hypre_CSRMatrixNumRows(A->diag) != hypre_CSRMatrixNumRows(A->offd))
   {
      mfem_error("Row does not match");
   }

   HYPRE_Int size=hypre_CSRMatrixNumRows(A->diag);
   HYPRE_Int jj;

   double     *Adiag_data   = hypre_CSRMatrixData(A->diag);
   HYPRE_Int  *Adiag_i      = hypre_CSRMatrixI(A->diag);
   for (jj = 0; jj < Adiag_i[size]; ++jj)
   {
      Adiag_data[jj] *= s;
   }

   double     *Aoffd_data   = hypre_CSRMatrixData(A->offd);
   HYPRE_Int  *Aoffd_i      = hypre_CSRMatrixI(A->offd);
   for (jj = 0; jj < Aoffd_i[size]; ++jj)
   {
      Aoffd_data[jj] *= s;
   }
}

static void get_sorted_rows_cols(const Array<int> &rows_cols,
                                 Array<HYPRE_Int> &hypre_sorted)
{
   hypre_sorted.SetSize(rows_cols.Size());
   bool sorted = true;
   for (int i = 0; i < rows_cols.Size(); i++)
   {
      hypre_sorted[i] = rows_cols[i];
      if (i && rows_cols[i-1] > rows_cols[i]) { sorted = false; }
   }
   if (!sorted) { hypre_sorted.Sort(); }
}

void HypreParMatrix::Threshold(double threshold)
{
   int ierr = 0;

   MPI_Comm comm;
   hypre_CSRMatrix * csr_A;
   hypre_CSRMatrix * csr_A_wo_z;
   hypre_ParCSRMatrix * parcsr_A_ptr;
   HYPRE_Int * row_starts = NULL; HYPRE_Int * col_starts = NULL;
   HYPRE_Int row_start = -1;   HYPRE_Int row_end = -1;
   HYPRE_Int col_start = -1;   HYPRE_Int col_end = -1;

   comm = hypre_ParCSRMatrixComm(A);

   ierr += hypre_ParCSRMatrixGetLocalRange(A,
                                           &row_start,&row_end,
                                           &col_start,&col_end );

   row_starts = hypre_ParCSRMatrixRowStarts(A);
   col_starts = hypre_ParCSRMatrixColStarts(A);

   bool old_owns_row = hypre_ParCSRMatrixOwnsRowStarts(A);
   bool old_owns_col = hypre_ParCSRMatrixOwnsColStarts(A);
   HYPRE_Int global_num_rows = hypre_ParCSRMatrixGlobalNumRows(A);
   HYPRE_Int global_num_cols = hypre_ParCSRMatrixGlobalNumCols(A);
   parcsr_A_ptr = hypre_ParCSRMatrixCreate(comm, global_num_rows,
                                           global_num_cols,
                                           row_starts, col_starts,
                                           0, 0, 0);
   hypre_ParCSRMatrixOwnsRowStarts(parcsr_A_ptr) = old_owns_row;
   hypre_ParCSRMatrixOwnsColStarts(parcsr_A_ptr) = old_owns_col;
   hypre_ParCSRMatrixOwnsRowStarts(A) = 0;
   hypre_ParCSRMatrixOwnsColStarts(A) = 0;

   csr_A = hypre_MergeDiagAndOffd(A);

   // Free A, if owned
   Destroy();
   Init();

   csr_A_wo_z = hypre_CSRMatrixDeleteZeros(csr_A,threshold);

   /* hypre_CSRMatrixDeleteZeros will return a NULL pointer rather than a usable
      CSR matrix if it finds no non-zeros */
   if (csr_A_wo_z == NULL)
   {
      csr_A_wo_z = csr_A;
   }
   else
   {
      ierr += hypre_CSRMatrixDestroy(csr_A);
   }

   /* TODO: GenerateDiagAndOffd() uses an int array of size equal to the number
      of columns in csr_A_wo_z which is the global number of columns in A. This
      does not scale well. */
   ierr += GenerateDiagAndOffd(csr_A_wo_z,parcsr_A_ptr,
                               col_start,col_end);

   ierr += hypre_CSRMatrixDestroy(csr_A_wo_z);

   MFEM_VERIFY(ierr == 0, "");

   A = parcsr_A_ptr;

   hypre_ParCSRMatrixSetNumNonzeros(A);
   /* Make sure that the first entry in each row is the diagonal one. */
   if (row_starts == col_starts)
   {
      hypre_CSRMatrixReorder(hypre_ParCSRMatrixDiag(A));
   }
   hypre_MatvecCommPkgCreate(A);
   height = GetNumRows();
   width = GetNumCols();
}

void HypreParMatrix::EliminateRowsCols(const Array<int> &rows_cols,
                                       const HypreParVector &X,
                                       HypreParVector &B)
{
   Array<HYPRE_Int> rc_sorted;
   get_sorted_rows_cols(rows_cols, rc_sorted);

   internal::hypre_ParCSRMatrixEliminateAXB(
      A, rc_sorted.Size(), rc_sorted.GetData(), X, B);
}

HypreParMatrix* HypreParMatrix::EliminateRowsCols(const Array<int> &rows_cols)
{
   Array<HYPRE_Int> rc_sorted;
   get_sorted_rows_cols(rows_cols, rc_sorted);

   hypre_ParCSRMatrix* Ae;
   internal::hypre_ParCSRMatrixEliminateAAe(
      A, &Ae, rc_sorted.Size(), rc_sorted.GetData());

   return new HypreParMatrix(Ae);
}

void HypreParMatrix::Print(const char *fname, HYPRE_Int offi, HYPRE_Int offj)
{
   hypre_ParCSRMatrixPrintIJ(A,offi,offj,fname);
}

void HypreParMatrix::Read(MPI_Comm comm, const char *fname)
{
   Destroy();
   Init();

   HYPRE_Int base_i, base_j;
   hypre_ParCSRMatrixReadIJ(comm, fname, &base_i, &base_j, &A);
   hypre_ParCSRMatrixSetNumNonzeros(A);

   hypre_MatvecCommPkgCreate(A);

   height = GetNumRows();
   width = GetNumCols();
}

void HypreParMatrix::Read_IJMatrix(MPI_Comm comm, const char *fname)
{
   Destroy();
   Init();

   HYPRE_IJMatrix A_ij;
   HYPRE_IJMatrixRead(fname, comm, 5555, &A_ij); // HYPRE_PARCSR = 5555

   HYPRE_ParCSRMatrix A_parcsr;
   HYPRE_IJMatrixGetObject(A_ij, (void**) &A_parcsr);

   A = (hypre_ParCSRMatrix*)A_parcsr;

   hypre_ParCSRMatrixSetNumNonzeros(A);

   hypre_MatvecCommPkgCreate(A);

   height = GetNumRows();
   width = GetNumCols();
}

void HypreParMatrix::PrintCommPkg(std::ostream &out) const
{
   hypre_ParCSRCommPkg *comm_pkg = A->comm_pkg;
   MPI_Comm comm = A->comm;
   char c = '\0';
   const int tag = 46801;
   int myid, nproc;
   MPI_Comm_rank(comm, &myid);
   MPI_Comm_size(comm, &nproc);

   if (myid != 0)
   {
      MPI_Recv(&c, 1, MPI_CHAR, myid-1, tag, comm, MPI_STATUS_IGNORE);
   }
   else
   {
      out << "\nHypreParMatrix: hypre_ParCSRCommPkg:\n";
   }
   out << "Rank " << myid << ":\n"
       "   number of sends  = " << comm_pkg->num_sends <<
       " (" << sizeof(double)*comm_pkg->send_map_starts[comm_pkg->num_sends] <<
       " bytes)\n"
       "   number of recvs  = " << comm_pkg->num_recvs <<
       " (" << sizeof(double)*comm_pkg->recv_vec_starts[comm_pkg->num_recvs] <<
       " bytes)\n";
   if (myid != nproc-1)
   {
      out << std::flush;
      MPI_Send(&c, 1, MPI_CHAR, myid+1, tag, comm);
   }
   else
   {
      out << std::endl;
   }
   MPI_Barrier(comm);
}

void HypreParMatrix::Destroy()
{
   if ( X != NULL ) { delete X; }
   if ( Y != NULL ) { delete Y; }

   if (A == NULL) { return; }

   if (diagOwner >= 0)
   {
      if (diagOwner & 1)
      {
         delete [] hypre_CSRMatrixI(A->diag);
         delete [] hypre_CSRMatrixJ(A->diag);
      }
      hypre_CSRMatrixI(A->diag) = NULL;
      hypre_CSRMatrixJ(A->diag) = NULL;
      if (diagOwner & 2)
      {
         delete [] hypre_CSRMatrixData(A->diag);
      }
      hypre_CSRMatrixData(A->diag) = NULL;
   }
   if (offdOwner >= 0)
   {
      if (offdOwner & 1)
      {
         delete [] hypre_CSRMatrixI(A->offd);
         delete [] hypre_CSRMatrixJ(A->offd);
      }
      hypre_CSRMatrixI(A->offd) = NULL;
      hypre_CSRMatrixJ(A->offd) = NULL;
      if (offdOwner & 2)
      {
         delete [] hypre_CSRMatrixData(A->offd);
      }
      hypre_CSRMatrixData(A->offd) = NULL;
   }
   if (colMapOwner >= 0)
   {
      if (colMapOwner & 1)
      {
         delete [] hypre_ParCSRMatrixColMapOffd(A);
      }
      hypre_ParCSRMatrixColMapOffd(A) = NULL;
   }

   if (ParCSROwner)
   {
      hypre_ParCSRMatrixDestroy(A);
   }
}

HypreParMatrix *Add(double alpha, const HypreParMatrix &A,
                    double beta,  const HypreParMatrix &B)
{
   hypre_ParCSRMatrix *C_hypre =
      internal::hypre_ParCSRMatrixAdd(const_cast<HypreParMatrix &>(A),
                                      const_cast<HypreParMatrix &>(B));
   MFEM_VERIFY(C_hypre, "error in hypre_ParCSRMatrixAdd");

   hypre_MatvecCommPkgCreate(C_hypre);
   HypreParMatrix *C = new HypreParMatrix(C_hypre);
   *C = 0.0;
   C->Add(alpha, A);
   C->Add(beta, B);

   return C;
}

HypreParMatrix * ParMult(const HypreParMatrix *A, const HypreParMatrix *B)
{
   hypre_ParCSRMatrix * ab;
   ab = hypre_ParMatmul(*A,*B);
   hypre_ParCSRMatrixSetNumNonzeros(ab);

   hypre_MatvecCommPkgCreate(ab);

   return new HypreParMatrix(ab);
}

HypreParMatrix * ParAdd(const HypreParMatrix *A, const HypreParMatrix *B)
{
   hypre_ParCSRMatrix * C = internal::hypre_ParCSRMatrixAdd(*A,*B);

   hypre_MatvecCommPkgCreate(C);

   return new HypreParMatrix(C);
}

HypreParMatrix * RAP(const HypreParMatrix *A, const HypreParMatrix *P)
{
   HYPRE_Int P_owns_its_col_starts =
      hypre_ParCSRMatrixOwnsColStarts((hypre_ParCSRMatrix*)(*P));

   hypre_ParCSRMatrix * rap;
   hypre_BoomerAMGBuildCoarseOperator(*P,*A,*P,&rap);
   hypre_ParCSRMatrixSetNumNonzeros(rap);
   // hypre_MatvecCommPkgCreate(rap);

   /* Warning: hypre_BoomerAMGBuildCoarseOperator steals the col_starts
      from P (even if it does not own them)! */
   hypre_ParCSRMatrixSetRowStartsOwner(rap,0);
   hypre_ParCSRMatrixSetColStartsOwner(rap,0);

   if (P_owns_its_col_starts)
   {
      hypre_ParCSRMatrixSetColStartsOwner(*P, 1);
   }

   return new HypreParMatrix(rap);
}

HypreParMatrix * RAP(const HypreParMatrix * Rt, const HypreParMatrix *A,
                     const HypreParMatrix *P)
{
   HYPRE_Int P_owns_its_col_starts =
      hypre_ParCSRMatrixOwnsColStarts((hypre_ParCSRMatrix*)(*P));
   HYPRE_Int Rt_owns_its_col_starts =
      hypre_ParCSRMatrixOwnsColStarts((hypre_ParCSRMatrix*)(*Rt));

   hypre_ParCSRMatrix * rap;
   hypre_BoomerAMGBuildCoarseOperator(*Rt,*A,*P,&rap);

   hypre_ParCSRMatrixSetNumNonzeros(rap);
   // hypre_MatvecCommPkgCreate(rap);

   /* Warning: hypre_BoomerAMGBuildCoarseOperator steals the col_starts
      from Rt and P (even if they do not own them)! */
   hypre_ParCSRMatrixSetRowStartsOwner(rap,0);
   hypre_ParCSRMatrixSetColStartsOwner(rap,0);

   if (P_owns_its_col_starts)
   {
      hypre_ParCSRMatrixSetColStartsOwner(*P, 1);
   }
   if (Rt_owns_its_col_starts)
   {
      hypre_ParCSRMatrixSetColStartsOwner(*Rt, 1);
   }

   return new HypreParMatrix(rap);
}

void EliminateBC(HypreParMatrix &A, HypreParMatrix &Ae,
                 const Array<int> &ess_dof_list,
                 const Vector &X, Vector &B)
{
   // B -= Ae*X
   Ae.Mult(-1.0, X, 1.0, B);

   hypre_CSRMatrix *A_diag = hypre_ParCSRMatrixDiag((hypre_ParCSRMatrix *)A);
   double *data = hypre_CSRMatrixData(A_diag);
   HYPRE_Int *I = hypre_CSRMatrixI(A_diag);
#ifdef MFEM_DEBUG
   HYPRE_Int    *J   = hypre_CSRMatrixJ(A_diag);
   hypre_CSRMatrix *A_offd = hypre_ParCSRMatrixOffd((hypre_ParCSRMatrix *)A);
   HYPRE_Int *I_offd = hypre_CSRMatrixI(A_offd);
   double *data_offd = hypre_CSRMatrixData(A_offd);
#endif

   for (int i = 0; i < ess_dof_list.Size(); i++)
   {
      int r = ess_dof_list[i];
      B(r) = data[I[r]] * X(r);
#ifdef MFEM_DEBUG
      // Check that in the rows specified by the ess_dof_list, the matrix A has
      // only one entry -- the diagonal.
      // if (I[r+1] != I[r]+1 || J[I[r]] != r || I_offd[r] != I_offd[r+1])
      if (J[I[r]] != r)
      {
         MFEM_ABORT("the diagonal entry must be the first entry in the row!");
      }
      for (int j = I[r]+1; j < I[r+1]; j++)
      {
         if (data[j] != 0.0)
         {
            MFEM_ABORT("all off-diagonal entries must be zero!");
         }
      }
      for (int j = I_offd[r]; j < I_offd[r+1]; j++)
      {
         if (data_offd[j] != 0.0)
         {
            MFEM_ABORT("all off-diagonal entries must be zero!");
         }
      }
#endif
   }
}

// Taubin or "lambda-mu" scheme, which alternates between positive and
// negative step sizes to approximate low-pass filter effect.

int ParCSRRelax_Taubin(hypre_ParCSRMatrix *A, // matrix to relax with
                       hypre_ParVector *f,    // right-hand side
                       double lambda,
                       double mu,
                       int N,
                       double max_eig,
                       hypre_ParVector *u,    // initial/updated approximation
                       hypre_ParVector *r     // another temp vector
                      )
{
   hypre_CSRMatrix *A_diag = hypre_ParCSRMatrixDiag(A);
   HYPRE_Int num_rows = hypre_CSRMatrixNumRows(A_diag);

   double *u_data = hypre_VectorData(hypre_ParVectorLocalVector(u));
   double *r_data = hypre_VectorData(hypre_ParVectorLocalVector(r));

   for (int i = 0; i < N; i++)
   {
      // get residual: r = f - A*u
      hypre_ParVectorCopy(f, r);
      hypre_ParCSRMatrixMatvec(-1.0, A, u, 1.0, r);

      double coef;
      (0 == (i % 2)) ? coef = lambda : coef = mu;

      for (HYPRE_Int j = 0; j < num_rows; j++)
      {
         u_data[j] += coef*r_data[j] / max_eig;
      }
   }

   return 0;
}

// FIR scheme, which uses Chebyshev polynomials and a window function
// to approximate a low-pass step filter.

int ParCSRRelax_FIR(hypre_ParCSRMatrix *A, // matrix to relax with
                    hypre_ParVector *f,    // right-hand side
                    double max_eig,
                    int poly_order,
                    double* fir_coeffs,
                    hypre_ParVector *u,    // initial/updated approximation
                    hypre_ParVector *x0,   // temporaries
                    hypre_ParVector *x1,
                    hypre_ParVector *x2,
                    hypre_ParVector *x3)

{
   hypre_CSRMatrix *A_diag = hypre_ParCSRMatrixDiag(A);
   HYPRE_Int num_rows = hypre_CSRMatrixNumRows(A_diag);

   double *u_data = hypre_VectorData(hypre_ParVectorLocalVector(u));

   double *x0_data = hypre_VectorData(hypre_ParVectorLocalVector(x0));
   double *x1_data = hypre_VectorData(hypre_ParVectorLocalVector(x1));
   double *x2_data = hypre_VectorData(hypre_ParVectorLocalVector(x2));
   double *x3_data = hypre_VectorData(hypre_ParVectorLocalVector(x3));

   hypre_ParVectorCopy(u, x0);

   // x1 = f -A*x0/max_eig
   hypre_ParVectorCopy(f, x1);
   hypre_ParCSRMatrixMatvec(-1.0, A, x0, 1.0, x1);

   for (HYPRE_Int i = 0; i < num_rows; i++)
   {
      x1_data[i] /= -max_eig;
   }

   // x1 = x0 -x1
   for (HYPRE_Int i = 0; i < num_rows; i++)
   {
      x1_data[i] = x0_data[i] -x1_data[i];
   }

   // x3 = f0*x0 +f1*x1
   for (HYPRE_Int i = 0; i < num_rows; i++)
   {
      x3_data[i] = fir_coeffs[0]*x0_data[i] +fir_coeffs[1]*x1_data[i];
   }

   for (int n = 2; n <= poly_order; n++)
   {
      // x2 = f - A*x1/max_eig
      hypre_ParVectorCopy(f, x2);
      hypre_ParCSRMatrixMatvec(-1.0, A, x1, 1.0, x2);

      for (HYPRE_Int i = 0; i < num_rows; i++)
      {
         x2_data[i] /= -max_eig;
      }

      // x2 = (x1-x0) +(x1-2*x2)
      // x3 = x3 +f[n]*x2
      // x0 = x1
      // x1 = x2

      for (HYPRE_Int i = 0; i < num_rows; i++)
      {
         x2_data[i] = (x1_data[i]-x0_data[i]) +(x1_data[i]-2*x2_data[i]);
         x3_data[i] += fir_coeffs[n]*x2_data[i];
         x0_data[i] = x1_data[i];
         x1_data[i] = x2_data[i];
      }
   }

   for (HYPRE_Int i = 0; i < num_rows; i++)
   {
      u_data[i] = x3_data[i];
   }

   return 0;
}

HypreSmoother::HypreSmoother() : Solver()
{
   type = 2;
   relax_times = 1;
   relax_weight = 1.0;
   omega = 1.0;
   poly_order = 2;
   poly_fraction = .3;
   lambda = 0.5;
   mu = -0.5;
   taubin_iter = 40;

   l1_norms = NULL;
   pos_l1_norms = false;
   B = X = V = Z = NULL;
   X0 = X1 = NULL;
   fir_coeffs = NULL;
}

HypreSmoother::HypreSmoother(HypreParMatrix &_A, int _type,
                             int _relax_times, double _relax_weight, double _omega,
                             int _poly_order, double _poly_fraction)
{
   type = _type;
   relax_times = _relax_times;
   relax_weight = _relax_weight;
   omega = _omega;
   poly_order = _poly_order;
   poly_fraction = _poly_fraction;

   l1_norms = NULL;
   pos_l1_norms = false;
   B = X = V = Z = NULL;
   X0 = X1 = NULL;
   fir_coeffs = NULL;

   SetOperator(_A);
}

void HypreSmoother::SetType(HypreSmoother::Type _type, int _relax_times)
{
   type = static_cast<int>(_type);
   relax_times = _relax_times;
}

void HypreSmoother::SetSOROptions(double _relax_weight, double _omega)
{
   relax_weight = _relax_weight;
   omega = _omega;
}

void HypreSmoother::SetPolyOptions(int _poly_order, double _poly_fraction)
{
   poly_order = _poly_order;
   poly_fraction = _poly_fraction;
}

void HypreSmoother::SetTaubinOptions(double _lambda, double _mu,
                                     int _taubin_iter)
{
   lambda = _lambda;
   mu = _mu;
   taubin_iter = _taubin_iter;
}

void HypreSmoother::SetWindowByName(const char* name)
{
   double a = -1, b, c;
   if (!strcmp(name,"Rectangular")) { a = 1.0,  b = 0.0,  c = 0.0; }
   if (!strcmp(name,"Hanning")) { a = 0.5,  b = 0.5,  c = 0.0; }
   if (!strcmp(name,"Hamming")) { a = 0.54, b = 0.46, c = 0.0; }
   if (!strcmp(name,"Blackman")) { a = 0.42, b = 0.50, c = 0.08; }
   if (a < 0)
   {
      mfem_error("HypreSmoother::SetWindowByName : name not recognized!");
   }

   SetWindowParameters(a, b, c);
}

void HypreSmoother::SetWindowParameters(double a, double b, double c)
{
   window_params[0] = a;
   window_params[1] = b;
   window_params[2] = c;
}

void HypreSmoother::SetOperator(const Operator &op)
{
   A = const_cast<HypreParMatrix *>(dynamic_cast<const HypreParMatrix *>(&op));
   if (A == NULL)
   {
      mfem_error("HypreSmoother::SetOperator : not HypreParMatrix!");
   }

   height = A->Height();
   width = A->Width();

   if (B) { delete B; }
   if (X) { delete X; }
   if (V) { delete V; }
   if (Z) { delete Z; }
   if (l1_norms)
   {
      mfem_hypre_TFree(l1_norms);
   }
   delete X0;
   delete X1;

   X1 = X0 = Z = V = B = X = NULL;

   if (type >= 1 && type <= 4)
   {
      hypre_ParCSRComputeL1Norms(*A, type, NULL, &l1_norms);
   }
   else if (type == 5)
   {
      l1_norms = mfem_hypre_CTAlloc(double, height);
      Vector ones(height), diag(l1_norms, height);
      ones = 1.0;
      A->Mult(ones, diag);
      type = 1;
   }
   else
   {
      l1_norms = NULL;
   }
   if (l1_norms && pos_l1_norms)
   {
      for (int i = 0; i < height; i++)
      {
         l1_norms[i] = std::abs(l1_norms[i]);
      }
   }

   if (type == 16)
   {
      poly_scale = 1;
      hypre_ParCSRMaxEigEstimateCG(*A, poly_scale, 10,
                                   &max_eig_est, &min_eig_est);
      Z = new HypreParVector(*A);
   }
   else if (type == 1001 || type == 1002)
   {
      poly_scale = 0;
      hypre_ParCSRMaxEigEstimateCG(*A, poly_scale, 10,
                                   &max_eig_est, &min_eig_est);

      // The Taubin and FIR polynomials are defined on [0, 2]
      max_eig_est /= 2;

      // Compute window function, Chebyshev coefficients, and allocate temps.
      if (type == 1002)
      {
         // Temporaries for Chebyshev recursive evaluation
         Z = new HypreParVector(*A);
         X0 = new HypreParVector(*A);
         X1 = new HypreParVector(*A);

         SetFIRCoefficients(max_eig_est);
      }
   }
}

void HypreSmoother::SetFIRCoefficients(double max_eig)
{
   if (fir_coeffs)
   {
      delete [] fir_coeffs;
   }

   fir_coeffs = new double[poly_order+1];

   double* window_coeffs = new double[poly_order+1];
   double* cheby_coeffs = new double[poly_order+1];

   double a = window_params[0];
   double b = window_params[1];
   double c = window_params[2];
   for (int i = 0; i <= poly_order; i++)
   {
      double t = (i*M_PI)/(poly_order+1);
      window_coeffs[i] = a + b*cos(t) +c*cos(2*t);
   }

   double k_pb = poly_fraction*max_eig;
   double theta_pb = acos(1.0 -0.5*k_pb);
   double sigma = 0.0;
   cheby_coeffs[0] = (theta_pb +sigma)/M_PI;
   for (int i = 1; i <= poly_order; i++)
   {
      double t = i*(theta_pb+sigma);
      cheby_coeffs[i] = 2.0*sin(t)/(i*M_PI);
   }

   for (int i = 0; i <= poly_order; i++)
   {
      fir_coeffs[i] = window_coeffs[i]*cheby_coeffs[i];
   }

   delete[] window_coeffs;
   delete[] cheby_coeffs;
}

void HypreSmoother::Mult(const HypreParVector &b, HypreParVector &x) const
{
   if (A == NULL)
   {
      mfem_error("HypreSmoother::Mult (...) : HypreParMatrix A is missing");
      return;
   }

   if (!iterative_mode)
   {
      if (type == 0 && relax_times == 1)
      {
         HYPRE_ParCSRDiagScale(NULL, *A, b, x);
         if (relax_weight != 1.0)
         {
            x *= relax_weight;
         }
         return;
      }
      x = 0.0;
   }

   if (V == NULL)
   {
      V = new HypreParVector(*A);
   }

   if (type == 1001)
   {
      for (int sweep = 0; sweep < relax_times; sweep++)
      {
         ParCSRRelax_Taubin(*A, b, lambda, mu, taubin_iter,
                            max_eig_est,
                            x, *V);
      }
   }
   else if (type == 1002)
   {
      for (int sweep = 0; sweep < relax_times; sweep++)
      {
         ParCSRRelax_FIR(*A, b,
                         max_eig_est,
                         poly_order,
                         fir_coeffs,
                         x,
                         *X0, *X1, *V, *Z);
      }
   }
   else
   {
      if (Z == NULL)
         hypre_ParCSRRelax(*A, b, type,
                           relax_times, l1_norms, relax_weight, omega,
                           max_eig_est, min_eig_est, poly_order, poly_fraction,
                           x, *V, NULL);
      else
         hypre_ParCSRRelax(*A, b, type,
                           relax_times, l1_norms, relax_weight, omega,
                           max_eig_est, min_eig_est, poly_order, poly_fraction,
                           x, *V, *Z);
   }
}

void HypreSmoother::Mult(const Vector &b, Vector &x) const
{
   if (A == NULL)
   {
      mfem_error("HypreSmoother::Mult (...) : HypreParMatrix A is missing");
      return;
   }
   if (B == NULL)
   {
      B = new HypreParVector(A->GetComm(),
                             A -> GetGlobalNumRows(),
                             b.GetData(),
                             A -> GetRowStarts());
      X = new HypreParVector(A->GetComm(),
                             A -> GetGlobalNumCols(),
                             x.GetData(),
                             A -> GetColStarts());
   }
   else
   {
      B -> SetData(b.GetData());
      X -> SetData(x.GetData());
   }

   Mult(*B, *X);
}

HypreSmoother::~HypreSmoother()
{
   if (B) { delete B; }
   if (X) { delete X; }
   if (V) { delete V; }
   if (Z) { delete Z; }
   if (l1_norms)
   {
      mfem_hypre_TFree(l1_norms);
   }
   if (fir_coeffs)
   {
      delete [] fir_coeffs;
   }
   if (X0) { delete X0; }
   if (X1) { delete X1; }
}


HypreSolver::HypreSolver()
{
   A = NULL;
   setup_called = 0;
   B = X = NULL;
   error_mode = ABORT_HYPRE_ERRORS;
}

HypreSolver::HypreSolver(HypreParMatrix *_A)
   : Solver(_A->Height(), _A->Width())
{
   A = _A;
   setup_called = 0;
   B = X = NULL;
   error_mode = ABORT_HYPRE_ERRORS;
}

void HypreSolver::Mult(const HypreParVector &b, HypreParVector &x) const
{
   HYPRE_Int err;
   if (A == NULL)
   {
      mfem_error("HypreSolver::Mult (...) : HypreParMatrix A is missing");
      return;
   }
   if (!setup_called)
   {
      err = SetupFcn()(*this, *A, b, x);
      if (error_mode == WARN_HYPRE_ERRORS)
      {
         if (err) { MFEM_WARNING("Error during setup! Error code: " << err); }
      }
      else if (error_mode == ABORT_HYPRE_ERRORS)
      {
         MFEM_VERIFY(!err, "Error during setup! Error code: " << err);
      }
      hypre_error_flag = 0;
      setup_called = 1;
   }

   if (!iterative_mode)
   {
      x = 0.0;
   }
   err = SolveFcn()(*this, *A, b, x);
   if (error_mode == WARN_HYPRE_ERRORS)
   {
      if (err) { MFEM_WARNING("Error during solve! Error code: " << err); }
   }
   else if (error_mode == ABORT_HYPRE_ERRORS)
   {
      MFEM_VERIFY(!err, "Error during solve! Error code: " << err);
   }
   hypre_error_flag = 0;
}

void HypreSolver::Mult(const Vector &b, Vector &x) const
{
   if (A == NULL)
   {
      mfem_error("HypreSolver::Mult (...) : HypreParMatrix A is missing");
      return;
   }
   auto b_data = b.HostRead();
   auto x_data = x.HostWrite();
   if (B == NULL)
   {
      B = new HypreParVector(A->GetComm(),
                             A -> GetGlobalNumRows(),
                             const_cast<double*>(b_data),
                             A -> GetRowStarts());
      X = new HypreParVector(A->GetComm(),
                             A -> GetGlobalNumCols(),
                             x_data,
                             A -> GetColStarts());
   }
   else
   {
      B -> SetData(const_cast<double*>(b_data));
      X -> SetData(x_data);
   }

   Mult(*B, *X);
}

HypreSolver::~HypreSolver()
{
   if (B) { delete B; }
   if (X) { delete X; }
}


HyprePCG::HyprePCG(HypreParMatrix &_A) : HypreSolver(&_A)
{
   MPI_Comm comm;

   iterative_mode = true;

   HYPRE_ParCSRMatrixGetComm(*A, &comm);

   HYPRE_ParCSRPCGCreate(comm, &pcg_solver);
}

void HyprePCG::SetTol(double tol)
{
   HYPRE_PCGSetTol(pcg_solver, tol);
}

void HyprePCG::SetMaxIter(int max_iter)
{
   HYPRE_PCGSetMaxIter(pcg_solver, max_iter);
}

void HyprePCG::SetLogging(int logging)
{
   HYPRE_PCGSetLogging(pcg_solver, logging);
}

void HyprePCG::SetPrintLevel(int print_lvl)
{
   HYPRE_ParCSRPCGSetPrintLevel(pcg_solver, print_lvl);
}

void HyprePCG::SetPreconditioner(HypreSolver &precond)
{
   HYPRE_ParCSRPCGSetPrecond(pcg_solver,
                             precond.SolveFcn(),
                             precond.SetupFcn(),
                             precond);
}

void HyprePCG::SetResidualConvergenceOptions(int res_frequency, double rtol)
{
   HYPRE_PCGSetTwoNorm(pcg_solver, 1);
   if (res_frequency > 0)
   {
      HYPRE_PCGSetRecomputeResidualP(pcg_solver, res_frequency);
   }
   if (rtol > 0.0)
   {
      HYPRE_PCGSetResidualTol(pcg_solver, rtol);
   }
}

void HyprePCG::Mult(const HypreParVector &b, HypreParVector &x) const
{
   int myid;
   HYPRE_Int time_index = 0;
   HYPRE_Int num_iterations;
   double final_res_norm;
   MPI_Comm comm;
   HYPRE_Int print_level;

   HYPRE_PCGGetPrintLevel(pcg_solver, &print_level);
   HYPRE_ParCSRPCGSetPrintLevel(pcg_solver, print_level%3);

   HYPRE_ParCSRMatrixGetComm(*A, &comm);

   if (!setup_called)
   {
      if (print_level > 0 && print_level < 3)
      {
         time_index = hypre_InitializeTiming("PCG Setup");
         hypre_BeginTiming(time_index);
      }

      HYPRE_ParCSRPCGSetup(pcg_solver, *A, b, x);
      setup_called = 1;

      if (print_level > 0 && print_level < 3)
      {
         hypre_EndTiming(time_index);
         hypre_PrintTiming("Setup phase times", comm);
         hypre_FinalizeTiming(time_index);
         hypre_ClearTiming();
      }
   }

   if (print_level > 0 && print_level < 3)
   {
      time_index = hypre_InitializeTiming("PCG Solve");
      hypre_BeginTiming(time_index);
   }

   if (!iterative_mode)
   {
      x = 0.0;
   }

   b.HostRead();
   x.HostReadWrite();

   HYPRE_ParCSRPCGSolve(pcg_solver, *A, b, x);

   if (print_level > 0)
   {
      if (print_level < 3)
      {
         hypre_EndTiming(time_index);
         hypre_PrintTiming("Solve phase times", comm);
         hypre_FinalizeTiming(time_index);
         hypre_ClearTiming();
      }

      HYPRE_ParCSRPCGGetNumIterations(pcg_solver, &num_iterations);
      HYPRE_ParCSRPCGGetFinalRelativeResidualNorm(pcg_solver,
                                                  &final_res_norm);

      MPI_Comm_rank(comm, &myid);

      if (myid == 0)
      {
         mfem::out << "PCG Iterations = " << num_iterations << endl
                   << "Final PCG Relative Residual Norm = " << final_res_norm
                   << endl;
      }
   }
   HYPRE_ParCSRPCGSetPrintLevel(pcg_solver, print_level);
}

HyprePCG::~HyprePCG()
{
   HYPRE_ParCSRPCGDestroy(pcg_solver);
}


HypreGMRES::HypreGMRES(HypreParMatrix &_A) : HypreSolver(&_A)
{
   MPI_Comm comm;

   int k_dim    = 50;
   int max_iter = 100;
   double tol   = 1e-6;

   iterative_mode = true;

   HYPRE_ParCSRMatrixGetComm(*A, &comm);

   HYPRE_ParCSRGMRESCreate(comm, &gmres_solver);
   HYPRE_ParCSRGMRESSetKDim(gmres_solver, k_dim);
   HYPRE_ParCSRGMRESSetMaxIter(gmres_solver, max_iter);
   HYPRE_ParCSRGMRESSetTol(gmres_solver, tol);
}

void HypreGMRES::SetTol(double tol)
{
   HYPRE_GMRESSetTol(gmres_solver, tol);
}

void HypreGMRES::SetMaxIter(int max_iter)
{
   HYPRE_GMRESSetMaxIter(gmres_solver, max_iter);
}

void HypreGMRES::SetKDim(int k_dim)
{
   HYPRE_GMRESSetKDim(gmres_solver, k_dim);
}

void HypreGMRES::SetLogging(int logging)
{
   HYPRE_GMRESSetLogging(gmres_solver, logging);
}

void HypreGMRES::SetPrintLevel(int print_lvl)
{
   HYPRE_GMRESSetPrintLevel(gmres_solver, print_lvl);
}

void HypreGMRES::SetPreconditioner(HypreSolver &precond)
{
   HYPRE_ParCSRGMRESSetPrecond(gmres_solver,
                               precond.SolveFcn(),
                               precond.SetupFcn(),
                               precond);
}

void HypreGMRES::Mult(const HypreParVector &b, HypreParVector &x) const
{
   int myid;
   HYPRE_Int time_index = 0;
   HYPRE_Int num_iterations;
   double final_res_norm;
   MPI_Comm comm;
   HYPRE_Int print_level;

   HYPRE_GMRESGetPrintLevel(gmres_solver, &print_level);

   HYPRE_ParCSRMatrixGetComm(*A, &comm);

   if (!setup_called)
   {
      if (print_level > 0)
      {
         time_index = hypre_InitializeTiming("GMRES Setup");
         hypre_BeginTiming(time_index);
      }

      HYPRE_ParCSRGMRESSetup(gmres_solver, *A, b, x);
      setup_called = 1;

      if (print_level > 0)
      {
         hypre_EndTiming(time_index);
         hypre_PrintTiming("Setup phase times", comm);
         hypre_FinalizeTiming(time_index);
         hypre_ClearTiming();
      }
   }

   if (print_level > 0)
   {
      time_index = hypre_InitializeTiming("GMRES Solve");
      hypre_BeginTiming(time_index);
   }

   if (!iterative_mode)
   {
      x = 0.0;
   }

   HYPRE_ParCSRGMRESSolve(gmres_solver, *A, b, x);

   if (print_level > 0)
   {
      hypre_EndTiming(time_index);
      hypre_PrintTiming("Solve phase times", comm);
      hypre_FinalizeTiming(time_index);
      hypre_ClearTiming();

      HYPRE_ParCSRGMRESGetNumIterations(gmres_solver, &num_iterations);
      HYPRE_ParCSRGMRESGetFinalRelativeResidualNorm(gmres_solver,
                                                    &final_res_norm);

      MPI_Comm_rank(comm, &myid);

      if (myid == 0)
      {
         mfem::out << "GMRES Iterations = " << num_iterations << endl
                   << "Final GMRES Relative Residual Norm = " << final_res_norm
                   << endl;
      }
   }
}

HypreGMRES::~HypreGMRES()
{
   HYPRE_ParCSRGMRESDestroy(gmres_solver);
}


HypreParaSails::HypreParaSails(HypreParMatrix &A) : HypreSolver(&A)
{
   MPI_Comm comm;

   int    sai_max_levels = 1;
   double sai_threshold  = 0.1;
   double sai_filter     = 0.1;
   int    sai_sym        = 0;
   double sai_loadbal    = 0.0;
   int    sai_reuse      = 0;
   int    sai_logging    = 1;

   HYPRE_ParCSRMatrixGetComm(A, &comm);

   HYPRE_ParaSailsCreate(comm, &sai_precond);
   HYPRE_ParaSailsSetParams(sai_precond, sai_threshold, sai_max_levels);
   HYPRE_ParaSailsSetFilter(sai_precond, sai_filter);
   HYPRE_ParaSailsSetSym(sai_precond, sai_sym);
   HYPRE_ParaSailsSetLoadbal(sai_precond, sai_loadbal);
   HYPRE_ParaSailsSetReuse(sai_precond, sai_reuse);
   HYPRE_ParaSailsSetLogging(sai_precond, sai_logging);
}

void HypreParaSails::SetSymmetry(int sym)
{
   HYPRE_ParaSailsSetSym(sai_precond, sym);
}

HypreParaSails::~HypreParaSails()
{
   HYPRE_ParaSailsDestroy(sai_precond);
}


HypreEuclid::HypreEuclid(HypreParMatrix &A) : HypreSolver(&A)
{
   MPI_Comm comm;

   int    euc_level = 1; // We use ILU(1)
   int    euc_stats = 0; // No logging
   int    euc_mem   = 0; // No memory logging
   int    euc_bj    = 0; // 1: Use Block Jacobi
   int    euc_ro_sc = 0; // 1: Use Row scaling

   HYPRE_ParCSRMatrixGetComm(A, &comm);

   HYPRE_EuclidCreate(comm, &euc_precond);
   HYPRE_EuclidSetLevel(euc_precond, euc_level);
   HYPRE_EuclidSetStats(euc_precond, euc_stats);
   HYPRE_EuclidSetMem(euc_precond, euc_mem);
   HYPRE_EuclidSetBJ(euc_precond, euc_bj);
   HYPRE_EuclidSetRowScale(euc_precond, euc_ro_sc);
}

HypreEuclid::~HypreEuclid()
{
   HYPRE_EuclidDestroy(euc_precond);
}


HypreBoomerAMG::HypreBoomerAMG()
{
   HYPRE_BoomerAMGCreate(&amg_precond);
   SetDefaultOptions();
}

HypreBoomerAMG::HypreBoomerAMG(HypreParMatrix &A) : HypreSolver(&A)
{
   HYPRE_BoomerAMGCreate(&amg_precond);
   SetDefaultOptions();
}

void HypreBoomerAMG::SetDefaultOptions()
{
   // AMG coarsening options:
   int coarsen_type = 10;   // 10 = HMIS, 8 = PMIS, 6 = Falgout, 0 = CLJP
   int agg_levels   = 1;    // number of aggressive coarsening levels
   double theta     = 0.25; // strength threshold: 0.25, 0.5, 0.8

   // AMG interpolation options:
   int interp_type  = 6;    // 6 = extended+i, 0 = classical
   int Pmax         = 4;    // max number of elements per row in P

   // AMG relaxation options:
   int relax_type   = 8;    // 8 = l1-GS, 6 = symm. GS, 3 = GS, 18 = l1-Jacobi
   int relax_sweeps = 1;    // relaxation sweeps on each level

   // Additional options:
   int print_level  = 1;    // print AMG iterations? 1 = no, 2 = yes
   int max_levels   = 25;   // max number of levels in AMG hierarchy

   HYPRE_BoomerAMGSetCoarsenType(amg_precond, coarsen_type);
   HYPRE_BoomerAMGSetAggNumLevels(amg_precond, agg_levels);
   HYPRE_BoomerAMGSetRelaxType(amg_precond, relax_type);
   HYPRE_BoomerAMGSetNumSweeps(amg_precond, relax_sweeps);
   HYPRE_BoomerAMGSetStrongThreshold(amg_precond, theta);
   HYPRE_BoomerAMGSetInterpType(amg_precond, interp_type);
   HYPRE_BoomerAMGSetPMaxElmts(amg_precond, Pmax);
   HYPRE_BoomerAMGSetPrintLevel(amg_precond, print_level);
   HYPRE_BoomerAMGSetMaxLevels(amg_precond, max_levels);

   // Use as a preconditioner (one V-cycle, zero tolerance)
   HYPRE_BoomerAMGSetMaxIter(amg_precond, 1);
   HYPRE_BoomerAMGSetTol(amg_precond, 0.0);
}

void HypreBoomerAMG::ResetAMGPrecond()
{
   HYPRE_Int coarsen_type;
   HYPRE_Int agg_levels;
   HYPRE_Int relax_type;
   HYPRE_Int relax_sweeps;
   HYPRE_Real theta;
   HYPRE_Int interp_type;
   HYPRE_Int Pmax;
   HYPRE_Int print_level;
   HYPRE_Int dim;
   HYPRE_Int nrbms = rbms.Size();
   HYPRE_Int nodal;
   HYPRE_Int nodal_diag;
   HYPRE_Int relax_coarse;
   HYPRE_Int interp_vec_variant;
   HYPRE_Int q_max;
   HYPRE_Int smooth_interp_vectors;
   HYPRE_Int interp_refine;

   hypre_ParAMGData *amg_data = (hypre_ParAMGData *)amg_precond;

   // read options from amg_precond
   HYPRE_BoomerAMGGetCoarsenType(amg_precond, &coarsen_type);
   agg_levels = hypre_ParAMGDataAggNumLevels(amg_data);
   relax_type = hypre_ParAMGDataUserRelaxType(amg_data);
   relax_sweeps = hypre_ParAMGDataUserNumSweeps(amg_data);
   HYPRE_BoomerAMGGetStrongThreshold(amg_precond, &theta);
   hypre_BoomerAMGGetInterpType(amg_precond, &interp_type);
   HYPRE_BoomerAMGGetPMaxElmts(amg_precond, &Pmax);
   HYPRE_BoomerAMGGetPrintLevel(amg_precond, &print_level);
   HYPRE_BoomerAMGGetNumFunctions(amg_precond, &dim);
   if (nrbms) // elasticity solver options
   {
      nodal = hypre_ParAMGDataNodal(amg_data);
      nodal_diag = hypre_ParAMGDataNodalDiag(amg_data);
      HYPRE_BoomerAMGGetCycleRelaxType(amg_precond, &relax_coarse, 3);
      interp_vec_variant = hypre_ParAMGInterpVecVariant(amg_data);
      q_max = hypre_ParAMGInterpVecQMax(amg_data);
      smooth_interp_vectors = hypre_ParAMGSmoothInterpVectors(amg_data);
      interp_refine = hypre_ParAMGInterpRefine(amg_data);
   }

   HYPRE_BoomerAMGDestroy(amg_precond);
   HYPRE_BoomerAMGCreate(&amg_precond);

   HYPRE_BoomerAMGSetCoarsenType(amg_precond, coarsen_type);
   HYPRE_BoomerAMGSetAggNumLevels(amg_precond, agg_levels);
   HYPRE_BoomerAMGSetRelaxType(amg_precond, relax_type);
   HYPRE_BoomerAMGSetNumSweeps(amg_precond, relax_sweeps);
   HYPRE_BoomerAMGSetMaxLevels(amg_precond, 25);
   HYPRE_BoomerAMGSetTol(amg_precond, 0.0);
   HYPRE_BoomerAMGSetMaxIter(amg_precond, 1); // one V-cycle
   HYPRE_BoomerAMGSetStrongThreshold(amg_precond, theta);
   HYPRE_BoomerAMGSetInterpType(amg_precond, interp_type);
   HYPRE_BoomerAMGSetPMaxElmts(amg_precond, Pmax);
   HYPRE_BoomerAMGSetPrintLevel(amg_precond, print_level);
   HYPRE_BoomerAMGSetNumFunctions(amg_precond, dim);
   if (nrbms)
   {
      HYPRE_BoomerAMGSetNodal(amg_precond, nodal);
      HYPRE_BoomerAMGSetNodalDiag(amg_precond, nodal_diag);
      HYPRE_BoomerAMGSetCycleRelaxType(amg_precond, relax_coarse, 3);
      HYPRE_BoomerAMGSetInterpVecVariant(amg_precond, interp_vec_variant);
      HYPRE_BoomerAMGSetInterpVecQMax(amg_precond, q_max);
      HYPRE_BoomerAMGSetSmoothInterpVectors(amg_precond, smooth_interp_vectors);
      HYPRE_BoomerAMGSetInterpRefine(amg_precond, interp_refine);
      RecomputeRBMs();
      HYPRE_BoomerAMGSetInterpVectors(amg_precond, rbms.Size(), rbms.GetData());
   }
}

void HypreBoomerAMG::SetOperator(const Operator &op)
{
   const HypreParMatrix *new_A = dynamic_cast<const HypreParMatrix *>(&op);
   MFEM_VERIFY(new_A, "new Operator must be a HypreParMatrix!");

   if (A) { ResetAMGPrecond(); }

   // update base classes: Operator, Solver, HypreSolver
   height = new_A->Height();
   width  = new_A->Width();
   A = const_cast<HypreParMatrix *>(new_A);
   setup_called = 0;
   delete X;
   delete B;
   B = X = NULL;
}

void HypreBoomerAMG::SetSystemsOptions(int dim)
{
   HYPRE_BoomerAMGSetNumFunctions(amg_precond, dim);

   // More robust options with respect to convergence
   HYPRE_BoomerAMGSetAggNumLevels(amg_precond, 0);
   HYPRE_BoomerAMGSetStrongThreshold(amg_precond, 0.5);
}

// Rotational rigid-body mode functions, used in SetElasticityOptions()
static void func_rxy(const Vector &x, Vector &y)
{
   y = 0.0; y(0) = x(1); y(1) = -x(0);
}
static void func_ryz(const Vector &x, Vector &y)
{
   y = 0.0; y(1) = x(2); y(2) = -x(1);
}
static void func_rzx(const Vector &x, Vector &y)
{
   y = 0.0; y(2) = x(0); y(0) = -x(2);
}

void HypreBoomerAMG::RecomputeRBMs()
{
   int nrbms;
   Array<HypreParVector*> gf_rbms;
   int dim = fespace->GetParMesh()->Dimension();

   for (int i = 0; i < rbms.Size(); i++)
   {
      HYPRE_ParVectorDestroy(rbms[i]);
   }

   if (dim == 2)
   {
      nrbms = 1;

      VectorFunctionCoefficient coeff_rxy(2, func_rxy);

      ParGridFunction rbms_rxy(fespace);
      rbms_rxy.ProjectCoefficient(coeff_rxy);

      rbms.SetSize(nrbms);
      gf_rbms.SetSize(nrbms);
      gf_rbms[0] = rbms_rxy.ParallelAverage();
   }
   else if (dim == 3)
   {
      nrbms = 3;

      VectorFunctionCoefficient coeff_rxy(3, func_rxy);
      VectorFunctionCoefficient coeff_ryz(3, func_ryz);
      VectorFunctionCoefficient coeff_rzx(3, func_rzx);

      ParGridFunction rbms_rxy(fespace);
      ParGridFunction rbms_ryz(fespace);
      ParGridFunction rbms_rzx(fespace);
      rbms_rxy.ProjectCoefficient(coeff_rxy);
      rbms_ryz.ProjectCoefficient(coeff_ryz);
      rbms_rzx.ProjectCoefficient(coeff_rzx);

      rbms.SetSize(nrbms);
      gf_rbms.SetSize(nrbms);
      gf_rbms[0] = rbms_rxy.ParallelAverage();
      gf_rbms[1] = rbms_ryz.ParallelAverage();
      gf_rbms[2] = rbms_rzx.ParallelAverage();
   }
   else
   {
      nrbms = 0;
      rbms.SetSize(nrbms);
   }

   // Transfer the RBMs from the ParGridFunction to the HYPRE_ParVector objects
   for (int i = 0; i < nrbms; i++)
   {
      rbms[i] = gf_rbms[i]->StealParVector();
      delete gf_rbms[i];
   }
}

void HypreBoomerAMG::SetElasticityOptions(ParFiniteElementSpace *fespace)
{
   // Save the finite element space to support multiple calls to SetOperator()
   this->fespace = fespace;

   // Make sure the systems AMG options are set
   int dim = fespace->GetParMesh()->Dimension();
   SetSystemsOptions(dim);

   // Nodal coarsening options (nodal coarsening is required for this solver)
   // See hypre's new_ij driver and the paper for descriptions.
   int nodal                 = 4; // strength reduction norm: 1, 3 or 4
   int nodal_diag            = 1; // diagonal in strength matrix: 0, 1 or 2
   int relax_coarse          = 8; // smoother on the coarsest grid: 8, 99 or 29

   // Elasticity interpolation options
   int interp_vec_variant    = 2; // 1 = GM-1, 2 = GM-2, 3 = LN
   int q_max                 = 4; // max elements per row for each Q
   int smooth_interp_vectors = 1; // smooth the rigid-body modes?

   // Optionally pre-process the interpolation matrix through iterative weight
   // refinement (this is generally applicable for any system)
   int interp_refine         = 1;

   HYPRE_BoomerAMGSetNodal(amg_precond, nodal);
   HYPRE_BoomerAMGSetNodalDiag(amg_precond, nodal_diag);
   HYPRE_BoomerAMGSetCycleRelaxType(amg_precond, relax_coarse, 3);
   HYPRE_BoomerAMGSetInterpVecVariant(amg_precond, interp_vec_variant);
   HYPRE_BoomerAMGSetInterpVecQMax(amg_precond, q_max);
   HYPRE_BoomerAMGSetSmoothInterpVectors(amg_precond, smooth_interp_vectors);
   HYPRE_BoomerAMGSetInterpRefine(amg_precond, interp_refine);

   RecomputeRBMs();
   HYPRE_BoomerAMGSetInterpVectors(amg_precond, rbms.Size(), rbms.GetData());

   // The above BoomerAMG options may result in singular matrices on the coarse
   // grids, which are handled correctly in hypre's Solve method, but can produce
   // hypre errors in the Setup (specifically in the l1 row norm computation).
   // See the documentation of SetErrorMode() for more details.
   error_mode = IGNORE_HYPRE_ERRORS;
}

HypreBoomerAMG::~HypreBoomerAMG()
{
   for (int i = 0; i < rbms.Size(); i++)
   {
      HYPRE_ParVectorDestroy(rbms[i]);
   }

   HYPRE_BoomerAMGDestroy(amg_precond);
}


HypreAMS::HypreAMS(HypreParMatrix &A, ParFiniteElementSpace *edge_fespace)
   : HypreSolver(&A)
{
   int cycle_type       = 13;
   int rlx_type         = 2;
   int rlx_sweeps       = 1;
   double rlx_weight    = 1.0;
   double rlx_omega     = 1.0;
   int amg_coarsen_type = 10;
   int amg_agg_levels   = 1;
   int amg_rlx_type     = 8;
   double theta         = 0.25;
   int amg_interp_type  = 6;
   int amg_Pmax         = 4;

   int dim = edge_fespace->GetMesh()->Dimension();
   int sdim = edge_fespace->GetMesh()->SpaceDimension();
   const FiniteElementCollection *edge_fec = edge_fespace->FEColl();

   bool trace_space, rt_trace_space;
   ND_Trace_FECollection *nd_tr_fec = NULL;
   trace_space = dynamic_cast<const ND_Trace_FECollection*>(edge_fec);
   rt_trace_space = dynamic_cast<const RT_Trace_FECollection*>(edge_fec);
   trace_space = trace_space || rt_trace_space;

   int p = 1;
   if (edge_fespace->GetNE() > 0)
   {
      if (trace_space)
      {
         p = edge_fespace->GetFaceOrder(0);
         if (dim == 2) { p++; }
      }
      else
      {
         p = edge_fespace->GetOrder(0);
      }
   }

   ParMesh *pmesh = edge_fespace->GetParMesh();
   if (rt_trace_space)
   {
      nd_tr_fec = new ND_Trace_FECollection(p, dim);
      edge_fespace = new ParFiniteElementSpace(pmesh, nd_tr_fec);
   }

   HYPRE_AMSCreate(&ams);

   HYPRE_AMSSetDimension(ams, sdim); // 2D H(div) and 3D H(curl) problems
   HYPRE_AMSSetTol(ams, 0.0);
   HYPRE_AMSSetMaxIter(ams, 1); // use as a preconditioner
   HYPRE_AMSSetCycleType(ams, cycle_type);
   HYPRE_AMSSetPrintLevel(ams, 1);

   // define the nodal linear finite element space associated with edge_fespace
   FiniteElementCollection *vert_fec;
   if (trace_space)
   {
      vert_fec = new H1_Trace_FECollection(p, dim);
   }
   else
   {
      vert_fec = new H1_FECollection(p, dim);
   }
   ParFiniteElementSpace *vert_fespace = new ParFiniteElementSpace(pmesh,
                                                                   vert_fec);

   // generate and set the vertex coordinates
   if (p == 1)
   {
      ParGridFunction x_coord(vert_fespace);
      ParGridFunction y_coord(vert_fespace);
      ParGridFunction z_coord(vert_fespace);
      double *coord;
      for (int i = 0; i < pmesh->GetNV(); i++)
      {
         coord = pmesh -> GetVertex(i);
         x_coord(i) = coord[0];
         y_coord(i) = coord[1];
         if (sdim == 3) { z_coord(i) = coord[2]; }
      }
      x = x_coord.ParallelProject();
      y = y_coord.ParallelProject();
      if (sdim == 2)
      {
         z = NULL;
         HYPRE_AMSSetCoordinateVectors(ams, *x, *y, NULL);
      }
      else
      {
         z = z_coord.ParallelProject();
         HYPRE_AMSSetCoordinateVectors(ams, *x, *y, *z);
      }
   }
   else
   {
      x = NULL;
      y = NULL;
      z = NULL;
   }

   // generate and set the discrete gradient
   ParDiscreteLinearOperator *grad;
   grad = new ParDiscreteLinearOperator(vert_fespace, edge_fespace);
   if (trace_space)
   {
      grad->AddTraceFaceInterpolator(new GradientInterpolator);
   }
   else
   {
      grad->AddDomainInterpolator(new GradientInterpolator);
   }
   grad->Assemble();
   grad->Finalize();
   G = grad->ParallelAssemble();
   HYPRE_AMSSetDiscreteGradient(ams, *G);
   delete grad;

   // generate and set the Nedelec interpolation matrices
   Pi = Pix = Piy = Piz = NULL;
   if (p > 1)
   {
      ParFiniteElementSpace *vert_fespace_d
         = new ParFiniteElementSpace(pmesh, vert_fec, sdim, Ordering::byVDIM);

      ParDiscreteLinearOperator *id_ND;
      id_ND = new ParDiscreteLinearOperator(vert_fespace_d, edge_fespace);
      if (trace_space)
      {
         id_ND->AddTraceFaceInterpolator(new IdentityInterpolator);
      }
      else
      {
         id_ND->AddDomainInterpolator(new IdentityInterpolator);
      }
      id_ND->Assemble();
      id_ND->Finalize();

      if (cycle_type < 10)
      {
         Pi = id_ND->ParallelAssemble();
      }
      else
      {
         Array2D<HypreParMatrix *> Pi_blocks;
         id_ND->GetParBlocks(Pi_blocks);
         Pix = Pi_blocks(0,0);
         Piy = Pi_blocks(0,1);
         if (sdim == 3) { Piz = Pi_blocks(0,2); }
      }

      delete id_ND;

      HYPRE_ParCSRMatrix HY_Pi  = (Pi)  ? (HYPRE_ParCSRMatrix) *Pi  : NULL;
      HYPRE_ParCSRMatrix HY_Pix = (Pix) ? (HYPRE_ParCSRMatrix) *Pix : NULL;
      HYPRE_ParCSRMatrix HY_Piy = (Piy) ? (HYPRE_ParCSRMatrix) *Piy : NULL;
      HYPRE_ParCSRMatrix HY_Piz = (Piz) ? (HYPRE_ParCSRMatrix) *Piz : NULL;
      HYPRE_AMSSetInterpolations(ams, HY_Pi, HY_Pix, HY_Piy, HY_Piz);

      delete vert_fespace_d;
   }

   delete vert_fespace;
   delete vert_fec;

   if (rt_trace_space)
   {
      delete edge_fespace;
      delete nd_tr_fec;
   }

   // set additional AMS options
   HYPRE_AMSSetSmoothingOptions(ams, rlx_type, rlx_sweeps, rlx_weight, rlx_omega);
   HYPRE_AMSSetAlphaAMGOptions(ams, amg_coarsen_type, amg_agg_levels, amg_rlx_type,
                               theta, amg_interp_type, amg_Pmax);
   HYPRE_AMSSetBetaAMGOptions(ams, amg_coarsen_type, amg_agg_levels, amg_rlx_type,
                              theta, amg_interp_type, amg_Pmax);

   // The AMS preconditioner may sometimes require inverting singular matrices
   // with BoomerAMG, which are handled correctly in hypre's Solve method, but
   // can produce hypre errors in the Setup (specifically in the l1 row norm
   // computation). See the documentation of SetErrorMode() for more details.
   error_mode = IGNORE_HYPRE_ERRORS;
}

HypreAMS::~HypreAMS()
{
   HYPRE_AMSDestroy(ams);

   delete x;
   delete y;
   delete z;

   delete G;
   delete Pi;
   delete Pix;
   delete Piy;
   delete Piz;
}

void HypreAMS::SetPrintLevel(int print_lvl)
{
   HYPRE_AMSSetPrintLevel(ams, print_lvl);
}

HypreADS::HypreADS(HypreParMatrix &A, ParFiniteElementSpace *face_fespace)
   : HypreSolver(&A)
{
   int cycle_type       = 11;
   int rlx_type         = 2;
   int rlx_sweeps       = 1;
   double rlx_weight    = 1.0;
   double rlx_omega     = 1.0;
   int amg_coarsen_type = 10;
   int amg_agg_levels   = 1;
   int amg_rlx_type     = 8;
   double theta         = 0.25;
   int amg_interp_type  = 6;
   int amg_Pmax         = 4;
   int ams_cycle_type   = 14;

   const FiniteElementCollection *face_fec = face_fespace->FEColl();
   bool trace_space =
      (dynamic_cast<const RT_Trace_FECollection*>(face_fec) != NULL);
   int p = 1;
   if (face_fespace->GetNE() > 0)
   {
      if (trace_space)
      {
         p = face_fespace->GetFaceOrder(0) + 1;
      }
      else
      {
         p = face_fespace->GetOrder(0);
      }
   }

   HYPRE_ADSCreate(&ads);

   HYPRE_ADSSetTol(ads, 0.0);
   HYPRE_ADSSetMaxIter(ads, 1); // use as a preconditioner
   HYPRE_ADSSetCycleType(ads, cycle_type);
   HYPRE_ADSSetPrintLevel(ads, 1);

   // define the nodal and edge finite element spaces associated with face_fespace
   ParMesh *pmesh = (ParMesh *) face_fespace->GetMesh();
   FiniteElementCollection *vert_fec, *edge_fec;
   if (trace_space)
   {
      vert_fec = new H1_Trace_FECollection(p, 3);
      edge_fec = new ND_Trace_FECollection(p, 3);
   }
   else
   {
      vert_fec = new H1_FECollection(p, 3);
      edge_fec = new ND_FECollection(p, 3);
   }

   ParFiniteElementSpace *vert_fespace = new ParFiniteElementSpace(pmesh,
                                                                   vert_fec);
   ParFiniteElementSpace *edge_fespace = new ParFiniteElementSpace(pmesh,
                                                                   edge_fec);

   // generate and set the vertex coordinates
   if (p == 1)
   {
      ParGridFunction x_coord(vert_fespace);
      ParGridFunction y_coord(vert_fespace);
      ParGridFunction z_coord(vert_fespace);
      double *coord;
      for (int i = 0; i < pmesh->GetNV(); i++)
      {
         coord = pmesh -> GetVertex(i);
         x_coord(i) = coord[0];
         y_coord(i) = coord[1];
         z_coord(i) = coord[2];
      }
      x = x_coord.ParallelProject();
      y = y_coord.ParallelProject();
      z = z_coord.ParallelProject();
      HYPRE_ADSSetCoordinateVectors(ads, *x, *y, *z);
   }
   else
   {
      x = NULL;
      y = NULL;
      z = NULL;
   }

   // generate and set the discrete curl
   ParDiscreteLinearOperator *curl;
   curl = new ParDiscreteLinearOperator(edge_fespace, face_fespace);
   if (trace_space)
   {
      curl->AddTraceFaceInterpolator(new CurlInterpolator);
   }
   else
   {
      curl->AddDomainInterpolator(new CurlInterpolator);
   }
   curl->Assemble();
   curl->Finalize();
   C = curl->ParallelAssemble();
   C->CopyColStarts(); // since we'll delete edge_fespace
   HYPRE_ADSSetDiscreteCurl(ads, *C);
   delete curl;

   // generate and set the discrete gradient
   ParDiscreteLinearOperator *grad;
   grad = new ParDiscreteLinearOperator(vert_fespace, edge_fespace);
   if (trace_space)
   {
      grad->AddTraceFaceInterpolator(new GradientInterpolator);
   }
   else
   {
      grad->AddDomainInterpolator(new GradientInterpolator);
   }
   grad->Assemble();
   grad->Finalize();
   G = grad->ParallelAssemble();
   G->CopyColStarts(); // since we'll delete vert_fespace
   G->CopyRowStarts(); // since we'll delete edge_fespace
   HYPRE_ADSSetDiscreteGradient(ads, *G);
   delete grad;

   // generate and set the Nedelec and Raviart-Thomas interpolation matrices
   RT_Pi = RT_Pix = RT_Piy = RT_Piz = NULL;
   ND_Pi = ND_Pix = ND_Piy = ND_Piz = NULL;
   if (p > 1)
   {
      ParFiniteElementSpace *vert_fespace_d
         = new ParFiniteElementSpace(pmesh, vert_fec, 3, Ordering::byVDIM);

      ParDiscreteLinearOperator *id_ND;
      id_ND = new ParDiscreteLinearOperator(vert_fespace_d, edge_fespace);
      if (trace_space)
      {
         id_ND->AddTraceFaceInterpolator(new IdentityInterpolator);
      }
      else
      {
         id_ND->AddDomainInterpolator(new IdentityInterpolator);
      }
      id_ND->Assemble();
      id_ND->Finalize();

      if (ams_cycle_type < 10)
      {
         ND_Pi = id_ND->ParallelAssemble();
         ND_Pi->CopyColStarts(); // since we'll delete vert_fespace_d
         ND_Pi->CopyRowStarts(); // since we'll delete edge_fespace
      }
      else
      {
         Array2D<HypreParMatrix *> ND_Pi_blocks;
         id_ND->GetParBlocks(ND_Pi_blocks);
         ND_Pix = ND_Pi_blocks(0,0);
         ND_Piy = ND_Pi_blocks(0,1);
         ND_Piz = ND_Pi_blocks(0,2);
      }

      delete id_ND;

      ParDiscreteLinearOperator *id_RT;
      id_RT = new ParDiscreteLinearOperator(vert_fespace_d, face_fespace);
      if (trace_space)
      {
         id_RT->AddTraceFaceInterpolator(new NormalInterpolator);
      }
      else
      {
         id_RT->AddDomainInterpolator(new IdentityInterpolator);
      }
      id_RT->Assemble();
      id_RT->Finalize();

      if (cycle_type < 10)
      {
         RT_Pi = id_RT->ParallelAssemble();
         RT_Pi->CopyColStarts(); // since we'll delete vert_fespace_d
      }
      else
      {
         Array2D<HypreParMatrix *> RT_Pi_blocks;
         id_RT->GetParBlocks(RT_Pi_blocks);
         RT_Pix = RT_Pi_blocks(0,0);
         RT_Piy = RT_Pi_blocks(0,1);
         RT_Piz = RT_Pi_blocks(0,2);
      }

      delete id_RT;

      HYPRE_ParCSRMatrix HY_RT_Pi, HY_RT_Pix, HY_RT_Piy, HY_RT_Piz;
      HY_RT_Pi  = (RT_Pi)  ? (HYPRE_ParCSRMatrix) *RT_Pi  : NULL;
      HY_RT_Pix = (RT_Pix) ? (HYPRE_ParCSRMatrix) *RT_Pix : NULL;
      HY_RT_Piy = (RT_Piy) ? (HYPRE_ParCSRMatrix) *RT_Piy : NULL;
      HY_RT_Piz = (RT_Piz) ? (HYPRE_ParCSRMatrix) *RT_Piz : NULL;
      HYPRE_ParCSRMatrix HY_ND_Pi, HY_ND_Pix, HY_ND_Piy, HY_ND_Piz;
      HY_ND_Pi  = (ND_Pi)  ? (HYPRE_ParCSRMatrix) *ND_Pi  : NULL;
      HY_ND_Pix = (ND_Pix) ? (HYPRE_ParCSRMatrix) *ND_Pix : NULL;
      HY_ND_Piy = (ND_Piy) ? (HYPRE_ParCSRMatrix) *ND_Piy : NULL;
      HY_ND_Piz = (ND_Piz) ? (HYPRE_ParCSRMatrix) *ND_Piz : NULL;
      HYPRE_ADSSetInterpolations(ads,
                                 HY_RT_Pi, HY_RT_Pix, HY_RT_Piy, HY_RT_Piz,
                                 HY_ND_Pi, HY_ND_Pix, HY_ND_Piy, HY_ND_Piz);

      delete vert_fespace_d;
   }

   delete vert_fec;
   delete vert_fespace;
   delete edge_fec;
   delete edge_fespace;

   // set additional ADS options
   HYPRE_ADSSetSmoothingOptions(ads, rlx_type, rlx_sweeps, rlx_weight, rlx_omega);
   HYPRE_ADSSetAMGOptions(ads, amg_coarsen_type, amg_agg_levels, amg_rlx_type,
                          theta, amg_interp_type, amg_Pmax);
   HYPRE_ADSSetAMSOptions(ads, ams_cycle_type, amg_coarsen_type, amg_agg_levels,
                          amg_rlx_type, theta, amg_interp_type, amg_Pmax);

   // The ADS preconditioner requires inverting singular matrices with BoomerAMG,
   // which are handled correctly in hypre's Solve method, but can produce hypre
   // errors in the Setup (specifically in the l1 row norm computation). See the
   // documentation of SetErrorMode() for more details.
   error_mode = IGNORE_HYPRE_ERRORS;
}

HypreADS::~HypreADS()
{
   HYPRE_ADSDestroy(ads);

   delete x;
   delete y;
   delete z;

   delete G;
   delete C;

   delete RT_Pi;
   delete RT_Pix;
   delete RT_Piy;
   delete RT_Piz;

   delete ND_Pi;
   delete ND_Pix;
   delete ND_Piy;
   delete ND_Piz;
}

void HypreADS::SetPrintLevel(int print_lvl)
{
   HYPRE_ADSSetPrintLevel(ads, print_lvl);
}

HypreLOBPCG::HypreMultiVector::HypreMultiVector(int n, HypreParVector & v,
                                                mv_InterfaceInterpreter & interpreter)
   : hpv(NULL),
     nv(n)
{
   mv_ptr = mv_MultiVectorCreateFromSampleVector(&interpreter, nv,
                                                 (HYPRE_ParVector)v);

   HYPRE_ParVector* vecs = NULL;
   {
      mv_TempMultiVector* tmp =
         (mv_TempMultiVector*)mv_MultiVectorGetData(mv_ptr);
      vecs = (HYPRE_ParVector*)(tmp -> vector);
   }

   hpv = new HypreParVector*[nv];
   for (int i=0; i<nv; i++)
   {
      hpv[i] = new HypreParVector(vecs[i]);
   }
}

HypreLOBPCG::HypreMultiVector::~HypreMultiVector()
{
   if ( hpv != NULL )
   {
      for (int i=0; i<nv; i++)
      {
         delete hpv[i];
      }
      delete [] hpv;
   }

   mv_MultiVectorDestroy(mv_ptr);
}

void
HypreLOBPCG::HypreMultiVector::Randomize(HYPRE_Int seed)
{
   mv_MultiVectorSetRandom(mv_ptr, seed);
}

HypreParVector &
HypreLOBPCG::HypreMultiVector::GetVector(unsigned int i)
{
   MFEM_ASSERT((int)i < nv, "index out of range");

   return ( *hpv[i] );
}

HypreParVector **
HypreLOBPCG::HypreMultiVector::StealVectors()
{
   HypreParVector ** hpv_ret = hpv;

   hpv = NULL;

   mv_TempMultiVector * mv_tmp =
      (mv_TempMultiVector*)mv_MultiVectorGetData(mv_ptr);

   mv_tmp->ownsVectors = 0;

   for (int i=0; i<nv; i++)
   {
      hpv_ret[i]->SetOwnership(1);
   }

   return hpv_ret;
}

HypreLOBPCG::HypreLOBPCG(MPI_Comm c)
   : comm(c),
     myid(0),
     numProcs(1),
     nev(10),
     seed(75),
     glbSize(-1),
     part(NULL),
     multi_vec(NULL),
     x(NULL),
     subSpaceProj(NULL)
{
   MPI_Comm_size(comm,&numProcs);
   MPI_Comm_rank(comm,&myid);

   HYPRE_ParCSRSetupInterpreter(&interpreter);
   HYPRE_ParCSRSetupMatvec(&matvec_fn);
   HYPRE_LOBPCGCreate(&interpreter, &matvec_fn, &lobpcg_solver);
}

HypreLOBPCG::~HypreLOBPCG()
{
   delete multi_vec;
   delete x;
   delete [] part;

   HYPRE_LOBPCGDestroy(lobpcg_solver);
}

void
HypreLOBPCG::SetTol(double tol)
{
   HYPRE_LOBPCGSetTol(lobpcg_solver, tol);
}

void
HypreLOBPCG::SetRelTol(double rel_tol)
{
#if MFEM_HYPRE_VERSION >= 21101
   HYPRE_LOBPCGSetRTol(lobpcg_solver, rel_tol);
#else
   MFEM_ABORT("This method requires HYPRE version >= 2.11.1");
#endif
}

void
HypreLOBPCG::SetMaxIter(int max_iter)
{
   HYPRE_LOBPCGSetMaxIter(lobpcg_solver, max_iter);
}

void
HypreLOBPCG::SetPrintLevel(int logging)
{
   if (myid == 0)
   {
      HYPRE_LOBPCGSetPrintLevel(lobpcg_solver, logging);
   }
}

void
HypreLOBPCG::SetPrecondUsageMode(int pcg_mode)
{
   HYPRE_LOBPCGSetPrecondUsageMode(lobpcg_solver, pcg_mode);
}

void
HypreLOBPCG::SetPreconditioner(Solver & precond)
{
   HYPRE_LOBPCGSetPrecond(lobpcg_solver,
                          (HYPRE_PtrToSolverFcn)this->PrecondSolve,
                          (HYPRE_PtrToSolverFcn)this->PrecondSetup,
                          (HYPRE_Solver)&precond);
}

void
HypreLOBPCG::SetOperator(Operator & A)
{
   HYPRE_Int locSize = A.Width();

   if (HYPRE_AssumedPartitionCheck())
   {
      part = new HYPRE_Int[2];

      MPI_Scan(&locSize, &part[1], 1, HYPRE_MPI_INT, MPI_SUM, comm);

      part[0] = part[1] - locSize;

      MPI_Allreduce(&locSize, &glbSize, 1, HYPRE_MPI_INT, MPI_SUM, comm);
   }
   else
   {
      part = new HYPRE_Int[numProcs+1];

      MPI_Allgather(&locSize, 1, HYPRE_MPI_INT,
                    &part[1], 1, HYPRE_MPI_INT, comm);

      part[0] = 0;
      for (int i=0; i<numProcs; i++)
      {
         part[i+1] += part[i];
      }

      glbSize = part[numProcs];
   }

   if ( x != NULL )
   {
      delete x;
   }

   // Create a distributed vector without a data array.
   x = new HypreParVector(comm,glbSize,NULL,part);

   matvec_fn.MatvecCreate  = this->OperatorMatvecCreate;
   matvec_fn.Matvec        = this->OperatorMatvec;
   matvec_fn.MatvecDestroy = this->OperatorMatvecDestroy;

   HYPRE_LOBPCGSetup(lobpcg_solver,(HYPRE_Matrix)&A,NULL,NULL);
}

void
HypreLOBPCG::SetMassMatrix(Operator & M)
{
   matvec_fn.MatvecCreate  = this->OperatorMatvecCreate;
   matvec_fn.Matvec        = this->OperatorMatvec;
   matvec_fn.MatvecDestroy = this->OperatorMatvecDestroy;

   HYPRE_LOBPCGSetupB(lobpcg_solver,(HYPRE_Matrix)&M,NULL);
}

void
HypreLOBPCG::GetEigenvalues(Array<double> & eigs)
{
   // Initialize eigenvalues array with marker values
   eigs.SetSize(nev);

   for (int i=0; i<nev; i++)
   {
      eigs[i] = eigenvalues[i];
   }
}

HypreParVector &
HypreLOBPCG::GetEigenvector(unsigned int i)
{
   return multi_vec->GetVector(i);
}

void
HypreLOBPCG::SetInitialVectors(int num_vecs, HypreParVector ** vecs)
{
   // Initialize HypreMultiVector object if necessary
   if ( multi_vec == NULL )
   {
      MFEM_ASSERT(x != NULL, "In HypreLOBPCG::SetInitialVectors()");

      multi_vec = new HypreMultiVector(nev, *x, interpreter);
   }

   // Copy the vectors provided
   for (int i=0; i < min(num_vecs,nev); i++)
   {
      multi_vec->GetVector(i) = *vecs[i];
   }

   // Randomize any remaining vectors
   for (int i=min(num_vecs,nev); i < nev; i++)
   {
      multi_vec->GetVector(i).Randomize(seed);
   }

   // Ensure all vectors are in the proper subspace
   if ( subSpaceProj != NULL )
   {
      HypreParVector y(*x);
      y = multi_vec->GetVector(0);

      for (int i=1; i<nev; i++)
      {
         subSpaceProj->Mult(multi_vec->GetVector(i),
                            multi_vec->GetVector(i-1));
      }
      subSpaceProj->Mult(y,
                         multi_vec->GetVector(nev-1));
   }
}

void
HypreLOBPCG::Solve()
{
   // Initialize HypreMultiVector object if necessary
   if ( multi_vec == NULL )
   {
      MFEM_ASSERT(x != NULL, "In HypreLOBPCG::Solve()");

      multi_vec = new HypreMultiVector(nev, *x, interpreter);
      multi_vec->Randomize(seed);

      if ( subSpaceProj != NULL )
      {
         HypreParVector y(*x);
         y = multi_vec->GetVector(0);

         for (int i=1; i<nev; i++)
         {
            subSpaceProj->Mult(multi_vec->GetVector(i),
                               multi_vec->GetVector(i-1));
         }
         subSpaceProj->Mult(y, multi_vec->GetVector(nev-1));
      }
   }

   eigenvalues.SetSize(nev);
   eigenvalues = NAN;

   // Perform eigenmode calculation
   //
   // The eigenvalues are computed in ascending order (internally the
   // order is determined by the LAPACK routine 'dsydv'.)
   HYPRE_LOBPCGSolve(lobpcg_solver, NULL, *multi_vec, eigenvalues);
}

void *
HypreLOBPCG::OperatorMatvecCreate( void *A,
                                   void *x )
{
   void *matvec_data;

   matvec_data = NULL;

   return ( matvec_data );
}

HYPRE_Int
HypreLOBPCG::OperatorMatvec( void *matvec_data,
                             HYPRE_Complex alpha,
                             void *A,
                             void *x,
                             HYPRE_Complex beta,
                             void *y )
{
   MFEM_VERIFY(alpha == 1.0 && beta == 0.0, "values not supported");

   Operator *Aop = (Operator*)A;

   int width = Aop->Width();

   hypre_ParVector * xPar = (hypre_ParVector *)x;
   hypre_ParVector * yPar = (hypre_ParVector *)y;

   Vector xVec(xPar->local_vector->data, width);
   Vector yVec(yPar->local_vector->data, width);

   Aop->Mult( xVec, yVec );

   return 0;
}

HYPRE_Int
HypreLOBPCG::OperatorMatvecDestroy( void *matvec_data )
{
   return 0;
}

HYPRE_Int
HypreLOBPCG::PrecondSolve(void *solver,
                          void *A,
                          void *b,
                          void *x)
{
   Solver   *PC = (Solver*)solver;
   Operator *OP = (Operator*)A;

   int width = OP->Width();

   hypre_ParVector * bPar = (hypre_ParVector *)b;
   hypre_ParVector * xPar = (hypre_ParVector *)x;

   Vector bVec(bPar->local_vector->data, width);
   Vector xVec(xPar->local_vector->data, width);

   PC->Mult( bVec, xVec );

   return 0;
}

HYPRE_Int
HypreLOBPCG::PrecondSetup(void *solver,
                          void *A,
                          void *b,
                          void *x)
{
   return 0;
}

HypreAME::HypreAME(MPI_Comm comm)
   : myid(0),
     numProcs(1),
     nev(10),
     setT(false),
     ams_precond(NULL),
     eigenvalues(NULL),
     multi_vec(NULL),
     eigenvectors(NULL)
{
   MPI_Comm_size(comm,&numProcs);
   MPI_Comm_rank(comm,&myid);

   HYPRE_AMECreate(&ame_solver);
   HYPRE_AMESetPrintLevel(ame_solver, 0);
}

HypreAME::~HypreAME()
{
   if ( multi_vec )
   {
      mfem_hypre_TFree(multi_vec);
   }

   if ( eigenvectors )
   {
      for (int i=0; i<nev; i++)
      {
         delete eigenvectors[i];
      }
   }
   delete [] eigenvectors;

   if ( eigenvalues )
   {
      mfem_hypre_TFree(eigenvalues);
   }

   HYPRE_AMEDestroy(ame_solver);
}

void
HypreAME::SetNumModes(int num_eigs)
{
   nev = num_eigs;

   HYPRE_AMESetBlockSize(ame_solver, nev);
}

void
HypreAME::SetTol(double tol)
{
   HYPRE_AMESetTol(ame_solver, tol);
}

void
HypreAME::SetRelTol(double rel_tol)
{
#if MFEM_HYPRE_VERSION >= 21101
   HYPRE_AMESetRTol(ame_solver, rel_tol);
#else
   MFEM_ABORT("This method requires HYPRE version >= 2.11.1");
#endif
}

void
HypreAME::SetMaxIter(int max_iter)
{
   HYPRE_AMESetMaxIter(ame_solver, max_iter);
}

void
HypreAME::SetPrintLevel(int logging)
{
   if (myid == 0)
   {
      HYPRE_AMESetPrintLevel(ame_solver, logging);
   }
}

void
HypreAME::SetPreconditioner(HypreSolver & precond)
{
   ams_precond = &precond;
}

void
HypreAME::SetOperator(HypreParMatrix & A)
{
   if ( !setT )
   {
      HYPRE_Solver ams_precond_ptr = (HYPRE_Solver)*ams_precond;

      ams_precond->SetupFcn()(*ams_precond,A,NULL,NULL);

      HYPRE_AMESetAMSSolver(ame_solver, ams_precond_ptr);
   }

   HYPRE_AMESetup(ame_solver);
}

void
HypreAME::SetMassMatrix(HypreParMatrix & M)
{
   HYPRE_ParCSRMatrix parcsr_M = M;
   HYPRE_AMESetMassMatrix(ame_solver,(HYPRE_ParCSRMatrix)parcsr_M);
}

void
HypreAME::Solve()
{
   HYPRE_AMESolve(ame_solver);
}

void
HypreAME::GetEigenvalues(Array<double> & eigs)
{
   // Initialize eigenvalues array with marker values
   eigs.SetSize(nev); eigs = -1.0;

   if ( eigenvalues == NULL )
   {
      // Grab eigenvalues from AME
      HYPRE_AMEGetEigenvalues(ame_solver,&eigenvalues);
   }

   // Copy eigenvalues to eigs array
   for (int i=0; i<nev; i++)
   {
      eigs[i] = eigenvalues[i];
   }
}

void
HypreAME::createDummyVectors()
{
   if ( multi_vec == NULL )
   {
      HYPRE_AMEGetEigenvectors(ame_solver,&multi_vec);
   }

   eigenvectors = new HypreParVector*[nev];
   for (int i=0; i<nev; i++)
   {
      eigenvectors[i] = new HypreParVector(multi_vec[i]);
      eigenvectors[i]->SetOwnership(1);
   }

}

HypreParVector &
HypreAME::GetEigenvector(unsigned int i)
{
   if ( eigenvectors == NULL )
   {
      this->createDummyVectors();
   }

   return *eigenvectors[i];
}

HypreParVector **
HypreAME::StealEigenvectors()
{
   if ( eigenvectors == NULL )
   {
      this->createDummyVectors();
   }

   // Set the local pointers to NULL so that they won't be deleted later
   HypreParVector ** vecs = eigenvectors;
   eigenvectors = NULL;
   multi_vec = NULL;

   return vecs;
}

}

#endif<|MERGE_RESOLUTION|>--- conflicted
+++ resolved
@@ -1011,11 +1011,6 @@
 
 void HypreParMatrix::Mult(double a, const Vector &x, double b, Vector &y) const
 {
-<<<<<<< HEAD
-   x.Pull();
-   y.Pull();
-=======
->>>>>>> b51da2b8
    MFEM_ASSERT(x.Size() == Width(), "invalid x.Size() = " << x.Size()
                << ", expected size = " << Width());
    MFEM_ASSERT(y.Size() == Height(), "invalid y.Size() = " << y.Size()
@@ -1046,11 +1041,6 @@
 void HypreParMatrix::MultTranspose(double a, const Vector &x,
                                    double b, Vector &y) const
 {
-<<<<<<< HEAD
-   x.Pull();
-   y.Pull();
-=======
->>>>>>> b51da2b8
    MFEM_ASSERT(x.Size() == Height(), "invalid x.Size() = " << x.Size()
                << ", expected size = " << Height());
    MFEM_ASSERT(y.Size() == Width(), "invalid y.Size() = " << y.Size()
