--- conflicted
+++ resolved
@@ -3420,7 +3420,6 @@
    }
 }
 
-<<<<<<< HEAD
 HypreParMatrix * GetSubHypreParMatrix(const Array<int> &tdofs,
                                       const HypreParMatrix & A)
 {
@@ -3466,7 +3465,6 @@
 }
 
 
-=======
 HypreParMatrix * HypreParMatrixFromBlocks(Array2D<HypreParMatrix*> &blocks,
                                           Array2D<real_t> *blockCoeff)
 {
@@ -3481,7 +3479,6 @@
    return HypreParMatrixFromBlocks(constBlocks, blockCoeff);
 }
 
->>>>>>> e2a20d38
 void EliminateBC(const HypreParMatrix &A, const HypreParMatrix &Ae,
                  const Array<int> &ess_dof_list,
                  const Vector &X, Vector &B)
