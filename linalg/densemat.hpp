--- conflicted
+++ resolved
@@ -456,14 +456,9 @@
    int CheckFinite() const { return mfem::CheckFinite(HostRead(), height*width); }
 
    /// Prints matrix to stream out.
-<<<<<<< HEAD
-   virtual void Print(std::ostream &out = mfem::out, int width_ = 4) const;
-   virtual void PrintMatlab(std::ostream &out = mfem::out) const;
-   virtual void PrintMathematica(std::ostream &out = mfem::out) const;
-=======
    void Print(std::ostream &out = mfem::out, int width_ = 4) const override;
    void PrintMatlab(std::ostream &out = mfem::out) const override;
->>>>>>> bd111061
+   void PrintMathematica(std::ostream &out = mfem::out) const override;
    /// Prints the transpose matrix to stream out.
    virtual void PrintT(std::ostream &out = mfem::out, int width_ = 4) const;
 
