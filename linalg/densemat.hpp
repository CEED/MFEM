--- conflicted
+++ resolved
@@ -1236,11 +1236,7 @@
    void Clear()
    { UseExternalData(NULL, 0, 0, 0); }
 
-<<<<<<< HEAD
-   std::size_t MemoryUsage() const { return tdata.Capacity(); }
-=======
    std::size_t MemoryUsage() const { return tdata.MemoryUsage(); }
->>>>>>> ae72ee80
 
    /// Shortcut for mfem::Read( GetMemory(), TotalSize(), on_dev).
    const real_t *Read(bool on_dev = true) const { return tdata.Read(on_dev); }
