--- conflicted
+++ resolved
@@ -40,12 +40,9 @@
   ex30.cpp
   ex31.cpp
   ex33.cpp
-<<<<<<< HEAD
-=======
   ex34.cpp
   ex36.cpp
   ex37.cpp
->>>>>>> d5aa18f7
   )
 
 if(MFEM_USE_LAPACK)
@@ -89,13 +86,10 @@
     ex31p.cpp
     ex32p.cpp
     ex33p.cpp
-<<<<<<< HEAD
-=======
     ex34p.cpp
     ex35p.cpp
     ex36p.cpp
     ex37p.cpp
->>>>>>> d5aa18f7
     )
 endif()
 
