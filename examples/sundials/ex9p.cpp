//                       MFEM Example 9 - Parallel Version
//                             SUNDIALS Modification
//
// Compile with: make ex9p
//
// Sample runs:
//    mpirun -np 4 ex9p -m ../../data/periodic-segment.mesh -p 1 -rp 1 -s 7 -dt 0.0025
//    mpirun -np 4 ex9p -m ../../data/periodic-square.mesh  -p 1 -rp 1 -s 8 -dt 0.0025 -tf 9
//    mpirun -np 4 ex9p -m ../../data/periodic-hexagon.mesh -p 0 -rp 1 -s 7 -dt 0.0009 -vs 25
//    mpirun -np 4 ex9p -m ../../data/periodic-hexagon.mesh -p 0 -rp 1 -s 9 -dt 0.005 -vs 15
//    mpirun -np 4 ex9p -m ../../data/amr-quad.mesh         -p 1 -rp 1 -s 9 -dt 0.001 -tf 9
//    mpirun -np 4 ex9p -m ../../data/star-q3.mesh          -p 1 -rp 1 -s 9 -dt 0.0025 -tf 9
//    mpirun -np 4 ex9p -m ../../data/disc-nurbs.mesh       -p 1 -rp 2 -s 7 -dt 0.0025 -tf 9
//    mpirun -np 4 ex9p -m ../../data/periodic-cube.mesh    -p 0 -rp 1 -s 8 -dt 0.01 -tf 8 -o 2
//
// Device sample runs:
//    mpirun -np 4 ex9p -pa
//    mpirun -np 4 ex9p -ea
//    mpirun -np 4 ex9p -fa
//    mpirun -np 4 ex9p -pa -m ../../data/periodic-cube.mesh
//    mpirun -np 4 ex9p -pa -m ../../data/periodic-cube.mesh -d cuda
//    mpirun -np 4 ex9p -ea -m ../../data/periodic-cube.mesh -d cuda
//    mpirun -np 4 ex9p -fa -m ../../data/periodic-cube.mesh -d cuda
//
// Description:  This example code solves the time-dependent advection equation
//               du/dt + v.grad(u) = 0, where v is a given fluid velocity, and
//               u0(x)=u(0,x) is a given initial condition.
//
//               The example demonstrates the use of Discontinuous Galerkin (DG)
//               bilinear forms in MFEM (face integrators), the use of implicit
//               and explicit ODE time integrators, the definition of periodic
//               boundary conditions through periodic meshes, as well as the use
//               of GLVis for persistent visualization of a time-evolving
//               solution. Saving of time-dependent data files for visualization
//               with VisIt (visit.llnl.gov) and ParaView (paraview.org), as
//               well as the optional saving with ADIOS2 (adios2.readthedocs.io)
//               are also illustrated.

#include "mfem.hpp"
#include <fstream>
#include <iostream>

#ifndef MFEM_USE_SUNDIALS
#error This example requires that MFEM is built with MFEM_USE_SUNDIALS=YES
#endif

using namespace std;
using namespace mfem;

// Choice for the problem setup. The fluid velocity, initial condition and
// inflow boundary condition are chosen based on this parameter.
int problem;

// Velocity coefficient
void velocity_function(const Vector &x, Vector &v);

// Initial condition
double u0_function(const Vector &x);

// Inflow boundary condition
double inflow_function(const Vector &x);

// Mesh bounding box
Vector bb_min, bb_max;

class DG_Solver : public Solver
{
private:
   HypreParMatrix &M, &K;
   SparseMatrix M_diag;
   HypreParMatrix *A;
   GMRESSolver linear_solver;
   BlockILU prec;
   double dt;
public:
   DG_Solver(HypreParMatrix &M_, HypreParMatrix &K_, const FiniteElementSpace &fes)
      : M(M_),
        K(K_),
        A(NULL),
        linear_solver(M.GetComm()),
        prec(fes.GetFE(0)->GetDof(),
             BlockILU::Reordering::MINIMUM_DISCARDED_FILL),
        dt(-1.0)
   {
      linear_solver.iterative_mode = false;
      linear_solver.SetRelTol(1e-9);
      linear_solver.SetAbsTol(0.0);
      linear_solver.SetMaxIter(100);
      linear_solver.SetPrintLevel(0);
      linear_solver.SetPreconditioner(prec);

      M.GetDiag(M_diag);
   }

   void SetTimeStep(double dt_)
   {
      if (dt_ != dt)
      {
         dt = dt_;
         // Form operator A = M - dt*K
         delete A;
         A = Add(-dt, K, 0.0, K);
         SparseMatrix A_diag;
         A->GetDiag(A_diag);
         A_diag.Add(1.0, M_diag);
         // this will also call SetOperator on the preconditioner
         linear_solver.SetOperator(*A);
      }
   }

   void SetOperator(const Operator &op)
   {
      linear_solver.SetOperator(op);
   }

   virtual void Mult(const Vector &x, Vector &y) const
   {
      linear_solver.Mult(x, y);
   }

   ~DG_Solver()
   {
      delete A;
   }
};

/** A time-dependent operator for the right-hand side of the ODE. The DG weak
    form of du/dt = -v.grad(u) is M du/dt = K u + b, where M and K are the mass
    and advection matrices, and b describes the flow on the boundary. This can
    be written as a general ODE, du/dt = M^{-1} (K u + b), and this class is
    used to evaluate the right-hand side. */
class FE_Evolution : public TimeDependentOperator
{
private:
   OperatorHandle M, K;
   const Vector &b;
   Solver *M_prec;
   CGSolver M_solver;
   DG_Solver *dg_solver;

   mutable Vector z;

public:
   FE_Evolution(ParBilinearForm &_M, ParBilinearForm &_K, const Vector &_b);

   virtual void Mult(const Vector &x, Vector &y) const;
   virtual void ImplicitSolve(const double dt, const Vector &x, Vector &k);

   virtual ~FE_Evolution();
};


int main(int argc, char *argv[])
{
   // 1. Initialize MPI.
   int num_procs, myid;
   MPI_Init(&argc, &argv);
   MPI_Comm_size(MPI_COMM_WORLD, &num_procs);
   MPI_Comm_rank(MPI_COMM_WORLD, &myid);

   // 2. Parse command-line options.
   problem = 0;
   const char *mesh_file = "../../data/periodic-hexagon.mesh";
   int ser_ref_levels = 2;
   int par_ref_levels = 0;
   int order = 3;
   bool pa = false;
   bool ea = false;
   bool fa = false;
   const char *device_config = "cpu";
   int ode_solver_type = 7;
   double t_final = 10.0;
   double dt = 0.01;
   bool visualization = false;
   bool visit = false;
   bool paraview = false;
   bool adios2 = false;
   bool binary = false;
   int vis_steps = 5;

   // Relative and absolute tolerances for CVODE and ARKODE.
   const double reltol = 1e-2, abstol = 1e-2;

   int precision = 8;
   cout.precision(precision);

   OptionsParser args(argc, argv);
   args.AddOption(&mesh_file, "-m", "--mesh",
                  "Mesh file to use.");
   args.AddOption(&problem, "-p", "--problem",
                  "Problem setup to use. See options in velocity_function().");
   args.AddOption(&ser_ref_levels, "-rs", "--refine-serial",
                  "Number of times to refine the mesh uniformly in serial.");
   args.AddOption(&par_ref_levels, "-rp", "--refine-parallel",
                  "Number of times to refine the mesh uniformly in parallel.");
   args.AddOption(&order, "-o", "--order",
                  "Order (degree) of the finite elements.");
   args.AddOption(&pa, "-pa", "--partial-assembly", "-no-pa",
                  "--no-partial-assembly", "Enable Partial Assembly.");
   args.AddOption(&ea, "-ea", "--element-assembly", "-no-ea",
                  "--no-element-assembly", "Enable Element Assembly.");
   args.AddOption(&fa, "-fa", "--full-assembly", "-no-fa",
                  "--no-full-assembly", "Enable Full Assembly.");
   args.AddOption(&device_config, "-d", "--device",
                  "Device configuration string, see Device::Configure().");
   args.AddOption(&ode_solver_type, "-s", "--ode-solver",
                  "ODE solver:\n\t"
                  "1 - Forward Euler,\n\t"
                  "2 - RK2 SSP,\n\t"
                  "3 - RK3 SSP,\n\t"
                  "4 - RK4,\n\t"
                  "6 - RK6,\n\t"
                  "7 - CVODE (adaptive order implicit Adams),\n\t"
                  "8 - ARKODE default (4th order) explicit,\n\t"
                  "9 - ARKODE RK8.");
   args.AddOption(&t_final, "-tf", "--t-final",
                  "Final time; start time is 0.");
   args.AddOption(&dt, "-dt", "--time-step",
                  "Time step.");
   args.AddOption(&visualization, "-vis", "--visualization", "-no-vis",
                  "--no-visualization",
                  "Enable or disable GLVis visualization.");
   args.AddOption(&visit, "-visit", "--visit-datafiles", "-no-visit",
                  "--no-visit-datafiles",
                  "Save data files for VisIt (visit.llnl.gov) visualization.");
   args.AddOption(&paraview, "-paraview", "--paraview-datafiles", "-no-paraview",
                  "--no-paraview-datafiles",
                  "Save data files for ParaView (paraview.org) visualization.");
   args.AddOption(&adios2, "-adios2", "--adios2-streams", "-no-adios2",
                  "--no-adios2-streams",
                  "Save data using adios2 streams.");
   args.AddOption(&binary, "-binary", "--binary-datafiles", "-ascii",
                  "--ascii-datafiles",
                  "Use binary (Sidre) or ascii format for VisIt data files.");
   args.AddOption(&vis_steps, "-vs", "--visualization-steps",
                  "Visualize every n-th timestep.");
   args.Parse();
   if (!args.Good())
   {
      if (myid == 0)
      {
         args.PrintUsage(cout);
      }
      MPI_Finalize();
      return 1;
   }
   if (myid == 0)
   {
      args.PrintOptions(cout);
   }

<<<<<<< HEAD
   // check for vaild ODE solver option
=======
   // check for valid ODE solver option
>>>>>>> 6be1f43b
   if (ode_solver_type < 1 || ode_solver_type > 9)
   {
      if (myid == 0)
      {
         cout << "Unknown ODE solver type: " << ode_solver_type << '\n';
      }
      MPI_Finalize();
      return 3;
   }

   Device device(device_config);
   if (myid == 0) { device.Print(); }

   // 3. Read the serial mesh from the given mesh file on all processors. We can
   //    handle geometrically periodic meshes in this code.
   Mesh *mesh = new Mesh(mesh_file, 1, 1);
   int dim = mesh->Dimension();

   // 4. Refine the mesh in serial to increase the resolution. In this example
   //    we do 'ser_ref_levels' of uniform refinement, where 'ser_ref_levels' is
   //    a command-line parameter. If the mesh is of NURBS type, we convert it
   //    to a (piecewise-polynomial) high-order mesh.
   for (int lev = 0; lev < ser_ref_levels; lev++)
   {
      mesh->UniformRefinement();
   }
   if (mesh->NURBSext)
   {
      mesh->SetCurvature(max(order, 1));
   }
   mesh->GetBoundingBox(bb_min, bb_max, max(order, 1));

   // 5. Define the parallel mesh by a partitioning of the serial mesh. Refine
   //    this mesh further in parallel to increase the resolution. Once the
   //    parallel mesh is defined, the serial mesh can be deleted.
   ParMesh *pmesh = new ParMesh(MPI_COMM_WORLD, *mesh);
   delete mesh;
   for (int lev = 0; lev < par_ref_levels; lev++)
   {
      pmesh->UniformRefinement();
   }

   // 6. Define the parallel discontinuous DG finite element space on the
   //    parallel refined mesh of the given polynomial order.
   DG_FECollection fec(order, dim, BasisType::GaussLobatto);
   ParFiniteElementSpace *fes = new ParFiniteElementSpace(pmesh, &fec);

   HYPRE_Int global_vSize = fes->GlobalTrueVSize();
   if (myid == 0)
   {
      cout << "Number of unknowns: " << global_vSize << endl;
   }

   // 7. Set up and assemble the parallel bilinear and linear forms (and the
   //    parallel hypre matrices) corresponding to the DG discretization. The
   //    DGTraceIntegrator involves integrals over mesh interior faces.
   VectorFunctionCoefficient velocity(dim, velocity_function);
   FunctionCoefficient inflow(inflow_function);
   FunctionCoefficient u0(u0_function);

   ParBilinearForm *m = new ParBilinearForm(fes);
   ParBilinearForm *k = new ParBilinearForm(fes);
   if (pa)
   {
      m->SetAssemblyLevel(AssemblyLevel::PARTIAL);
      k->SetAssemblyLevel(AssemblyLevel::PARTIAL);
   }
   else if (ea)
   {
      m->SetAssemblyLevel(AssemblyLevel::ELEMENT);
      k->SetAssemblyLevel(AssemblyLevel::ELEMENT);
   }
   else if (fa)
   {
      m->SetAssemblyLevel(AssemblyLevel::FULL);
      k->SetAssemblyLevel(AssemblyLevel::FULL);
   }

   m->AddDomainIntegrator(new MassIntegrator);
   k->AddDomainIntegrator(new ConvectionIntegrator(velocity, -1.0));
   k->AddInteriorFaceIntegrator(
      new TransposeIntegrator(new DGTraceIntegrator(velocity, 1.0, -0.5)));
   k->AddBdrFaceIntegrator(
      new TransposeIntegrator(new DGTraceIntegrator(velocity, 1.0, -0.5)));

   ParLinearForm *b = new ParLinearForm(fes);
   b->AddBdrFaceIntegrator(
      new BoundaryFlowIntegrator(inflow, velocity, -1.0, -0.5));

   int skip_zeros = 0;
   m->Assemble();
   k->Assemble(skip_zeros);
   b->Assemble();
   m->Finalize();
   k->Finalize(skip_zeros);

   HypreParVector *B = b->ParallelAssemble();

   // 8. Define the initial conditions, save the corresponding grid function to
   //    a file and (optionally) save data in the VisIt format and initialize
   //    GLVis visualization.
   ParGridFunction *u = new ParGridFunction(fes);
   u->ProjectCoefficient(u0);
   HypreParVector *U = u->GetTrueDofs();

   {
      ostringstream mesh_name, sol_name;
      mesh_name << "ex9-mesh." << setfill('0') << setw(6) << myid;
      sol_name << "ex9-init." << setfill('0') << setw(6) << myid;
      ofstream omesh(mesh_name.str().c_str());
      omesh.precision(precision);
      pmesh->Print(omesh);
      ofstream osol(sol_name.str().c_str());
      osol.precision(precision);
      u->Save(osol);
   }

   // Create data collection for solution output: either VisItDataCollection for
   // ascii data files, or SidreDataCollection for binary data files.
   DataCollection *dc = NULL;
   if (visit)
   {
      if (binary)
      {
#ifdef MFEM_USE_SIDRE
         dc = new SidreDataCollection("Example9-Parallel", pmesh);
#else
         MFEM_ABORT("Must build with MFEM_USE_SIDRE=YES for binary output.");
#endif
      }
      else
      {
         dc = new VisItDataCollection("Example9-Parallel", pmesh);
         dc->SetPrecision(precision);
         // To save the mesh using MFEM's parallel mesh format:
         // dc->SetFormat(DataCollection::PARALLEL_FORMAT);
      }
      dc->RegisterField("solution", u);
      dc->SetCycle(0);
      dc->SetTime(0.0);
      dc->Save();
   }

   ParaViewDataCollection *pd = NULL;
   if (paraview)
   {
      pd = new ParaViewDataCollection("Example9P", pmesh);
      pd->SetPrefixPath("ParaView");
      pd->RegisterField("solution", u);
      pd->SetLevelsOfDetail(order);
      pd->SetDataFormat(VTKFormat::BINARY);
      pd->SetHighOrderOutput(true);
      pd->SetCycle(0);
      pd->SetTime(0.0);
      pd->Save();
   }

   // Optionally output a BP (binary pack) file using ADIOS2. This can be
   // visualized with the ParaView VTX reader.
#ifdef MFEM_USE_ADIOS2
   ADIOS2DataCollection *adios2_dc = NULL;
   if (adios2)
   {
      std::string postfix(mesh_file);
      postfix.erase(0, std::string("../data/").size() );
      postfix += "_o" + std::to_string(order);
      const std::string collection_name = "ex9-p-" + postfix + ".bp";

      adios2_dc = new ADIOS2DataCollection(MPI_COMM_WORLD, collection_name, pmesh);
      // output data substreams are half the number of mpi processes
      adios2_dc->SetParameter("SubStreams", std::to_string(num_procs/2) );
      adios2_dc->RegisterField("solution", u);
      adios2_dc->SetCycle(0);
      adios2_dc->SetTime(0.0);
      adios2_dc->Save();
   }
#endif

   socketstream sout;
   if (visualization)
   {
      char vishost[] = "localhost";
      int  visport   = 19916;
      sout.open(vishost, visport);
      if (!sout)
      {
         if (myid == 0)
            cout << "Unable to connect to GLVis server at "
                 << vishost << ':' << visport << endl;
         visualization = false;
         if (myid == 0)
         {
            cout << "GLVis visualization disabled.\n";
         }
      }
      else
      {
         sout << "parallel " << num_procs << " " << myid << "\n";
         sout.precision(precision);
         sout << "solution\n" << *pmesh << *u;
         sout << "pause\n";
         sout << flush;
         if (myid == 0)
            cout << "GLVis visualization paused."
                 << " Press space (in the GLVis window) to resume it.\n";
      }
   }

   // 9. Define the time-dependent evolution operator describing the ODE
   //    right-hand side, and define the ODE solver used for time integration.
   FE_Evolution adv(*m, *k, *B);

   double t = 0.0;
   adv.SetTime(t);

   // Create the time integrator
   ODESolver *ode_solver = NULL;
   CVODESolver *cvode = NULL;
   ARKStepSolver *arkode = NULL;
   switch (ode_solver_type)
   {
      case 1: ode_solver = new ForwardEulerSolver; break;
      case 2: ode_solver = new RK2Solver(1.0); break;
      case 3: ode_solver = new RK3SSPSolver; break;
      case 4: ode_solver = new RK4Solver; break;
      case 6: ode_solver = new RK6Solver; break;
      case 7:
         cvode = new CVODESolver(MPI_COMM_WORLD, CV_ADAMS);
         cvode->Init(adv);
         cvode->SetSStolerances(reltol, abstol);
         cvode->SetMaxStep(dt);
         cvode->UseSundialsLinearSolver();
         ode_solver = cvode; break;
      case 8:
      case 9:
         arkode = new ARKStepSolver(MPI_COMM_WORLD, ARKStepSolver::EXPLICIT);
         arkode->Init(adv);
         arkode->SetSStolerances(reltol, abstol);
         arkode->SetMaxStep(dt);
         if (ode_solver_type == 9) { arkode->SetERKTableNum(FEHLBERG_13_7_8); }
         ode_solver = arkode; break;
   }

   // Initialize MFEM integrators, SUNDIALS integrators are initialized above
   if (ode_solver_type < 7) { ode_solver->Init(adv); }

   // 10. Perform time-integration (looping over the time iterations, ti,
   //     with a time-step dt).
   bool done = false;
   for (int ti = 0; !done; )
   {
      double dt_real = min(dt, t_final - t);
      ode_solver->Step(*U, t, dt_real);
      ti++;

      done = (t >= t_final - 1e-8*dt);

      if (done || ti % vis_steps == 0)
      {
         if (myid == 0)
         {
            cout << "time step: " << ti << ", time: " << t << endl;
            if (cvode) { cvode->PrintInfo(); }
            if (arkode) { arkode->PrintInfo(); }
         }

         // 11. Extract the parallel grid function corresponding to the finite
         //     element approximation U (the local solution on each processor).
         *u = *U;

         if (visualization)
         {
            sout << "parallel " << num_procs << " " << myid << "\n";
            sout << "solution\n" << *pmesh << *u << flush;
         }

         if (visit)
         {
            dc->SetCycle(ti);
            dc->SetTime(t);
            dc->Save();
         }

         if (paraview)
         {
            pd->SetCycle(ti);
            pd->SetTime(t);
            pd->Save();
         }

#ifdef MFEM_USE_ADIOS2
         // transient solutions can be visualized with ParaView
         if (adios2)
         {
            adios2_dc->SetCycle(ti);
            adios2_dc->SetTime(t);
            adios2_dc->Save();
         }
#endif
      }
   }

   // 12. Save the final solution in parallel. This output can be viewed later
   //     using GLVis: "glvis -np <np> -m ex9-mesh -g ex9-final".
   {
      *u = *U;
      ostringstream sol_name;
      sol_name << "ex9-final." << setfill('0') << setw(6) << myid;
      ofstream osol(sol_name.str().c_str());
      osol.precision(precision);
      u->Save(osol);
   }

   // 13. Free the used memory.
   delete U;
   delete u;
   delete B;
   delete b;
   delete k;
   delete m;
   delete fes;
   delete pmesh;
   delete ode_solver;
   delete pd;
#ifdef MFEM_USE_ADIOS2
   if (adios2)
   {
      delete adios2_dc;
   }
#endif
   delete dc;

   MPI_Finalize();
   return 0;
}


// Implementation of class FE_Evolution
FE_Evolution::FE_Evolution(ParBilinearForm &_M, ParBilinearForm &_K,
                           const Vector &_b)
   : TimeDependentOperator(_M.Height()),
     b(_b),
     M_solver(_M.ParFESpace()->GetComm()),
     z(_M.Height())
{
   if (_M.GetAssemblyLevel()==AssemblyLevel::LEGACYFULL)
   {
      M.Reset(_M.ParallelAssemble(), true);
      K.Reset(_K.ParallelAssemble(), true);
   }
   else
   {
      M.Reset(&_M, false);
      K.Reset(&_K, false);
   }

   M_solver.SetOperator(*M);

   Array<int> ess_tdof_list;
   if (_M.GetAssemblyLevel()==AssemblyLevel::LEGACYFULL)
   {
      HypreParMatrix &M_mat = *M.As<HypreParMatrix>();
      HypreParMatrix &K_mat = *K.As<HypreParMatrix>();
      HypreSmoother *hypre_prec = new HypreSmoother(M_mat, HypreSmoother::Jacobi);
      M_prec = hypre_prec;

      dg_solver = new DG_Solver(M_mat, K_mat, *_M.FESpace());
   }
   else
   {
      M_prec = new OperatorJacobiSmoother(_M, ess_tdof_list);
      dg_solver = NULL;
   }

   M_solver.SetPreconditioner(*M_prec);
   M_solver.iterative_mode = false;
   M_solver.SetRelTol(1e-9);
   M_solver.SetAbsTol(0.0);
   M_solver.SetMaxIter(100);
   M_solver.SetPrintLevel(0);
}

void FE_Evolution::ImplicitSolve(const double dt, const Vector &x, Vector &k)
{
   K->Mult(x, z);
   z += b;
   dg_solver->SetTimeStep(dt);
   dg_solver->Mult(z, k);
}

void FE_Evolution::Mult(const Vector &x, Vector &y) const
{
   // y = M^{-1} (K x + b)
   K->Mult(x, z);
   z += b;
   M_solver.Mult(z, y);
}

FE_Evolution::~FE_Evolution()
{
   delete M_prec;
   delete dg_solver;
}


// Velocity coefficient
void velocity_function(const Vector &x, Vector &v)
{
   int dim = x.Size();

   // map to the reference [-1,1] domain
   Vector X(dim);
   for (int i = 0; i < dim; i++)
   {
      double center = (bb_min[i] + bb_max[i]) * 0.5;
      X(i) = 2 * (x(i) - center) / (bb_max[i] - bb_min[i]);
   }

   switch (problem)
   {
      case 0:
      {
         // Translations in 1D, 2D, and 3D
         switch (dim)
         {
            case 1: v(0) = 1.0; break;
            case 2: v(0) = sqrt(2./3.); v(1) = sqrt(1./3.); break;
            case 3: v(0) = sqrt(3./6.); v(1) = sqrt(2./6.); v(2) = sqrt(1./6.);
               break;
         }
         break;
      }
      case 1:
      case 2:
      {
         // Clockwise rotation in 2D around the origin
         const double w = M_PI/2;
         switch (dim)
         {
            case 1: v(0) = 1.0; break;
            case 2: v(0) = w*X(1); v(1) = -w*X(0); break;
            case 3: v(0) = w*X(1); v(1) = -w*X(0); v(2) = 0.0; break;
         }
         break;
      }
      case 3:
      {
         // Clockwise twisting rotation in 2D around the origin
         const double w = M_PI/2;
         double d = max((X(0)+1.)*(1.-X(0)),0.) * max((X(1)+1.)*(1.-X(1)),0.);
         d = d*d;
         switch (dim)
         {
            case 1: v(0) = 1.0; break;
            case 2: v(0) = d*w*X(1); v(1) = -d*w*X(0); break;
            case 3: v(0) = d*w*X(1); v(1) = -d*w*X(0); v(2) = 0.0; break;
         }
         break;
      }
   }
}

// Initial condition
double u0_function(const Vector &x)
{
   int dim = x.Size();

   // map to the reference [-1,1] domain
   Vector X(dim);
   for (int i = 0; i < dim; i++)
   {
      double center = (bb_min[i] + bb_max[i]) * 0.5;
      X(i) = 2 * (x(i) - center) / (bb_max[i] - bb_min[i]);
   }

   switch (problem)
   {
      case 0:
      case 1:
      {
         switch (dim)
         {
            case 1:
               return exp(-40.*pow(X(0)-0.5,2));
            case 2:
            case 3:
            {
               double rx = 0.45, ry = 0.25, cx = 0., cy = -0.2, w = 10.;
               if (dim == 3)
               {
                  const double s = (1. + 0.25*cos(2*M_PI*X(2)));
                  rx *= s;
                  ry *= s;
               }
               return ( erfc(w*(X(0)-cx-rx))*erfc(-w*(X(0)-cx+rx)) *
                        erfc(w*(X(1)-cy-ry))*erfc(-w*(X(1)-cy+ry)) )/16;
            }
         }
      }
      case 2:
      {
         double x_ = X(0), y_ = X(1), rho, phi;
         rho = hypot(x_, y_);
         phi = atan2(y_, x_);
         return pow(sin(M_PI*rho),2)*sin(3*phi);
      }
      case 3:
      {
         const double f = M_PI;
         return sin(f*X(0))*sin(f*X(1));
      }
   }
   return 0.0;
}

// Inflow boundary condition (zero for the problems considered in this example)
double inflow_function(const Vector &x)
{
   switch (problem)
   {
      case 0:
      case 1:
      case 2:
      case 3: return 0.0;
   }
   return 0.0;
}<|MERGE_RESOLUTION|>--- conflicted
+++ resolved
@@ -249,11 +249,7 @@
       args.PrintOptions(cout);
    }
 
-<<<<<<< HEAD
-   // check for vaild ODE solver option
-=======
    // check for valid ODE solver option
->>>>>>> 6be1f43b
    if (ode_solver_type < 1 || ode_solver_type > 9)
    {
       if (myid == 0)
