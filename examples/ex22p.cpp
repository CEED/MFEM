//                       MFEM Example 22 - Parallel Version
//
// Compile with: make ex22p
//
// Sample runs:  mpirun -np 4 ex22p -m ../data/inline-segment.mesh -o 3
//               mpirun -np 4 ex22p -m ../data/inline-tri.mesh -o 3
//               mpirun -np 4 ex22p -m ../data/inline-quad.mesh -o 3
//               mpirun -np 4 ex22p -m ../data/inline-quad.mesh -o 3 -p 1
//               mpirun -np 4 ex22p -m ../data/inline-quad.mesh -o 3 -p 2
//               mpirun -np 4 ex22p -m ../data/inline-quad.mesh -o 1 -p 1 -pa
//               mpirun -np 4 ex22p -m ../data/inline-tet.mesh -o 2
//               mpirun -np 4 ex22p -m ../data/inline-hex.mesh -o 2
//               mpirun -np 4 ex22p -m ../data/inline-hex.mesh -o 2 -p 1
//               mpirun -np 4 ex22p -m ../data/inline-hex.mesh -o 2 -p 2
//               mpirun -np 4 ex22p -m ../data/inline-hex.mesh -o 1 -p 2 -pa
//               mpirun -np 4 ex22p -m ../data/star.mesh -o 2 -sigma 10.0
//
// Device sample runs:
//               mpirun -np 4 ex22p -m ../data/inline-quad.mesh -o 1 -p 1 -pa -d cuda
//               mpirun -np 4 ex22p -m ../data/inline-hex.mesh -o 1 -p 2 -pa -d cuda
//               mpirun -np 4 ex22p -m ../data/star.mesh -o 2 -sigma 10.0 -pa -d cuda
//
// Description:  This example code demonstrates the use of MFEM to define and
//               solve simple complex-valued linear systems. It implements three
//               variants of a damped harmonic oscillator:
//
//               1) A scalar H1 field
//                  -Div(a Grad u) - omega^2 b u + i omega c u = 0
//
//               2) A vector H(Curl) field
//                  Curl(a Curl u) - omega^2 b u + i omega c u = 0
//
//               3) A vector H(Div) field
//                  -Grad(a Div u) - omega^2 b u + i omega c u = 0
//
//               In each case the field is driven by a forced oscillation, with
//               angular frequency omega, imposed at the boundary or a portion
//               of the boundary.
//
//               In electromagnetics the coefficients are typically named the
//               permeability, mu = 1/a, permittivity, epsilon = b, and
//               conductivity, sigma = c. The user can specify these constants
//               using either set of names.
//
//               The example also demonstrates how to display a time-varying
//               solution as a sequence of fields sent to a single GLVis socket.
//
//               We recommend viewing examples 1, 3 and 4 before viewing this
//               example.

#include "mfem.hpp"
#include <fstream>
#include <iostream>

using namespace std;
using namespace mfem;

static double mu_ = 1.0;
static double epsilon_ = 1.0;
static double sigma_ = 20.0;
static double omega_ = 10.0;

double u0_real_exact(const Vector &);
double u0_imag_exact(const Vector &);

void u1_real_exact(const Vector &, Vector &);
void u1_imag_exact(const Vector &, Vector &);

void u2_real_exact(const Vector &, Vector &);
void u2_imag_exact(const Vector &, Vector &);

bool check_for_inline_mesh(const char * mesh_file);

int main(int argc, char *argv[])
{
   // 1. Initialize MPI.
   int num_procs, myid;
   MPI_Init(&argc, &argv);
   MPI_Comm_size(MPI_COMM_WORLD, &num_procs);
   MPI_Comm_rank(MPI_COMM_WORLD, &myid);

   // 2. Parse command-line options.
   const char *mesh_file = "../data/inline-quad.mesh";
   int ser_ref_levels = 1;
   int par_ref_levels = 1;
   int order = 1;
   int prob = 0;
   double freq = -1.0;
   double a_coef = 0.0;
   bool visualization = 1;
   bool herm_conv = true;
   bool exact_sol = true;
   bool pa = false;
   const char *device_config = "cpu";

   OptionsParser args(argc, argv);
   args.AddOption(&mesh_file, "-m", "--mesh",
                  "Mesh file to use.");
   args.AddOption(&ser_ref_levels, "-rs", "--refine-serial",
                  "Number of times to refine the mesh uniformly in serial.");
   args.AddOption(&par_ref_levels, "-rp", "--refine-parallel",
                  "Number of times to refine the mesh uniformly in parallel.");
   args.AddOption(&order, "-o", "--order",
                  "Finite element order (polynomial degree).");
   args.AddOption(&prob, "-p", "--problem-type",
                  "Choose between 0: H_1, 1: H(Curl), or 2: H(Div) "
                  "damped harmonic oscillator.");
   args.AddOption(&a_coef, "-a", "--stiffness-coef",
                  "Stiffness coefficient (spring constant or 1/mu).");
   args.AddOption(&epsilon_, "-b", "--mass-coef",
                  "Mass coefficient (or epsilon).");
   args.AddOption(&sigma_, "-c", "--damping-coef",
                  "Damping coefficient (or sigma).");
   args.AddOption(&mu_, "-mu", "--permeability",
                  "Permeability of free space (or 1/(spring constant)).");
   args.AddOption(&epsilon_, "-eps", "--permittivity",
                  "Permittivity of free space (or mass constant).");
   args.AddOption(&sigma_, "-sigma", "--conductivity",
                  "Conductivity (or damping constant).");
   args.AddOption(&freq, "-f", "--frequency",
                  "Frequency (in Hz).");
   args.AddOption(&herm_conv, "-herm", "--hermitian", "-no-herm",
                  "--no-hermitian", "Use convention for Hermitian operators.");
   args.AddOption(&visualization, "-vis", "--visualization", "-no-vis",
                  "--no-visualization",
                  "Enable or disable GLVis visualization.");
   args.AddOption(&pa, "-pa", "--partial-assembly", "-no-pa",
                  "--no-partial-assembly", "Enable Partial Assembly.");
   args.AddOption(&device_config, "-d", "--device",
                  "Device configuration string, see Device::Configure().");
   args.Parse();
   if (!args.Good())
   {
      if (myid == 0)
      {
         args.PrintUsage(cout);
      }
      MPI_Finalize();
      return 1;
   }
   if (myid == 0)
   {
      args.PrintOptions(cout);
   }

   MFEM_VERIFY(prob >= 0 && prob <=2,
               "Unrecognized problem type: " << prob);

   if ( a_coef != 0.0 )
   {
      mu_ = 1.0 / a_coef;
   }
   if ( freq > 0.0 )
   {
      omega_ = 2.0 * M_PI * freq;
   }

   exact_sol = check_for_inline_mesh(mesh_file);
   if (myid == 0 && exact_sol)
   {
      cout << "Identified a mesh with known exact solution" << endl;
   }

   ComplexOperator::Convention conv =
      herm_conv ? ComplexOperator::HERMITIAN : ComplexOperator::BLOCK_SYMMETRIC;

   // 3. Enable hardware devices such as GPUs, and programming models such as
   //    CUDA, OCCA, RAJA and OpenMP based on command line options.
   Device device(device_config);
<<<<<<< HEAD
   device.Print();
=======
   if (myid == 0) { device.Print(); }
>>>>>>> 0db216e5

   // 4. Read the (serial) mesh from the given mesh file on all processors. We
   //    can handle triangular, quadrilateral, tetrahedral, hexahedral, surface
   //    and volume meshes with the same code.
   Mesh *mesh = new Mesh(mesh_file, 1, 1);
   int dim = mesh->Dimension();

   // 5. Refine the serial mesh on all processors to increase the resolution.
   for (int l = 0; l < ser_ref_levels; l++)
   {
      mesh->UniformRefinement();
   }

   // 6. Define a parallel mesh by a partitioning of the serial mesh. Refine
   //    this mesh further in parallel to increase the resolution. Once the
   //    parallel mesh is defined, the serial mesh can be deleted.
   ParMesh *pmesh = new ParMesh(MPI_COMM_WORLD, *mesh);
   delete mesh;
   for (int l = 0; l < par_ref_levels; l++)
   {
      pmesh->UniformRefinement();
   }

   // 7. Define a parallel finite element space on the parallel mesh. Here we
   //    use continuous Lagrange, Nedelec, or Raviart-Thomas finite elements of
   //    the specified order.
   if (dim == 1 && prob != 0 )
   {
      if (myid == 0)
      {
         cout << "Switching to problem type 0, H1 basis functions, "
              << "for 1 dimensional mesh." << endl;
      }
      prob = 0;
   }

   FiniteElementCollection *fec = NULL;
   switch (prob)
   {
      case 0:  fec = new H1_FECollection(order, dim);      break;
      case 1:  fec = new ND_FECollection(order, dim);      break;
      case 2:  fec = new RT_FECollection(order - 1, dim);  break;
      default: break; // This should be unreachable
   }
   ParFiniteElementSpace *fespace = new ParFiniteElementSpace(pmesh, fec);
   HYPRE_Int size = fespace->GlobalTrueVSize();
   if (myid == 0)
   {
      cout << "Number of finite element unknowns: " << size << endl;
   }

   // 8. Determine the list of true (i.e. parallel conforming) essential
   //    boundary dofs. In this example, the boundary conditions are defined
   //    based on the type of mesh and the problem type.
   Array<int> ess_tdof_list;
   Array<int> ess_bdr;
   if (pmesh->bdr_attributes.Size())
   {
      ess_bdr.SetSize(pmesh->bdr_attributes.Max());
      ess_bdr = 1;
      fespace->GetEssentialTrueDofs(ess_bdr, ess_tdof_list);
   }

   // 9. Set up the parallel linear form b(.) which corresponds to the
   //    right-hand side of the FEM linear system.
   ParComplexLinearForm b(fespace, conv);
   b.Vector::operator=(0.0);

   // 10. Define the solution vector u as a parallel complex finite element grid
   //     function corresponding to fespace. Initialize u with initial guess of
   //     1+0i or the exact solution if it is known.
   ParComplexGridFunction u(fespace);
   ParComplexGridFunction * u_exact = NULL;
   if (exact_sol) { u_exact = new ParComplexGridFunction(fespace); }

   FunctionCoefficient u0_r(u0_real_exact);
   FunctionCoefficient u0_i(u0_imag_exact);
   VectorFunctionCoefficient u1_r(dim, u1_real_exact);
   VectorFunctionCoefficient u1_i(dim, u1_imag_exact);
   VectorFunctionCoefficient u2_r(dim, u2_real_exact);
   VectorFunctionCoefficient u2_i(dim, u2_imag_exact);

   ConstantCoefficient zeroCoef(0.0);
   ConstantCoefficient oneCoef(1.0);

   Vector zeroVec(dim); zeroVec = 0.0;
   Vector  oneVec(dim);  oneVec = 0.0; oneVec[(prob==2)?(dim-1):0] = 1.0;
   VectorConstantCoefficient zeroVecCoef(zeroVec);
   VectorConstantCoefficient oneVecCoef(oneVec);

   switch (prob)
   {
      case 0:
         if (exact_sol)
         {
            u.ProjectBdrCoefficient(u0_r, u0_i, ess_bdr);
            u_exact->ProjectCoefficient(u0_r, u0_i);
         }
         else
         {
            u.ProjectBdrCoefficient(oneCoef, zeroCoef, ess_bdr);
         }
         break;
      case 1:
         if (exact_sol)
         {
            u.ProjectBdrCoefficientTangent(u1_r, u1_i, ess_bdr);
            u_exact->ProjectCoefficient(u1_r, u1_i);
         }
         else
         {
            u.ProjectBdrCoefficientTangent(oneVecCoef, zeroVecCoef, ess_bdr);
         }
         break;
      case 2:
         if (exact_sol)
         {
            u.ProjectBdrCoefficientNormal(u2_r, u2_i, ess_bdr);
            u_exact->ProjectCoefficient(u2_r, u2_i);
         }
         else
         {
            u.ProjectBdrCoefficientNormal(oneVecCoef, zeroVecCoef, ess_bdr);
         }
         break;
      default: break; // This should be unreachable
   }

   if (visualization && exact_sol)
   {
      char vishost[] = "localhost";
      int  visport   = 19916;
      socketstream sol_sock_r(vishost, visport);
      socketstream sol_sock_i(vishost, visport);
      sol_sock_r << "parallel " << num_procs << " " << myid << "\n";
      sol_sock_i << "parallel " << num_procs << " " << myid << "\n";
      sol_sock_r.precision(8);
      sol_sock_i.precision(8);
      sol_sock_r << "solution\n" << *pmesh << u_exact->real()
                 << "window_title 'Exact: Real Part'" << flush;
      sol_sock_i << "solution\n" << *pmesh << u_exact->imag()
                 << "window_title 'Exact: Imaginary Part'" << flush;
   }

   // 11. Set up the parallel sesquilinear form a(.,.) on the finite element
   //     space corresponding to the damped harmonic oscillator operator of the
   //     appropriate type:
   //
   //     0) A scalar H1 field
   //        -Div(a Grad) - omega^2 b + i omega c
   //
   //     1) A vector H(Curl) field
   //        Curl(a Curl) - omega^2 b + i omega c
   //
   //     2) A vector H(Div) field
   //        -Grad(a Div) - omega^2 b + i omega c
   //
   ConstantCoefficient stiffnessCoef(1.0/mu_);
   ConstantCoefficient massCoef(-omega_ * omega_ * epsilon_);
   ConstantCoefficient lossCoef(omega_ * sigma_);
   ConstantCoefficient negMassCoef(omega_ * omega_ * epsilon_);

   ParSesquilinearForm *a = new ParSesquilinearForm(fespace, conv);
   if (pa) { a->SetAssemblyLevel(AssemblyLevel::PARTIAL); }
   switch (prob)
   {
      case 0:
         a->AddDomainIntegrator(new DiffusionIntegrator(stiffnessCoef),
                                NULL);
         a->AddDomainIntegrator(new MassIntegrator(massCoef),
                                new MassIntegrator(lossCoef));
         break;
      case 1:
         a->AddDomainIntegrator(new CurlCurlIntegrator(stiffnessCoef),
                                NULL);
         a->AddDomainIntegrator(new VectorFEMassIntegrator(massCoef),
                                new VectorFEMassIntegrator(lossCoef));
         break;
      case 2:
         a->AddDomainIntegrator(new DivDivIntegrator(stiffnessCoef),
                                NULL);
         a->AddDomainIntegrator(new VectorFEMassIntegrator(massCoef),
                                new VectorFEMassIntegrator(lossCoef));
         break;
      default: break; // This should be unreachable
   }

   // 11a. Set up the parallel bilinear form for the preconditioner
   //      corresponding to the appropriate operator
   //
   //      0) A scalar H1 field
   //         -Div(a Grad) - omega^2 b + omega c
   //
   //      1) A vector H(Curl) field
   //         Curl(a Curl) + omega^2 b + omega c
   //
   //      2) A vector H(Div) field
   //         -Grad(a Div) - omega^2 b + omega c
   //
   ParBilinearForm *pcOp = new ParBilinearForm(fespace);
   if (pa) { pcOp->SetAssemblyLevel(AssemblyLevel::PARTIAL); }
   switch (prob)
   {
      case 0:
         pcOp->AddDomainIntegrator(new DiffusionIntegrator(stiffnessCoef));
         pcOp->AddDomainIntegrator(new MassIntegrator(massCoef));
         pcOp->AddDomainIntegrator(new MassIntegrator(lossCoef));
         break;
      case 1:
         pcOp->AddDomainIntegrator(new CurlCurlIntegrator(stiffnessCoef));
         pcOp->AddDomainIntegrator(new VectorFEMassIntegrator(negMassCoef));
         pcOp->AddDomainIntegrator(new VectorFEMassIntegrator(lossCoef));
         break;
      case 2:
         pcOp->AddDomainIntegrator(new DivDivIntegrator(stiffnessCoef));
         pcOp->AddDomainIntegrator(new VectorFEMassIntegrator(massCoef));
         pcOp->AddDomainIntegrator(new VectorFEMassIntegrator(lossCoef));
         break;
      default: break; // This should be unreachable
   }

   // 12. Assemble the parallel bilinear form and the corresponding linear
   //     system, applying any necessary transformations such as: parallel
   //     assembly, eliminating boundary conditions, applying conforming
   //     constraints for non-conforming AMR, etc.
   a->Assemble();
   pcOp->Assemble();

   OperatorHandle A;
   Vector B, U;

   a->FormLinearSystem(ess_tdof_list, u, b, A, U, B);

   if (myid == 0)
   {
      cout << "Size of linear system: "
           << 2 * fespace->GlobalTrueVSize() << endl << endl;
   }

   // 13. Define and apply a parallel FGMRES solver for AU=B with a block
   //     diagonal preconditioner based on the appropriate multigrid
   //     preconditioner from hypre.
   {
      Array<int> blockTrueOffsets;
      blockTrueOffsets.SetSize(3);
      blockTrueOffsets[0] = 0;
      blockTrueOffsets[1] = A->Height() / 2;
      blockTrueOffsets[2] = A->Height() / 2;
      blockTrueOffsets.PartialSum();

      BlockDiagonalPreconditioner BDP(blockTrueOffsets);

      Operator * pc_r = NULL;
      Operator * pc_i = NULL;

      if (pa)
      {
         pc_r = new OperatorJacobiSmoother(*pcOp, ess_tdof_list);
      }
      else
      {
         OperatorHandle PCOp;
         pcOp->FormSystemMatrix(ess_tdof_list, PCOp);
         switch (prob)
         {
            case 0:
               pc_r = new HypreBoomerAMG(*PCOp.As<HypreParMatrix>());
               break;
            case 1:
               pc_r = new HypreAMS(*PCOp.As<HypreParMatrix>(), fespace);
               break;
            case 2:
               if (dim == 2 )
               {
                  pc_r = new HypreAMS(*PCOp.As<HypreParMatrix>(), fespace);
               }
               else
               {
                  pc_r = new HypreADS(*PCOp.As<HypreParMatrix>(), fespace);
               }
               break;
            default: break; // This should be unreachable
         }
      }
      pc_i = new ScaledOperator(pc_r,
                                (conv == ComplexOperator::HERMITIAN) ?
                                -1.0:1.0);

      BDP.SetDiagonalBlock(0, pc_r);
      BDP.SetDiagonalBlock(1, pc_i);
      BDP.owns_blocks = 1;

      FGMRESSolver fgmres(MPI_COMM_WORLD);
      fgmres.SetPreconditioner(BDP);
      fgmres.SetOperator(*A.Ptr());
      fgmres.SetRelTol(1e-12);
      fgmres.SetMaxIter(1000);
      fgmres.SetPrintLevel(1);
      fgmres.Mult(B, U);
   }
   // 14. Recover the parallel grid function corresponding to U. This is the
   //     local finite element solution on each processor.
   a->RecoverFEMSolution(U, b, u);

   if (exact_sol)
   {
      double err_r = -1.0;
      double err_i = -1.0;

      switch (prob)
      {
         case 0:
            err_r = u.real().ComputeL2Error(u0_r);
            err_i = u.imag().ComputeL2Error(u0_i);
            break;
         case 1:
            err_r = u.real().ComputeL2Error(u1_r);
            err_i = u.imag().ComputeL2Error(u1_i);
            break;
         case 2:
            err_r = u.real().ComputeL2Error(u2_r);
            err_i = u.imag().ComputeL2Error(u2_i);
            break;
         default: break; // This should be unreachable
      }

      if ( myid == 0 )
      {
         cout << endl;
         cout << "|| Re (u_h - u) ||_{L^2} = " << err_r << endl;
         cout << "|| Im (u_h - u) ||_{L^2} = " << err_i << endl;
         cout << endl;
      }
   }

   // 15. Save the refined mesh and the solution in parallel. This output can be
   //     viewed later using GLVis: "glvis -np <np> -m mesh -g sol".
   {
      ostringstream mesh_name, sol_r_name, sol_i_name;
      mesh_name << "mesh." << setfill('0') << setw(6) << myid;
      sol_r_name << "sol_r." << setfill('0') << setw(6) << myid;
      sol_i_name << "sol_i." << setfill('0') << setw(6) << myid;

      ofstream mesh_ofs(mesh_name.str().c_str());
      mesh_ofs.precision(8);
      pmesh->Print(mesh_ofs);

      ofstream sol_r_ofs(sol_r_name.str().c_str());
      ofstream sol_i_ofs(sol_i_name.str().c_str());
      sol_r_ofs.precision(8);
      sol_i_ofs.precision(8);
      u.real().Save(sol_r_ofs);
      u.imag().Save(sol_i_ofs);
   }

   // 16. Send the solution by socket to a GLVis server.
   if (visualization)
   {
      char vishost[] = "localhost";
      int  visport   = 19916;
      socketstream sol_sock_r(vishost, visport);
      socketstream sol_sock_i(vishost, visport);
      sol_sock_r << "parallel " << num_procs << " " << myid << "\n";
      sol_sock_i << "parallel " << num_procs << " " << myid << "\n";
      sol_sock_r.precision(8);
      sol_sock_i.precision(8);
      sol_sock_r << "solution\n" << *pmesh << u.real()
                 << "window_title 'Solution: Real Part'" << flush;
      sol_sock_i << "solution\n" << *pmesh << u.imag()
                 << "window_title 'Solution: Imaginary Part'" << flush;
   }
   if (visualization && exact_sol)
   {
      *u_exact -= u;

      char vishost[] = "localhost";
      int  visport   = 19916;
      socketstream sol_sock_r(vishost, visport);
      socketstream sol_sock_i(vishost, visport);
      sol_sock_r << "parallel " << num_procs << " " << myid << "\n";
      sol_sock_i << "parallel " << num_procs << " " << myid << "\n";
      sol_sock_r.precision(8);
      sol_sock_i.precision(8);
      sol_sock_r << "solution\n" << *pmesh << u_exact->real()
                 << "window_title 'Error: Real Part'" << flush;
      sol_sock_i << "solution\n" << *pmesh << u_exact->imag()
                 << "window_title 'Error: Imaginary Part'" << flush;
   }
   if (visualization)
   {
      ParGridFunction u_t(fespace);
      u_t = u.real();
      char vishost[] = "localhost";
      int  visport   = 19916;
      socketstream sol_sock(vishost, visport);
      sol_sock << "parallel " << num_procs << " " << myid << "\n";
      sol_sock.precision(8);
      sol_sock << "solution\n" << *pmesh << u_t
               << "window_title 'Harmonic Solution (t = 0.0 T)'"
               << "pause\n" << flush;
      if (myid == 0)
         cout << "GLVis visualization paused."
              << " Press space (in the GLVis window) to resume it.\n";
      int num_frames = 32;
      int i = 0;
      while (sol_sock)
      {
         double t = (double)(i % num_frames) / num_frames;
         ostringstream oss;
         oss << "Harmonic Solution (t = " << t << " T)";

         add(cos( 2.0 * M_PI * t), u.real(),
             sin(-2.0 * M_PI * t), u.imag(), u_t);
         sol_sock << "parallel " << num_procs << " " << myid << "\n";
         sol_sock << "solution\n" << *pmesh << u_t
                  << "window_title '" << oss.str() << "'" << flush;
         i++;
      }
   }

   // 17. Free the used memory.
   delete a;
   delete u_exact;
   delete pcOp;
   delete fespace;
   delete fec;
   delete pmesh;

   MPI_Finalize();

   return 0;
}

bool check_for_inline_mesh(const char * mesh_file)
{
   string file(mesh_file);
   size_t p0 = file.find_last_of("/");
   string s0 = file.substr((p0==string::npos)?0:(p0+1),7);
   return s0 == "inline-";
}

complex<double> u0_exact(const Vector &x)
{
   int dim = x.Size();
   complex<double> i(0.0, 1.0);
   complex<double> alpha = (epsilon_ * omega_ - i * sigma_);
   complex<double> kappa = std::sqrt(mu_ * omega_* alpha);
   return std::exp(-i * kappa * x[dim - 1]);
}

double u0_real_exact(const Vector &x)
{
   return u0_exact(x).real();
}

double u0_imag_exact(const Vector &x)
{
   return u0_exact(x).imag();
}

void u1_real_exact(const Vector &x, Vector &v)
{
   int dim = x.Size();
   v.SetSize(dim); v = 0.0; v[0] = u0_real_exact(x);
}

void u1_imag_exact(const Vector &x, Vector &v)
{
   int dim = x.Size();
   v.SetSize(dim); v = 0.0; v[0] = u0_imag_exact(x);
}

void u2_real_exact(const Vector &x, Vector &v)
{
   int dim = x.Size();
   v.SetSize(dim); v = 0.0; v[dim-1] = u0_real_exact(x);
}

void u2_imag_exact(const Vector &x, Vector &v)
{
   int dim = x.Size();
   v.SetSize(dim); v = 0.0; v[dim-1] = u0_imag_exact(x);
}<|MERGE_RESOLUTION|>--- conflicted
+++ resolved
@@ -167,11 +167,7 @@
    // 3. Enable hardware devices such as GPUs, and programming models such as
    //    CUDA, OCCA, RAJA and OpenMP based on command line options.
    Device device(device_config);
-<<<<<<< HEAD
-   device.Print();
-=======
    if (myid == 0) { device.Print(); }
->>>>>>> 0db216e5
 
    // 4. Read the (serial) mesh from the given mesh file on all processors. We
    //    can handle triangular, quadrilateral, tetrahedral, hexahedral, surface
