//                       MFEM Example 10 - Parallel Version
//
// Compile with: make ex10p
//
// Sample runs:
//    mpirun -np 4 ex10p -m ../data/beam-quad.mesh -s 23 -rs 2 -dt 3
//    mpirun -np 4 ex10p -m ../data/beam-tri.mesh -s 23 -rs 2 -dt 3
//    mpirun -np 4 ex10p -m ../data/beam-hex.mesh -s 22 -rs 1 -dt 3
//    mpirun -np 4 ex10p -m ../data/beam-tet.mesh -s 22 -rs 1 -dt 3
//    mpirun -np 4 ex10p -m ../data/beam-wedge.mesh -s 22 -rs 1 -dt 3
//    mpirun -np 4 ex10p -m ../data/beam-quad.mesh -s 4 -rs 2 -dt 0.03 -vs 20
//    mpirun -np 4 ex10p -m ../data/beam-hex.mesh -s 4 -rs 1 -dt 0.05 -vs 20
//    mpirun -np 4 ex10p -m ../data/beam-quad-amr.mesh -s 23 -rs 2 -dt 3
//
// Description:  This examples solves a time dependent nonlinear elasticity
//               problem of the form dv/dt = H(x) + S v, dx/dt = v, where H is a
//               hyperelastic model and S is a viscosity operator of Laplacian
//               type. The geometry of the domain is assumed to be as follows:
//
//                                 +---------------------+
//                    boundary --->|                     |
//                    attribute 1  |                     |
//                    (fixed)      +---------------------+
//
//               The example demonstrates the use of nonlinear operators (the
//               class HyperelasticOperator defining H(x)), as well as their
//               implicit time integration using a Newton method for solving an
//               associated reduced backward-Euler type nonlinear equation
//               (class ReducedSystemOperator). Each Newton step requires the
//               inversion of a Jacobian matrix, which is done through a
//               (preconditioned) inner solver. Note that implementing the
//               method HyperelasticOperator::ImplicitSolve is the only
//               requirement for high-order implicit (SDIRK) time integration.
//
//               We recommend viewing examples 2 and 9 before viewing this
//               example.

#include "mfem.hpp"
#include <memory>
#include <iostream>
#include <fstream>

using namespace std;
using namespace mfem;

class ReducedSystemOperator;

/** After spatial discretization, the hyperelastic model can be written as a
 *  system of ODEs:
 *     dv/dt = -M^{-1}*(H(x) + S*v)
 *     dx/dt = v,
 *  where x is the vector representing the deformation, v is the velocity field,
 *  M is the mass matrix, S is the viscosity matrix, and H(x) is the nonlinear
 *  hyperelastic operator.
 *
 *  Class HyperelasticOperator represents the right-hand side of the above
 *  system of ODEs. */
class HyperelasticOperator : public TimeDependentOperator
{
protected:
   ParFiniteElementSpace &fespace;
   Array<int> ess_tdof_list;

   ParBilinearForm M, S;
   ParNonlinearForm H;
   real_t viscosity;
   HyperelasticModel *model;

   HypreParMatrix *Mmat; // Mass matrix from ParallelAssemble()
   CGSolver M_solver;    // Krylov solver for inverting the mass matrix M
   HypreSmoother M_prec; // Preconditioner for the mass matrix M

   /** Nonlinear operator defining the reduced backward Euler equation for the
       velocity. Used in the implementation of method ImplicitSolve. */
   ReducedSystemOperator *reduced_oper;

   /// Newton solver for the reduced backward Euler equation
   NewtonSolver newton_solver;

   /// Solver for the Jacobian solve in the Newton method
   Solver *J_solver;
   /// Preconditioner for the Jacobian solve in the Newton method
   Solver *J_prec;

   mutable Vector z; // auxiliary vector

public:
   HyperelasticOperator(ParFiniteElementSpace &f, Array<int> &ess_bdr,
                        real_t visc, real_t mu, real_t K);

   /// Compute the right-hand side of the ODE system.
   void Mult(const Vector &vx, Vector &dvx_dt) const override;
   /** Solve the Backward-Euler equation: k = f(x + dt*k, t), for the unknown k.
       This is the only requirement for high-order SDIRK implicit integration.*/
   void ImplicitSolve(const real_t dt, const Vector &x, Vector &k) override;

   real_t ElasticEnergy(const ParGridFunction &x) const;
   real_t KineticEnergy(const ParGridFunction &v) const;
   void GetElasticEnergyDensity(const ParGridFunction &x,
                                ParGridFunction &w) const;

   ~HyperelasticOperator() override;
};

/** Nonlinear operator of the form:
    k --> (M + dt*S)*k + H(x + dt*v + dt^2*k) + S*v,
    where M and S are given BilinearForms, H is a given NonlinearForm, v and x
    are given vectors, and dt is a scalar. */
class ReducedSystemOperator : public Operator
{
private:
   ParBilinearForm *M, *S;
   ParNonlinearForm *H;
   mutable HypreParMatrix *Jacobian;
   real_t dt;
   const Vector *v, *x;
   mutable Vector w, z;
   const Array<int> &ess_tdof_list;

public:
   ReducedSystemOperator(ParBilinearForm *M_, ParBilinearForm *S_,
                         ParNonlinearForm *H_, const Array<int> &ess_tdof_list);

   /// Set current dt, v, x values - needed to compute action and Jacobian.
   void SetParameters(real_t dt_, const Vector *v_, const Vector *x_);

   /// Compute y = H(x + dt (v + dt k)) + M k + S (v + dt k).
   void Mult(const Vector &k, Vector &y) const override;

   /// Compute J = M + dt S + dt^2 grad_H(x + dt (v + dt k)).
   Operator &GetGradient(const Vector &k) const override;

   ~ReducedSystemOperator() override;
};


/** Function representing the elastic energy density for the given hyperelastic
    model+deformation. Used in HyperelasticOperator::GetElasticEnergyDensity. */
class ElasticEnergyCoefficient : public Coefficient
{
private:
   HyperelasticModel     &model;
   const ParGridFunction &x;
   DenseMatrix            J;

public:
   ElasticEnergyCoefficient(HyperelasticModel &m, const ParGridFunction &x_)
      : model(m), x(x_) { }
   real_t Eval(ElementTransformation &T, const IntegrationPoint &ip) override;
   ~ElasticEnergyCoefficient() override { }
};

void InitialDeformation(const Vector &x, Vector &y);

void InitialVelocity(const Vector &x, Vector &v);

void visualize(ostream &os, ParMesh *mesh,
               ParGridFunction *deformed_nodes,
               ParGridFunction *field, const char *field_name = NULL,
               bool init_vis = false);


int main(int argc, char *argv[])
{
   // 1. Initialize MPI and HYPRE.
   Mpi::Init(argc, argv);
   int myid = Mpi::WorldRank();
   Hypre::Init();

   // 2. Parse command-line options.
   const char *mesh_file = "../data/beam-quad.mesh";
   int ser_ref_levels = 2;
   int par_ref_levels = 0;
   int order = 2;
   int ode_solver_type = 23;
   real_t t_final = 300.0;
   real_t dt = 3.0;
   real_t visc = 1e-2;
   real_t mu = 0.25;
   real_t K = 5.0;
   bool adaptive_lin_rtol = true;
   bool visualization = true;
   int vis_steps = 1;

   OptionsParser args(argc, argv);
   args.AddOption(&mesh_file, "-m", "--mesh",
                  "Mesh file to use.");
   args.AddOption(&ser_ref_levels, "-rs", "--refine-serial",
                  "Number of times to refine the mesh uniformly in serial.");
   args.AddOption(&par_ref_levels, "-rp", "--refine-parallel",
                  "Number of times to refine the mesh uniformly in parallel.");
   args.AddOption(&order, "-o", "--order",
                  "Order (degree) of the finite elements.");
   args.AddOption(&ode_solver_type, "-s", "--ode-solver",
                  ODESolver::Types.c_str());
   args.AddOption(&t_final, "-tf", "--t-final",
                  "Final time; start time is 0.");
   args.AddOption(&dt, "-dt", "--time-step",
                  "Time step.");
   args.AddOption(&visc, "-v", "--viscosity",
                  "Viscosity coefficient.");
   args.AddOption(&mu, "-mu", "--shear-modulus",
                  "Shear modulus in the Neo-Hookean hyperelastic model.");
   args.AddOption(&K, "-K", "--bulk-modulus",
                  "Bulk modulus in the Neo-Hookean hyperelastic model.");
   args.AddOption(&adaptive_lin_rtol, "-alrtol", "--adaptive-lin-rtol",
                  "-no-alrtol", "--no-adaptive-lin-rtol",
                  "Enable or disable adaptive linear solver rtol.");
   args.AddOption(&visualization, "-vis", "--visualization", "-no-vis",
                  "--no-visualization",
                  "Enable or disable GLVis visualization.");
   args.AddOption(&vis_steps, "-vs", "--visualization-steps",
                  "Visualize every n-th timestep.");
   args.Parse();
   if (!args.Good())
   {
      if (myid == 0)
      {
         args.PrintUsage(cout);
      }
      return 1;
   }
   if (myid == 0)
   {
      args.PrintOptions(cout);
   }

   // 3. Read the serial mesh from the given mesh file on all processors. We can
   //    handle triangular, quadrilateral, tetrahedral and hexahedral meshes
   //    with the same code.
   Mesh *mesh = new Mesh(mesh_file, 1, 1);
   int dim = mesh->Dimension();

   // 4. Define the ODE solver used for time integration. Several implicit
   //    singly diagonal implicit Runge-Kutta (SDIRK) methods, as well as
   //    explicit Runge-Kutta methods are available.
   unique_ptr<ODESolver> ode_solver = ODESolver::Select(ode_solver_type);

   // 5. Refine the mesh in serial to increase the resolution. In this example
   //    we do 'ser_ref_levels' of uniform refinement, where 'ser_ref_levels' is
   //    a command-line parameter.
   for (int lev = 0; lev < ser_ref_levels; lev++)
   {
      mesh->UniformRefinement();
   }

   // 6. Define a parallel mesh by a partitioning of the serial mesh. Refine
   //    this mesh further in parallel to increase the resolution. Once the
   //    parallel mesh is defined, the serial mesh can be deleted.
   ParMesh *pmesh = new ParMesh(MPI_COMM_WORLD, *mesh);
   delete mesh;
   for (int lev = 0; lev < par_ref_levels; lev++)
   {
      pmesh->UniformRefinement();
   }

   // 7. Define the parallel vector finite element spaces representing the mesh
   //    deformation x_gf, the velocity v_gf, and the initial configuration,
   //    x_ref. Define also the elastic energy density, w_gf, which is in a
   //    discontinuous higher-order space. Since x and v are integrated in time
   //    as a system, we group them together in block vector vx, on the unique
   //    parallel degrees of freedom, with offsets given by array true_offset.
   FiniteElementCollection *fe_coll = FECollection::NewH1(order, dim,
                                                          pmesh->IsNURBS());
   ParFiniteElementSpace fespace(pmesh, fe_coll, dim);

   HYPRE_BigInt glob_size = fespace.GlobalTrueVSize();
   if (myid == 0)
   {
      cout << "Number of velocity/deformation unknowns: " << glob_size << endl;
   }
   int true_size = fespace.TrueVSize();
   Array<int> true_offset(3);
   true_offset[0] = 0;
   true_offset[1] = true_size;
   true_offset[2] = 2*true_size;

   BlockVector vx(true_offset);
   ParGridFunction v_gf, x_gf;
   v_gf.MakeTRef(&fespace, vx, true_offset[0]);
   x_gf.MakeTRef(&fespace, vx, true_offset[1]);

   ParGridFunction x_ref(&fespace);
   pmesh->GetNodes(x_ref);

   FiniteElementCollection *w_fec = FECollection::NewL2(order+1, dim,
                                                        pmesh->IsNURBS());
   ParFiniteElementSpace w_fespace(pmesh, w_fec);
   ParGridFunction w_gf(&w_fespace);

   // 8. Set the initial conditions for v_gf, x_gf and vx, and define the
   //    boundary conditions on a beam-like mesh (see description above).
   VectorFunctionCoefficient velo(dim, InitialVelocity);
   v_gf.ProjectCoefficient(velo);
   v_gf.SetTrueVector();
   VectorFunctionCoefficient deform(dim, InitialDeformation);
   x_gf.ProjectCoefficient(deform);
   x_gf.SetTrueVector();

   v_gf.SetFromTrueVector(); x_gf.SetFromTrueVector();

   Array<int> ess_bdr(fespace.GetMesh()->bdr_attributes.Max());
   ess_bdr = 0;
   ess_bdr[0] = 1; // boundary attribute 1 (index 0) is fixed

   // 9. Initialize the hyperelastic operator, the GLVis visualization and print
   //    the initial energies.
   HyperelasticOperator oper(fespace, ess_bdr, visc, mu, K);

   socketstream vis_v, vis_w;
   if (visualization)
   {
      char vishost[] = "localhost";
      int  visport   = 19916;
      vis_v.open(vishost, visport);
      vis_v.precision(8);
      visualize(vis_v, pmesh, &x_gf, &v_gf, "Velocity", true);
      // Make sure all ranks have sent their 'v' solution before initiating
      // another set of GLVis connections (one from each rank):
      MPI_Barrier(pmesh->GetComm());
      vis_w.open(vishost, visport);
      if (vis_w)
      {
         oper.GetElasticEnergyDensity(x_gf, w_gf);
         vis_w.precision(8);
         visualize(vis_w, pmesh, &x_gf, &w_gf, "Elastic energy density", true);
      }
      if (myid == 0)
      {
         cout << "GLVis visualization paused."
              << " Press space (in the GLVis window) to resume it.\n";
      }
   }

   real_t ee0 = oper.ElasticEnergy(x_gf);
   real_t ke0 = oper.KineticEnergy(v_gf);
   if (myid == 0)
   {
      cout << "initial elastic energy (EE) = " << ee0 << endl;
      cout << "initial kinetic energy (KE) = " << ke0 << endl;
      cout << "initial   total energy (TE) = " << (ee0 + ke0) << endl;
   }

   real_t t = 0.0;
   oper.SetTime(t);
   ode_solver->Init(oper);

   // 10. Perform time-integration
   //     (looping over the time iterations, ti, with a time-step dt).
   bool last_step = false;
   for (int ti = 1; !last_step; ti++)
   {
      real_t dt_real = min(dt, t_final - t);

      ode_solver->Step(vx, t, dt_real);

      last_step = (t >= t_final - 1e-8*dt);

      if (last_step || (ti % vis_steps) == 0)
      {
         v_gf.SetFromTrueVector(); x_gf.SetFromTrueVector();

         real_t ee = oper.ElasticEnergy(x_gf);
         real_t ke = oper.KineticEnergy(v_gf);

         if (myid == 0)
         {
            cout << "step " << ti << ", t = " << t << ", EE = " << ee
                 << ", KE = " << ke << ", ΔTE = " << (ee+ke)-(ee0+ke0) << endl;
         }

         if (visualization)
         {
            visualize(vis_v, pmesh, &x_gf, &v_gf);
            if (vis_w)
            {
               oper.GetElasticEnergyDensity(x_gf, w_gf);
               visualize(vis_w, pmesh, &x_gf, &w_gf);
            }
         }
      }
   }

   // 11. Save the displaced mesh, the velocity and elastic energy.
   {
      v_gf.SetFromTrueVector(); x_gf.SetFromTrueVector();
      GridFunction *nodes = &x_gf;
      int owns_nodes = 0;
      pmesh->SwapNodes(nodes, owns_nodes);

      ostringstream mesh_name, velo_name, ee_name;
      mesh_name << "deformed." << setfill('0') << setw(6) << myid;
      velo_name << "velocity." << setfill('0') << setw(6) << myid;
      ee_name << "elastic_energy." << setfill('0') << setw(6) << myid;

      ofstream mesh_ofs(mesh_name.str().c_str());
      mesh_ofs.precision(8);
      pmesh->Print(mesh_ofs);
      pmesh->SwapNodes(nodes, owns_nodes);
      ofstream velo_ofs(velo_name.str().c_str());
      velo_ofs.precision(8);
      v_gf.Save(velo_ofs);
      ofstream ee_ofs(ee_name.str().c_str());
      ee_ofs.precision(8);
      oper.GetElasticEnergyDensity(x_gf, w_gf);
      w_gf.Save(ee_ofs);
   }

   // 12. Free the used memory.
<<<<<<< HEAD
   delete ode_solver;
   delete fe_coll;
   delete w_fec;
=======
>>>>>>> 5bb00767
   delete pmesh;

   return 0;
}

void visualize(ostream &os, ParMesh *mesh,
               ParGridFunction *deformed_nodes,
               ParGridFunction *field, const char *field_name, bool init_vis)
{
   if (!os)
   {
      return;
   }

   GridFunction *nodes = deformed_nodes;
   int owns_nodes = 0;

   mesh->SwapNodes(nodes, owns_nodes);

   os << "parallel " << mesh->GetNRanks()
      << " " << mesh->GetMyRank() << "\n";
   os << "solution\n" << *mesh << *field;

   mesh->SwapNodes(nodes, owns_nodes);

   if (init_vis)
   {
      os << "window_size 800 800\n";
      os << "window_title '" << field_name << "'\n";
      if (mesh->SpaceDimension() == 2)
      {
         os << "view 0 0\n"; // view from top
         os << "keys jl\n";  // turn off perspective and light
      }
      os << "keys cm\n";         // show colorbar and mesh
      // update value-range; keep mesh-extents fixed
      os << "autoscale value\n";
      os << "pause\n";
   }
   os << flush;
}


ReducedSystemOperator::ReducedSystemOperator(
   ParBilinearForm *M_, ParBilinearForm *S_, ParNonlinearForm *H_,
   const Array<int> &ess_tdof_list_)
   : Operator(M_->ParFESpace()->TrueVSize()), M(M_), S(S_), H(H_),
     Jacobian(NULL), dt(0.0), v(NULL), x(NULL), w(height), z(height),
     ess_tdof_list(ess_tdof_list_)
{ }

void ReducedSystemOperator::SetParameters(real_t dt_, const Vector *v_,
                                          const Vector *x_)
{
   dt = dt_;  v = v_;  x = x_;
}

void ReducedSystemOperator::Mult(const Vector &k, Vector &y) const
{
   // compute: y = H(x + dt*(v + dt*k)) + M*k + S*(v + dt*k)
   add(*v, dt, k, w);
   add(*x, dt, w, z);
   H->Mult(z, y);
   M->TrueAddMult(k, y);
   S->TrueAddMult(w, y);
   y.SetSubVector(ess_tdof_list, 0.0);
}

Operator &ReducedSystemOperator::GetGradient(const Vector &k) const
{
   delete Jacobian;
   SparseMatrix *localJ = Add(1.0, M->SpMat(), dt, S->SpMat());
   add(*v, dt, k, w);
   add(*x, dt, w, z);
   localJ->Add(dt*dt, H->GetLocalGradient(z));
   Jacobian = M->ParallelAssemble(localJ);
   delete localJ;
   HypreParMatrix *Je = Jacobian->EliminateRowsCols(ess_tdof_list);
   delete Je;
   return *Jacobian;
}

ReducedSystemOperator::~ReducedSystemOperator()
{
   delete Jacobian;
}


HyperelasticOperator::HyperelasticOperator(ParFiniteElementSpace &f,
                                           Array<int> &ess_bdr, real_t visc,
                                           real_t mu, real_t K)
   : TimeDependentOperator(2*f.TrueVSize(), (real_t) 0.0), fespace(f),
     M(&fespace), S(&fespace), H(&fespace),
     viscosity(visc), M_solver(f.GetComm()), newton_solver(f.GetComm()),
     z(height/2)
{
#if defined(MFEM_USE_DOUBLE)
   const real_t rel_tol = 1e-8;
   const real_t newton_abs_tol = 0.0;
#elif defined(MFEM_USE_SINGLE)
   const real_t rel_tol = 1e-3;
   const real_t newton_abs_tol = 1e-4;
#else
#error "Only single and double precision are supported!"
   const real_t rel_tol = real_t(1);
   const real_t newton_abs_tol = real_t(0);
#endif
   const int skip_zero_entries = 0;

   const real_t ref_density = 1.0; // density in the reference configuration
   ConstantCoefficient rho0(ref_density);
   M.AddDomainIntegrator(new VectorMassIntegrator(rho0));
   M.Assemble(skip_zero_entries);
   M.Finalize(skip_zero_entries);
   Mmat = M.ParallelAssemble();
   fespace.GetEssentialTrueDofs(ess_bdr, ess_tdof_list);
   HypreParMatrix *Me = Mmat->EliminateRowsCols(ess_tdof_list);
   delete Me;

   M_solver.iterative_mode = false;
   M_solver.SetRelTol(rel_tol);
   M_solver.SetAbsTol(0.0);
   M_solver.SetMaxIter(30);
   M_solver.SetPrintLevel(0);
   M_prec.SetType(HypreSmoother::Jacobi);
   M_solver.SetPreconditioner(M_prec);
   M_solver.SetOperator(*Mmat);

   model = new NeoHookeanModel(mu, K);
   H.AddDomainIntegrator(new HyperelasticNLFIntegrator(model));
   H.SetEssentialTrueDofs(ess_tdof_list);

   ConstantCoefficient visc_coeff(viscosity);
   S.AddDomainIntegrator(new VectorDiffusionIntegrator(visc_coeff));
   S.Assemble(skip_zero_entries);
   S.Finalize(skip_zero_entries);

   reduced_oper = new ReducedSystemOperator(&M, &S, &H, ess_tdof_list);

   HypreSmoother *J_hypreSmoother = new HypreSmoother;
   J_hypreSmoother->SetType(HypreSmoother::l1Jacobi);
   J_hypreSmoother->SetPositiveDiagonal(true);
   J_prec = J_hypreSmoother;

   MINRESSolver *J_minres = new MINRESSolver(f.GetComm());
   J_minres->SetRelTol(rel_tol);
   J_minres->SetAbsTol(0.0);
   J_minres->SetMaxIter(300);
   J_minres->SetPrintLevel(-1);
   J_minres->SetPreconditioner(*J_prec);
   J_solver = J_minres;

   newton_solver.iterative_mode = false;
   newton_solver.SetSolver(*J_solver);
   newton_solver.SetOperator(*reduced_oper);
   newton_solver.SetPrintLevel(1); // print Newton iterations
   newton_solver.SetRelTol(rel_tol);
   newton_solver.SetAbsTol(newton_abs_tol);
   newton_solver.SetAdaptiveLinRtol(2, 0.5, 0.9);
   newton_solver.SetMaxIter(10);
}

void HyperelasticOperator::Mult(const Vector &vx, Vector &dvx_dt) const
{
   // Create views to the sub-vectors v, x of vx, and dv_dt, dx_dt of dvx_dt
   int sc = height/2;
   Vector v(vx.GetData() +  0, sc);
   Vector x(vx.GetData() + sc, sc);
   Vector dv_dt(dvx_dt.GetData() +  0, sc);
   Vector dx_dt(dvx_dt.GetData() + sc, sc);

   H.Mult(x, z);
   if (viscosity != 0.0)
   {
      S.TrueAddMult(v, z);
      z.SetSubVector(ess_tdof_list, 0.0);
   }
   z.Neg(); // z = -z
   M_solver.Mult(z, dv_dt);

   dx_dt = v;
}

void HyperelasticOperator::ImplicitSolve(const real_t dt,
                                         const Vector &vx, Vector &dvx_dt)
{
   int sc = height/2;
   Vector v(vx.GetData() +  0, sc);
   Vector x(vx.GetData() + sc, sc);
   Vector dv_dt(dvx_dt.GetData() +  0, sc);
   Vector dx_dt(dvx_dt.GetData() + sc, sc);

   // By eliminating kx from the coupled system:
   //    kv = -M^{-1}*[H(x + dt*kx) + S*(v + dt*kv)]
   //    kx = v + dt*kv
   // we reduce it to a nonlinear equation for kv, represented by the
   // reduced_oper. This equation is solved with the newton_solver
   // object (using J_solver and J_prec internally).
   reduced_oper->SetParameters(dt, &v, &x);
   Vector zero; // empty vector is interpreted as zero r.h.s. by NewtonSolver
   newton_solver.Mult(zero, dv_dt);
   MFEM_VERIFY(newton_solver.GetConverged(), "Newton solver did not converge.");
   add(v, dt, dv_dt, dx_dt);
}

real_t HyperelasticOperator::ElasticEnergy(const ParGridFunction &x) const
{
   return H.GetEnergy(x);
}

real_t HyperelasticOperator::KineticEnergy(const ParGridFunction &v) const
{
   real_t energy = 0.5*M.ParInnerProduct(v, v);
   return energy;
}

void HyperelasticOperator::GetElasticEnergyDensity(
   const ParGridFunction &x, ParGridFunction &w) const
{
   ElasticEnergyCoefficient w_coeff(*model, x);
   w.ProjectCoefficient(w_coeff);
}

HyperelasticOperator::~HyperelasticOperator()
{
   delete J_solver;
   delete J_prec;
   delete reduced_oper;
   delete model;
   delete Mmat;
}


real_t ElasticEnergyCoefficient::Eval(ElementTransformation &T,
                                      const IntegrationPoint &ip)
{
   model.SetTransformation(T);
   x.GetVectorGradient(T, J);
   // return model.EvalW(J);  // in reference configuration
   return model.EvalW(J)/J.Det(); // in deformed configuration
}


void InitialDeformation(const Vector &x, Vector &y)
{
   // set the initial configuration to be the same as the reference, stress
   // free, configuration
   y = x;
}

void InitialVelocity(const Vector &x, Vector &v)
{
   const int dim = x.Size();
   const real_t s = 0.1/64.;

   v = 0.0;
   v(dim-1) = s*x(0)*x(0)*(8.0-x(0));
   v(0) = -s*x(0)*x(0);
}<|MERGE_RESOLUTION|>--- conflicted
+++ resolved
@@ -407,12 +407,8 @@
    }
 
    // 12. Free the used memory.
-<<<<<<< HEAD
-   delete ode_solver;
    delete fe_coll;
    delete w_fec;
-=======
->>>>>>> 5bb00767
    delete pmesh;
 
    return 0;
