//                                MFEM Example 18
//
// Compile with: make ex18
//
// Sample runs:
//
//       ex18 -p 1 -r 2 -o 1 -s 3
//       ex18 -p 1 -r 1 -o 3 -s 4
//       ex18 -p 1 -r 0 -o 5 -s 6
//       ex18 -p 2 -r 1 -o 1 -s 3 -mf
//       ex18 -p 2 -r 0 -o 3 -s 3 -mf
//
// Description:  This example code solves the compressible Euler system of
//               equations, a model nonlinear hyperbolic PDE, with a
//               discontinuous Galerkin (DG) formulation.
//
//                (u_t, v)_T - (F(u), ∇ v)_T + <F̂(u,n), [[v]]>_F = 0
//
//               where (⋅,⋅)_T is volume integration, and <⋅,⋅>_F is face
//               integration, F is the Euler flux function, and F̂ is the
//               numerical flux.
//
//               Specifically, it solves for an exact solution of the equations
//               whereby a vortex is transported by a uniform flow. Since all
//               boundaries are periodic here, the method's accuracy can be
//               assessed by measuring the difference between the solution and
//               the initial condition at a later time when the vortex returns
//               to its initial location.
//
//               Note that as the order of the spatial discretization increases,
//               the timestep must become smaller. This example currently uses a
//               simple estimate derived by Cockburn and Shu for the 1D RKDG
//               method. An additional factor can be tuned by passing the --cfl
//               (or -c shorter) flag.
//
//               The example demonstrates usage of DGHyperbolicConservationLaws
//               that wraps NonlinearFormIntegrators containing element and face
//               integration schemes. In this case the system also involves an
//               external approximate Riemann solver for the DG interface flux.
//               By default, weak-divergence is pre-assembled in element-wise
//               manner, which corresponds to (I_h(F(u_h)), ∇ v). This yields
//               better performance and similar accuracy for the included test
//               problems. This can be turned off and use nonlinear assembly
//               similar to matrix-free assembly when -mf flag is provided.
//               It also demonstrates how to use GLVis for in-situ visualization
//               of vector grid function and how to set top-view.
//
//               We recommend viewing examples 9, 14 and 17 before viewing this
//               example.

#include "mfem.hpp"
#include <fstream>
#include <iostream>
#include <sstream>
#include "ex18.hpp"

using namespace std;
using namespace mfem;

int main(int argc, char *argv[])
{
   // 1. Parse command-line options.
   int problem = 1;
   const real_t specific_heat_ratio = 1.4;
   const real_t gas_constant = 1.0;

   string mesh_file = "";
   int IntOrderOffset = 1;
   int ref_levels = 1;
   int order = 3;
   int ode_solver_type = 4;
   real_t t_final = 2.0;
   real_t dt = -0.01;
   real_t cfl = 0.3;
   bool visualization = true;
   bool preassembleWeakDiv = true;
   int vis_steps = 50;

   int precision = 8;
   cout.precision(precision);

   OptionsParser args(argc, argv);
   args.AddOption(&mesh_file, "-m", "--mesh",
                  "Mesh file to use. If not provided, then a periodic square"
                  " mesh will be used.");
   args.AddOption(&problem, "-p", "--problem",
                  "Problem setup to use. See EulerInitialCondition().");
   args.AddOption(&ref_levels, "-r", "--refine",
                  "Number of times to refine the mesh uniformly.");
   args.AddOption(&order, "-o", "--order",
                  "Order (degree) of the finite elements.");
   args.AddOption(&ode_solver_type, "-s", "--ode-solver",
<<<<<<< HEAD
                  ODESolver::ExplicitTypes.c_str());
   args.AddOption(&t_final, "-tf", "--t-final",
                  "Final time; start time is 0.");
=======
                  "ODE solver: 1 - Forward Euler,\n\t"
                  "            2 - RK2 SSP, 3 - RK3 SSP, 4 - RK4, 6 - RK6.");
   args.AddOption(&t_final, "-tf", "--t-final", "Final time; start time is 0.");
>>>>>>> 056a321b
   args.AddOption(&dt, "-dt", "--time-step",
                  "Time step. Positive number skips CFL timestep calculation.");
   args.AddOption(&cfl, "-c", "--cfl-number",
                  "CFL number for timestep calculation.");
   args.AddOption(&visualization, "-vis", "--visualization", "-no-vis",
                  "--no-visualization",
                  "Enable or disable GLVis visualization.");
   args.AddOption(&preassembleWeakDiv, "-ea", "--element-assembly-divergence",
                  "-mf", "--matrix-free-divergence",
                  "Weak divergence assembly level\n"
                  "    ea - Element assembly with interpolated F\n"
                  "    mf - Nonlinear assembly in matrix-free manner");
   args.AddOption(&vis_steps, "-vs", "--visualization-steps",
                  "Visualize every n-th timestep.");
   args.ParseCheck();

   // 2. Read the mesh from the given mesh file. When the user does not provide
   //    mesh file, use the default mesh file for the problem.
   Mesh mesh = mesh_file.empty() ? EulerMesh(problem) : Mesh(mesh_file);
   const int dim = mesh.Dimension();
   const int num_equations = dim + 2;

   // Refine the mesh to increase the resolution. In this example we do
   // 'ref_levels' of uniform refinement, where 'ref_levels' is a command-line
   // parameter.
   for (int lev = 0; lev < ref_levels; lev++)
   {
      mesh.UniformRefinement();
   }

   // 3. Define the ODE solver used for time integration. Several explicit
   //    Runge-Kutta methods are available.
   unique_ptr<ODESolver> ode_solver = ODESolver::SelectExplicit(ode_solver_type);

   // 4. Define the discontinuous DG finite element space of the given
   //    polynomial order on the refined mesh.
   DG_FECollection fec(order, dim);
   // Finite element space for a scalar (thermodynamic quantity)
   FiniteElementSpace fes(&mesh, &fec);
   // Finite element space for a mesh-dim vector quantity (momentum)
   FiniteElementSpace dfes(&mesh, &fec, dim, Ordering::byNODES);
   // Finite element space for all variables together (total thermodynamic state)
   FiniteElementSpace vfes(&mesh, &fec, num_equations, Ordering::byNODES);

   // This example depends on this ordering of the space.
   MFEM_ASSERT(fes.GetOrdering() == Ordering::byNODES, "");

   cout << "Number of unknowns: " << vfes.GetVSize() << endl;

   // 5. Define the initial conditions, save the corresponding mesh and grid
   //    functions to files. These can be opened with GLVis using:
   //    "glvis -m euler-mesh.mesh -g euler-1-init.gf" (for x-momentum).

   // Initialize the state.
   VectorFunctionCoefficient u0 = EulerInitialCondition(problem,
                                                        specific_heat_ratio,
                                                        gas_constant);
   GridFunction sol(&vfes);
   sol.ProjectCoefficient(u0);
   GridFunction mom(&dfes, sol.GetData() + fes.GetNDofs());
   // Output the initial solution.
   {
      ostringstream mesh_name;
      mesh_name << "euler-mesh.mesh";
      ofstream mesh_ofs(mesh_name.str().c_str());
      mesh_ofs.precision(precision);
      mesh_ofs << mesh;

      for (int k = 0; k < num_equations; k++)
      {
         GridFunction uk(&fes, sol.GetData() + k * fes.GetNDofs());
         ostringstream sol_name;
         sol_name << "euler-" << k << "-init.gf";
         ofstream sol_ofs(sol_name.str().c_str());
         sol_ofs.precision(precision);
         sol_ofs << uk;
      }
   }

   // 6. Set up the nonlinear form with euler flux and numerical flux
   EulerFlux flux(dim, specific_heat_ratio);
   RusanovFlux numericalFlux(flux);
   DGHyperbolicConservationLaws euler(
      vfes, std::unique_ptr<HyperbolicFormIntegrator>(
         new HyperbolicFormIntegrator(numericalFlux, IntOrderOffset)),
      preassembleWeakDiv);

   // 7. Visualize momentum with its magnitude
   socketstream sout;
   if (visualization)
   {
      char vishost[] = "localhost";
      int visport = 19916;

      sout.open(vishost, visport);
      if (!sout)
      {
         visualization = false;
         cout << "Unable to connect to GLVis server at " << vishost << ':'
              << visport << endl;
         cout << "GLVis visualization disabled.\n";
      }
      else
      {
         sout.precision(precision);
         // Plot magnitude of vector-valued momentum
         sout << "solution\n" << mesh << mom;
         sout << "window_title 'momentum, t = 0'\n";
         sout << "view 0 0\n";  // view from top
         sout << "keys jlm\n";  // turn off perspective and light, show mesh
         sout << "pause\n";
         sout << flush;
         cout << "GLVis visualization paused."
              << " Press space (in the GLVis window) to resume it.\n";
      }
   }

   // 8. Time integration

   // When dt is not specified, use CFL condition.
   // Compute h_min and initial maximum characteristic speed
   real_t hmin = infinity();
   if (cfl > 0)
   {
      for (int i = 0; i < mesh.GetNE(); i++)
      {
         hmin = min(mesh.GetElementSize(i, 1), hmin);
      }
      // Find a safe dt, using a temporary vector. Calling Mult() computes the
      // maximum char speed at all quadrature points on all faces (and all
      // elements with -mf).
      Vector z(sol.Size());
      euler.Mult(sol, z);

      real_t max_char_speed = euler.GetMaxCharSpeed();
      dt = cfl * hmin / max_char_speed / (2 * order + 1);
   }

   // Start the timer.
   tic_toc.Clear();
   tic_toc.Start();

   // Init time integration
   real_t t = 0.0;
   euler.SetTime(t);
   ode_solver->Init(euler);

   // Integrate in time.
   bool done = false;
   for (int ti = 0; !done;)
   {
      real_t dt_real = min(dt, t_final - t);

      ode_solver->Step(sol, t, dt_real);
      if (cfl > 0) // update time step size with CFL
      {
         real_t max_char_speed = euler.GetMaxCharSpeed();
         dt = cfl * hmin / max_char_speed / (2 * order + 1);
      }
      ti++;

      done = (t >= t_final - 1e-8 * dt);
      if (done || ti % vis_steps == 0)
      {
         cout << "time step: " << ti << ", time: " << t << endl;
         if (visualization)
         {
            sout << "window_title 'momentum, t = " << t << "'\n";
            sout << "solution\n" << mesh << mom << flush;
         }
      }
   }

   tic_toc.Stop();
   cout << " done, " << tic_toc.RealTime() << "s." << endl;

   // 9. Save the final solution. This output can be viewed later using GLVis:
   //    "glvis -m euler-mesh-final.mesh -g euler-1-final.gf" (for x-momentum).
   {
      ostringstream mesh_name;
      mesh_name << "euler-mesh-final.mesh";
      ofstream mesh_ofs(mesh_name.str().c_str());
      mesh_ofs.precision(precision);
      mesh_ofs << mesh;

      for (int k = 0; k < num_equations; k++)
      {
         GridFunction uk(&fes, sol.GetData() + k * fes.GetNDofs());
         ostringstream sol_name;
         sol_name << "euler-" << k << "-final.gf";
         ofstream sol_ofs(sol_name.str().c_str());
         sol_ofs.precision(precision);
         sol_ofs << uk;
      }
   }

   // 10. Compute the L2 solution error summed for all components.
   const real_t error = sol.ComputeLpError(2, u0);
   cout << "Solution error: " << error << endl;

   return 0;
}<|MERGE_RESOLUTION|>--- conflicted
+++ resolved
@@ -90,15 +90,8 @@
    args.AddOption(&order, "-o", "--order",
                   "Order (degree) of the finite elements.");
    args.AddOption(&ode_solver_type, "-s", "--ode-solver",
-<<<<<<< HEAD
                   ODESolver::ExplicitTypes.c_str());
-   args.AddOption(&t_final, "-tf", "--t-final",
-                  "Final time; start time is 0.");
-=======
-                  "ODE solver: 1 - Forward Euler,\n\t"
-                  "            2 - RK2 SSP, 3 - RK3 SSP, 4 - RK4, 6 - RK6.");
    args.AddOption(&t_final, "-tf", "--t-final", "Final time; start time is 0.");
->>>>>>> 056a321b
    args.AddOption(&dt, "-dt", "--time-step",
                   "Time step. Positive number skips CFL timestep calculation.");
    args.AddOption(&cfl, "-c", "--cfl-number",
