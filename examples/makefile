# Copyright (c) 2010-2020, Lawrence Livermore National Security, LLC. Produced
# at the Lawrence Livermore National Laboratory. All Rights reserved. See files
# LICENSE and NOTICE for details. LLNL-CODE-806117.
#
# This file is part of the MFEM library. For more information and source code
# availability visit https://mfem.org.
#
# MFEM is free software; you can redistribute it and/or modify it under the
# terms of the BSD-3 license. We welcome feedback and contributions, see file
# CONTRIBUTING.md for details.

# Use the MFEM build directory
MFEM_DIR ?= ..
MFEM_BUILD_DIR ?= ..
SRC = $(if $(MFEM_DIR:..=),$(MFEM_DIR)/examples/,)
CONFIG_MK = $(MFEM_BUILD_DIR)/config/config.mk
# Use the MFEM install directory
# MFEM_INSTALL_DIR = ../mfem
# CONFIG_MK = $(MFEM_INSTALL_DIR)/share/mfem/config.mk

MFEM_LIB_FILE = mfem_is_not_built
-include $(CONFIG_MK)

SEQ_EXAMPLES = ex1 ex2 ex3 ex4 ex5 ex6 ex7 ex8 ex9 ex10 ex14 ex15 ex16 ex17\
  ex18 ex19 ex20 ex21 ex22 ex23 ex24 ex25 ex26 ex27
PAR_EXAMPLES = ex1p ex2p ex3p ex4p ex5p ex6p ex7p ex8p ex9p ex10p ex11p ex12p\
  ex13p ex14p ex15p ex16p ex17p ex18p ex19p ex20p ex21p ex22p ex24p ex25p\
  ex26p ex27p

ifeq ($(MFEM_USE_MPI),NO)
   EXAMPLES = $(SEQ_EXAMPLES)
else
   EXAMPLES = $(PAR_EXAMPLES) $(SEQ_EXAMPLES)
endif
SUBDIRS =
ifeq ($(MFEM_USE_SUNDIALS),YES)
   SUBDIRS += sundials
endif
ifeq ($(MFEM_USE_PETSC),YES)
   SUBDIRS += petsc
endif
ifeq ($(MFEM_USE_PUMI),YES)
   SUBDIRS += pumi
endif
ifeq ($(MFEM_USE_HIOP),YES)
   SUBDIRS += hiop
endif
ifeq ($(MFEM_USE_GINKGO),YES)
   SUBDIRS += ginkgo
endif
<<<<<<< HEAD
ifeq ($(MFEM_USE_MOONOLITH),YES)
   SUBDIRS += moonolith
=======
ifeq ($(MFEM_USE_AMGX),YES)
   SUBDIRS += amgx
endif
ifeq ($(MFEM_USE_SUPERLU),YES)
   SUBDIRS += superlu
>>>>>>> f97eef13
endif

SUBDIRS_ALL = $(addsuffix /all,$(SUBDIRS))
SUBDIRS_TEST = $(addsuffix /test,$(SUBDIRS))
SUBDIRS_CLEAN = $(addsuffix /clean,$(SUBDIRS))
SUBDIRS_TPRINT = $(addsuffix /test-print,$(SUBDIRS))

.SUFFIXES:
.SUFFIXES: .o .cpp .mk
.PHONY: all clean clean-build clean-exec

# Remove built-in rule
%: %.cpp

# Replace the default implicit rule for *.cpp files
%: $(SRC)%.cpp $(MFEM_LIB_FILE) $(CONFIG_MK)
	$(MFEM_CXX) $(MFEM_FLAGS) $< -o $@ $(MFEM_LIBS)

all: $(EXAMPLES) $(SUBDIRS_ALL)

.PHONY: $(SUBDIRS_ALL) $(SUBDIRS_TEST) $(SUBDIRS_CLEAN) $(SUBDIRS_TPRINT)
$(SUBDIRS_ALL) $(SUBDIRS_TEST) $(SUBDIRS_CLEAN):
	$(MAKE) -C $(@D) $(@F)
$(SUBDIRS_TPRINT):
	@$(MAKE) -C $(@D) $(@F)

# Additional dependencies
ex18: $(SRC)ex18.hpp
ifeq ($(MFEM_USE_MPI),YES)
ex18p: $(SRC)ex18.hpp
endif

MFEM_TESTS = EXAMPLES
include $(MFEM_TEST_MK)
test: $(SUBDIRS_TEST)
test-print: $(SUBDIRS_TPRINT)

# Testing: Parallel vs. serial runs
RUN_MPI = $(MFEM_MPIEXEC) $(MFEM_MPIEXEC_NP) $(MFEM_MPI_NP)
%-test-par: %
	@$(call mfem-test,$<, $(RUN_MPI), Parallel example)
%-test-seq: %
	@$(call mfem-test,$<,, Serial example)

# Testing: Specific execution options
ex1-test-seq: ex1
	@$(call mfem-test,$<,, Serial example)
ex1p-test-par: ex1p
	@$(call mfem-test,$<, $(RUN_MPI), Parallel example)
ex10-test-seq: ex10
	@$(call mfem-test,$<,, Serial example,-tf 5)
ex10p-test-par: ex10p
	@$(call mfem-test,$<, $(RUN_MPI), Parallel example,-tf 5)
ex15-test-seq: ex15
	@$(call mfem-test,$<,, Serial example,-e 1)
ex15p-test-par: ex15p
	@$(call mfem-test,$<, $(RUN_MPI), Parallel example,-e 1)
ex27-test-seq: ex27
	@$(call mfem-test,$<,, Serial example,-dg)
ex27p-test-par: ex27p
	@$(call mfem-test,$<, $(RUN_MPI), Parallel example,-dg)
# Testing: optional tests
ifeq ($(MFEM_USE_STRUMPACK),YES)
ex11p-test-strumpack: ex11p
	@$(call mfem-test,$<, $(RUN_MPI), STRUMPACK example,--strumpack)
test-par-YES: ex11p-test-strumpack
endif
ifeq ($(MFEM_USE_SUPERLU),YES)
ex11p-test-superlu: ex11p
	@$(call mfem-test,$<, $(RUN_MPI), SuperLU_DIST example,--superlu)
test-par-YES: ex11p-test-superlu
endif
ifeq ($(MFEM_USE_MKL_CPARDISO),YES)
ex11p-test-cpardiso: ex11p
	@$(call mfem-test,$<, $(RUN_MPI), MKL_CPARDISO example,--cpardiso)
test-par-YES: ex11p-test-cpardiso
endif

# Testing: "test" target and mfem-test* variables are defined in config/test.mk

# Generate an error message if the MFEM library is not built and exit
$(MFEM_LIB_FILE):
	$(error The MFEM library is not built)

clean: clean-build clean-exec $(SUBDIRS_CLEAN)

clean-build:
	rm -f *.o *~ $(SEQ_EXAMPLES) $(PAR_EXAMPLES) $(TRANSFER_EXAMPLES)
	rm -rf *.dSYM *.TVD.*breakpoints

clean-exec:
	@rm -f refined.mesh displaced.mesh mesh.* ex5.mesh
	@rm -rf Example5* Example9* Example15* Example16* Example23* ParaView
	@rm -f sphere_refined.* sol.* sol_u.* sol_p.* sol_r.* sol_i.*
	@rm -f ex9.mesh ex9-mesh.* ex9-init.* ex9-final.*
	@rm -f deformed.* velocity.* elastic_energy.* mode_*
	@rm -f ex5-p-*.bp ex9-p-*.bp ex12-p-*.bp ex16-p-*.bp
	@rm -f ex16.mesh ex16-mesh.* ex16-init.* ex16-final.*
	@rm -f vortex-mesh.* vortex.mesh vortex-?-init.* vortex-?-final.*
	@rm -f deformation.* pressure.*
	@rm -f ex20.dat ex20p_?????.dat gnuplot_ex20.inp gnuplot_ex20p.inp
	@rm -f ex21*.mesh ex21*.sol ex21p_*.*
	@rm -f ex23.mesh ex23-*.gf
	@rm -f ex25.mesh ex25-*.gf ex25p-*.*<|MERGE_RESOLUTION|>--- conflicted
+++ resolved
@@ -48,16 +48,14 @@
 ifeq ($(MFEM_USE_GINKGO),YES)
    SUBDIRS += ginkgo
 endif
-<<<<<<< HEAD
 ifeq ($(MFEM_USE_MOONOLITH),YES)
    SUBDIRS += moonolith
-=======
+endif
 ifeq ($(MFEM_USE_AMGX),YES)
    SUBDIRS += amgx
 endif
 ifeq ($(MFEM_USE_SUPERLU),YES)
    SUBDIRS += superlu
->>>>>>> f97eef13
 endif
 
 SUBDIRS_ALL = $(addsuffix /all,$(SUBDIRS))
