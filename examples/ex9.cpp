//                                MFEM Example 9
//
// Compile with: make ex9
//
// Sample runs:
//    ex9 -m ../data/periodic-segment.mesh -p 0 -r 2 -dt 0.005
//    ex9 -m ../data/periodic-square.mesh -p 0 -r 2 -dt 0.01 -tf 10
//    ex9 -m ../data/periodic-hexagon.mesh -p 0 -r 2 -dt 0.01 -tf 10
//    ex9 -m ../data/periodic-square.mesh -p 1 -r 2 -dt 0.005 -tf 9
//    ex9 -m ../data/periodic-hexagon.mesh -p 1 -r 2 -dt 0.005 -tf 9
//    ex9 -m ../data/amr-quad.mesh -p 1 -r 2 -dt 0.002 -tf 9
//    ex9 -m ../data/amr-quad.mesh -p 1 -r 2 -dt 0.02 -s 13 -tf 9
//    ex9 -m ../data/star-q3.mesh -p 1 -r 2 -dt 0.005 -tf 9
//    ex9 -m ../data/star-mixed.mesh -p 1 -r 2 -dt 0.005 -tf 9
//    ex9 -m ../data/disc-nurbs.mesh -p 1 -r 3 -dt 0.005 -tf 9
//    ex9 -m ../data/disc-nurbs.mesh -p 2 -r 3 -dt 0.005 -tf 9
//    ex9 -m ../data/periodic-square.mesh -p 3 -r 4 -dt 0.0025 -tf 9 -vs 20
//    ex9 -m ../data/periodic-cube.mesh -p 0 -r 2 -o 2 -dt 0.02 -tf 8
//
// Device sample runs:
//    ex9 -pa
//    ex9 -pa -m ../data/periodic-cube.mesh
//    ex9 -pa -m ../data/periodic-cube.mesh -d cuda
//
// Description:  This example code solves the time-dependent advection equation
//               du/dt + v.grad(u) = 0, where v is a given fluid velocity, and
//               u0(x)=u(0,x) is a given initial condition.
//
//               The example demonstrates the use of Discontinuous Galerkin (DG)
//               bilinear forms in MFEM (face integrators), the use of implicit
//               and explicit ODE time integrators, the definition of periodic
//               boundary conditions through periodic meshes, as well as the use
//               of GLVis for persistent visualization of a time-evolving
//               solution. The saving of time-dependent data files for external
//               visualization with VisIt (visit.llnl.gov) and ParaView
//               (paraview.org) is also illustrated.

#include "mfem.hpp"
#include <fstream>
#include <iostream>
#include <algorithm>

using namespace std;
using namespace mfem;

// Choice for the problem setup. The fluid velocity, initial condition and
// inflow boundary condition are chosen based on this parameter.
int problem;

// Velocity coefficient
void velocity_function(const Vector &x, Vector &v);

// Initial condition
double u0_function(const Vector &x);

// Inflow boundary condition
double inflow_function(const Vector &x);

// Mesh bounding box
Vector bb_min, bb_max;

class DG_Solver : public Solver
{
private:
   SparseMatrix &M, &K, A;
   GMRESSolver linear_solver;
   BlockILU prec;
   double dt;
public:
   DG_Solver(SparseMatrix &M_, SparseMatrix &K_, const FiniteElementSpace &fes)
      : M(M_),
        K(K_),
        prec(fes.GetFE(0)->GetDof(),
             BlockILU::Reordering::MINIMUM_DISCARDED_FILL),
        dt(-1.0)
   {
      linear_solver.iterative_mode = false;
      linear_solver.SetRelTol(1e-9);
      linear_solver.SetAbsTol(0.0);
      linear_solver.SetMaxIter(100);
      linear_solver.SetPrintLevel(0);
      linear_solver.SetPreconditioner(prec);
   }

   void SetTimeStep(double dt_)
   {
      if (dt_ != dt)
      {
         dt = dt_;
         // Form operator A = M - dt*K
         A = K;
         A *= -dt;
         A += M;

         // this will also call SetOperator on the preconditioner
         linear_solver.SetOperator(A);
      }
   }

   void SetOperator(const Operator &op)
   {
      linear_solver.SetOperator(op);
   }

   virtual void Mult(const Vector &x, Vector &y) const
   {
      linear_solver.Mult(x, y);
   }
};

/** A time-dependent operator for the right-hand side of the ODE. The DG weak
    form of du/dt = -v.grad(u) is M du/dt = K u + b, where M and K are the mass
    and advection matrices, and b describes the flow on the boundary. This can
    be written as a general ODE, du/dt = M^{-1} (K u + b), and this class is
    used to evaluate the right-hand side. */
class FE_Evolution : public TimeDependentOperator
{
private:
   Operator &M, &K;
   const Vector &b;
   Solver &prec;
   CGSolver M_solver;
   DG_Solver dg_solver;

   mutable Vector z;

public:
<<<<<<< HEAD
   FE_Evolution(Operator &_M, Operator &_K, const Vector &_b, Solver &prec);
=======
   FE_Evolution(SparseMatrix &_M, SparseMatrix &_K, const Vector &_b,
                const FiniteElementSpace &fes);
>>>>>>> e083fb44

   virtual void Mult(const Vector &x, Vector &y) const;
   virtual void ImplicitSolve(const double dt, const Vector &x, Vector &k);

   virtual ~FE_Evolution() { }
};


int main(int argc, char *argv[])
{
   // 1. Parse command-line options.
   problem = 0;
   const char *mesh_file = "../data/periodic-hexagon.mesh";
   int ref_levels = 2;
   int order = 3;
   bool pa = true;
   const char *device_config = "cpu";
   int ode_solver_type = 4;
   double t_final = 10.0;
   double dt = 0.01;
   bool visualization = true;
   bool visit = false;
   bool paraview = false;
   bool binary = false;
   int vis_steps = 5;

   int precision = 8;
   cout.precision(precision);

   OptionsParser args(argc, argv);
   args.AddOption(&mesh_file, "-m", "--mesh",
                  "Mesh file to use.");
   args.AddOption(&problem, "-p", "--problem",
                  "Problem setup to use. See options in velocity_function().");
   args.AddOption(&ref_levels, "-r", "--refine",
                  "Number of times to refine the mesh uniformly.");
   args.AddOption(&order, "-o", "--order",
                  "Order (degree) of the finite elements.");
   args.AddOption(&pa, "-pa", "--partial-assembly", "-no-pa",
                  "--no-partial-assembly", "Enable Partial Assembly.");
   args.AddOption(&device_config, "-d", "--device",
                  "Device configuration string, see Device::Configure().");
   args.AddOption(&ode_solver_type, "-s", "--ode-solver",
                  "ODE solver: 1 - Forward Euler,\n\t"
                  "            2 - RK2 SSP, 3 - RK3 SSP, 4 - RK4, 6 - RK6,\n\t"
                  "            11 - Backward Euler,\n\t"
                  "            12 - SDIRK23 (L-stable), 13 - SDIRK33,\n\t"
                  "            22 - Implicit Midpoint Method,\n\t"
                  "            23 - SDIRK23 (A-stable), 24 - SDIRK34");
   args.AddOption(&t_final, "-tf", "--t-final",
                  "Final time; start time is 0.");
   args.AddOption(&dt, "-dt", "--time-step",
                  "Time step.");
   args.AddOption(&visualization, "-vis", "--visualization", "-no-vis",
                  "--no-visualization",
                  "Enable or disable GLVis visualization.");
   args.AddOption(&visit, "-visit", "--visit-datafiles", "-no-visit",
                  "--no-visit-datafiles",
                  "Save data files for VisIt (visit.llnl.gov) visualization.");
   args.AddOption(&paraview, "-paraview", "--paraview-datafiles", "-no-paraview",
                  "--no-paraview-datafiles",
                  "Save data files for ParaView (paraview.org) visualization.");
   args.AddOption(&binary, "-binary", "--binary-datafiles", "-ascii",
                  "--ascii-datafiles",
                  "Use binary (Sidre) or ascii format for VisIt data files.");
   args.AddOption(&vis_steps, "-vs", "--visualization-steps",
                  "Visualize every n-th timestep.");
   args.Parse();
   if (!args.Good())
   {
      args.PrintUsage(cout);
      return 1;
   }
   args.PrintOptions(cout);

   Device device(device_config);
   device.Print();

   // 2. Read the mesh from the given mesh file. We can handle geometrically
   //    periodic meshes in this code.
   Mesh mesh(mesh_file, 1, 1);
   int dim = mesh.Dimension();

   // 3. Define the ODE solver used for time integration. Several explicit
   //    Runge-Kutta methods are available.
   ODESolver *ode_solver = NULL;
   switch (ode_solver_type)
   {
      // Explicit methods
      case 1: ode_solver = new ForwardEulerSolver; break;
      case 2: ode_solver = new RK2Solver(1.0); break;
      case 3: ode_solver = new RK3SSPSolver; break;
      case 4: ode_solver = new RK4Solver; break;
      case 6: ode_solver = new RK6Solver; break;
      // Implicit (L-stable) methods
      case 11: ode_solver = new BackwardEulerSolver; break;
      case 12: ode_solver = new SDIRK23Solver(2); break;
      case 13: ode_solver = new SDIRK33Solver; break;
      // Implicit A-stable methods (not L-stable)
      case 22: ode_solver = new ImplicitMidpointSolver; break;
      case 23: ode_solver = new SDIRK23Solver; break;
      case 24: ode_solver = new SDIRK34Solver; break;

      default:
         cout << "Unknown ODE solver type: " << ode_solver_type << '\n';
         return 3;
   }

   // 4. Refine the mesh to increase the resolution. In this example we do
   //    'ref_levels' of uniform refinement, where 'ref_levels' is a
   //    command-line parameter. If the mesh is of NURBS type, we convert it to
   //    a (piecewise-polynomial) high-order mesh.
   for (int lev = 0; lev < ref_levels; lev++)
   {
      mesh.UniformRefinement();
   }
   if (mesh.NURBSext)
   {
      mesh.SetCurvature(max(order, 1));
   }
   mesh.GetBoundingBox(bb_min, bb_max, max(order, 1));

   // 5. Define the discontinuous DG finite element space of the given
   //    polynomial order on the refined mesh.
   DG_FECollection fec(order, dim, BasisType::GaussLobatto);
   FiniteElementSpace fes(&mesh, &fec);

   cout << "Number of unknowns: " << fes.GetVSize() << endl;

   // 6. Set up and assemble the bilinear and linear forms corresponding to the
   //    DG discretization. The DGTraceIntegrator involves integrals over mesh
   //    interior faces.
   VectorFunctionCoefficient velocity(dim, velocity_function);
   FunctionCoefficient inflow(inflow_function);
   FunctionCoefficient u0(u0_function);

   BilinearForm m(&fes);
   BilinearForm k(&fes);
   if (pa)
   {
      m.SetAssemblyLevel(AssemblyLevel::PARTIAL);
      k.SetAssemblyLevel(AssemblyLevel::PARTIAL);
   }
   m.AddDomainIntegrator(new MassIntegrator);
   k.AddDomainIntegrator(new ConvectionIntegrator(velocity, -1.0));
   k.AddInteriorFaceIntegrator(
      new TransposeIntegrator(new DGTraceIntegrator(velocity, 1.0, -0.5)));
   k.AddBdrFaceIntegrator(
      new TransposeIntegrator(new DGTraceIntegrator(velocity, 1.0, -0.5)));

   LinearForm b(&fes);
   b.AddBdrFaceIntegrator(
      new BoundaryFlowIntegrator(inflow, velocity, -1.0, -0.5));

   m.Assemble();
   int skip_zeros = 0;
   k.Assemble(skip_zeros);
   b.Assemble();
   if (!pa)
   {
      m.Finalize();
      k.Finalize(skip_zeros);
   }

   // 7. Define the initial conditions, save the corresponding grid function to
   //    a file and (optionally) save data in the VisIt format and initialize
   //    GLVis visualization.
   GridFunction u(&fes);
   u.ProjectCoefficient(u0);

   {
      ofstream omesh("ex9.mesh");
      omesh.precision(precision);
      mesh.Print(omesh);
      ofstream osol("ex9-init.gf");
      osol.precision(precision);
      u.Save(osol);
   }

   // Create data collection for solution output: either VisItDataCollection for
   // ascii data files, or SidreDataCollection for binary data files.
   DataCollection *dc = NULL;
   if (visit)
   {
      if (binary)
      {
#ifdef MFEM_USE_SIDRE
         dc = new SidreDataCollection("Example9", &mesh);
#else
         MFEM_ABORT("Must build with MFEM_USE_SIDRE=YES for binary output.");
#endif
      }
      else
      {
         dc = new VisItDataCollection("Example9", &mesh);
         dc->SetPrecision(precision);
      }
      dc->RegisterField("solution", &u);
      dc->SetCycle(0);
      dc->SetTime(0.0);
      dc->Save();
   }

   ParaViewDataCollection *pd = NULL;
   if (paraview)
   {
      pd = new ParaViewDataCollection("PVExample9S", &mesh);
      pd->RegisterField("solution", &u);
      pd->SetLevelsOfDetail(2);
      pd->SetCycle(0);
      pd->SetTime(0.0);
   }

   socketstream sout;
   if (visualization)
   {
      char vishost[] = "localhost";
      int  visport   = 19916;
      sout.open(vishost, visport);
      if (!sout)
      {
         cout << "Unable to connect to GLVis server at "
              << vishost << ':' << visport << endl;
         visualization = false;
         cout << "GLVis visualization disabled.\n";
      }
      else
      {
         sout.precision(precision);
         sout << "solution\n" << mesh << u;
         sout << "pause\n";
         sout << flush;
         cout << "GLVis visualization paused."
              << " Press space (in the GLVis window) to resume it.\n";
      }
   }

   // 8. Define the time-dependent evolution operator describing the ODE
   //    right-hand side, and perform time-integration (looping over the time
   //    iterations, ti, with a time-step dt).
<<<<<<< HEAD
   // FE_Evolution adv(m.SpMat(), k.SpMat(), b);
   Solver *prec = nullptr;
   Array<int> ess_tdof_list;
   if (pa)
   {
      prec = new OperatorJacobiSmoother(m, ess_tdof_list);
   }
   else
   {
      prec = new DSmoother();
   }
   FE_Evolution adv(m, k, b, *prec);
=======
   FE_Evolution adv(m.SpMat(), k.SpMat(), b, fes);
>>>>>>> e083fb44

   double t = 0.0;
   adv.SetTime(t);
   ode_solver->Init(adv);

   bool done = false;
   for (int ti = 0; !done; )
   {
      double dt_real = min(dt, t_final - t);
      ode_solver->Step(u, t, dt_real);
      ti++;

      done = (t >= t_final - 1e-8*dt);

      if (done || ti % vis_steps == 0)
      {
         cout << "time step: " << ti << ", time: " << t << endl;

         if (visualization)
         {
            sout << "solution\n" << mesh << u << flush;
         }

         if (visit)
         {
            dc->SetCycle(ti);
            dc->SetTime(t);
            dc->Save();
         }

         if (paraview)
         {
            pd->SetCycle(ti);
            pd->SetTime(t);
            pd->Save();
         }
      }
   }

   // 9. Save the final solution. This output can be viewed later using GLVis:
   //    "glvis -m ex9.mesh -g ex9-final.gf".
   {
      ofstream osol("ex9-final.gf");
      osol.precision(precision);
      u.Save(osol);
   }

   // 10. Free the used memory.
   delete ode_solver;
   delete pd;
   delete dc;
   delete prec;

   return 0;
}


// Implementation of class FE_Evolution
<<<<<<< HEAD
FE_Evolution::FE_Evolution(Operator &_M, Operator &_K, const Vector &_b,
                           Solver& prec_)
   : TimeDependentOperator(_M.Height()), M(_M), K(_K), b(_b), prec(prec_),
     z(_M.Height())
=======
FE_Evolution::FE_Evolution(SparseMatrix &_M, SparseMatrix &_K, const Vector &_b,
                           const FiniteElementSpace &fes)
   : TimeDependentOperator(_M.Size()), M(_M), K(_K), b(_b), dg_solver(M, K, fes),
     z(_M.Size())
>>>>>>> e083fb44
{
   M_solver.SetPreconditioner(prec);
   M_solver.SetOperator(M);

   M_solver.iterative_mode = false;
   M_solver.SetRelTol(1e-9);
   M_solver.SetAbsTol(0.0);
   M_solver.SetMaxIter(100);
   M_solver.SetPrintLevel(0);
}

void FE_Evolution::Mult(const Vector &x, Vector &y) const
{
   // y = M^{-1} (K x + b)
   K.Mult(x, z);
   z += b;
   M_solver.Mult(z, y);
}

void FE_Evolution::ImplicitSolve(const double dt, const Vector &x, Vector &k)
{
   K.Mult(x, z);
   z += b;
   dg_solver.SetTimeStep(dt);
   dg_solver.Mult(z, k);
}

// Velocity coefficient
void velocity_function(const Vector &x, Vector &v)
{
   int dim = x.Size();

   // map to the reference [-1,1] domain
   Vector X(dim);
   for (int i = 0; i < dim; i++)
   {
      double center = (bb_min[i] + bb_max[i]) * 0.5;
      X(i) = 2 * (x(i) - center) / (bb_max[i] - bb_min[i]);
   }

   switch (problem)
   {
      case 0:
      {
         // Translations in 1D, 2D, and 3D
         switch (dim)
         {
            case 1: v(0) = 1.0; break;
            case 2: v(0) = sqrt(2./3.); v(1) = sqrt(1./3.); break;
            case 3: v(0) = sqrt(3./6.); v(1) = sqrt(2./6.); v(2) = sqrt(1./6.);
               break;
         }
         break;
      }
      case 1:
      case 2:
      {
         // Clockwise rotation in 2D around the origin
         const double w = M_PI/2;
         switch (dim)
         {
            case 1: v(0) = 1.0; break;
            case 2: v(0) = w*X(1); v(1) = -w*X(0); break;
            case 3: v(0) = w*X(1); v(1) = -w*X(0); v(2) = 0.0; break;
         }
         break;
      }
      case 3:
      {
         // Clockwise twisting rotation in 2D around the origin
         const double w = M_PI/2;
         double d = max((X(0)+1.)*(1.-X(0)),0.) * max((X(1)+1.)*(1.-X(1)),0.);
         d = d*d;
         switch (dim)
         {
            case 1: v(0) = 1.0; break;
            case 2: v(0) = d*w*X(1); v(1) = -d*w*X(0); break;
            case 3: v(0) = d*w*X(1); v(1) = -d*w*X(0); v(2) = 0.0; break;
         }
         break;
      }
   }
}

// Initial condition
double u0_function(const Vector &x)
{
   int dim = x.Size();

   // map to the reference [-1,1] domain
   Vector X(dim);
   for (int i = 0; i < dim; i++)
   {
      double center = (bb_min[i] + bb_max[i]) * 0.5;
      X(i) = 2 * (x(i) - center) / (bb_max[i] - bb_min[i]);
   }

   switch (problem)
   {
      case 0:
      case 1:
      {
         switch (dim)
         {
            case 1:
               return exp(-40.*pow(X(0)-0.5,2));
            case 2:
            case 3:
            {
               double rx = 0.45, ry = 0.25, cx = 0., cy = -0.2, w = 10.;
               if (dim == 3)
               {
                  const double s = (1. + 0.25*cos(2*M_PI*X(2)));
                  rx *= s;
                  ry *= s;
               }
               return ( erfc(w*(X(0)-cx-rx))*erfc(-w*(X(0)-cx+rx)) *
                        erfc(w*(X(1)-cy-ry))*erfc(-w*(X(1)-cy+ry)) )/16;
            }
         }
      }
      case 2:
      {
         double x_ = X(0), y_ = X(1), rho, phi;
         rho = hypot(x_, y_);
         phi = atan2(y_, x_);
         return pow(sin(M_PI*rho),2)*sin(3*phi);
      }
      case 3:
      {
         const double f = M_PI;
         return sin(f*X(0))*sin(f*X(1));
      }
   }
   return 0.0;
}

// Inflow boundary condition (zero for the problems considered in this example)
double inflow_function(const Vector &x)
{
   switch (problem)
   {
      case 0:
      case 1:
      case 2:
      case 3: return 0.0;
   }
   return 0.0;
}<|MERGE_RESOLUTION|>--- conflicted
+++ resolved
@@ -116,26 +116,22 @@
 class FE_Evolution : public TimeDependentOperator
 {
 private:
-   Operator &M, &K;
+   BilinearForm &M, &K;
    const Vector &b;
-   Solver &prec;
+   Solver *M_prec;
    CGSolver M_solver;
-   DG_Solver dg_solver;
+   DG_Solver *dg_solver;
 
    mutable Vector z;
 
 public:
-<<<<<<< HEAD
-   FE_Evolution(Operator &_M, Operator &_K, const Vector &_b, Solver &prec);
-=======
-   FE_Evolution(SparseMatrix &_M, SparseMatrix &_K, const Vector &_b,
-                const FiniteElementSpace &fes);
->>>>>>> e083fb44
+   FE_Evolution(BilinearForm &_M, BilinearForm &_K, const Vector &_b,
+                const FiniteElementSpace &fes, bool pa);
 
    virtual void Mult(const Vector &x, Vector &y) const;
    virtual void ImplicitSolve(const double dt, const Vector &x, Vector &k);
 
-   virtual ~FE_Evolution() { }
+   virtual ~FE_Evolution();
 };
 
 
@@ -146,7 +142,7 @@
    const char *mesh_file = "../data/periodic-hexagon.mesh";
    int ref_levels = 2;
    int order = 3;
-   bool pa = true;
+   bool pa = false;
    const char *device_config = "cpu";
    int ode_solver_type = 4;
    double t_final = 10.0;
@@ -371,22 +367,7 @@
    // 8. Define the time-dependent evolution operator describing the ODE
    //    right-hand side, and perform time-integration (looping over the time
    //    iterations, ti, with a time-step dt).
-<<<<<<< HEAD
-   // FE_Evolution adv(m.SpMat(), k.SpMat(), b);
-   Solver *prec = nullptr;
-   Array<int> ess_tdof_list;
-   if (pa)
-   {
-      prec = new OperatorJacobiSmoother(m, ess_tdof_list);
-   }
-   else
-   {
-      prec = new DSmoother();
-   }
-   FE_Evolution adv(m, k, b, *prec);
-=======
-   FE_Evolution adv(m.SpMat(), k.SpMat(), b, fes);
->>>>>>> e083fb44
+   FE_Evolution adv(m, k, b, fes, pa);
 
    double t = 0.0;
    adv.SetTime(t);
@@ -438,27 +419,29 @@
    delete ode_solver;
    delete pd;
    delete dc;
-   delete prec;
 
    return 0;
 }
 
 
 // Implementation of class FE_Evolution
-<<<<<<< HEAD
-FE_Evolution::FE_Evolution(Operator &_M, Operator &_K, const Vector &_b,
-                           Solver& prec_)
-   : TimeDependentOperator(_M.Height()), M(_M), K(_K), b(_b), prec(prec_),
-     z(_M.Height())
-=======
-FE_Evolution::FE_Evolution(SparseMatrix &_M, SparseMatrix &_K, const Vector &_b,
-                           const FiniteElementSpace &fes)
-   : TimeDependentOperator(_M.Size()), M(_M), K(_K), b(_b), dg_solver(M, K, fes),
-     z(_M.Size())
->>>>>>> e083fb44
-{
-   M_solver.SetPreconditioner(prec);
-   M_solver.SetOperator(M);
+FE_Evolution::FE_Evolution(BilinearForm &_M, BilinearForm &_K, const Vector &_b,
+                           const FiniteElementSpace &fes, bool pa)
+   : TimeDependentOperator(_M.Height()), M(_M), K(_K), b(_b), z(_M.Height())
+{
+   Array<int> ess_tdof_list;
+   if (pa)
+   {
+      M_prec = new OperatorJacobiSmoother(M, ess_tdof_list);
+      M_solver.SetOperator(M);
+      dg_solver = NULL;
+   }
+   else
+   {
+      M_prec = new DSmoother(M.SpMat());
+      dg_solver = new DG_Solver(M.SpMat(), K.SpMat(), fes);
+      M_solver.SetOperator(M.SpMat());
+   }
 
    M_solver.iterative_mode = false;
    M_solver.SetRelTol(1e-9);
@@ -477,10 +460,18 @@
 
 void FE_Evolution::ImplicitSolve(const double dt, const Vector &x, Vector &k)
 {
+   MFEM_VERIFY(dg_solver != NULL,
+      "Implicit time integration is not supported with partial assembly");
    K.Mult(x, z);
    z += b;
-   dg_solver.SetTimeStep(dt);
-   dg_solver.Mult(z, k);
+   dg_solver->SetTimeStep(dt);
+   dg_solver->Mult(z, k);
+}
+
+FE_Evolution::~FE_Evolution()
+{
+   delete M_prec;
+   delete dg_solver;
 }
 
 // Velocity coefficient
