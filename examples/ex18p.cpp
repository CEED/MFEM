--- conflicted
+++ resolved
@@ -361,12 +361,8 @@
       cout << "Solution error: " << error << endl;
    }
 
-<<<<<<< HEAD
    // Free the used memory.
-   delete ode_solver;
    delete rsolver;
 
-=======
->>>>>>> 380c979c
    return 0;
 }