//                                MFEM Example 18 - Parallel Version
//
// Compile with: make ex18p
//
// Sample runs:
//
//       mpirun -np 4 ex18p -p 1 -rs 2 -rp 1 -o 1 -s 3
//       mpirun -np 4 ex18p -p 1 -rs 1 -rp 1 -o 3 -s 4
//       mpirun -np 4 ex18p -p 1 -rs 1 -rp 1 -o 5 -s 6
//       mpirun -np 4 ex18p -p 2 -rs 1 -rp 1 -o 1 -s 3 -mf
//       mpirun -np 4 ex18p -p 2 -rs 1 -rp 1 -o 3 -s 3 -mf
//
// Description:  This example code solves the compressible Euler system of
//               equations, a model nonlinear hyperbolic PDE, with a
//               discontinuous Galerkin (DG) formulation in parallel.
//
//                (u_t, v)_T - (F(u), ∇ v)_T + <F̂(u,n), [[v]]>_F = 0
//
//               where (⋅,⋅)_T is volume integration, and <⋅,⋅>_F is face
//               integration, F is the Euler flux function, and F̂ is the
//               numerical flux.
//
//               Specifically, it solves for an exact solution of the equations
//               whereby a vortex is transported by a uniform flow. Since all
//               boundaries are periodic here, the method's accuracy can be
//               assessed by measuring the difference between the solution and
//               the initial condition at a later time when the vortex returns
//               to its initial location.
//
//               Note that as the order of the spatial discretization increases,
//               the timestep must become smaller. This example currently uses a
//               simple estimate derived by Cockburn and Shu for the 1D RKDG
//               method. An additional factor can be tuned by passing the --cfl
//               (or -c shorter) flag.
//
//               The example demonstrates usage of DGHyperbolicConservationLaws
//               that wraps NonlinearFormIntegrators containing element and face
//               integration schemes. In this case the system also involves an
//               external approximate Riemann solver for the DG interface flux.
//               By default, weak-divergence is pre-assembled in element-wise
//               manner, which corresponds to (I_h(F(u_h)), ∇ v). This yields
//               better performance and similar accuracy for the included test
//               problems. This can be turned off and use nonlinear assembly
//               similar to matrix-free assembly when -mf flag is provided.
//               It also demonstrates how to use GLVis for in-situ visualization
//               of vector grid function and how to set top-view.
//
//               We recommend viewing examples 9, 14 and 17 before viewing this
//               example.

#include "mfem.hpp"
#include <fstream>
#include <iostream>
#include <sstream>
#include "ex18.hpp"

using namespace std;
using namespace mfem;

int main(int argc, char *argv[])
{
   // 0. Parallel setup
   Mpi::Init(argc, argv);
   const int numProcs = Mpi::WorldSize();
   const int myRank = Mpi::WorldRank();
   Hypre::Init();

   // 1. Parse command-line options.
   int problem = 1;
   const real_t specific_heat_ratio = 1.4;
   const real_t gas_constant = 1.0;

   string mesh_file = "";
   int IntOrderOffset = 1;
   int ser_ref_levels = 0;
   int par_ref_levels = 1;
   int order = 3;
   int ode_solver_type = 4;
   real_t t_final = 2.0;
   real_t dt = -0.01;
   real_t cfl = 0.3;
   bool visualization = true;
   bool preassembleWeakDiv = true;
   int vis_steps = 50;

   int precision = 8;
   cout.precision(precision);

   OptionsParser args(argc, argv);
   args.AddOption(&mesh_file, "-m", "--mesh",
                  "Mesh file to use. If not provided, then a periodic square"
                  " mesh will be used.");
   args.AddOption(&problem, "-p", "--problem",
                  "Problem setup to use. See EulerInitialCondition().");
   args.AddOption(&ser_ref_levels, "-rs", "--serial-refine",
                  "Number of times to refine the serial mesh uniformly.");
   args.AddOption(&par_ref_levels, "-rp", "--parallel-refine",
                  "Number of times to refine the parallel mesh uniformly.");
   args.AddOption(&order, "-o", "--order",
                  "Order (degree) of the finite elements.");
   args.AddOption(&ode_solver_type, "-s", "--ode-solver",
<<<<<<< HEAD
                  ODESolver::ExplicitTypes.c_str());
   args.AddOption(&t_final, "-tf", "--t-final",
                  "Final time; start time is 0.");
=======
                  "ODE solver: 1 - Forward Euler,\n\t"
                  "            2 - RK2 SSP, 3 - RK3 SSP, 4 - RK4, 6 - RK6.");
   args.AddOption(&t_final, "-tf", "--t-final", "Final time; start time is 0.");
>>>>>>> e5d007a6
   args.AddOption(&dt, "-dt", "--time-step",
                  "Time step. Positive number skips CFL timestep calculation.");
   args.AddOption(&cfl, "-c", "--cfl-number",
                  "CFL number for timestep calculation.");
   args.AddOption(&visualization, "-vis", "--visualization", "-no-vis",
                  "--no-visualization",
                  "Enable or disable GLVis visualization.");
   args.AddOption(&preassembleWeakDiv, "-ea", "--element-assembly-divergence",
                  "-mf", "--matrix-free-divergence",
                  "Weak divergence assembly level\n"
                  "    ea - Element assembly with interpolated F\n"
                  "    mf - Nonlinear assembly in matrix-free manner");
   args.AddOption(&vis_steps, "-vs", "--visualization-steps",
                  "Visualize every n-th timestep.");
   args.ParseCheck();

   // 2. Read the mesh from the given mesh file. When the user does not provide
   //    mesh file, use the default mesh file for the problem.
   Mesh mesh = mesh_file.empty() ? EulerMesh(problem) : Mesh(mesh_file);
   const int dim = mesh.Dimension();
   const int num_equations = dim + 2;

   // Refine the mesh to increase the resolution. In this example we do
   // 'ser_ref_levels' of uniform refinement, where 'ser_ref_levels' is a
   // command-line parameter.
   for (int lev = 0; lev < ser_ref_levels; lev++)
   {
      mesh.UniformRefinement();
   }

   // Define a parallel mesh by a partitioning of the serial mesh. Refine this
   // mesh further in parallel to increase the resolution. Once the parallel
   // mesh is defined, the serial mesh can be deleted.
   ParMesh pmesh = ParMesh(MPI_COMM_WORLD, mesh);
   mesh.Clear();

   // Refine the mesh to increase the resolution. In this example we do
   // 'par_ref_levels' of uniform refinement, where 'par_ref_levels' is a
   // command-line parameter.
   for (int lev = 0; lev < par_ref_levels; lev++)
   {
      pmesh.UniformRefinement();
   }

   // 3. Define the ODE solver used for time integration. Several explicit
   //    Runge-Kutta methods are available.
<<<<<<< HEAD
   unique_ptr<ODESolver> ode_solver = ODESolver::SelectExplicit(ode_solver_type);
=======
   ODESolver *ode_solver = NULL;
   switch (ode_solver_type)
   {
      case 1: ode_solver = new ForwardEulerSolver; break;
      case 2: ode_solver = new RK2Solver(1.0); break;
      case 3: ode_solver = new RK3SSPSolver; break;
      case 4: ode_solver = new RK4Solver; break;
      case 6: ode_solver = new RK6Solver; break;
      default:
         cout << "Unknown ODE solver type: " << ode_solver_type << '\n';
         return 3;
   }
>>>>>>> e5d007a6

   // 4. Define the discontinuous DG finite element space of the given
   //    polynomial order on the refined mesh.
   DG_FECollection fec(order, dim);
   // Finite element space for a scalar (thermodynamic quantity)
   ParFiniteElementSpace fes(&pmesh, &fec);
   // Finite element space for a mesh-dim vector quantity (momentum)
   ParFiniteElementSpace dfes(&pmesh, &fec, dim, Ordering::byNODES);
   // Finite element space for all variables together (total thermodynamic state)
   ParFiniteElementSpace vfes(&pmesh, &fec, num_equations, Ordering::byNODES);

   // This example depends on this ordering of the space.
   MFEM_ASSERT(fes.GetOrdering() == Ordering::byNODES, "");

   HYPRE_BigInt glob_size = vfes.GlobalTrueVSize();
   if (Mpi::Root())
   {
      cout << "Number of unknowns: " << glob_size << endl;
   }

   // 5. Define the initial conditions, save the corresponding mesh and grid
   //    functions to files. These can be opened with GLVis using:
   //    "glvis -np 4  -m euler-mesh -g euler-1-init" (for x-momentum).

   // Initialize the state.
   VectorFunctionCoefficient u0 = EulerInitialCondition(problem,
                                                        specific_heat_ratio,
                                                        gas_constant);
   ParGridFunction sol(&vfes);
   sol.ProjectCoefficient(u0);
   ParGridFunction mom(&dfes, sol.GetData() + fes.GetNDofs());
   // Output the initial solution.
   {
      ostringstream mesh_name;
      mesh_name << "euler-mesh." << setfill('0') << setw(6) << Mpi::WorldRank();
      ofstream mesh_ofs(mesh_name.str().c_str());
      mesh_ofs.precision(precision);
      mesh_ofs << pmesh;

      for (int k = 0; k < num_equations; k++)
      {
         ParGridFunction uk(&fes, sol.GetData() + k * fes.GetNDofs());
         ostringstream sol_name;
         sol_name << "euler-" << k << "-init." << setfill('0') << setw(6)
                  << Mpi::WorldRank();
         ofstream sol_ofs(sol_name.str().c_str());
         sol_ofs.precision(precision);
         sol_ofs << uk;
      }
   }

   // 6. Set up the nonlinear form with euler flux and numerical flux
   EulerFlux flux(dim, specific_heat_ratio);
   RusanovFlux numericalFlux(flux);
   DGHyperbolicConservationLaws euler(
      vfes, std::unique_ptr<HyperbolicFormIntegrator>(
         new HyperbolicFormIntegrator(numericalFlux, IntOrderOffset)),
      preassembleWeakDiv);

   // 7. Visualize momentum with its magnitude
   socketstream sout;
   if (visualization)
   {
      char vishost[] = "localhost";
      int visport = 19916;

      sout.open(vishost, visport);
      if (!sout)
      {
         visualization = false;
         if (Mpi::Root())
         {
            cout << "Unable to connect to GLVis server at " << vishost << ':'
                 << visport << endl;
            cout << "GLVis visualization disabled.\n";
         }
      }
      else
      {
         sout.precision(precision);
         // Plot magnitude of vector-valued momentum
         sout << "parallel " << numProcs << " " << myRank << "\n";
         sout << "solution\n" << pmesh << mom;
         sout << "window_title 'momentum, t = 0'\n";
         sout << "view 0 0\n";  // view from top
         sout << "keys jlm\n";  // turn off perspective and light, show mesh
         sout << "pause\n";
         sout << flush;
         if (Mpi::Root())
         {
            cout << "GLVis visualization paused."
                 << " Press space (in the GLVis window) to resume it.\n";
         }
         MPI_Barrier(pmesh.GetComm());
      }
   }

   // 8. Time integration

   // When dt is not specified, use CFL condition.
   // Compute h_min and initial maximum characteristic speed
   real_t hmin = infinity();
   if (cfl > 0)
   {
      for (int i = 0; i < pmesh.GetNE(); i++)
      {
         hmin = min(pmesh.GetElementSize(i, 1), hmin);
      }
      MPI_Allreduce(MPI_IN_PLACE, &hmin, 1,  MPITypeMap<real_t>::mpi_type, MPI_MIN,
                    pmesh.GetComm());
      // Find a safe dt, using a temporary vector. Calling Mult() computes the
      // maximum char speed at all quadrature points on all faces (and all
      // elements with -mf).
      Vector z(sol.Size());
      euler.Mult(sol, z);

      real_t max_char_speed = euler.GetMaxCharSpeed();
      MPI_Allreduce(MPI_IN_PLACE, &max_char_speed, 1,  MPITypeMap<real_t>::mpi_type,
                    MPI_MAX,
                    pmesh.GetComm());
      dt = cfl * hmin / max_char_speed / (2 * order + 1);
   }

   // Start the timer.
   tic_toc.Clear();
   tic_toc.Start();

   // Init time integration
   real_t t = 0.0;
   euler.SetTime(t);
   ode_solver->Init(euler);

   // Integrate in time.
   bool done = false;
   for (int ti = 0; !done;)
   {
      real_t dt_real = min(dt, t_final - t);

      ode_solver->Step(sol, t, dt_real);
      if (cfl > 0) // update time step size with CFL
      {
         real_t max_char_speed = euler.GetMaxCharSpeed();
         MPI_Allreduce(MPI_IN_PLACE, &max_char_speed, 1,  MPITypeMap<real_t>::mpi_type,
                       MPI_MAX,
                       pmesh.GetComm());
         dt = cfl * hmin / max_char_speed / (2 * order + 1);
      }
      ti++;

      done = (t >= t_final - 1e-8 * dt);
      if (done || ti % vis_steps == 0)
      {
         if (Mpi::Root())
         {
            cout << "time step: " << ti << ", time: " << t << endl;
         }
         if (visualization)
         {
            sout << "window_title 'momentum, t = " << t << "'\n";
            sout << "parallel " << numProcs << " " << myRank << "\n";
            sout << "solution\n" << pmesh << mom << flush;
         }
      }
   }

   tic_toc.Stop();
   if (Mpi::Root())
   {
      cout << " done, " << tic_toc.RealTime() << "s." << endl;
   }

   // 9. Save the final solution. This output can be viewed later using GLVis:
   //    "glvis -np 4 -m euler-mesh-final -g euler-1-final" (for x-momentum).
   {
      ostringstream mesh_name;
      mesh_name << "euler-mesh-final." << setfill('0') << setw(6)
                << Mpi::WorldRank();
      ofstream mesh_ofs(mesh_name.str().c_str());
      mesh_ofs.precision(precision);
      mesh_ofs << pmesh;

      for (int k = 0; k < num_equations; k++)
      {
         ParGridFunction uk(&fes, sol.GetData() + k * fes.GetNDofs());
         ostringstream sol_name;
         sol_name << "euler-" << k << "-final." << setfill('0') << setw(6)
                  << Mpi::WorldRank();
         ofstream sol_ofs(sol_name.str().c_str());
         sol_ofs.precision(precision);
         sol_ofs << uk;
      }
   }

<<<<<<< HEAD
=======
   // 10. Compute the L2 solution error summed for all components.
   const real_t error = sol.ComputeLpError(2, u0);
   if (Mpi::Root())
   {
      cout << "Solution error: " << error << endl;
   }

   // Free the used memory.
   delete ode_solver;

>>>>>>> e5d007a6
   return 0;
}<|MERGE_RESOLUTION|>--- conflicted
+++ resolved
@@ -99,15 +99,8 @@
    args.AddOption(&order, "-o", "--order",
                   "Order (degree) of the finite elements.");
    args.AddOption(&ode_solver_type, "-s", "--ode-solver",
-<<<<<<< HEAD
                   ODESolver::ExplicitTypes.c_str());
-   args.AddOption(&t_final, "-tf", "--t-final",
-                  "Final time; start time is 0.");
-=======
-                  "ODE solver: 1 - Forward Euler,\n\t"
-                  "            2 - RK2 SSP, 3 - RK3 SSP, 4 - RK4, 6 - RK6.");
    args.AddOption(&t_final, "-tf", "--t-final", "Final time; start time is 0.");
->>>>>>> e5d007a6
    args.AddOption(&dt, "-dt", "--time-step",
                   "Time step. Positive number skips CFL timestep calculation.");
    args.AddOption(&cfl, "-c", "--cfl-number",
@@ -154,22 +147,7 @@
 
    // 3. Define the ODE solver used for time integration. Several explicit
    //    Runge-Kutta methods are available.
-<<<<<<< HEAD
    unique_ptr<ODESolver> ode_solver = ODESolver::SelectExplicit(ode_solver_type);
-=======
-   ODESolver *ode_solver = NULL;
-   switch (ode_solver_type)
-   {
-      case 1: ode_solver = new ForwardEulerSolver; break;
-      case 2: ode_solver = new RK2Solver(1.0); break;
-      case 3: ode_solver = new RK3SSPSolver; break;
-      case 4: ode_solver = new RK4Solver; break;
-      case 6: ode_solver = new RK6Solver; break;
-      default:
-         cout << "Unknown ODE solver type: " << ode_solver_type << '\n';
-         return 3;
-   }
->>>>>>> e5d007a6
 
    // 4. Define the discontinuous DG finite element space of the given
    //    polynomial order on the refined mesh.
@@ -363,8 +341,6 @@
       }
    }
 
-<<<<<<< HEAD
-=======
    // 10. Compute the L2 solution error summed for all components.
    const real_t error = sol.ComputeLpError(2, u0);
    if (Mpi::Root())
@@ -375,6 +351,6 @@
    // Free the used memory.
    delete ode_solver;
 
->>>>>>> e5d007a6
+
    return 0;
 }