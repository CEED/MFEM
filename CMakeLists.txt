--- conflicted
+++ resolved
@@ -579,14 +579,9 @@
 set(MFEM_TPLS OPENMP HYPRE LAPACK BLAS SuperLUDist STRUMPACK METIS SuiteSparse
     SUNDIALS PETSC SLEPC MUMPS AXOM FMS CONDUIT Ginkgo GNUTLS GSLIB
     NETCDF MPFR PUMI HIOP POSIXCLOCKS MFEMBacktrace ZLIB OCCA CEED RAJA UMPIRE
-<<<<<<< HEAD
-    ADIOS2 CUBLAS CUSPARSE MKL_CPARDISO MKL_PARDISO AMGX CALIPER CODIPACK
-    BENCHMARK PARELAG MPI_CXX HIP HIPSPARSE MOONOLITH BLITZ ALGOIM ENZYME JIT)
-=======
     ADIOS2 MKL_CPARDISO MKL_PARDISO AMGX MAGMA CUSPARSE CUBLAS CALIPER CODIPACK
     BENCHMARK PARELAG TRIBOL MPI_CXX HIP HIPBLAS HIPSPARSE MOONOLITH BLITZ
-    ALGOIM ENZYME)
->>>>>>> 7c1a0eb5
+    ALGOIM ENZYME JIT)
 
 # Add all *_FOUND libraries in the variable TPL_LIBRARIES.
 set(TPL_LIBRARIES "")
