# Copyright (c) 2010-2025, Lawrence Livermore National Security, LLC. Produced
# at the Lawrence Livermore National Laboratory. All Rights reserved. See files
# LICENSE and NOTICE for details. LLNL-CODE-806117.
#
# This file is part of the MFEM library. For more information and source code
# availability visit https://mfem.org.
#
# MFEM is free software; you can redistribute it and/or modify it under the
# terms of the BSD-3 license. We welcome feedback and contributions, see file
# CONTRIBUTING.md for details.

# The variable CMAKE_CXX_STANDARD and related were introduced in CMake v3.1
# Version 3.8 fixes the handling of CMAKE_CXX_STANDARD for try_compile.
# Version 3.8 or newer is required for direct CUDA support.
# Version 3.12 or newer is required for setting maximum policy version.
cmake_minimum_required(VERSION 3.12.0...4.0.0)
message(STATUS "CMake version: ${CMAKE_VERSION}")
set(USER_CONFIG "${CMAKE_CURRENT_SOURCE_DIR}/config/user.cmake" CACHE PATH
  "Path to optional user configuration file.")

# Require C++17 and disable compiler-specific extensions
set(CMAKE_CXX_STANDARD 17 CACHE STRING "C++ standard to use.")
set(CMAKE_CXX_STANDARD_REQUIRED ON CACHE BOOL
  "Force the use of the chosen C++ standard.")
set(CMAKE_CXX_EXTENSIONS OFF CACHE BOOL "Enable C++ standard extensions.")

# Load user settings before the defaults - this way the defaults will not
# overwrite the user set options. If the user has not set all options, we still
# have the defaults.
include("${USER_CONFIG}" OPTIONAL RESULT_VARIABLE USER_CONFIG_LOADED)
if (USER_CONFIG_LOADED)
  set(USER_CONFIG_LOADED "LOADED")
endif()
message(STATUS "Loading USER_CONFIG = ${USER_CONFIG} (${USER_CONFIG_LOADED})")
include("${CMAKE_CURRENT_SOURCE_DIR}/config/defaults.cmake")

# Allow overwriting of the compiler by setting CXX/MPICXX on the command line or
# in user.cmake.
if (NOT CMAKE_CXX_COMPILER)
  if (CXX)
    set(CMAKE_CXX_COMPILER ${CXX})
    # Avoid some issues when CXX is defined
    unset(CXX)
    unset(CXX CACHE)
  endif()
  if (MFEM_USE_MPI AND MPICXX)
    # In parallel MPICXX takes precedence, if defined.
    set(CMAKE_CXX_COMPILER ${MPICXX})
    # Setting the variables below circumvents autodetection, see FindMPI.cmake.
    set(MPI_CXX_INCLUDE_PATH "")
    set(MPI_CXX_LIBRARIES "")
  endif()
endif()

#-------------------------------------------------------------------------------
# Project name and version
#-------------------------------------------------------------------------------
project(mfem NONE)
# Current version of MFEM, see also `makefile`.
#   mfem_VERSION = (string)
#   MFEM_VERSION = (int)   [automatically derived from mfem_VERSION]
set(${PROJECT_NAME}_VERSION 4.8.1)

# Prohibit in-source build
if (${PROJECT_SOURCE_DIR} STREQUAL ${PROJECT_BINARY_DIR})
  message(FATAL_ERROR
    "MFEM does not support in-source CMake builds at this time.")
endif (${PROJECT_SOURCE_DIR} STREQUAL ${PROJECT_BINARY_DIR})

# Set xSDK defaults.
set(USE_XSDK_DEFAULTS_DEFAULT OFF)
set(XSDK_ENABLE_CXX ON)
set(XSDK_ENABLE_C OFF)
set(XSDK_ENABLE_Fortran OFF)

# Check if we need to enable C or Fortran.
if (MFEM_USE_CONDUIT OR
    MFEM_USE_SIDRE OR
    MFEM_USE_PETSC)
   # This seems to be needed by:
   #  * find_package(BLAS REQUIRED) and
   #  * find_package(HDF5 REQUIRED) needed, in turn, by:
   #    - find_package(AXOM REQUIRED)
   #  * find_package(PETSc REQUIRED)
   set(XSDK_ENABLE_C ON)
endif()
if (MFEM_USE_STRUMPACK OR MFEM_USE_MUMPS)
  # Just needed to find the MPI_Fortran libraries to link with
  set(XSDK_ENABLE_Fortran ON)
endif()
# Ginkgo requires C++17:
if ((MFEM_USE_GINKGO) AND ("${CMAKE_CXX_STANDARD}" LESS "17"))
  set(CMAKE_CXX_STANDARD 17 CACHE STRING "C++ standard to use." FORCE)
# Google Benchmark, SUNDIALS, STRUMPACK, Tribol, RAJA and Umpire require C++14:
elseif ((MFEM_USE_BENCHMARK OR
         MFEM_USE_SUNDIALS OR
         MFEM_USE_STRUMPACK OR
         MFEM_USE_TRIBOL OR
         MFEM_USE_RAJA OR
         MFEM_USE_UMPIRE) AND
    ("${CMAKE_CXX_STANDARD}" LESS "14"))
  set(CMAKE_CXX_STANDARD 14 CACHE STRING "C++ standard to use." FORCE)
endif()

# Include xSDK default CMake file.
include("${CMAKE_CURRENT_SOURCE_DIR}/config/XSDKDefaults.cmake")

# Path to MFEM's CMake modules and utilities.
set(MFEM_CMAKE_PATH ${PROJECT_SOURCE_DIR}/config)
set(CMAKE_MODULE_PATH ${MFEM_CMAKE_PATH}/cmake/modules)

# Load MFEM CMake utilities.
include(MfemCmakeUtilities)

# Enable languages.
enable_language(CXX)
if (MINGW)
   # MinGW GCC does not expose the functions jn/_jn, yn/_yn (used in Example
   # 25/25p) unless we use '-std=gnu++11':
   set(CMAKE_CXX_EXTENSIONS ON
      CACHE BOOL "Enable C++ standard extensions." FORCE)
endif()
if (MFEM_USE_CUDA)
   if (MFEM_USE_HIP)
      message(FATAL_ERROR " *** MFEM_USE_HIP cannot be combined with MFEM_USE_CUDA.")
   endif()
   # CUDAToolkit was added in CMake 3.17, so we require at least CMake 3.17 when
   # CUDA is enabled:
   if (CMAKE_VERSION VERSION_LESS 3.17.0)
      message(FATAL_ERROR "CUDA support requires CMake >= 3.17")
   endif()
   # Use ${CMAKE_CXX_COMPILER} as the cuda host compiler.
   if (NOT CMAKE_CUDA_HOST_COMPILER)
      set(CMAKE_CUDA_HOST_COMPILER ${CMAKE_CXX_COMPILER})
   endif()
   if (CMAKE_VERSION VERSION_LESS 3.18.0)
      set(CUDA_FLAGS "-arch=${CUDA_ARCH} ${CUDA_FLAGS}")
   elseif (NOT CMAKE_CUDA_ARCHITECTURES)
      string(REGEX REPLACE "^sm_" "" ARCH_NUMBER "${CUDA_ARCH}")
      if ("${CUDA_ARCH}" STREQUAL "sm_${ARCH_NUMBER}")
         set(CMAKE_CUDA_ARCHITECTURES "${ARCH_NUMBER}")
      else()
         message(FATAL_ERROR "Unknown CUDA_ARCH: ${CUDA_ARCH}")
      endif()
   else()
      set(CUDA_ARCH "CMAKE_CUDA_ARCHITECTURES: ${CMAKE_CUDA_ARCHITECTURES}")
   endif()
   message(STATUS "Using CUDA architecture: ${CUDA_ARCH}")
   enable_language(CUDA)
   if (CMAKE_VERSION VERSION_LESS 3.18.0)
     # backup try to detect if this is clang or nvcc
     if(CMAKE_CUDA_COMPILER MATCHES "nvcc$")
       # nvcc
       set(MFEM_CUDA_COMPILER_IS_NVCC ON)
<<<<<<< HEAD
       set(CUDA_FLAGS "${CUDA_FLAGS} --expt-extended-lambda")
=======
       set(CUDA_FLAGS "${CUDA_FLAGS} --expt-extended-lambda --expt-relaxed-constexpr")
>>>>>>> e9782cf4
     endif()
   else()
     if (CMAKE_CUDA_COMPILER_ID STREQUAL "NVIDIA")
       # nvcc
       set(MFEM_CUDA_COMPILER_IS_NVCC ON)
<<<<<<< HEAD
       set(CUDA_FLAGS "${CUDA_FLAGS} --expt-extended-lambda")
=======
       set(CUDA_FLAGS "${CUDA_FLAGS} --expt-extended-lambda --expt-relaxed-constexpr")
>>>>>>> e9782cf4
     endif()
   endif()
   set(CMAKE_CUDA_STANDARD ${CMAKE_CXX_STANDARD} CACHE STRING
      "CUDA standard to use.")
   set(CMAKE_CUDA_STANDARD_REQUIRED ON CACHE BOOL
      "Force the use of the chosen CUDA standard.")
   set(CMAKE_CUDA_EXTENSIONS OFF CACHE BOOL "Enable CUDA standard extensions.")
   set(CMAKE_CUDA_FLAGS "${CMAKE_CUDA_FLAGS} ${CUDA_FLAGS}")
   find_package(CUDAToolkit REQUIRED)
   set(CUSPARSE_FOUND TRUE)
   set(CUBLAS_FOUND TRUE)
   # Initialize CUSPARSE_LIBRARIES and CUBLAS_LIBRARIES:
   mfem_culib_set_libraries(CUSPARSE cusparse)
   mfem_culib_set_libraries(CUBLAS cublas)
endif()

if (XSDK_ENABLE_C)
   enable_language(C)
endif()
if (XSDK_ENABLE_Fortran)
   enable_language(Fortran)
endif()

# Suppress warnings about MACOSX_RPATH
set(CMAKE_MACOSX_RPATH OFF CACHE BOOL "")

string(TOUPPER "${PROJECT_NAME}" PROJECT_NAME_UC)
mfem_version_to_int(${${PROJECT_NAME}_VERSION} ${PROJECT_NAME_UC}_VERSION)
set(${PROJECT_NAME_UC}_VERSION_STRING ${${PROJECT_NAME}_VERSION})
if (EXISTS ${PROJECT_SOURCE_DIR}/.git)
   execute_process(
     COMMAND git describe --all --long --abbrev=40 --dirty --always
     WORKING_DIRECTORY "${PROJECT_SOURCE_DIR}"
     OUTPUT_VARIABLE ${PROJECT_NAME_UC}_GIT_STRING
     ERROR_QUIET OUTPUT_STRIP_TRAILING_WHITESPACE)
endif()
if (NOT ${PROJECT_NAME_UC}_GIT_STRING)
   set(${PROJECT_NAME_UC}_GIT_STRING "(unknown)")
endif()

#-------------------------------------------------------------------------------
# Process configuration options
#-------------------------------------------------------------------------------

# MFEM_PRECISION -> MFEM_USE_SINGLE, MFEM_USE_DOUBLE
if (MFEM_PRECISION MATCHES "^(double|Double|DOUBLE)$")
  set(MFEM_USE_SINGLE OFF)
  set(MFEM_USE_DOUBLE ON)
elseif (MFEM_PRECISION MATCHES "^(single|Single|SINGLE)$")
  set(MFEM_USE_SINGLE ON)
  set(MFEM_USE_DOUBLE OFF)
else()
  message(FATAL_ERROR " *** Invalid floating-point precision: "
    "MFEM_PRECISION = ${MFEM_PRECISION}")
endif()
message(STATUS "Floating-point precision: MFEM_PRECISION = ${MFEM_PRECISION}")

# MFEM_DEBUG
if (CMAKE_BUILD_TYPE MATCHES "Debug|debug|DEBUG")
  set(MFEM_DEBUG ON)
else()
  set(MFEM_DEBUG OFF)
endif()

# Shared build on Windows
if (WIN32 AND BUILD_SHARED_LIBS)
  # CMAKE_WINDOWS_EXPORT_ALL_SYMBOLS works only with MSVC?
  set(CMAKE_WINDOWS_EXPORT_ALL_SYMBOLS ON CACHE BOOL
      "Automatically export symbols for shared Windows DLL build")
  # Place all .dll and .exe files in the same sub-directory, 'bin/<config>', of
  # the build directory, so that the .exe files can find the .dll files at
  # runtime:
  set(CMAKE_RUNTIME_OUTPUT_DIRECTORY "${CMAKE_BINARY_DIR}/bin")
  # Note: CMake tests are run from the build-tree sub-directory where the test
  # is defined, e.g. <build-dir>/tests/unit, so hard coded paths to meshes still
  # work fine.
  # Not strictly necessary:
  # set(CMAKE_LIBRARY_OUTPUT_DIRECTORY "${CMAKE_BINARY_DIR}/lib")
  # set(CMAKE_ARCHIVE_OUTPUT_DIRECTORY "${CMAKE_BINARY_DIR}/lib")
endif()

# AMD HIP
if (MFEM_USE_HIP)
  if (HIP_ARCH)
    message(STATUS "Using HIP architecture: ${HIP_ARCH}")
    set(GPU_TARGETS "${HIP_ARCH}" CACHE STRING "HIP targets to compile for")
  endif()
  if (ROCM_PATH)
    list(INSERT CMAKE_PREFIX_PATH 0 ${ROCM_PATH})
  endif()
  find_package(HIP REQUIRED)
  find_package(HIPBLAS REQUIRED)
  find_package(HIPSPARSE REQUIRED)
endif()

# OpenMP
if (MFEM_USE_OPENMP OR MFEM_USE_LEGACY_OPENMP)
  if (NOT MFEM_THREAD_SAFE AND MFEM_USE_LEGACY_OPENMP)
    message(FATAL_ERROR " *** MFEM_USE_LEGACY_OPENMP requires MFEM_THREAD_SAFE=ON.")
  endif()
  find_package(OpenMP REQUIRED)
  set(OPENMP_LIBRARIES ${OpenMP_CXX_LIBRARIES})
  if(APPLE)
    # On macOS, the compiler needs additional help to find the <omp.h> header.
    # See issue #2642 for more information.
    set(OPENMP_INCLUDE_DIRS ${OpenMP_CXX_INCLUDE_DIRS})
  endif(APPLE)
  if (OPENMP_FOUND)
    set(CMAKE_CXX_FLAGS "${CMAKE_CXX_FLAGS} ${OpenMP_CXX_FLAGS}")
    if (MFEM_USE_CUDA)
      if(MFEM_CUDA_COMPILER_IS_NVCC)
        set(CMAKE_CUDA_FLAGS "${CMAKE_CUDA_FLAGS} -Xcompiler=${OpenMP_CXX_FLAGS}")
      else()
        set(CMAKE_CUDA_FLAGS "${CMAKE_CUDA_FLAGS} ${OpenMP_CXX_FLAGS}")
      endif()
    endif()
  endif()
endif()

# MPI -> hypre; PETSc (optional)
if (MFEM_USE_MPI)
  find_package(MPI REQUIRED)
  set(MPI_CXX_INCLUDE_DIRS ${MPI_CXX_INCLUDE_PATH})
  if (MFEM_MPIEXEC)
    string(REPLACE " " ";" MPIEXEC ${MFEM_MPIEXEC})
  endif()
  if (MFEM_MPIEXEC_NP)
    string(REPLACE " " ";" MPIEXEC_NUMPROC_FLAG ${MFEM_MPIEXEC_NP})
  endif()
  # Parallel MFEM depends on hypre
  find_package(HYPRE REQUIRED)
  set(MFEM_HYPRE_VERSION ${HYPRE_VERSION})
  if (MFEM_USE_PETSC)
    find_package(PETSc REQUIRED)
    message(STATUS "Found PETSc version ${PETSC_VERSION}")
    if (PETSC_VERSION AND (PETSC_VERSION VERSION_LESS 3.8.0))
      message(FATAL_ERROR "PETSc version >= 3.8.0 is required")
    endif()
    set(PETSC_INCLUDE_DIRS ${PETSC_INCLUDES})
    if (MFEM_USE_SLEPC)
      find_package(SLEPc REQUIRED config)
      message(STATUS "Found SLEPc version ${SLEPC_VERSION}")
    endif()
  endif()
else()
  set(PKGS_NEED_MPI SUPERLU MUMPS PETSC SLEPC STRUMPACK PUMI)
  foreach(PKG IN LISTS PKGS_NEED_MPI)
    if (MFEM_USE_${PKG})
      message(STATUS "Disabling package ${PKG} - requires MPI")
      set(MFEM_USE_${PKG} OFF CACHE BOOL "Disabled - requires MPI" FORCE)
    endif()
  endforeach()
endif()

if (MFEM_USE_METIS)
  find_package(METIS REQUIRED)
endif()

if (MFEM_USE_GINKGO)
  find_package(Ginkgo REQUIRED)
  if (Ginkgo_FOUND)
    get_target_property(Ginkgo_INCLUDE_DIRS
      Ginkgo::ginkgo INTERFACE_INCLUDE_DIRECTORIES)
    set(Ginkgo_LIBRARIES Ginkgo::ginkgo)
  endif()
endif()

# zlib
if (MFEM_USE_ZLIB)
  find_package(ZLIB REQUIRED)
endif()

# Backtrace with libunwind
if (MFEM_USE_LIBUNWIND)
  set(MFEMBacktrace_REQUIRED_PACKAGES "Libunwind" "LIBDL" "CXXABIDemangle")
  find_package(MFEMBacktrace REQUIRED)
endif()

# BLAS, LAPACK
if (MFEM_USE_LAPACK)
  find_package(BLAS REQUIRED)
  find_package(LAPACK REQUIRED)
endif()

# SuiteSparse (before SUNDIALS which may depend on KLU)
if (MFEM_USE_SUITESPARSE)
  find_package(SuiteSparse REQUIRED
    UMFPACK KLU AMD BTF CHOLMOD COLAMD CAMD CCOLAMD config)
endif()

# SUNDIALS
if (MFEM_USE_SUNDIALS)
  set(SUNDIALS_COMPONENTS CVODES ARKODE KINSOL NVector_Serial)
  if (MFEM_USE_MPI)
    list(APPEND SUNDIALS_COMPONENTS NVector_Parallel NVector_MPIPlusX)
  endif()
  if (MFEM_USE_CUDA)
    list(APPEND SUNDIALS_COMPONENTS NVector_Cuda)
  endif()
  if (MFEM_USE_HIP)
    list(APPEND SUNDIALS_COMPONENTS NVector_Hip)
  endif()
  # The Core component was added in SUNDIALS v7, so we treat it as optional in
  # order to support older versions.
  find_package(SUNDIALS REQUIRED ${SUNDIALS_COMPONENTS}
    OPTIONAL_COMPONENTS Core)
endif()

# SuperLU_DIST can only be enabled in parallel
if (MFEM_USE_SUPERLU)
  if (MFEM_USE_MPI)
    find_package(SuperLUDist REQUIRED)
  else()
    message(FATAL_ERROR " *** SuperLU_DIST requires that MPI be enabled.")
  endif()
endif()

# MUMPS can only be enabled in parallel
if (MFEM_USE_MUMPS)
  if (MFEM_USE_MPI)
    find_package(MUMPS REQUIRED mumps_common pord)
    set(MFEM_MUMPS_VERSION ${MUMPS_VERSION})
  else()
    message(FATAL_ERROR " *** MUMPS requires that MPI be enabled.")
  endif()
endif()

# STRUMPACK can only be enabled in parallel
if (MFEM_USE_STRUMPACK)
  if (MFEM_USE_MPI)
    find_package(STRUMPACK REQUIRED)
  else()
    message(FATAL_ERROR " *** STRUMPACK requires that MPI be enabled.")
  endif()
endif()

# GnuTLS
if (MFEM_USE_GNUTLS)
  find_package(_GnuTLS REQUIRED)
endif()

# GSLIB
if (MFEM_USE_GSLIB)
  find_package(GSLIB REQUIRED)
endif()

# HDF5
if (MFEM_USE_HDF5)
  find_package(HDF5 REQUIRED)
endif()

# NetCDF
if (MFEM_USE_NETCDF)
  find_package(NetCDF REQUIRED)
endif()

# MPFR
if (MFEM_USE_MPFR)
  find_package(MPFR REQUIRED)
endif()

if (MFEM_USE_CEED)
  find_package(libCEED REQUIRED)
endif()

if (MFEM_USE_AMGX)
  find_package(AMGX REQUIRED)
endif()

if (MFEM_USE_MAGMA)
  find_package(MAGMA REQUIRED)
endif()

if (MFEM_USE_CONDUIT)
    find_package(Conduit REQUIRED conduit relay blueprint)
endif()

if (MFEM_USE_FMS)
    find_package(FMS REQUIRED fms)
endif()

# Axom/Sidre
if (MFEM_USE_SIDRE)
  find_package(Axom REQUIRED Axom)
endif()

# PUMI
if (MFEM_USE_PUMI)
  # If PUMI_DIR was specified, only link to that directory,
  # i.e. don't link to another installation in /usr/lib by mistake
  find_package(SCOREC 2.2.6 REQUIRED OPTIONAL_COMPONENTS gmi_sim
    CONFIG PATHS ${PUMI_DIR} NO_DEFAULT_PATH)
  if (SCOREC_FOUND)
    # Define a header file with the MFEM_USE_SIMMETRIX preprocessor variable
    set(MFEM_USE_SIMMETRIX ${SCOREC_gmi_sim_FOUND})
    set(PUMI_FOUND ${SCOREC_FOUND})
    get_target_property(PUMI_INCLUDE_DIRS
      SCOREC::apf INTERFACE_INCLUDE_DIRECTORIES)
    set(PUMI_LIBRARIES SCOREC::core)
  endif()
endif()

# Moonolith
if(MFEM_USE_MOONOLITH)
  find_package(ParMoonolith REQUIRED)
  if(ParMoonolith_FOUND)
    get_target_property(
      MOONOLITH_INCLUDE_DIRS ParMoonolith::par_moonolith
      INTERFACE_INCLUDE_DIRECTORIES)
    set(MOONOLITH_FOUND TRUE)
    set(MOONOLITH_LIBRARIES ParMoonolith::par_moonolith)
    message(
      STATUS
      "MOONOLITH_LIBRARIES=${MOONOLITH_LIBRARIES}, MOONOLITH_INCLUDE_DIRS=${MOONOLITH_INCLUDE_DIRS}")
  endif()
endif()

# HiOp optimizer
if (MFEM_USE_HIOP)
  find_package(HIOP REQUIRED)
  # find_package updates HIOP_FOUND, HIOP_INCLUDE_DIRS, HIOP_LIBRARIES
endif()

# CoDiPack package
if (MFEM_USE_CODIPACK)
  find_package(CODIPACK REQUIRED)
  # find_package updates CODIPACK_FOUND, CODIPACK_INCLUDE_DIRS, CODIPACK_LIBRARIES
endif()

# OCCA
if (MFEM_USE_OCCA)
   find_package(OCCA REQUIRED)
endif()

# RAJA
if (MFEM_USE_RAJA)
   find_package(RAJA REQUIRED)
endif()

# UMPIRE
if (MFEM_USE_UMPIRE)
   find_package(UMPIRE REQUIRED)
endif()

# GOOGLE-BENCHMARK
if (MFEM_USE_BENCHMARK)
   find_package(Benchmark REQUIRED)
endif()

# Caliper
if (MFEM_USE_CALIPER)
  find_package(Caliper REQUIRED)
endif()

# Algoim
if (MFEM_USE_ALGOIM)
  find_package(Algoim REQUIRED)
endif()

# ADIOS2 for parallel I/O
if (MFEM_USE_ADIOS2)
   find_package(ADIOS2 REQUIRED)
endif()

# MKL CPardiso
if (MFEM_USE_MKL_CPARDISO)
  if (MFEM_USE_MPI)
   find_package(MKL_CPARDISO REQUIRED MKL_SEQUENTIAL MKL_LP64 MKL_MPI_WRAPPER)
  endif()
endif()

# MKL Pardiso
if (MFEM_USE_MKL_PARDISO)
   find_package(MKL_PARDISO REQUIRED MKL_SEQUENTIAL MKL_LP64)
endif()

# PARELAG
if (MFEM_USE_PARELAG)
   find_package(PARELAG REQUIRED)
endif()

# Tribol
if (MFEM_USE_TRIBOL)
  if (MFEM_USE_MPI)
    find_package(Tribol REQUIRED tribol redecomp)
  else()
    message(FATAL_ERROR " *** Tribol requires that MPI be enabled.")
  endif()
endif()

if (MFEM_USE_ENZYME)
    find_package(Enzyme REQUIRED HINTS ${ENZYME_DIR})
    message(STATUS "Enzyme found in ${ENZYME_DIR}.")
    set(ENZYME_INCLUDE_DIRS ${ENZYME_DIR}/include)
endif()

# MFEM_TIMER_TYPE
if (NOT DEFINED MFEM_TIMER_TYPE)
  if (APPLE)
    # use std::clock from <ctime> for UserTime and
    # use mach_absolute_time from <mach/mach_time.h> for RealTime
    set(MFEM_TIMER_TYPE 4)
  elseif (WIN32)
    set(MFEM_TIMER_TYPE 3) # QueryPerformanceCounter from <windows.h>
  else()
    find_package(POSIXClocks)
    if (POSIXCLOCKS_FOUND)
      set(MFEM_TIMER_TYPE 2) # use high-resolution POSIX clocks
    else()
      set(MFEM_TIMER_TYPE 0) # use std::clock from <ctime>
    endif()
  endif()
endif()

# Without this, CMake 3.21.1 (and 3.20.2) run into CMake Errors like the following:
# CMake Error at config/cmake/modules/MfemCmakeUtilities.cmake:60 (add_library):
#   Target "mfem" links to target "Threads::Threads" but the target was not
#   found.  Perhaps a find_package() call is missing for an IMPORTED target, or
#   an ALIAS target is missing?
# Call Stack (most recent call first):
#   CMakeLists.txt:474 (mfem_add_library)
#
# NOTE: We need to figure out which TPL library adds the dependency on
#       "Threads::Threads" and call the next line only when that TPL library is
#       enabled.  -V. Dobrev
find_package(Threads REQUIRED)

# List all possible libraries in order of dependencies.
# [METIS < SuiteSparse]:
#    With newer versions of SuiteSparse which include METIS header using 64-bit
#    integers, the METIS header (with 32-bit indices, as used by mfem) needs to
#    be before SuiteSparse.
set(MFEM_TPLS OPENMP HYPRE LAPACK BLAS SuperLUDist STRUMPACK METIS SuiteSparse
    SUNDIALS PETSC SLEPC MUMPS AXOM FMS CONDUIT Ginkgo GNUTLS GSLIB HDF5
    NETCDF MPFR PUMI HIOP POSIXCLOCKS MFEMBacktrace ZLIB OCCA CEED RAJA UMPIRE
    ADIOS2 MKL_CPARDISO MKL_PARDISO AMGX MAGMA CUSPARSE CUBLAS CALIPER CODIPACK
    BENCHMARK PARELAG TRIBOL MPI_CXX HIP HIPBLAS HIPSPARSE MOONOLITH BLITZ
    ALGOIM ENZYME)

# Add all *_FOUND libraries in the variable TPL_LIBRARIES.
set(TPL_LIBRARIES "")
set(TPL_INCLUDE_DIRS "")
foreach(TPL IN LISTS MFEM_TPLS)
  if (${TPL}_FOUND)
    message(STATUS "MFEM: using package ${TPL}")
    list(APPEND TPL_LIBRARIES ${${TPL}_LIBRARIES})
    list(APPEND TPL_INCLUDE_DIRS ${${TPL}_INCLUDE_DIRS})
  endif()
endforeach(TPL)
list(REVERSE TPL_LIBRARIES)
list(REMOVE_DUPLICATES TPL_LIBRARIES)
list(REVERSE TPL_LIBRARIES)
list(REMOVE_DUPLICATES TPL_INCLUDE_DIRS)
# message(STATUS "TPL_INCLUDE_DIRS = ${TPL_INCLUDE_DIRS}")

message(STATUS "MFEM shared library: BUILD_SHARED_LIBS = ${BUILD_SHARED_LIBS}")
message(STATUS "MFEM build type: CMAKE_BUILD_TYPE = ${CMAKE_BUILD_TYPE}")
message(STATUS "MFEM version: v${MFEM_VERSION_STRING}")
message(STATUS "MFEM git string: ${MFEM_GIT_STRING}")

#-------------------------------------------------------------------------------
# Define and configure the MFEM library
#-------------------------------------------------------------------------------

# Headers and sources
set(SOURCES "")
set(HEADERS "")
set(MFEM_SOURCE_DIRS general linalg mesh fem)

if(MFEM_USE_MOONOLITH)
  set(MFEM_SOURCE_DIRS ${MFEM_SOURCE_DIRS} fem/moonolith)
endif()

foreach(DIR IN LISTS MFEM_SOURCE_DIRS)
  add_subdirectory(${DIR})
endforeach()

if (MFEM_USE_CUDA)
  set_source_files_properties(${SOURCES} PROPERTIES LANGUAGE CUDA)
endif()

add_subdirectory(config)
set(MASTER_HEADERS
  ${PROJECT_SOURCE_DIR}/mfem.hpp
  ${PROJECT_SOURCE_DIR}/mfem-performance.hpp)

# Installation options (we use GNUInstallDirs but prefer lib by default)
set(MFEM_USE_GNUINSTALLDIRS OFF CACHE BOOL
  "Use CMAKE_INSTALL_LIBDIR as defined by the GNUInstallDirs CMake module.")
if (NOT MFEM_USE_GNUINSTALLDIRS)
  mfem_cache_path(CMAKE_INSTALL_LIBDIR "lib" "Object code libraries (lib)")
endif()
include(GNUInstallDirs)
mfem_cache_path(INSTALL_INCLUDE_DIR "${CMAKE_INSTALL_INCLUDEDIR}"
  "Relative or absolute path for installing header files.")
mfem_cache_path(INSTALL_BIN_DIR "${CMAKE_INSTALL_BINDIR}"
  "Relative or absolute path for installing the binaries.")
mfem_cache_path(INSTALL_LIB_DIR "${CMAKE_INSTALL_LIBDIR}"
  "Relative or absolute path for installing the library.")
mfem_cache_path(INSTALL_SHARE_DIR "${CMAKE_INSTALL_DATAROOTDIR}"
  "Relative or absolute path for installing shared data.")
# other options: "share/mfem/cmake", "lib/mfem/cmake"
mfem_cache_path(INSTALL_CMAKE_DIR "${INSTALL_LIB_DIR}/cmake/mfem"
  "Relative or absolute path for installing cmake config files.")

mfem_path_to_fullpath("${INSTALL_LIB_DIR}" "${CMAKE_INSTALL_PREFIX}" _lib_path)
set(CMAKE_INSTALL_RPATH_USE_LINK_PATH ON CACHE BOOL "")
if(NOT DEFINED CMAKE_INSTALL_RPATH)
  set(CMAKE_INSTALL_RPATH "${_lib_path}")
endif()
if(NOT DEFINED CMAKE_INSTALL_NAME_DIR)
  set(CMAKE_INSTALL_NAME_DIR "${_lib_path}")
endif()

# Variables used when generating _config.hpp, and config.mk
set(MFEM_SOURCE_DIR ${CMAKE_CURRENT_SOURCE_DIR})
set(MFEM_INSTALL_DIR ${CMAKE_INSTALL_PREFIX})

# Declaring the library
mfem_add_library(mfem ${SOURCES} ${HEADERS} ${MASTER_HEADERS})
# message(STATUS "TPL_LIBRARIES = ${TPL_LIBRARIES}")
target_link_libraries(mfem PUBLIC ${TPL_LIBRARIES})
if (MINGW)
  target_link_libraries(mfem PRIVATE ws2_32)
endif()
if (MSVC)
  target_compile_options(mfem PUBLIC "/wd4819")
endif()
message(STATUS "TPL_INCLUDE_DIRS = ${TPL_INCLUDE_DIRS}")
target_include_directories(mfem
  PUBLIC
    $<BUILD_INTERFACE:${CMAKE_CURRENT_BINARY_DIR}>
    $<BUILD_INTERFACE:${CMAKE_CURRENT_SOURCE_DIR}>
    # The INSTALL_INTERFACE is handled below
    ${TPL_INCLUDE_DIRS})
if (MFEM_USE_MPI)
  if (MPI_CXX_COMPILE_FLAGS)
    separate_arguments(MPI_CXX_COMPILE_ARGS UNIX_COMMAND
      "${MPI_CXX_COMPILE_FLAGS}")
    target_compile_options(mfem PUBLIC ${MPI_CXX_COMPILE_ARGS})
  endif()
  if (MPI_CXX_LINK_FLAGS)
    target_link_libraries(mfem PUBLIC ${MPI_CXX_LINK_FLAGS})
  endif()
endif()
if (MFEM_USE_ENZYME)
  target_link_libraries(mfem PUBLIC ClangEnzymeFlags)
endif()

set_target_properties(mfem PROPERTIES VERSION "${mfem_VERSION}")
set_target_properties(mfem PROPERTIES SOVERSION "${mfem_VERSION}")

# If building out-of-source, define MFEM_CONFIG_FILE to point to the config file
# inside the build directory.
if (NOT ("${PROJECT_SOURCE_DIR}" STREQUAL "${PROJECT_BINARY_DIR}"))
  target_compile_definitions(mfem PRIVATE
    "MFEM_CONFIG_FILE=\"${PROJECT_BINARY_DIR}/config/_config.hpp\"")
endif()

# Generate configuration file in the build directory: config/_config.hpp.
set(MFEM_SHARED_BUILD ${BUILD_SHARED_LIBS})
configure_file(
  "${PROJECT_SOURCE_DIR}/config/cmake/config.hpp.in"
  "${PROJECT_BINARY_DIR}/config/_config.hpp")

# Create substitute mfem.hpp and mfem-performance.hpp in the build directory,
# if it is different from the source directory.
if (NOT ("${PROJECT_SOURCE_DIR}" STREQUAL "${PROJECT_BINARY_DIR}"))
  foreach(Header mfem.hpp mfem-performance.hpp)
    message(STATUS
      "Writing substitute header --> \"${Header}\"")
    file(WRITE "${PROJECT_BINARY_DIR}/${Header}.tmp"
"// Auto-generated file.
#define MFEM_CONFIG_FILE \"${PROJECT_BINARY_DIR}/config/_config.hpp\"
#include \"${PROJECT_SOURCE_DIR}/${Header}\"
")

    execute_process(COMMAND ${CMAKE_COMMAND} -E copy_if_different
      "${PROJECT_BINARY_DIR}/${Header}.tmp"
      "${PROJECT_BINARY_DIR}/${Header}"
    )
    execute_process(COMMAND ${CMAKE_COMMAND} -E remove
      "${PROJECT_BINARY_DIR}/${Header}.tmp"
    )

    # This version will be installed in the top include directory:
    file(WRITE "${PROJECT_BINARY_DIR}/InstallHeaders/${Header}.tmp"
"// Auto-generated file.
#include \"mfem/${Header}\"
")

    execute_process(COMMAND ${CMAKE_COMMAND} -E copy_if_different
      "${PROJECT_BINARY_DIR}/InstallHeaders/${Header}.tmp"
      "${PROJECT_BINARY_DIR}/InstallHeaders/${Header}"
    )
    execute_process(COMMAND ${CMAKE_COMMAND} -E remove
      "${PROJECT_BINARY_DIR}/InstallHeaders/${Header}.tmp"
    )

  endforeach()
endif()

set(MFEM_CUSTOM_TARGET_PREFIX CACHE STRING "")

#-------------------------------------------------------------------------------
# Examples, miniapps, benchmarks and testing
#-------------------------------------------------------------------------------

# Enable testing and benchmarks if required
if (MFEM_ENABLE_TESTING)
  enable_testing()
  set(MFEM_ALL_TESTS_TARGET_NAME tests)
  add_mfem_target(${MFEM_ALL_TESTS_TARGET_NAME} OFF)
  add_subdirectory(tests EXCLUDE_FROM_ALL)

  if (MFEM_USE_BENCHMARK)
    # Create a target for all benchmarks and, optionally, enable it.
    set(MFEM_ALL_BENCHMARKS_TARGET_NAME benchmarks)
    add_mfem_target(${MFEM_ALL_BENCHMARKS_TARGET_NAME}
                    ${MFEM_ENABLE_BENCHMARKS})
    if (MFEM_ENABLE_BENCHMARKS)
      add_subdirectory(tests/benchmarks) #install benchmarks if enabled
    else()
      add_subdirectory(tests/benchmarks EXCLUDE_FROM_ALL)
    endif()
  endif()
endif()

# Define a target that all examples and miniapps will depend on.
set(MFEM_EXEC_PREREQUISITES_TARGET_NAME exec_prerequisites)
add_custom_target(${MFEM_EXEC_PREREQUISITES_TARGET_NAME})

# Create a target for all examples and, optionally, enable it.
set(MFEM_ALL_EXAMPLES_TARGET_NAME examples)
add_mfem_target(${MFEM_ALL_EXAMPLES_TARGET_NAME} ${MFEM_ENABLE_EXAMPLES})
if (MFEM_ENABLE_EXAMPLES)
  add_subdirectory(examples) #install examples if enabled
else()
  add_subdirectory(examples EXCLUDE_FROM_ALL)
endif()

# Create a target for all miniapps and, optionally, enable it.
set(MFEM_ALL_MINIAPPS_TARGET_NAME miniapps)
add_mfem_target(${MFEM_ALL_MINIAPPS_TARGET_NAME} ${MFEM_ENABLE_MINIAPPS})
if (MFEM_ENABLE_MINIAPPS)
  add_subdirectory(miniapps) #install miniapps if enabled
else()
  add_subdirectory(miniapps EXCLUDE_FROM_ALL)
endif()

# Target to build all executables, i.e. everything.
add_custom_target(exec)
add_dependencies(exec
  ${MFEM_ALL_BENCHMARKS_TARGET_NAME}
  ${MFEM_ALL_EXAMPLES_TARGET_NAME}
  ${MFEM_ALL_MINIAPPS_TARGET_NAME}
  ${MFEM_ALL_TESTS_TARGET_NAME})
# Here, we want to "add_dependencies(test exec)". However, dependencies for
# 'test' (and other built-in targets) can not be added with add_dependencies():
#  - https://gitlab.kitware.com/cmake/cmake/issues/8438
#  - https://cmake.org/Bug/view.php?id=8438

# Add a target to copy the mfem data directory to the build directory
add_custom_command(OUTPUT data_is_copied
  COMMAND ${CMAKE_COMMAND} -E copy_directory ${PROJECT_SOURCE_DIR}/data data
  COMMAND ${CMAKE_COMMAND} -E touch data_is_copied
  COMMENT "Copying the data directory ...")
add_custom_target(copy_data DEPENDS data_is_copied)
# Add 'copy_data' as a prerequisite for all executables, if the source and the
# build directories are not the same.
if (NOT ("${PROJECT_SOURCE_DIR}" STREQUAL "${PROJECT_BINARY_DIR}"))
  add_dependencies(${MFEM_EXEC_PREREQUISITES_TARGET_NAME} copy_data)
endif()

# Add 'check' target - quick test
set(MFEM_CHECK_TARGET_NAME ${MFEM_CUSTOM_TARGET_PREFIX}check)
if (NOT MFEM_USE_MPI)
  add_custom_target(${MFEM_CHECK_TARGET_NAME}
    ${CMAKE_CTEST_COMMAND} -R \"^ex1_ser\" -C ${CMAKE_CFG_INTDIR}
    USES_TERMINAL)
  add_dependencies(${MFEM_CHECK_TARGET_NAME} ex1)
else()
  add_custom_target(${MFEM_CHECK_TARGET_NAME}
    ${CMAKE_CTEST_COMMAND} -R \"^ex1p\" -C ${CMAKE_CFG_INTDIR}
    USES_TERMINAL)
  add_dependencies(${MFEM_CHECK_TARGET_NAME} ex1p)
endif()

#-------------------------------------------------------------------------------
# Documentation
#-------------------------------------------------------------------------------
add_subdirectory(doc)

#-------------------------------------------------------------------------------
# Installation
#-------------------------------------------------------------------------------

message(STATUS "CMAKE_INSTALL_PREFIX = ${CMAKE_INSTALL_PREFIX}")

target_include_directories(mfem BEFORE
  PUBLIC
    $<INSTALL_INTERFACE:${INSTALL_INCLUDE_DIR}>)

# The 'install' target will not depend on 'all'.
# set(CMAKE_SKIP_INSTALL_ALL_DEPENDENCY TRUE)

set(CMAKE_INSTALL_DEFAULT_COMPONENT_NAME Development)

# Install the library
install(TARGETS ${PROJECT_NAME}
  EXPORT ${PROJECT_NAME_UC}Targets
  RUNTIME DESTINATION ${INSTALL_BIN_DIR}
  LIBRARY DESTINATION ${INSTALL_LIB_DIR}
  ARCHIVE DESTINATION ${INSTALL_LIB_DIR})

# Install the master headers
foreach(Header mfem.hpp mfem-performance.hpp)
  install(FILES ${PROJECT_BINARY_DIR}/InstallHeaders/${Header}
    DESTINATION ${INSTALL_INCLUDE_DIR})
endforeach()
install(FILES ${MASTER_HEADERS} DESTINATION ${INSTALL_INCLUDE_DIR}/mfem)

# Install the headers (except common miniapp which is installed from its subdir)
install(DIRECTORY ${MFEM_SOURCE_DIRS}
  DESTINATION ${INSTALL_INCLUDE_DIR}/mfem
  FILES_MATCHING PATTERN "*.hpp")

# Install the okl files
if (MFEM_USE_OCCA)
  install(DIRECTORY ${MFEM_SOURCE_DIRS}
    DESTINATION ${INSTALL_INCLUDE_DIR}/mfem
    FILES_MATCHING PATTERN "*.okl")
endif()

# Install the libCEED files
if (MFEM_USE_CEED)
  install(DIRECTORY ${MFEM_SOURCE_DIRS}
    DESTINATION ${INSTALL_INCLUDE_DIR}/mfem
    FILES_MATCHING PATTERN "fem/ceed/integrators/*/*.h")
endif()

# Install ${HEADERS}
# ---
# foreach (HDR ${HEADERS})
#   file(RELATIVE_PATH REL_HDR ${PROJECT_SOURCE_DIR} ${HDR})
#   get_filename_component(DIR ${REL_HDR} PATH)
#   install(FILES ${REL_HDR} DESTINATION ${INSTALL_INCLUDE_DIR}/${DIR})
# endforeach()

# Install the configuration header files
install(FILES ${PROJECT_BINARY_DIR}/config/_config.hpp
  ${PROJECT_SOURCE_DIR}/config/config.hpp
  ${PROJECT_SOURCE_DIR}/config/tconfig.hpp
  DESTINATION ${INSTALL_INCLUDE_DIR}/mfem/config)

# Package the whole thing up nicely
include(CMakePackageConfigHelpers)

# Add all targets to the build-tree export set
export(TARGETS ${PROJECT_NAME}
  FILE "${PROJECT_BINARY_DIR}/MFEMTargets.cmake")

# Export the package for use from the build-tree (this registers the build-tree
# with the CMake user package registry.)
# TODO: How do we register the install-tree? Replacing the build-tree?
export(PACKAGE ${PROJECT_NAME})

# This is the build-tree version
set(INCLUDE_INSTALL_DIRS ${PROJECT_BINARY_DIR} ${TPL_INCLUDE_DIRS})
set(LIB_INSTALL_DIR ${PROJECT_BINARY_DIR})
configure_package_config_file(config/cmake/MFEMConfig.cmake.in
  ${CMAKE_CURRENT_BINARY_DIR}/MFEMConfig.cmake
  INSTALL_DESTINATION ${CMAKE_CURRENT_BINARY_DIR}
  PATH_VARS INCLUDE_INSTALL_DIRS LIB_INSTALL_DIR)

# This is the version that will be installed
set(INCLUDE_INSTALL_DIRS ${INSTALL_INCLUDE_DIR}  ${TPL_INCLUDE_DIRS})
set(LIB_INSTALL_DIR ${INSTALL_LIB_DIR})
configure_package_config_file(config/cmake/MFEMConfig.cmake.in
  ${CMAKE_CURRENT_BINARY_DIR}${CMAKE_FILES_DIRECTORY}/MFEMConfig.cmake
  INSTALL_DESTINATION ${INSTALL_CMAKE_DIR}
  PATH_VARS INCLUDE_INSTALL_DIRS LIB_INSTALL_DIR)

# Write the version file (same for build and install tree)
write_basic_package_version_file(
  ${CMAKE_CURRENT_BINARY_DIR}/MFEMConfigVersion.cmake
  VERSION ${${PROJECT_NAME}_VERSION}
  COMPATIBILITY SameMajorVersion )

# Install the config files
install(FILES
  ${CMAKE_CURRENT_BINARY_DIR}${CMAKE_FILES_DIRECTORY}/MFEMConfig.cmake
  ${CMAKE_CURRENT_BINARY_DIR}/MFEMConfigVersion.cmake
  DESTINATION ${INSTALL_CMAKE_DIR})

# Install the export set for use with the install-tree
install(EXPORT ${PROJECT_NAME_UC}Targets
    DESTINATION ${INSTALL_CMAKE_DIR})

#-------------------------------------------------------------------------------
# Create 'config.mk' from 'config.mk.in' for the build and install locations and
# define install rules for 'config.mk' and 'test.mk'
#-------------------------------------------------------------------------------

mfem_export_mk_files()<|MERGE_RESOLUTION|>--- conflicted
+++ resolved
@@ -152,21 +152,13 @@
      if(CMAKE_CUDA_COMPILER MATCHES "nvcc$")
        # nvcc
        set(MFEM_CUDA_COMPILER_IS_NVCC ON)
-<<<<<<< HEAD
-       set(CUDA_FLAGS "${CUDA_FLAGS} --expt-extended-lambda")
-=======
        set(CUDA_FLAGS "${CUDA_FLAGS} --expt-extended-lambda --expt-relaxed-constexpr")
->>>>>>> e9782cf4
      endif()
    else()
      if (CMAKE_CUDA_COMPILER_ID STREQUAL "NVIDIA")
        # nvcc
        set(MFEM_CUDA_COMPILER_IS_NVCC ON)
-<<<<<<< HEAD
-       set(CUDA_FLAGS "${CUDA_FLAGS} --expt-extended-lambda")
-=======
        set(CUDA_FLAGS "${CUDA_FLAGS} --expt-extended-lambda --expt-relaxed-constexpr")
->>>>>>> e9782cf4
      endif()
    endif()
    set(CMAKE_CUDA_STANDARD ${CMAKE_CXX_STANDARD} CACHE STRING
