--- conflicted
+++ resolved
@@ -471,18 +471,13 @@
 #    With newer versions of SuiteSparse which include METIS header using 64-bit
 #    integers, the METIS header (with 32-bit indices, as used by mfem) needs to
 #    be before SuiteSparse.
-<<<<<<< HEAD
-set(MFEM_TPLS OPENMP HYPRE BLAS LAPACK SuperLUDist METIS SuiteSparse SUNDIALS PETSC
-    SLEPC MESQUITE MUMPS STRUMPACK AXOM FMS CONDUIT Ginkgo GNUTLS GSLIB NETCDF
-    MPFR PUMI HIOP POSIXCLOCKS MFEMBacktrace ZLIB OCCA CEED RAJA UMPIRE ADIOS2
-    MOONOLITH CUSPARSE MKL_CPARDISO AMGX CALIPER CODIPACK BENCHMARK PARELAG MPI_CXX)
-=======
+
 set(MFEM_TPLS OPENMP HYPRE BLAS LAPACK SuperLUDist METIS SuiteSparse SUNDIALS
     PETSC SLEPC MESQUITE MUMPS STRUMPACK AXOM FMS CONDUIT Ginkgo GNUTLS GSLIB
     NETCDF MPFR PUMI HIOP POSIXCLOCKS MFEMBacktrace ZLIB OCCA CEED RAJA UMPIRE
-    ADIOS2 CUSPARSE MKL_CPARDISO AMGX CALIPER CODIPACK BENCHMARK PARELAG
+    ADIOS2 CUSPARSE MOONOLITH MKL_CPARDISO AMGX CALIPER CODIPACK BENCHMARK PARELAG
     MPI_CXX HIP)
->>>>>>> 21de9bec
+
 
 # Add all *_FOUND libraries in the variable TPL_LIBRARIES.
 set(TPL_LIBRARIES "")
