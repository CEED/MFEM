--- conflicted
+++ resolved
@@ -190,6 +190,7 @@
     list(INSERT CMAKE_PREFIX_PATH 0 ${ROCM_PATH})
   endif()
   find_package(HIP REQUIRED)
+  find_package(HIPSPARSE REQUIRED)
 endif()
 
 # MPI -> hypre; PETSc (optional)
@@ -415,22 +416,6 @@
   find_package(Caliper REQUIRED)
 endif()
 
-<<<<<<< HEAD
-=======
-# AMD HIP
-if (MFEM_USE_HIP)
-  find_package(HIP REQUIRED)
-  if (HIP_ARCH)
-    message(STATUS "Using HIP architecture: ${HIP_ARCH}")
-    list(APPEND HIP_HIPCC_FLAGS "--amdgpu-target=${HIP_ARCH}")
-    if (MFEM_USE_GINKGO)
-      list(APPEND HIP_HIPCC_FLAGS "-std=c++14")
-    endif()
-  endif()
-  find_package(HIPSPARSE REQUIRED)
-endif()
-
->>>>>>> 564d7aa1
 # ADIOS2 for parallel I/O
 if (MFEM_USE_ADIOS2)
    find_package(ADIOS2 REQUIRED)
@@ -470,18 +455,11 @@
 #    With newer versions of SuiteSparse which include METIS header using 64-bit
 #    integers, the METIS header (with 32-bit indices, as used by mfem) needs to
 #    be before SuiteSparse.
-<<<<<<< HEAD
 set(MFEM_TPLS OPENMP HYPRE BLAS LAPACK SuperLUDist METIS SuiteSparse SUNDIALS
     PETSC SLEPC MESQUITE MUMPS STRUMPACK AXOM FMS CONDUIT Ginkgo GNUTLS GSLIB
     NETCDF MPFR PUMI HIOP POSIXCLOCKS MFEMBacktrace ZLIB OCCA CEED RAJA UMPIRE
     ADIOS2 CUSPARSE MKL_CPARDISO AMGX CALIPER CODIPACK BENCHMARK PARELAG
-    MPI_CXX HIP)
-=======
-set(MFEM_TPLS OPENMP HYPRE BLAS LAPACK SuperLUDist METIS SuiteSparse SUNDIALS PETSC
-    SLEPC MESQUITE MUMPS STRUMPACK AXOM FMS CONDUIT Ginkgo GNUTLS GSLIB NETCDF
-    MPFR PUMI HIOP POSIXCLOCKS MFEMBacktrace ZLIB OCCA CEED RAJA UMPIRE ADIOS2
-    CUSPARSE HIPSPARSE MKL_CPARDISO AMGX CALIPER CODIPACK BENCHMARK PARELAG MPI_CXX)
->>>>>>> 564d7aa1
+    MPI_CXX HIP HIPSPARSE)
 
 # Add all *_FOUND libraries in the variable TPL_LIBRARIES.
 set(TPL_LIBRARIES "")
