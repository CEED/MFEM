--- conflicted
+++ resolved
@@ -514,11 +514,7 @@
 
 # CUDA library configuration
 CUDA_OPT =
-<<<<<<< HEAD
-CUDA_LIB = -lcusparse -lnvToolsExt
-=======
-CUDA_LIB = -lcusparse -lcublas
->>>>>>> 8447e627
+CUDA_LIB = -lcusparse -lcublas -lnvToolsExt
 
 # HIP library configuration
 HIP_OPT =
