// Copyright (c) 2010, Lawrence Livermore National Security, LLC. Produced at
// the Lawrence Livermore National Laboratory. LLNL-CODE-443211. All Rights
// reserved. See file COPYRIGHT for details.
//
// This file is part of the MFEM library. For more information and source code
// availability see http://mfem.org.
//
// MFEM is free software; you can redistribute it and/or modify it under the
// terms of the GNU Lesser General Public License (as published by the Free
// Software Foundation) version 2.1 dated February 1999.

#include "../../config/config.hpp"
#if defined(MFEM_USE_BACKENDS) && defined(MFEM_USE_OCCA)

#include "vector.hpp"
#include "../../linalg/vector.hpp"

namespace mfem
{

namespace occa
{

PVector *Vector::DoVectorClone(bool copy_data, void **buffer,
                               int buffer_type_id) const
{
   MFEM_ASSERT(buffer_type_id == ScalarId<double>::value, "");
   Vector *new_vector = new Vector(OccaLayout());
   if (copy_data)
   {
      new_vector->slice.copyFrom(slice);
   }
   if (buffer)
   {
      *buffer = new_vector->GetBuffer();
   }
   return new_vector;
}

void Vector::DoDotProduct(const PVector &x, void *result,
                          int result_type_id) const
{
   // Can be called when Size() == 0, e.g. when an MPI-parallel vector has a
   // local size of 0.

   MFEM_ASSERT(result_type_id == ScalarId<double>::value, "");
   double *res = (double *)result;
   MFEM_ASSERT(dynamic_cast<const Vector *>(&x) != NULL, "invalid Vector type");
   const Vector *xp = static_cast<const Vector *>(&x);
   MFEM_ASSERT(this->Size() == xp->Size(), "");
   *res = ::occa::linalg::dot<double, double, double>(this->slice, xp->slice);

<<<<<<< HEAD
   *res = local_dot;
#ifdef MFEM_USE_MPI
   MPI_Comm comm = OccaLayout().OccaEngine().GetComm();
   if (comm != MPI_COMM_NULL)
   {
      MPI_Allreduce(&local_dot, res, 1, MPI_DOUBLE, MPI_SUM, comm);
=======
#ifdef MFEM_USE_MPI
   double local_dot = *res;
   if (IsParallel())
   {
      MPI_Allreduce(&local_dot, res, 1, MPI_DOUBLE, MPI_SUM,
                    OccaLayout().OccaEngine().GetComm());
>>>>>>> d49258aa
   }
#endif
}

void Vector::DoAxpby(const void *a, const PVector &x,
                     const void *b, const PVector &y,
                     int ab_type_id)
{
   const std::string &okl_defines = OccaLayout().OccaEngine().GetOklDefines();

   //
   // TODO: move all kernel builders to class mfem::occa::Backend
   //
   static ::occa::kernelBuilder axpby1_builder =
      ::occa::linalg::customLinearMethod(
         "mfem_occa_axpby1",
         "v0[i] = c0 * v1[i];",
         "defines: {"
         "  CTYPE0: 'double',"
         "  VTYPE0: 'double',"
         "  VTYPE1: 'double',"
         "  TILESIZE: '128',"
         "}");

   static ::occa::kernelBuilder axpby2_builder =
      ::occa::linalg::customLinearMethod(
         "mfem_occa_axpby2",
         "v0[i] = c0 * v0[i] + c1 * v1[i];",
         "defines: {"
         "  CTYPE0: 'double',"
         "  CTYPE1: 'double',"
         "  VTYPE0: 'double',"
         "  VTYPE1: 'double',"
         "  TILESIZE: '128',"
         "}");

   static ::occa::kernelBuilder axpby3_builder =
      ::occa::linalg::customLinearMethod(
         "mfem_occa_axpby3",
         "v0[i] = c0 * v1[i] + c1 * v2[i];",
         "defines: {"
         "  CTYPE0: 'double',"
         "  CTYPE1: 'double',"
         "  VTYPE0: 'double',"
         "  VTYPE1: 'double',"
         "  VTYPE2: 'double',"
         "  TILESIZE: '128',"
         "}");

   // called only when Size() != 0

   MFEM_ASSERT(ab_type_id == ScalarId<double>::value, "");
   const double da = *static_cast<const double *>(a);
   const double db = *static_cast<const double *>(b);
   MFEM_ASSERT(da == 0.0 || dynamic_cast<const Vector *>(&x) != NULL,
               "invalid Vector x");
   MFEM_ASSERT(db == 0.0 || dynamic_cast<const Vector *>(&y) != NULL,
               "invalid Vector y");
   const Vector *xp = static_cast<const Vector *>(&x);
   const Vector *yp = static_cast<const Vector *>(&y);

   MFEM_ASSERT(da == 0.0 || this->Size() == xp->Size(), "");
   MFEM_ASSERT(db == 0.0 || this->Size() == yp->Size(), "");

   if (da == 0.0)
   {
      if (db == 0.0)
      {
         OccaFill(&da);
      }
      else
      {
         if (this->slice == yp->slice)
         {
            // *this *= db
            ::occa::linalg::operator_mult_eq(slice, db);
         }
         else
         {
            // *this = db * y
            ::occa::kernel kernel = axpby1_builder.build(slice.getDevice(),
                                                         okl_defines);
            kernel((int)Size(), db, slice, yp->slice);
         }
      }
   }
   else
   {
      if (db == 0.0)
      {
         if (this->slice == xp->slice)
         {
            // *this *= da
            ::occa::linalg::operator_mult_eq(slice, da);
         }
         else
         {
            // *this = da * x
            ::occa::kernel kernel = axpby1_builder.build(slice.getDevice(),
                                                         okl_defines);
            kernel((int)Size(), da, slice, xp->slice);
         }
      }
      else
      {
         MFEM_ASSERT(xp->slice != yp->slice, "invalid input");
         if (this->slice == xp->slice)
         {
            // *this = da * (*this) + db * y
            ::occa::kernel kernel = axpby2_builder.build(slice.getDevice(),
                                                         okl_defines);
            kernel((int)Size(), da, db, slice, yp->slice);
         }
         else if (this->slice == yp->slice)
         {
            // *this = da * x + db * (*this)
            ::occa::kernel kernel = axpby2_builder.build(slice.getDevice(),
                                                         okl_defines);
            kernel((int)Size(), db, da, slice, xp->slice);
         }
         else
         {
            // *this = da * x + db * y
            ::occa::kernel kernel = axpby3_builder.build(slice.getDevice(),
                                                         okl_defines);
            kernel((int)Size(), da, db, slice, xp->slice, yp->slice);
         }
      }
   }
}

mfem::Vector Vector::Wrap()
{
   return mfem::Vector(*this);
}

const mfem::Vector Vector::Wrap() const
{
   return mfem::Vector(*const_cast<Vector*>(this));
}

} // namespace mfem::occa

} // namespace mfem

#endif // defined(MFEM_USE_BACKENDS) && defined(MFEM_USE_OCCA)<|MERGE_RESOLUTION|>--- conflicted
+++ resolved
@@ -50,21 +50,12 @@
    MFEM_ASSERT(this->Size() == xp->Size(), "");
    *res = ::occa::linalg::dot<double, double, double>(this->slice, xp->slice);
 
-<<<<<<< HEAD
-   *res = local_dot;
-#ifdef MFEM_USE_MPI
-   MPI_Comm comm = OccaLayout().OccaEngine().GetComm();
-   if (comm != MPI_COMM_NULL)
-   {
-      MPI_Allreduce(&local_dot, res, 1, MPI_DOUBLE, MPI_SUM, comm);
-=======
 #ifdef MFEM_USE_MPI
    double local_dot = *res;
    if (IsParallel())
    {
       MPI_Allreduce(&local_dot, res, 1, MPI_DOUBLE, MPI_SUM,
                     OccaLayout().OccaEngine().GetComm());
->>>>>>> d49258aa
    }
 #endif
 }
